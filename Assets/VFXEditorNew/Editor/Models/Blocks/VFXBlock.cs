--- conflicted
+++ resolved
@@ -13,42 +13,25 @@
         {
             System.Type type = GetType().GetNestedType("Properties");
 
-<<<<<<< HEAD
-            var fields = type != null ? type.GetFields() : new FieldInfo[0];
-
-            m_Properties = new Property[fields.Length];
-            m_Buffers = new object[fields.Length];
-
-
-            var defaultBuffer = System.Activator.CreateInstance(type);
-
-
-            for (int i = 0; i < fields.Length; ++i)
-            {
-                m_Properties[i] = new Property() { type = fields[i].FieldType, name = fields[i].Name };
-                
-                m_Buffers[i] = fields[i].GetValue(defaultBuffer);
-=======
-            if (type != null)
-            {
-                var fields = type.GetFields();
-
-                m_Properties = new Property[fields.Length];
-                m_Buffers = new object[fields.Length];
-
-                var defaultBuffer = System.Activator.CreateInstance(type);
-
-                for (int i = 0; i < fields.Length; ++i)
-                {
-                    m_Properties[i] = new Property() { type = fields[i].FieldType, name = fields[i].Name };
-                    m_Buffers[i] = fields[i].GetValue(defaultBuffer);
-                }
+            if (type != null)
+            {
+                var fields = type.GetFields();
+
+                m_Properties = new Property[fields.Length];
+                m_Buffers = new object[fields.Length];
+
+                var defaultBuffer = System.Activator.CreateInstance(type);
+
+                for (int i = 0; i < fields.Length; ++i)
+                {
+                    m_Properties[i] = new Property() { type = fields[i].FieldType, name = fields[i].Name };
+                    m_Buffers[i] = fields[i].GetValue(defaultBuffer);
+                }
             }
-            else
-            {
-                m_Properties = new Property[0];
-                m_Buffers = new object[0];
->>>>>>> 6be85069
+            else
+            {
+                m_Properties = new Property[0];
+                m_Buffers = new object[0];
             }
         }
 

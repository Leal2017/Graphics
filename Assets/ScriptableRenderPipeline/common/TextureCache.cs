--- conflicted
+++ resolved
@@ -60,13 +60,7 @@
 {
     private CubemapArray m_Cache;
 
-<<<<<<< HEAD
-    // alternative panorama path intended for mobile
-    // the member variables below are only in use when m_IsNoCubeArray is true.
-    private bool m_IsNoCubeArray = true;
-=======
     // the member variables below are only in use when TextureCache.supportsCubemapArrayTextures is false
->>>>>>> 44cdc3ed
     private Texture2DArray m_CacheNoCubeArray;
     private RenderTexture[] m_StagingRTs;
     private int m_NumPanoMipLevels;

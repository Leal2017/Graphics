--- conflicted
+++ resolved
@@ -62,7 +62,7 @@
         public CommonSettings.Settings commonSettingsToUse
         {
             get
-            {
+        {
                 if (CommonSettingsSingleton.overrideSettings)
                     return CommonSettingsSingleton.overrideSettings.settings;
 
@@ -107,7 +107,7 @@
 
         // Debugging
         public GlobalDebugParameters globalDebugParameters = new GlobalDebugParameters();
-        readonly DebugParameters       m_DebugParameters = new DebugParameters();
+        readonly DebugParameters m_DebugParameters = new DebugParameters();
 
         public DebugParameters debugParameters
         {
@@ -161,14 +161,14 @@
             m_SssParameters.profiles[0].lerpWeight = commonSettings.sssProfileLerpWeight;
             m_SssParameters.bilateralScale         = commonSettings.sssBilateralScale;	
         }
-        }
-
-        public struct HDCamera
-        {
-            public Camera camera;
-            public Vector4 screenSize;
-            public Matrix4x4 viewProjectionMatrix;
-            public Matrix4x4 invViewProjectionMatrix;
+    }
+
+    public struct HDCamera
+    {
+        public Camera camera;
+        public Vector4 screenSize;
+        public Matrix4x4 viewProjectionMatrix;
+        public Matrix4x4 invViewProjectionMatrix;
         }
 
         public class GBufferManager
@@ -221,7 +221,7 @@
         }
 
     public class HDRenderPipelineInstance : RenderPipeline
-    {
+        {
         private readonly HDRenderPipeline m_Owner;
 
         // TODO: Find a way to automatically create/iterate through deferred material
@@ -281,13 +281,13 @@
         {
             m_Owner = owner;
 
-            m_CameraColorBuffer = Shader.PropertyToID("_CameraColorTexture");
+            m_CameraColorBuffer          = Shader.PropertyToID("_CameraColorTexture");
             m_CameraSubsurfaceBuffer     = Shader.PropertyToID("_CameraSubsurfaceTexture");
             m_CameraFilteringBuffer      = Shader.PropertyToID("_CameraFilteringBuffer");
             m_CameraDepthStencilBuffer   = Shader.PropertyToID("_CameraDepthTexture");
             m_CameraStencilBuffer        = Shader.PropertyToID("_CameraStencilTexture");
 
-            m_CameraColorBufferRT = new RenderTargetIdentifier(m_CameraColorBuffer);
+            m_CameraColorBufferRT        = new RenderTargetIdentifier(m_CameraColorBuffer);
             m_CameraSubsurfaceBufferRT   = new RenderTargetIdentifier(m_CameraSubsurfaceBuffer);
             m_CameraFilteringBufferRT    = new RenderTargetIdentifier(m_CameraFilteringBuffer);
             m_CameraDepthStencilBufferRT = new RenderTargetIdentifier(m_CameraDepthStencilBuffer);
@@ -374,7 +374,7 @@
                 return;
 
             if (camera.pixelWidth != m_CurrentWidth || camera.pixelHeight != m_CurrentHeight || m_LightLoop.NeedResize())
-                {
+            {
                 if (m_CurrentWidth > 0 && m_CurrentHeight > 0)
                 {
                     m_LightLoop.ReleaseResolutionDependentBuffers();
@@ -396,9 +396,9 @@
                 Shader.SetGlobalInt("_EnvLightSkyEnabled", 1);
             }
             else
-            {
+                    {
                 Shader.SetGlobalInt("_EnvLightSkyEnabled", 0);
-            }
+                    }
 
             var cmd = new CommandBuffer {name = "Push Global Parameters"};
 
@@ -406,12 +406,12 @@
             cmd.SetGlobalMatrix("_ViewProjMatrix", hdCamera.viewProjectionMatrix);
             cmd.SetGlobalMatrix("_InvViewProjMatrix", hdCamera.invViewProjectionMatrix);
 
-            renderContext.ExecuteCommandBuffer(cmd);
-            cmd.Dispose();
+                    renderContext.ExecuteCommandBuffer(cmd);
+                    cmd.Dispose();
 
             if (m_LightLoop != null)
                 m_LightLoop.PushGlobalParams(hdCamera.camera, renderContext);
-        }
+                }
 
         public override void Render(ScriptableRenderContext renderContext, Camera[] cameras)
         {
@@ -481,83 +481,69 @@
             // 'm_CameraStencilBufferRT' is a temporary copy of the stencil buffer and should be removed
             // once we are able to read from the depth buffer and perform the stencil test simultaneously.
             using (new Utilities.ProfilingSample("Copy depth-stencil buffer", renderContext))
-                {
+            {
                 var cmd = new CommandBuffer();
                 cmd.CopyTexture(m_CameraDepthStencilBufferRT, m_CameraStencilBufferRT);
                 renderContext.ExecuteCommandBuffer(cmd);
                 cmd.Dispose();
-                }
+            }
 
             if (debugParameters.debugViewMaterial != 0)
             {
                 RenderDebugViewMaterial(cullResults, hdCamera, renderContext);
             }
-<<<<<<< HEAD
-
+            else
+            {
             using (new Utilities.ProfilingSample("Shadow Pass", renderContext))
             {
                 m_ShadowPass.Render(renderContext, cullResults, out m_ShadowsResult);
             }
-=======
-            else
-            {
-                ShadowOutput shadows;
-                using (new Utilities.ProfilingSample("Shadow Pass", renderContext))
-                {
-                    m_ShadowPass.Render(renderContext, cullResults, out shadows);
-                }
->>>>>>> 4523bb6f
-
-                renderContext.SetupCameraProperties(camera); // Need to recall SetupCameraProperties after m_ShadowPass.Render
-
-                if (m_LightLoop != null)
-                {
-<<<<<<< HEAD
+
+            renderContext.SetupCameraProperties(camera); // Need to recall SetupCameraProperties after m_ShadowPass.Render
+
+            if (m_LightLoop != null)
+            {
+                using (new Utilities.ProfilingSample("Build Light list", renderContext))
+                {
                     m_LightLoop.PrepareLightsForGPU(m_Owner.shadowSettings, cullResults, camera, ref m_ShadowsResult);
                     m_LightLoop.BuildGPULightLists(camera, renderContext, m_CameraDepthStencilBufferRT); // TODO: Use async compute here to run light culling during shadow
-=======
-                    using (new Utilities.ProfilingSample("Build Light list", renderContext))
-                    {
-                        m_LightLoop.PrepareLightsForGPU(m_Owner.shadowSettings, cullResults, camera, ref shadows);
-                        m_LightLoop.BuildGPULightLists(camera, renderContext, m_CameraDepthStencilBufferRT); // TODO: Use async compute here to run light culling during shadow
-                    }
->>>>>>> 4523bb6f
-                }
-
-                PushGlobalParams(hdCamera, renderContext);
-
-                // Caution: We require sun light here as some sky use the sun light to render, mean UpdateSkyEnvironment
-                // must be call after BuildGPULightLists.
-                // TODO: Try to arrange code so we can trigger this call earlier and use async compute here to run sky convolution during other passes (once we move convolution shader to compute).
-                UpdateSkyEnvironment(hdCamera, renderContext);
-
-                RenderDeferredLighting(hdCamera, renderContext);
-
-                // We compute subsurface scattering here. Therefore, no objects rendered afterwards will exhibit SSS.
-                // Currently, there is no efficient way to switch between SRT and MRT for the forward pass;
-                // therefore, forward-rendered objects do not output split lighting required for the SSS pass.
-                CombineSubsurfaceScattering(hdCamera, renderContext, m_Owner.sssParameters);
-
-                // For opaque forward we have split rendering in two categories
-                // Material that are always forward and material that can be deferred or forward depends on render pipeline options (like switch to rendering forward only mode)
-                // Material that are always forward are unlit and complex (Like Hair) and don't require sorting, so it is ok to split them.
-                RenderForward(cullResults, camera, renderContext, true); // Render deferred or forward opaque
-                RenderForwardOnlyOpaque(cullResults, camera, renderContext);
-
-                RenderSky(hdCamera, renderContext);
-
-                // Render all type of transparent forward (unlit, lit, complex (hair...)) to keep the sorting between transparent objects.
-                RenderForward(cullResults, camera, renderContext, false);
-
-                RenderVelocity(cullResults, camera, renderContext); // Note we may have to render velocity earlier if we do temporalAO, temporal volumetric etc... Mean we will not take into account forward opaque in case of deferred rendering ?
-
-                // TODO: Check with VFX team.
-                // Rendering distortion here have off course lot of artifact.
-                // But resolving at each objects that write in distortion is not possible (need to sort transparent, render those that do not distort, then resolve, then etc...)
-                // Instead we chose to apply distortion at the end after we cumulate distortion vector and desired blurriness. This
-                RenderDistortion(cullResults, camera, renderContext);
-
-                FinalPass(camera, renderContext);
+                }
+            }
+
+            PushGlobalParams(hdCamera, renderContext);
+
+            // Caution: We require sun light here as some sky use the sun light to render, mean UpdateSkyEnvironment
+            // must be call after BuildGPULightLists.
+            // TODO: Try to arrange code so we can trigger this call earlier and use async compute here to run sky convolution during other passes (once we move convolution shader to compute).
+            UpdateSkyEnvironment(hdCamera, renderContext);
+
+            RenderDeferredLighting(hdCamera, renderContext);
+
+            // We compute subsurface scattering here. Therefore, no objects rendered afterwards will exhibit SSS.
+            // Currently, there is no efficient way to switch between SRT and MRT for the forward pass;
+            // therefore, forward-rendered objects do not output split lighting required for the SSS pass.
+            CombineSubsurfaceScattering(hdCamera, renderContext, m_Owner.sssParameters);
+
+            // For opaque forward we have split rendering in two categories
+            // Material that are always forward and material that can be deferred or forward depends on render pipeline options (like switch to rendering forward only mode)
+            // Material that are always forward are unlit and complex (Like Hair) and don't require sorting, so it is ok to split them.
+            RenderForward(cullResults, camera, renderContext, true); // Render deferred or forward opaque
+            RenderForwardOnlyOpaque(cullResults, camera, renderContext);
+
+            RenderSky(hdCamera, renderContext);
+
+            // Render all type of transparent forward (unlit, lit, complex (hair...)) to keep the sorting between transparent objects.
+            RenderForward(cullResults, camera, renderContext, false);
+
+            RenderVelocity(cullResults, camera, renderContext); // Note we may have to render velocity earlier if we do temporalAO, temporal volumetric etc... Mean we will not take into account forward opaque in case of deferred rendering ?
+
+            // TODO: Check with VFX team.
+            // Rendering distortion here have off course lot of artifact.
+            // But resolving at each objects that write in distortion is not possible (need to sort transparent, render those that do not distort, then resolve, then etc...)
+            // Instead we chose to apply distortion at the end after we cumulate distortion vector and desired blurriness. This
+            RenderDistortion(cullResults, camera, renderContext);
+
+            FinalPass(camera, renderContext);
             }
 
             RenderDebugOverlay(camera, renderContext);
@@ -750,7 +736,7 @@
         {
             m_SkyManager.RenderSky(hdCamera, m_LightLoop == null ? null : m_LightLoop.GetCurrentSunLight(), m_CameraColorBufferRT, m_CameraDepthStencilBufferRT, renderContext);
         }
-        
+
         void RenderForward(CullResults cullResults, Camera camera, ScriptableRenderContext renderContext, bool renderOpaque)
         {
             // TODO: Currently we can't render opaque object forward when deferred is enabled

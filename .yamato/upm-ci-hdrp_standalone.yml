editors:
  - version: trunk
    cmd: -u trunk
  - version: fast-trunk
    cmd: -u trunk --fast
platforms:
  - name: Windows64
    type: Unity::VM::GPU
    image: sdet/gamecode_win10:stable
    flavor: b1.large
  - name: OSX_Metal
    type: Unity::metal::macmini
    image: slough-ops/macos-10.14-xcode
    flavor: m1.mac
  - name: Linux_Vulkan
    type: Unity::VM::GPU
<<<<<<< HEAD
    image: cds-ops/ubuntu-18.04-base:latest
=======
    image: cds-ops/ubuntu-18.04-base:stable
>>>>>>> 6ca1afe7
    flavor: b1.large
testplatforms:
  - name: Standalone
    args: --suite=playmode --platform=Standalone
projects:
  - name: HDRP_Standalone
    folder: HDRP_RuntimeTests
win_apis:
  - name: DX11
    cmd: -force-d3d11
  - name: Vulkan
    cmd: -force-vulkan
mac_apis:
  - name: metal
  - name: openglcore
---
{% for project in projects %}
{% for editor in editors %}
{% for platform in platforms %}
{% if platform.name == "Windows64" %}
{% for testplatform in testplatforms %}
{% for win_api in win_apis %}
{{ project.name }}_Windows64_{{ win_api.name }}_{{ testplatform.name }}_{{ editor.version }}:
  name : {{ project.name }} on Windows64_{{ win_api.name }}_{{ testplatform.name }} on version {{ editor.version }}
  agent:
    type: {{ platform.type }}
    image: {{ platform.image }}      
    flavor: {{ platform.flavor }}
  commands:
    - git clone git@github.cds.internal.unity3d.com:unity/utr.git TestProjects/{{ project.folder }}/utr
    - npm install upm-ci-utils -g --registry https://api.bintray.com/npm/unity/unity-npm
    - pip install unity-downloader-cli --extra-index-url https://artifactory.eu-cph-1.unityops.net/api/pypi/common-python/simple
    - cd TestProjects/{{ project.folder }} && unity-downloader-cli {{ editor.cmd }} -c editor --wait --published    
    - cd TestProjects/{{ project.folder }} && utr\utr {{ testplatform.args }}Windows64 --extra-editor-arg="-executemethod" --extra-editor-arg="CustomBuild.BuildWindows{{ win_api.name }}Linear" --testproject=. --editor-location=.Editor --artifacts_path=upm-ci~/test-results --timeout=1200

  artifacts:
    logs:
      paths:
        - "**/test-results/**"
{% endfor %}    
{% endfor %}
{% elsif platform.name == "OSX_Metal" %}
{% for testplatform in testplatforms %}
{{ project.name }}_OSX_Metal_{{ testplatform.name }}_{{ editor.version }}:
  name : {{ project.name }} on OSX_Metal_{{ testplatform.name }} on version {{ editor.version }}
  agent:
    type: {{ platform.type }}
    image: {{ platform.image }}      
    flavor: {{ platform.flavor }}
  commands:
    - git clone git@github.cds.internal.unity3d.com:unity/utr.git TestProjects/{{ project.folder }}/utr
    
    - ssh -i ~/.ssh/id_rsa_macmini -o "StrictHostKeyChecking=no" bokken@$BOKKEN_DEVICE_IP "bash -lc 'pip3 install --user unity-downloader-cli --extra-index-url https://artifactory.eu-cph-1.unityops.net/api/pypi/common-python/simple'"
    - scp -i ~/.ssh/id_rsa_macmini -o "StrictHostKeyChecking=no" -r ../ScriptableRenderPipeline/ bokken@$BOKKEN_DEVICE_IP:~/ScriptableRenderPipeline
    - scp -i ~/.ssh/id_rsa_macmini -o "StrictHostKeyChecking=no" ~/.ssh/id_rsa_macmini bokken@$BOKKEN_DEVICE_IP:~/.ssh/id_rsa_macmini
    - ssh -i ~/.ssh/id_rsa_macmini -o "StrictHostKeyChecking=no" bokken@$BOKKEN_DEVICE_IP '/Users/bokken/Library/Python/3.7/bin/unity-downloader-cli {{ editor.cmd }} -c editor --wait --published'
    - |
      ssh -i ~/.ssh/id_rsa_macmini -o "StrictHostKeyChecking=no" bokken@$BOKKEN_DEVICE_IP 'cd ~/ScriptableRenderPipeline/TestProjects/{{ project.folder }} && ~/ScriptableRenderPipeline/TestProjects/{{ project.folder }}/utr/utr {{ testplatform.args }}OSX  --testproject=/Users/bokken/ScriptableRenderPipeline/TestProjects/{{ project.folder }} --editor-location=/Users/bokken/.Editor --artifacts_path=/Users/bokken/ScriptableRenderPipeline/TestProjects/{{ project.folder }}/test-results --timeout=1200'

      UTR_RESULT=$?
      mkdir -p TestProjects/{{ project.folder }}/test-results/
      scp -i ~/.ssh/id_rsa_macmini -o "StrictHostKeyChecking=no" -r bokken@$BOKKEN_DEVICE_IP:/Users/bokken/ScriptableRenderPipeline/TestProjects/{{ project.folder }}/test-results/ TestProjects/{{ project.folder }}/test-results/
      exit $UTR_RESULT

  artifacts:
    logs:
      paths:
        - "**/test-results/**"
{% endfor %}
{% elsif platform.name == "Linux_Vulkan" %}
{% for testplatform in testplatforms %}
{{ project.name }}_Linux_Vulkan_{{ testplatform.name }}_{{ editor.version }}:
  name : {{ project.name }} on Linux_Vulkan_{{ testplatform.name }} on version {{ editor.version }}
  agent:
    type: {{ platform.type }}
    image: {{ platform.image }}      
    flavor: {{ platform.flavor }}
  commands:
    - sudo -H pip install --upgrade pip
    - sudo -H pip install unity-downloader-cli --extra-index-url https://artifactory.eu-cph-1.unityops.net/api/pypi/common-python/simple
<<<<<<< HEAD
    - sudo npm install upm-ci-utils@stable -g --registry https://api.bintray.com/npm/unity/unity-npm
    - git clone git@github.cds.internal.unity3d.com:unity/utr.git TestProjects/{{ project.folder }}/utr
    - cd TestProjects/{{ project.folder }} && sudo unity-downloader-cli -b {{ editor.version }} -c editor --wait --published
=======
    - sudo npm install upm-ci-utils@0.16.0 --registry https://api.bintray.com/npm/unity/unity-npm -g
    - git clone git@github.cds.internal.unity3d.com:unity/utr.git TestProjects/{{ project.folder }}/utr
    - cd TestProjects/{{ project.folder }} && sudo unity-downloader-cli {{ editor.cmd }} -c editor --wait --published
>>>>>>> 6ca1afe7
    - cd TestProjects/{{ project.folder }} && DISPLAY=:0.0 utr/utr {{ testplatform.args }}Linux64 --extra-editor-arg="-executemethod" --extra-editor-arg="CustomBuild.BuildLinuxVulkanLinear" --testproject=. --editor-location=.Editor --artifacts_path=upm-ci~/test-results

  artifacts:
    logs:
      paths:
        - "**/test-results/**"
{% endfor %}
{% endif %}
{% endfor %}


All_{{ project.name }}_{{ editor.version }}:
  name: All {{ project.name }} CI - {{ editor.version }}
  agent:
    name: whatever
    type: Unity::VM
    image: cds-ops/ubuntu-18.04-agent:latest
    flavor: b1.small
  commands:
    - dir
  dependencies:
  {% for platform in platforms %}
  {% for testplatform in testplatforms %}
  {% if platform.name == "OSX_OpenGLCore" %}
  
  {% if testplatform.name == "editmode" %}
    - .yamato/upm-ci-{{ project.name | downcase }}.yml#{{ project.name }}_{{ platform.name }}_{{ testplatform.name }}_{{ editor.version }}
  {% endif %}
  
  {% elsif platform.name == "OSX_Metal"  and testplatform.name == "editmode" %}
  
  {% elsif platform.name == "OSX_Metal" %}
  #skip
  {% elsif platform.name == "Linux" %}
  #skip
  
  {% elsif platform.name == "Windows64" %}
  {% for win_api in win_apis %}
  {% if win_api.name == "Vulkan" %}
  #skip
  {% else %}
    - .yamato/upm-ci-{{ project.name | downcase }}.yml#{{ project.name }}_{{ platform.name }}_{{ win_api.name }}_{{ testplatform.name }}_{{ editor.version }}
  {% endif %}
  {% endfor %}

  {% else %}
    - .yamato/upm-ci-{{ project.name | downcase }}.yml#{{ project.name }}_{{ platform.name }}_{{ testplatform.name }}_{{ editor.version }}
  {% endif %}
    
  {% endfor %}
  {% endfor %}

{% endfor %}   
{% endfor %}<|MERGE_RESOLUTION|>--- conflicted
+++ resolved
@@ -14,11 +14,7 @@
     flavor: m1.mac
   - name: Linux_Vulkan
     type: Unity::VM::GPU
-<<<<<<< HEAD
-    image: cds-ops/ubuntu-18.04-base:latest
-=======
     image: cds-ops/ubuntu-18.04-base:stable
->>>>>>> 6ca1afe7
     flavor: b1.large
 testplatforms:
   - name: Standalone
@@ -99,15 +95,9 @@
   commands:
     - sudo -H pip install --upgrade pip
     - sudo -H pip install unity-downloader-cli --extra-index-url https://artifactory.eu-cph-1.unityops.net/api/pypi/common-python/simple
-<<<<<<< HEAD
-    - sudo npm install upm-ci-utils@stable -g --registry https://api.bintray.com/npm/unity/unity-npm
-    - git clone git@github.cds.internal.unity3d.com:unity/utr.git TestProjects/{{ project.folder }}/utr
-    - cd TestProjects/{{ project.folder }} && sudo unity-downloader-cli -b {{ editor.version }} -c editor --wait --published
-=======
     - sudo npm install upm-ci-utils@0.16.0 --registry https://api.bintray.com/npm/unity/unity-npm -g
     - git clone git@github.cds.internal.unity3d.com:unity/utr.git TestProjects/{{ project.folder }}/utr
     - cd TestProjects/{{ project.folder }} && sudo unity-downloader-cli {{ editor.cmd }} -c editor --wait --published
->>>>>>> 6ca1afe7
     - cd TestProjects/{{ project.folder }} && DISPLAY=:0.0 utr/utr {{ testplatform.args }}Linux64 --extra-editor-arg="-executemethod" --extra-editor-arg="CustomBuild.BuildLinuxVulkanLinear" --testproject=. --editor-location=.Editor --artifacts_path=upm-ci~/test-results
 
   artifacts:

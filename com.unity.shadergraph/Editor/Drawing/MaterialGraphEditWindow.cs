--- conflicted
+++ resolved
@@ -842,24 +842,24 @@
 
                 using (GraphLoadMarker.Auto())
                 {
-                    var textGraph = File.ReadAllText(path, Encoding.UTF8);
-                    graphObject = CreateInstance<GraphObject>();
-                    graphObject.hideFlags = HideFlags.HideAndDontSave;
-                    graphObject.graph = JsonUtility.FromJson<GraphData>(textGraph);
-                    graphObject.graph.assetGuid = assetGuid;
-                    graphObject.graph.isSubGraph = isSubGraph;
-                    graphObject.graph.messageManager = messageManager;
-                    graphObject.graph.OnEnable();
-                    graphObject.graph.ValidateGraph();
+                var textGraph = File.ReadAllText(path, Encoding.UTF8);
+                graphObject = CreateInstance<GraphObject>();
+                graphObject.hideFlags = HideFlags.HideAndDontSave;
+                graphObject.graph = JsonUtility.FromJson<GraphData>(textGraph);
+                graphObject.graph.assetGuid = assetGuid;
+                graphObject.graph.isSubGraph = isSubGraph;
+                graphObject.graph.messageManager = messageManager;
+                graphObject.graph.OnEnable();
+                graphObject.graph.ValidateGraph();
                 }
 
                 using (CreateGraphEditorViewMarker.Auto())
                 {
-                    graphEditorView = new GraphEditorView(this, m_GraphObject.graph, messageManager)
-                    {
-                        viewDataKey = selectedGuid,
-                        assetName = asset.name.Split('/').Last()
-                    };
+                graphEditorView = new GraphEditorView(this, m_GraphObject.graph, messageManager)
+                {
+                    viewDataKey = selectedGuid,
+                    assetName = asset.name.Split('/').Last()
+                };
                 }
 
                 Texture2D icon = GetThemeIcon(graphObject.graph);
@@ -893,14 +893,8 @@
 
         void OnGeometryChanged(GeometryChangedEvent evt)
         {
-<<<<<<< HEAD
-            if (graphEditorView == null)
-                return;
-
-=======
             // this callback is only so we can run post-layout behaviors after the graph loads for the first time
             // we immediately unregister it so it doesn't get called again
->>>>>>> 51bb2e18
             graphEditorView.UnregisterCallback<GeometryChangedEvent>(OnGeometryChanged);
             if (m_FrameAllAfterLayout)
                 graphEditorView.graphView.FrameAll();

using System;
using System.Collections.Generic;
using System.Linq;
using UnityEditor.Graphing.Util;
using UnityEngine;
using UnityEditor.Graphing;
using Object = UnityEngine.Object;
using UnityEditor.Graphs;

using UnityEditor.Experimental.GraphView;
using UnityEditor.ShaderGraph.Drawing.Colors;
using UnityEngine.UIElements;
using Edge = UnityEditor.Experimental.GraphView.Edge;
using Node = UnityEditor.Experimental.GraphView.Node;

namespace UnityEditor.ShaderGraph.Drawing
{
    sealed class MaterialGraphView : GraphView
    {
        public MaterialGraphView()
        {
            styleSheets.Add(Resources.Load<StyleSheet>("Styles/MaterialGraphView"));
            serializeGraphElements = SerializeGraphElementsImplementation;
            canPasteSerializedData = CanPasteSerializedDataImplementation;
            unserializeAndPaste = UnserializeAndPasteImplementation;
            deleteSelection = DeleteSelectionImplementation;
            RegisterCallback<DragUpdatedEvent>(OnDragUpdatedEvent);
            RegisterCallback<DragPerformEvent>(OnDragPerformEvent);
        }

        protected override bool canCopySelection
        {
            get { return selection.OfType<IShaderNodeView>().Any(x => x.node.canCopyNode) || selection.OfType<Group>().Any() || selection.OfType<BlackboardField>().Any(); }
        }

        public MaterialGraphView(GraphData graph) : this()
        {
            this.graph = graph;
        }

        public GraphData graph { get; private set; }
        public Action onConvertToSubgraphClick { get; set; }

        public override List<Port> GetCompatiblePorts(Port startAnchor, NodeAdapter nodeAdapter)
        {
            var compatibleAnchors = new List<Port>();
            var startSlot = startAnchor.GetSlot();
            if (startSlot == null)
                return compatibleAnchors;

            var startStage = startSlot.stageCapability;
            if (startStage == ShaderStageCapability.All)
                startStage = NodeUtils.GetEffectiveShaderStageCapability(startSlot, true) & NodeUtils.GetEffectiveShaderStageCapability(startSlot, false);

            foreach (var candidateAnchor in ports.ToList())
            {
                var candidateSlot = candidateAnchor.GetSlot();
                if (!startSlot.IsCompatibleWith(candidateSlot))
                    continue;

                if (startStage != ShaderStageCapability.All)
                {
                    var candidateStage = candidateSlot.stageCapability;
                    if (candidateStage == ShaderStageCapability.All)
                        candidateStage = NodeUtils.GetEffectiveShaderStageCapability(candidateSlot, true)
                            & NodeUtils.GetEffectiveShaderStageCapability(candidateSlot, false);
                    if (candidateStage != ShaderStageCapability.All && candidateStage != startStage)
                        continue;
                }

                compatibleAnchors.Add(candidateAnchor);
            }
            return compatibleAnchors;
        }

        public override void BuildContextualMenu(ContextualMenuPopulateEvent evt)
        {
            Vector2 mousePosition = evt.mousePosition;
            base.BuildContextualMenu(evt);
            if(evt.target is GraphView)
            {
                evt.menu.InsertAction(1, "Create Sticky Note", (e) => { AddStickyNote(mousePosition); });
            }

            if (evt.target is GraphView || evt.target is Node)
            {
                evt.menu.AppendAction("Convert To Sub-graph", ConvertToSubgraph, ConvertToSubgraphStatus);
                evt.menu.AppendAction("Convert To Inline Node", ConvertToInlineNode, ConvertToInlineNodeStatus);
                evt.menu.AppendAction("Convert To Property", ConvertToProperty, ConvertToPropertyStatus);

                evt.menu.AppendAction("Group Selection", _ => GroupSelection(), (a) =>
                {
                    List<ISelectable> filteredSelection = new List<ISelectable>();

                    foreach (ISelectable selectedObject in selection)
                    {
                        if (selectedObject is Group)
                            return DropdownMenuAction.Status.Disabled;
                        VisualElement ve = selectedObject as VisualElement;
                        if (ve.userData is AbstractMaterialNode)
                        {
                            var selectedNode = selectedObject as Node;
                            if (selectedNode.GetContainingScope() is Group)
                                return DropdownMenuAction.Status.Disabled;

                            filteredSelection.Add(selectedObject);
                        }
                    }

                    if (filteredSelection.Count > 0)
                        return DropdownMenuAction.Status.Normal;
                    else
                        return DropdownMenuAction.Status.Disabled;
                });

                evt.menu.AppendAction("Ungroup Selection", RemoveFromGroupNode, (a) =>
                {
                    List<ISelectable> filteredSelection = new List<ISelectable>();

                    foreach (ISelectable selectedObject in selection)
                    {
                        if (selectedObject is Group)
                            return DropdownMenuAction.Status.Disabled;
                        VisualElement ve = selectedObject as VisualElement;
                        if (ve.userData is AbstractMaterialNode)
                        {
                            var selectedNode = selectedObject as Node;
                            if (selectedNode.GetContainingScope() is Group)
                                filteredSelection.Add(selectedObject);
                        }
                    }

                    if (filteredSelection.Count > 0)
                        return DropdownMenuAction.Status.Normal;
                    else
                        return DropdownMenuAction.Status.Disabled;
                });

                var editorView = GetFirstAncestorOfType<GraphEditorView>();
                if (editorView.colorManager.activeSupportsCustom && selection.OfType<MaterialNodeView>().Any())
                {
                    evt.menu.AppendSeparator();
                    evt.menu.AppendAction("Color/Change...", ChangeCustomNodeColor,
                        eventBase => DropdownMenuAction.Status.Normal);

                    evt.menu.AppendAction("Color/Reset", menuAction =>
                    {
                        graph.owner.RegisterCompleteObjectUndo("Reset Node Color");
                        foreach (var selectable in selection)
                        {
                            if (selectable is MaterialNodeView nodeView)
                            {
                                nodeView.node.ResetColor(editorView.colorManager.activeProviderName);
                                editorView.colorManager.UpdateNodeView(nodeView);
                            }
                        }
                    }, eventBase => DropdownMenuAction.Status.Normal);
                }

                if (selection.OfType<IShaderNodeView>().Count() == 1)
                {
                    evt.menu.AppendSeparator();
                    evt.menu.AppendAction("Open Documentation", SeeDocumentation, SeeDocumentationStatus);
                }
                if (selection.OfType<IShaderNodeView>().Count() == 1 && selection.OfType<IShaderNodeView>().First().node is SubGraphNode)
                {
                    evt.menu.AppendSeparator();

                    evt.menu.AppendAction("Open Sub Graph", OpenSubGraph, (a) => DropdownMenuAction.Status.Normal);
                }
            }
            else if (evt.target is BlackboardField)
            {
                evt.menu.AppendAction("Delete", (e) => DeleteSelectionImplementation("Delete", AskUser.DontAskUser), (e) => canDeleteSelection ? DropdownMenuAction.Status.Normal : DropdownMenuAction.Status.Disabled);
            }
            if (evt.target is MaterialGraphView)
            {
                evt.menu.AppendAction("Collapse Previews", CollapsePreviews, (a) => DropdownMenuAction.Status.Normal);
                evt.menu.AppendAction("Expand Previews", ExpandPreviews, (a) => DropdownMenuAction.Status.Normal);
                evt.menu.AppendSeparator();
            }
        }

        void ChangeCustomNodeColor(DropdownMenuAction menuAction)
        {
            // Color Picker is internal :(
            var t = typeof(EditorWindow).Assembly.GetTypes().FirstOrDefault(ty => ty.Name == "ColorPicker");
            var m = t?.GetMethod("Show", new[] {typeof(Action<Color>), typeof(Color), typeof(bool), typeof(bool)});
            if (m == null)
            {
                Debug.LogWarning("Could not invoke Color Picker for ShaderGraph.");
                return;
            }

            var editorView = GetFirstAncestorOfType<GraphEditorView>();
            var defaultColor = Color.gray;
            if (selection.FirstOrDefault(sel => sel is MaterialNodeView) is MaterialNodeView selNode1)
            {
                defaultColor = selNode1.GetColor();
                defaultColor.a = 1.0f;
            }

            void ApplyColor(Color pickedColor)
            {
                foreach (var selectable in selection)
                {
                    if(selectable is MaterialNodeView nodeView)
                    {
                        nodeView.node.SetColor(editorView.colorManager.activeProviderName, pickedColor);
                        editorView.colorManager.UpdateNodeView(nodeView);
                    }
                }
            }
            graph.owner.RegisterCompleteObjectUndo("Change Node Color");
            m.Invoke(null, new object[] {(Action<Color>) ApplyColor, defaultColor, true, false});
        }

        protected override bool canDeleteSelection
        {
            get
            {
                return selection.Any(x => !(x is IShaderNodeView nodeView) || nodeView.node.canDeleteNode);
            }
        }

        public void GroupSelection()
        {
            var title = "New Group";
            var groupData = new GroupData(title, new Vector2(10f,10f));

            graph.owner.RegisterCompleteObjectUndo("Create Group Node");
            graph.CreateGroup(groupData);

            foreach (var shaderNodeView in selection.OfType<IShaderNodeView>())
            {
                graph.SetGroup(shaderNodeView.node, groupData);
            }
        }

        public void AddStickyNote(Vector2 position)
        {
            position = contentViewContainer.WorldToLocal(position);
            string title = "New Note";
            string content = "Write something here";
            var stickyNoteData  = new StickyNoteData(title, content, new Rect(position.x, position.y, 200, 160));
            graph.owner.RegisterCompleteObjectUndo("Create Sticky Note");
            graph.AddStickyNote(stickyNoteData);
        }


        void RemoveFromGroupNode(DropdownMenuAction action)
        {
            graph.owner.RegisterCompleteObjectUndo("Ungroup Node(s)");
            foreach (ISelectable selectable in selection)
            {
                var node = selectable as Node;
                if(node == null)
                    continue;

                Group group = node.GetContainingScope() as Group;
                if (group != null)
                {
                    group.RemoveElement(node);
                }
            }
        }

        void CollapsePreviews(DropdownMenuAction action)
        {
            graph.owner.RegisterCompleteObjectUndo("Collapse Previews");
            foreach (AbstractMaterialNode node in graph.GetNodes<AbstractMaterialNode>())
            {
                node.previewExpanded = false;
            }
        }

        void ExpandPreviews(DropdownMenuAction action)
        {
            graph.owner.RegisterCompleteObjectUndo("Expand Previews");
            foreach (AbstractMaterialNode node in graph.GetNodes<AbstractMaterialNode>())
            {
                node.previewExpanded = true;
            }
        }

        void SeeDocumentation(DropdownMenuAction action)
        {
            var node = selection.OfType<IShaderNodeView>().First().node;
            if (node.documentationURL != null)
                System.Diagnostics.Process.Start(node.documentationURL);
        }

        void OpenSubGraph(DropdownMenuAction action)
        {
            SubGraphNode subgraphNode = selection.OfType<IShaderNodeView>().First().node as SubGraphNode;

            var path = AssetDatabase.GetAssetPath(subgraphNode.asset);
            ShaderGraphImporterEditor.ShowGraphEditWindow(path);
        }

        DropdownMenuAction.Status SeeDocumentationStatus(DropdownMenuAction action)
        {
            if (selection.OfType<IShaderNodeView>().First().node.documentationURL == null)
                return DropdownMenuAction.Status.Disabled;
            return DropdownMenuAction.Status.Normal;
        }

        DropdownMenuAction.Status ConvertToPropertyStatus(DropdownMenuAction action)
        {
            if (selection.OfType<IShaderNodeView>().Any(v => v.node != null))
            {
                if (selection.OfType<IShaderNodeView>().Any(v => v.node is IPropertyFromNode))
                    return DropdownMenuAction.Status.Normal;
                return DropdownMenuAction.Status.Disabled;
            }
            return DropdownMenuAction.Status.Hidden;
        }

        void ConvertToProperty(DropdownMenuAction action)
        {
            graph.owner.RegisterCompleteObjectUndo("Convert to Property");
            var selectedNodeViews = selection.OfType<IShaderNodeView>().Select(x => x.node).ToList();
            foreach (var node in selectedNodeViews)
            {
                if (!(node is IPropertyFromNode))
                    continue;

                var converter = node as IPropertyFromNode;
                var prop = converter.AsShaderProperty();
                graph.SanitizeGraphInputName(prop);
                graph.AddGraphInput(prop);

                var propNode = new PropertyNode();
                propNode.drawState = node.drawState;
                propNode.groupGuid = node.groupGuid;
                graph.AddNode(propNode);
                propNode.propertyGuid = prop.guid;

                var oldSlot = node.FindSlot<MaterialSlot>(converter.outputSlotId);
                var newSlot = propNode.FindSlot<MaterialSlot>(PropertyNode.OutputSlotId);

                foreach (var edge in graph.GetEdges(oldSlot.slotReference))
                    graph.Connect(newSlot.slotReference, edge.inputSlot);

                graph.RemoveNode(node);
            }
        }

        DropdownMenuAction.Status ConvertToInlineNodeStatus(DropdownMenuAction action)
        {
            if (selection.OfType<IShaderNodeView>().Any(v => v.node != null))
            {
                if (selection.OfType<IShaderNodeView>().Any(v => v.node is PropertyNode))
                    return DropdownMenuAction.Status.Normal;
                return DropdownMenuAction.Status.Disabled;
            }
            return DropdownMenuAction.Status.Hidden;
        }

        void ConvertToInlineNode(DropdownMenuAction action)
        {
            graph.owner.RegisterCompleteObjectUndo("Convert to Inline Node");
            var selectedNodeViews = selection.OfType<IShaderNodeView>()
                .Select(x => x.node)
                .OfType<PropertyNode>();

            foreach (var propNode in selectedNodeViews)
                ((GraphData)propNode.owner).ReplacePropertyNodeWithConcreteNode(propNode);
        }

        DropdownMenuAction.Status ConvertToSubgraphStatus(DropdownMenuAction action)
        {
            if (onConvertToSubgraphClick == null) return DropdownMenuAction.Status.Hidden;
            return selection.OfType<IShaderNodeView>().Any(v => v.node != null && v.node.allowedInSubGraph && !(v.node is SubGraphOutputNode) ) ? DropdownMenuAction.Status.Normal : DropdownMenuAction.Status.Hidden;
        }

        void ConvertToSubgraph(DropdownMenuAction action)
        {
            onConvertToSubgraphClick();
        }

        string SerializeGraphElementsImplementation(IEnumerable<GraphElement> elements)
        {
            var groups = elements.OfType<ShaderGroup>().Select(x => x.userData);
            var nodes = elements.OfType<IShaderNodeView>().Select(x => x.node).Where(x => x.canCopyNode);
            var edges = elements.OfType<Edge>().Select(x => x.userData).OfType<IEdge>();
<<<<<<< HEAD
            var inputs = selection.OfType<BlackboardField>().Select(x => x.userData as ShaderInput);

            // Always include Keyword inputs for all keyword nodes
            foreach(KeywordNode keyNode in elements.OfType<IShaderNodeView>().Where(x => x.node is KeywordNode).Select(x => x.node as KeywordNode))
            {
                // Skip if selection already contains keyword
                if(inputs.Where(x => x.guid == keyNode.keywordGuid).Any())
                    continue;

                ShaderKeyword keyword = this.graph.keywords.FirstOrDefault(x => x.guid == keyNode.keywordGuid);
                inputs = inputs.Append(keyword);
            }
=======
            var properties = selection.OfType<BlackboardField>().Select(x => x.userData as AbstractShaderProperty);
            var notes = elements.OfType<StickyNote>().Select(x => x.userData);
>>>>>>> 137c246e

            // Collect the property nodes and get the corresponding properties
            var propertyNodeGuids = nodes.OfType<PropertyNode>().Select(x => x.propertyGuid);
            var metaProperties = this.graph.properties.Where(x => propertyNodeGuids.Contains(x.guid));

<<<<<<< HEAD
            var graph = new CopyPasteGraph(this.graph.assetGuid, groups, nodes, edges, inputs, metaProperties);
=======
            var graph = new CopyPasteGraph(this.graph.assetGuid, groups, nodes, edges, properties, metaProperties, notes);
>>>>>>> 137c246e
            return JsonUtility.ToJson(graph, true);
        }

        bool CanPasteSerializedDataImplementation(string serializedData)
        {
            return CopyPasteGraph.FromJson(serializedData) != null;
        }

        void UnserializeAndPasteImplementation(string operationName, string serializedData)
        {
            graph.owner.RegisterCompleteObjectUndo(operationName);
            var pastedGraph = CopyPasteGraph.FromJson(serializedData);
            this.InsertCopyPasteGraph(pastedGraph);
        }

        void DeleteSelectionImplementation(string operationName, GraphView.AskUser askUser)
        {
            bool containsProperty = false;
            bool containsKeyword = false;
            List<KeywordNode> keywordNodes = new List<KeywordNode>();

            foreach (var selectable in selection)
            {
                var field = selectable as BlackboardField;
                if (field != null && field.userData != null)
                {
                    switch(field.userData)
                    {
                        case AbstractShaderProperty property:
                            containsProperty = true;
                            break;
                        case ShaderKeyword keyword:
                            keywordNodes.AddRange(graph.GetNodes<KeywordNode>().Where(x => x.keywordGuid == keyword.guid));
                            containsKeyword = true;
                            break;
                        default:
                            throw new ArgumentOutOfRangeException();
                    }
                }
            }

            if(containsProperty)
            {
                if (graph.isSubGraph)
                {
                    if (!EditorUtility.DisplayDialog("Sub Graph Will Change", "If you remove a property and save the sub graph, you might change other graphs that are using this sub graph.\n\nDo you want to continue?", "Yes", "No"))
                        return;
                }
            }

            if(containsKeyword)
            {
                if(keywordNodes.Any())
                {
                    if (!EditorUtility.DisplayDialog("Keyword Nodes Will be Removed", "Removing a keyword will automatically remove all dependent keyword nodes.\n\nDo you want to continue?", "Yes", "No"))
                        return;
                }
            }

            var deleteNodes = selection.OfType<IShaderNodeView>().Where(v => !(v.node is SubGraphOutputNode) && v.node.canDeleteNode).Select(x => x.node).Union(keywordNodes);
            graph.owner.RegisterCompleteObjectUndo(operationName);
<<<<<<< HEAD
            graph.RemoveElements(deleteNodes,
                selection.OfType<Edge>().Select(x => x.userData).OfType<IEdge>(),
                selection.OfType<ShaderGroup>().Select(x => x.userData));
=======
            graph.RemoveElements(selection.OfType<IShaderNodeView>().Where(v => !(v.node is SubGraphOutputNode) && v.node.canDeleteNode).Select(x => x.node).ToArray(),
                selection.OfType<Edge>().Select(x => x.userData).OfType<IEdge>().ToArray(),
                selection.OfType<ShaderGroup>().Select(x => x.userData).ToArray(),
                selection.OfType<StickyNote>().Select(x => x.userData).ToArray());
>>>>>>> 137c246e

            foreach (var selectable in selection)
            {
                var field = selectable as BlackboardField;
                if (field != null && field.userData != null)
                {
                    var input = (ShaderInput)field.userData;
                    graph.RemoveGraphInput(input);
                }
            }

            selection.Clear();
        }

        #region Drag and drop

        bool ValidateObjectForDrop(Object obj)
        {
            return EditorUtility.IsPersistent(obj) && (
                obj is Texture2D ||
                obj is Cubemap ||
                obj is SubGraphAsset asset && !asset.descendents.Contains(graph.assetGuid) ||
                obj is Texture2DArray ||
                obj is Texture3D);
        }

        void OnDragUpdatedEvent(DragUpdatedEvent e)
        {
            var selection = DragAndDrop.GetGenericData("DragSelection") as List<ISelectable>;
            bool dragging = false;
            if (selection != null)
            {
                // Blackboard
                if (selection.OfType<BlackboardField>().Any())
                    dragging = true;
            }
            else
            {
                // Handle unity objects
                var objects = DragAndDrop.objectReferences;
                foreach (Object obj in objects)
                {
                    if (ValidateObjectForDrop(obj))
                    {
                        dragging = true;
                        break;
                    }
                }
            }

            if (dragging)
            {
                DragAndDrop.visualMode = DragAndDropVisualMode.Generic;
            }
        }

        void OnDragPerformEvent(DragPerformEvent e)
        {
            Vector2 localPos = (e.currentTarget as VisualElement).ChangeCoordinatesTo(contentViewContainer, e.localMousePosition);

            var selection = DragAndDrop.GetGenericData("DragSelection") as List<ISelectable>;
            if (selection != null)
            {
                // Blackboard
                if (selection.OfType<BlackboardField>().Any())
                {
                    IEnumerable<BlackboardField> fields = selection.OfType<BlackboardField>();
                    foreach (BlackboardField field in fields)
                    {
                        CreateNode(field, localPos);
                    }
                }
            }
            else
            {
                // Handle unity objects
                var objects = DragAndDrop.objectReferences;
                foreach (Object obj in objects)
                {
                    if (ValidateObjectForDrop(obj))
                    {
                        CreateNode(obj, localPos);
                    }
                }
            }
        }

        void CreateNode(object obj, Vector2 nodePosition)
        {
            var texture2D = obj as Texture2D;
            if (texture2D != null)
            {
                graph.owner.RegisterCompleteObjectUndo("Drag Texture");

                bool isNormalMap = false;
                if (EditorUtility.IsPersistent(texture2D) && !string.IsNullOrEmpty(AssetDatabase.GetAssetPath(texture2D)))
                {
                    var importer = AssetImporter.GetAtPath(AssetDatabase.GetAssetPath(texture2D)) as TextureImporter;
                    if (importer != null)
                        isNormalMap = importer.textureType == TextureImporterType.NormalMap;
                }

                var node = new SampleTexture2DNode();
                var drawState = node.drawState;
                drawState.position = new Rect(nodePosition, drawState.position.size);
                node.drawState = drawState;
                graph.AddNode(node);

                if (isNormalMap)
                    node.textureType = TextureType.Normal;

                var inputslot = node.FindInputSlot<Texture2DInputMaterialSlot>(SampleTexture2DNode.TextureInputId);
                if (inputslot != null)
                    inputslot.texture = texture2D;
            }

            var textureArray = obj as Texture2DArray;
            if (textureArray != null)
            {
                graph.owner.RegisterCompleteObjectUndo("Drag Texture Array");
                
                var node = new SampleTexture2DArrayNode();
                var drawState = node.drawState;
                drawState.position = new Rect(nodePosition, drawState.position.size);
                node.drawState = drawState;
                graph.AddNode(node);

                var inputslot = node.FindSlot<Texture2DArrayInputMaterialSlot>(SampleTexture2DArrayNode.TextureInputId);
                if (inputslot != null)
                    inputslot.textureArray = textureArray;
            }

            var texture3D = obj as Texture3D;
            if (texture3D != null)
            {
                graph.owner.RegisterCompleteObjectUndo("Drag Texture 3D");

                var node = new SampleTexture3DNode();
                var drawState = node.drawState;
                drawState.position = new Rect(nodePosition, drawState.position.size);
                node.drawState = drawState;
                graph.AddNode(node);

                var inputslot = node.FindSlot<Texture3DInputMaterialSlot>(SampleTexture3DNode.TextureInputId);
                if (inputslot != null)
                    inputslot.texture = texture3D;
            }

            var cubemap = obj as Cubemap;
            if (cubemap != null)
            {
                graph.owner.RegisterCompleteObjectUndo("Drag Cubemap");
                
                var node = new SampleCubemapNode();
                var drawState = node.drawState;
                drawState.position = new Rect(nodePosition, drawState.position.size);
                node.drawState = drawState;
                graph.AddNode(node);

                var inputslot = node.FindInputSlot<CubemapInputMaterialSlot>(SampleCubemapNode.CubemapInputId);
                if (inputslot != null)
                    inputslot.cubemap = cubemap;
            }

            var subGraphAsset = obj as SubGraphAsset;
            if (subGraphAsset != null)
            {
                graph.owner.RegisterCompleteObjectUndo("Drag Sub-Graph");
                var node = new SubGraphNode();

                var drawState = node.drawState;
                drawState.position = new Rect(nodePosition, drawState.position.size);
                node.drawState = drawState;
                node.asset = subGraphAsset;
                graph.AddNode(node);
            }

            var blackboardField = obj as BlackboardField;
            if (blackboardField != null)
            {   
                graph.owner.RegisterCompleteObjectUndo("Drag Graph Input");

                switch(blackboardField.userData)
                {
                    case AbstractShaderProperty property:
                    {
                        var node = new PropertyNode();
                        var drawState = node.drawState;
                        drawState.position =  new Rect(nodePosition, drawState.position.size);
                        node.drawState = drawState;
                        graph.AddNode(node);

                        // Setting the guid requires the graph to be set first.
                        node.propertyGuid = property.guid;
                        break;
                    }
                    case ShaderKeyword keyword:
                    {
                        var node = new KeywordNode();
                        var drawState = node.drawState;
                        drawState.position =  new Rect(nodePosition, drawState.position.size);
                        node.drawState = drawState;
                        graph.AddNode(node);

                        // Setting the guid requires the graph to be set first.
                        node.keywordGuid = keyword.guid;
                        break;
                    }
                    default:
                        throw new ArgumentOutOfRangeException();
                }
            }
        }

        #endregion
    }

    static class GraphViewExtensions
    {
        internal static void InsertCopyPasteGraph(this MaterialGraphView graphView, CopyPasteGraph copyGraph)
        {
            if (copyGraph == null)
                return;

            // Make new inputs from the copied graph
            foreach (ShaderInput input in copyGraph.inputs)
            {
                ShaderInput copiedInput = input.Copy();
                graphView.graph.SanitizeGraphInputName(copiedInput);
                graphView.graph.SanitizeGraphInputReferenceName(copiedInput, input.overrideReferenceName);
                graphView.graph.AddGraphInput(copiedInput);

                switch(input)
                {
                    case AbstractShaderProperty property:
                        // Update the property nodes that depends on the copied node
                        var dependentPropertyNodes = copyGraph.GetNodes<PropertyNode>().Where(x => x.propertyGuid == input.guid);
                        foreach (var node in dependentPropertyNodes)
                        {
                            node.owner = graphView.graph;
                            node.propertyGuid = copiedInput.guid;
                        }
                        break;
                    default:
                        throw new ArgumentOutOfRangeException();
                }
                if(input is ShaderKeyword keyword)
                {
                    // Update the keyword nodes that depends on the copied node
                    var dependentKeywordNodes = copyGraph.GetNodes<KeywordNode>().Where(x => x.keywordGuid == input.guid);
                    foreach (var node in dependentKeywordNodes)
                    {
                        node.owner = graphView.graph;
                        node.keywordGuid = copiedInput.guid;
                    }
                }
            }

            using (var remappedNodesDisposable = ListPool<AbstractMaterialNode>.GetDisposable())
            {
                using (var remappedEdgesDisposable = ListPool<IEdge>.GetDisposable())
                {
                    var remappedNodes = remappedNodesDisposable.value;
                    var remappedEdges = remappedEdgesDisposable.value;
                    graphView.graph.PasteGraph(copyGraph, remappedNodes, remappedEdges);

                    if (graphView.graph.assetGuid != copyGraph.sourceGraphGuid)
                    {
                        // Compute the mean of the copied nodes.
                        Vector2 centroid = Vector2.zero;
                        var count = 1;
                        foreach (var node in remappedNodes)
                        {
                            var position = node.drawState.position.position;
                            centroid = centroid + (position - centroid) / count;
                            ++count;
                        }

                        // Get the center of the current view
                        var viewCenter = graphView.contentViewContainer.WorldToLocal(graphView.layout.center);

                        foreach (var node in remappedNodes)
                        {
                            var drawState = node.drawState;
                            var positionRect = drawState.position;
                            var position = positionRect.position;
                            position += viewCenter - centroid;
                            positionRect.position = position;
                            drawState.position = positionRect;
                            node.drawState = drawState;
                        }
                    }

                    // Add new elements to selection
                    graphView.ClearSelection();
                    graphView.graphElements.ForEach(element =>
                        {
                            if (element is Edge edge && remappedEdges.Contains(edge.userData as IEdge))
                                graphView.AddToSelection(edge);

                            if (element is IShaderNodeView nodeView && remappedNodes.Contains(nodeView.node))
                                graphView.AddToSelection((Node)nodeView);
                        });
                }
            }
        }
    }
}<|MERGE_RESOLUTION|>--- conflicted
+++ resolved
@@ -384,7 +384,6 @@
             var groups = elements.OfType<ShaderGroup>().Select(x => x.userData);
             var nodes = elements.OfType<IShaderNodeView>().Select(x => x.node).Where(x => x.canCopyNode);
             var edges = elements.OfType<Edge>().Select(x => x.userData).OfType<IEdge>();
-<<<<<<< HEAD
             var inputs = selection.OfType<BlackboardField>().Select(x => x.userData as ShaderInput);
 
             // Always include Keyword inputs for all keyword nodes
@@ -397,20 +396,13 @@
                 ShaderKeyword keyword = this.graph.keywords.FirstOrDefault(x => x.guid == keyNode.keywordGuid);
                 inputs = inputs.Append(keyword);
             }
-=======
-            var properties = selection.OfType<BlackboardField>().Select(x => x.userData as AbstractShaderProperty);
             var notes = elements.OfType<StickyNote>().Select(x => x.userData);
->>>>>>> 137c246e
 
             // Collect the property nodes and get the corresponding properties
             var propertyNodeGuids = nodes.OfType<PropertyNode>().Select(x => x.propertyGuid);
             var metaProperties = this.graph.properties.Where(x => propertyNodeGuids.Contains(x.guid));
 
-<<<<<<< HEAD
-            var graph = new CopyPasteGraph(this.graph.assetGuid, groups, nodes, edges, inputs, metaProperties);
-=======
-            var graph = new CopyPasteGraph(this.graph.assetGuid, groups, nodes, edges, properties, metaProperties, notes);
->>>>>>> 137c246e
+            var graph = new CopyPasteGraph(this.graph.assetGuid, groups, nodes, edges, inputs, metaProperties, notes);
             return JsonUtility.ToJson(graph, true);
         }
 
@@ -472,16 +464,10 @@
 
             var deleteNodes = selection.OfType<IShaderNodeView>().Where(v => !(v.node is SubGraphOutputNode) && v.node.canDeleteNode).Select(x => x.node).Union(keywordNodes);
             graph.owner.RegisterCompleteObjectUndo(operationName);
-<<<<<<< HEAD
             graph.RemoveElements(deleteNodes,
                 selection.OfType<Edge>().Select(x => x.userData).OfType<IEdge>(),
-                selection.OfType<ShaderGroup>().Select(x => x.userData));
-=======
-            graph.RemoveElements(selection.OfType<IShaderNodeView>().Where(v => !(v.node is SubGraphOutputNode) && v.node.canDeleteNode).Select(x => x.node).ToArray(),
-                selection.OfType<Edge>().Select(x => x.userData).OfType<IEdge>().ToArray(),
-                selection.OfType<ShaderGroup>().Select(x => x.userData).ToArray(),
-                selection.OfType<StickyNote>().Select(x => x.userData).ToArray());
->>>>>>> 137c246e
+                selection.OfType<ShaderGroup>().Select(x => x.userData),
+                selection.OfType<StickyNote>().Select(x => x.userData));
 
             foreach (var selectable in selection)
             {

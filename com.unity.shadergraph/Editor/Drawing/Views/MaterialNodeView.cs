using System;
using System.Collections.Generic;
using System.Linq;
using System.Reflection;
using UnityEngine;
using UnityEditor.Graphing;
using UnityEditor.ShaderGraph.Drawing.Controls;
using Data.Interfaces;
using Drawing.Inspector.PropertyDrawers;
using UnityEditor.Experimental.GraphView;
using UnityEditor.Rendering;
using UnityEngine.UIElements;
using Node = UnityEditor.Experimental.GraphView.Node;

namespace UnityEditor.ShaderGraph.Drawing
{
    sealed class MaterialNodeView : Node, IShaderNodeView, IInspectable
    {
        PreviewRenderData m_PreviewRenderData;
        Image m_PreviewImage;
        // Remove this after updated to the correct API call has landed in trunk. ------------
        VisualElement m_TitleContainer;
        new VisualElement m_ButtonContainer;

        VisualElement m_PreviewContainer;
        VisualElement m_ControlItems;
        VisualElement m_PreviewFiller;
        VisualElement m_ControlsDivider;
        IEdgeConnectorListener m_ConnectorListener;
<<<<<<< HEAD
        VisualElement m_SettingsContainer;
        bool m_ShowSettings = false;
        VisualElement m_SettingsButton;
        VisualElement m_Settings;
        VisualElement m_NodeSettingsView;
=======
        VisualElement m_PortInputContainer;
>>>>>>> f065406a

        MaterialGraphView m_GraphView;

        public void Initialize(AbstractMaterialNode inNode, PreviewManager previewManager, IEdgeConnectorListener connectorListener, MaterialGraphView graphView)
        {
            styleSheets.Add(Resources.Load<StyleSheet>("Styles/MaterialNodeView"));
            styleSheets.Add(Resources.Load<StyleSheet>($"Styles/ColorMode"));
            AddToClassList("MaterialNode");

            if (inNode == null)
                return;

            var contents = this.Q("contents");

            m_GraphView = graphView;
            mainContainer.style.overflow = StyleKeyword.None;    // Override explicit style set in base class
            m_ConnectorListener = connectorListener;
            node = inNode;
            viewDataKey = node.objectId;
            UpdateTitle();

            // Add disabled overlay
            Add(new VisualElement() { name = "disabledOverlay", pickingMode = PickingMode.Ignore });

            // Add controls container
            var controlsContainer = new VisualElement { name = "controls" };
            {
                m_ControlsDivider = new VisualElement { name = "divider" };
                m_ControlsDivider.AddToClassList("horizontal");
                controlsContainer.Add(m_ControlsDivider);
                m_ControlItems = new VisualElement { name = "items" };
                controlsContainer.Add(m_ControlItems);

                // Instantiate control views from node
                foreach (var propertyInfo in node.GetType().GetProperties(BindingFlags.Instance | BindingFlags.Public | BindingFlags.NonPublic))
                    foreach (IControlAttribute attribute in propertyInfo.GetCustomAttributes(typeof(IControlAttribute), false))
                        m_ControlItems.Add(attribute.InstantiateControl(node, propertyInfo));
            }
            if (m_ControlItems.childCount > 0)
                contents.Add(controlsContainer);

            if (node.hasPreview)
            {
                // Add actual preview which floats on top of the node
                m_PreviewContainer = new VisualElement
                {
                    name = "previewContainer",
                    style = { overflow = Overflow.Hidden },
                    pickingMode = PickingMode.Ignore
                };
                m_PreviewImage = new Image
                {
                    name = "preview",
                    pickingMode = PickingMode.Ignore,
                    image = Texture2D.whiteTexture,
                };
                {
                    // Add preview collapse button on top of preview
                    var collapsePreviewButton = new VisualElement { name = "collapse" };
                    collapsePreviewButton.Add(new VisualElement { name = "icon" });
                    collapsePreviewButton.AddManipulator(new Clickable(() =>
                        {
                            SetPreviewExpandedStateOnSelection(false);
                        }));
                    m_PreviewImage.Add(collapsePreviewButton);
                }
                m_PreviewContainer.Add(m_PreviewImage);

                // Hook up preview image to preview manager
                m_PreviewRenderData = previewManager.GetPreviewRenderData(inNode);
                m_PreviewRenderData.onPreviewChanged += UpdatePreviewTexture;
                UpdatePreviewTexture();

                // Add fake preview which pads out the node to provide space for the floating preview
                m_PreviewFiller = new VisualElement { name = "previewFiller" };
                m_PreviewFiller.AddToClassList("expanded");
                {
                    var previewDivider = new VisualElement { name = "divider" };
                    previewDivider.AddToClassList("horizontal");
                    m_PreviewFiller.Add(previewDivider);

                    var expandPreviewButton = new VisualElement { name = "expand" };
                    expandPreviewButton.Add(new VisualElement { name = "icon" });
                    expandPreviewButton.AddManipulator(new Clickable(() =>
                        {
                            SetPreviewExpandedStateOnSelection(true);
                        }));
                    m_PreviewFiller.Add(expandPreviewButton);
                }
                contents.Add(m_PreviewFiller);

                UpdatePreviewExpandedState(node.previewExpanded);
            }

            base.expanded = node.drawState.expanded;
            AddSlots(node.GetSlots<MaterialSlot>());

            if (node is SubGraphNode)
            {
                RegisterCallback<MouseDownEvent>(OnSubGraphDoubleClick);
            }

            m_TitleContainer = this.Q("title");

<<<<<<< HEAD
            if (node is IMasterNode)
=======
            if(node is BlockNode blockData)
>>>>>>> f065406a
            {
                AddToClassList("blockData");
                m_TitleContainer.RemoveFromHierarchy();
            }
            else
            {
                SetPosition(new Rect(node.drawState.position.x, node.drawState.position.y, 0, 0));
            }

            // Update active state
            SetActive(node.isActive);

            // Register OnMouseHover callbacks for node highlighting
            RegisterCallback<MouseEnterEvent>(OnMouseHover);
            RegisterCallback<MouseLeaveEvent>(OnMouseHover);
        }

        public bool FindPort(SlotReference slotRef, out ShaderPort port)
        {
            port = inputContainer.Query<ShaderPort>().ToList()
                .Concat(outputContainer.Query<ShaderPort>().ToList())
                .First(p => p.slot.slotReference.Equals(slotRef));

            return port != null;
        }

        public void AttachMessage(string errString, ShaderCompilerMessageSeverity severity)
        {
            ClearMessage();
            IconBadge badge;
            if (severity == ShaderCompilerMessageSeverity.Error)
            {
                badge = IconBadge.CreateError(errString);
            }
            else
            {
                badge = IconBadge.CreateComment(errString);
            }

            Add(badge);
            badge.AttachTo(m_TitleContainer, SpriteAlignment.RightCenter);
        }

        public void SetActive(bool state)
        {
            // Setup
            var disabledString = "disabled";
            var portDisabledString = "inactive";
            var inputViews = m_PortInputContainer.Children().OfType<PortInputView>();

            if (!state)
            {
                // Add elements to disabled class list
                AddToClassList(disabledString);
                foreach (var inputView in inputViews)
                {
                    inputView.AddToClassList(disabledString);
                }
                var inputPorts = inputContainer.Children().OfType<ShaderPort>();
                foreach (var port in inputPorts)
                {
                    port.AddToClassList(portDisabledString);
                }
                var outputPorts = outputContainer.Children().OfType<ShaderPort>();
                foreach (var port in outputPorts)
                {
                    port.AddToClassList(portDisabledString);
                }
            }
            else
            {
                // Remove elements from disabled class list
                RemoveFromClassList(disabledString);
                foreach (var inputView in inputViews)
                {
                    inputView.RemoveFromClassList(disabledString);
                }

                var inputPorts = inputContainer.Children().OfType<ShaderPort>();
                foreach (var port in inputPorts)
                {
                    port.RemoveFromClassList(portDisabledString);
                }
                var outputPorts = outputContainer.Children().OfType<ShaderPort>();
                foreach (var port in outputPorts)
                {
                    port.RemoveFromClassList(portDisabledString);
                }

            }
        }



        public void ClearMessage()
        {
            var badge = this.Q<IconBadge>();
            badge?.Detach();
            badge?.RemoveFromHierarchy();
        }

        public VisualElement colorElement
        {
            get { return this; }
        }

        static readonly StyleColor noColor = new StyleColor(StyleKeyword.Null);
        public void SetColor(Color color)
        {
            m_TitleContainer.style.borderBottomColor = color;
        }

        public void ResetColor()
        {
            m_TitleContainer.style.borderBottomColor = noColor;
        }


        public Color GetColor()
        {
            return m_TitleContainer.resolvedStyle.borderBottomColor;
        }

        void OnSubGraphDoubleClick(MouseDownEvent evt)
        {
            if (evt.clickCount == 2 && evt.button == 0)
            {
                SubGraphNode subgraphNode = node as SubGraphNode;

                var path = AssetDatabase.GUIDToAssetPath(subgraphNode.subGraphGuid);
                ShaderGraphImporterEditor.ShowGraphEditWindow(path);
            }
        }

        public Node gvNode => this;

        [Inspectable("Node", null)]
        public AbstractMaterialNode node { get; private set; }

        public override bool expanded
        {
            get => base.expanded;
            set
            {
                if (base.expanded == value)
                    return;

                base.expanded = value;

                if (node.drawState.expanded != value)
                {
                    var ds = node.drawState;
                    ds.expanded = value;
                    node.drawState = ds;
                }

                foreach (var inputPort in inputContainer.Query<ShaderPort>().ToList())
                {
                    inputPort.parent.style.visibility = inputPort.style.visibility;
                }

                RefreshExpandedState(); // Necessary b/c we can't override enough Node.cs functions to update only what's needed
            }
        }

        public override void BuildContextualMenu(ContextualMenuPopulateEvent evt)
        {
            if (evt.target is Node)
            {
                var canViewShader = node.hasPreview || node is SubGraphOutputNode;
                evt.menu.AppendAction("Copy Shader", CopyToClipboard,
                    _ => canViewShader ? DropdownMenuAction.Status.Normal : DropdownMenuAction.Status.Hidden,
                    GenerationMode.ForReals);
                evt.menu.AppendAction("Show Generated Code", ShowGeneratedCode,
                    _ => canViewShader ? DropdownMenuAction.Status.Normal : DropdownMenuAction.Status.Hidden,
                    GenerationMode.ForReals);

                if (Unsupported.IsDeveloperMode())
                {
                    evt.menu.AppendAction("Show Preview Code", ShowGeneratedCode,
                        _ => canViewShader ? DropdownMenuAction.Status.Normal : DropdownMenuAction.Status.Hidden,
                        GenerationMode.Preview);
                }
            }

            base.BuildContextualMenu(evt);
        }

        void CopyToClipboard(DropdownMenuAction action)
        {
            GUIUtility.systemCopyBuffer = ConvertToShader((GenerationMode) action.userData);
        }

        public string SanitizeName(string name)
        {
            return new string(name.Where(c => !Char.IsWhiteSpace(c)).ToArray());
        }

        public void ShowGeneratedCode(DropdownMenuAction action)
        {
            string name = GetFirstAncestorOfType<GraphEditorView>().assetName;
            var mode = (GenerationMode)action.userData;

            string path = String.Format("Temp/GeneratedFromGraph-{0}-{1}-{2}{3}.shader", SanitizeName(name),
                SanitizeName(node.name), node.objectId, mode == GenerationMode.Preview ? "-Preview" : "");
            if (GraphUtil.WriteToFile(path, ConvertToShader(mode)))
                GraphUtil.OpenFile(path);
        }

        string ConvertToShader(GenerationMode mode)
        {
            var generator = new Generator(node.owner, node, mode, node.name);
            return generator.generatedShader;
        }

        void SetNodesAsDirty()
        {
            var editorView = GetFirstAncestorOfType<GraphEditorView>();
            var nodeList = m_GraphView.Query<MaterialNodeView>().ToList();
            editorView.colorManager.SetNodesDirty(nodeList);
        }

        void UpdateNodeViews()
        {
            var editorView = GetFirstAncestorOfType<GraphEditorView>();
            var nodeList = m_GraphView.Query<MaterialNodeView>().ToList();
            editorView.colorManager.UpdateNodeViews(nodeList);
        }

        public string inspectorTitle => $"{node.name} (Node)";

        public object GetObjectToInspect()
        {
            return node;
        }

        public void SupplyDataToPropertyDrawer(IPropertyDrawer propertyDrawer, Action inspectorUpdateDelegate)
        {
            if (propertyDrawer is AbstractMaterialNodePropertyDrawer nodePropertyDrawer)
            {
                nodePropertyDrawer.GetPropertyData(SetNodesAsDirty, UpdateNodeViews);
            }
        }

        private void SetSelfSelected()
        {
            m_GraphView.ClearSelection();
            m_GraphView.AddToSelection(this);
        }

        protected override void ToggleCollapse()
        {
            node.owner.owner.RegisterCompleteObjectUndo(!expanded ? "Expand Nodes" : "Collapse Nodes");
            expanded = !expanded;

            // If selected, expand/collapse the other applicable nodes that are also selected
            if (selected)
            {
                m_GraphView.SetNodeExpandedForSelectedNodes(expanded, false);
            }
        }

        void SetPreviewExpandedStateOnSelection(bool state)
        {
            // If selected, expand/collapse the other applicable nodes that are also selected
            if (selected)
            {
                m_GraphView.SetPreviewExpandedForSelectedNodes(state);
            }
            else
            {
                node.owner.owner.RegisterCompleteObjectUndo(state ? "Expand Previews" : "Collapse Previews");
                node.previewExpanded = state;
            }
        }

        public bool CanToggleNodeExpanded()
        {
            return !(node is BlockNode) && m_CollapseButton.enabledInHierarchy;
        }

        void UpdatePreviewExpandedState(bool expanded)
        {
            node.previewExpanded = expanded;
            if (m_PreviewFiller == null)
                return;
            if (expanded)
            {
                if (m_PreviewContainer.parent != this)
                {
                    Add(m_PreviewContainer);
                    m_PreviewContainer.PlaceBehind(this.Q("selection-border"));
                }
                m_PreviewFiller.AddToClassList("expanded");
                m_PreviewFiller.RemoveFromClassList("collapsed");
            }
            else
            {
                if (m_PreviewContainer.parent == m_PreviewFiller)
                {
                    m_PreviewContainer.RemoveFromHierarchy();
                }
                m_PreviewFiller.RemoveFromClassList("expanded");
                m_PreviewFiller.AddToClassList("collapsed");
            }
            UpdatePreviewTexture();
        }

        void UpdateTitle()
        {
            if (node is SubGraphNode subGraphNode && subGraphNode.asset != null)
                title = subGraphNode.asset.name;
            else
                title = node.name;
        }

        public void OnModified(ModificationScope scope)
        {
            UpdateTitle();
            SetActive(node.isActive);
            if (node.hasPreview)
                UpdatePreviewExpandedState(node.previewExpanded);

            base.expanded = node.drawState.expanded;

            switch (scope)
            {
<<<<<<< HEAD
                // Update slots to match node modification
                case ModificationScope.Topological:
                {
                    RecreateSettings();

                    var slots = node.GetSlots<MaterialSlot>().ToList();
=======
                var slots = node.GetSlots<MaterialSlot>().ToList();
>>>>>>> f065406a

                    var inputPorts = inputContainer.Query<ShaderPort>().ToList();
                    foreach (var port in inputPorts)
                    {
                        var currentSlot = port.slot;
                        var newSlot = slots.FirstOrDefault(s => s.id == currentSlot.id);
                        if (newSlot == null)
                        {
                            // Slot doesn't exist anymore, remove it
                            inputContainer.Remove(port.parent);
                        }
                        else
                        {
                            port.slot = newSlot;
                            UpdatePortInput(port);

                            slots.Remove(newSlot);
                        }
                    }

                    var outputPorts = outputContainer.Children().OfType<ShaderPort>().ToList();
                    foreach (var port in outputPorts)
                    {
                        var currentSlot = port.slot;
                        var newSlot = slots.FirstOrDefault(s => s.id == currentSlot.id);
                        if (newSlot == null)
                        {
                            outputContainer.Remove(port);
                        }
                        else
                        {
                            port.slot = newSlot;
                            slots.Remove(newSlot);
                        }
                    }

                    AddSlots(slots);

                    slots.Clear();
                    slots.AddRange(node.GetSlots<MaterialSlot>());

                    if (inputContainer.childCount > 0)
                        inputContainer.Sort((x, y) => slots.IndexOf(x.Q<ShaderPort>().slot) - slots.IndexOf(y.Q<ShaderPort>().slot));
                    if (outputContainer.childCount > 0)
                        outputContainer.Sort((x, y) => slots.IndexOf(((ShaderPort)x).slot) - slots.IndexOf(((ShaderPort)y).slot));

                    break;

                }
            }

            RefreshExpandedState(); // Necessary b/c we can't override enough Node.cs functions to update only what's needed

            foreach (var listener in m_ControlItems.Children().OfType<AbstractMaterialNodeModificationListener>())
            {
                if (listener != null)
                    listener.OnNodeModified(scope);
            }
        }

        void AddSlots(IEnumerable<MaterialSlot> slots)
        {
            foreach (var slot in slots)
            {
                if (slot.hidden)
                    continue;

                var port = ShaderPort.Create(slot, m_ConnectorListener);
                if (slot.isOutputSlot)
                {
                    outputContainer.Add(port);
                }
                else
                {
<<<<<<< HEAD
                    var portContainer = new VisualElement();
                    portContainer.style.flexDirection = FlexDirection.Row;
                    var portInputView = new PortInputView(slot) {style = {position = Position.Absolute}};
                    portContainer.Add(portInputView);
                    portContainer.Add(port);
                    inputContainer.Add(portContainer);
=======
                    portInputView = new PortInputView(port.slot) { style = { position = Position.Absolute } };
                    m_PortInputContainer.Add(portInputView);
                    SetPortInputPosition(port, portInputView);

                    // Update active state
                    if(node.isActive)
                    {
                        portInputView.RemoveFromClassList("disabled");
                    }
                    else
                    {
                        portInputView.AddToClassList("disabled");
                    }
>>>>>>> f065406a
                }
                port.OnDisconnect = OnEdgeDisconnected;
            }
        }

        void OnEdgeDisconnected(Port obj)
        {
            RefreshExpandedState();
        }

        static bool GetPortInputView(ShaderPort port, out PortInputView view)
        {
            view = port.parent.Q<PortInputView>();
            return view != null;
        }

        public void UpdatePortInputTypes()
        {
            foreach (var anchor in inputContainer.Query<ShaderPort>().ToList())
            {
                var slot = anchor.slot;
                anchor.portName = slot.displayName;
                anchor.visualClass = slot.concreteValueType.ToClassName();
                if (GetPortInputView(anchor, out var portInputView))
                {
                    portInputView.UpdateSlotType();
                    UpdatePortInputVisibility(portInputView, anchor);
                }
            }

            foreach (var control in m_ControlItems.Children())
            {
                if (control is AbstractMaterialNodeModificationListener listener)
                    listener.OnNodeModified(ModificationScope.Graph);
            }
        }

        void UpdatePortInput(ShaderPort port)
        {
            if (GetPortInputView(port, out var portInputView))
            {
                portInputView.UpdateSlot(port.slot);
                UpdatePortInputVisibility(portInputView, port);
            }
        }

        void UpdatePortInputVisibility(PortInputView portInputView, ShaderPort port)
        {
            SetElementVisible(portInputView, !port.slot.isConnected);
            port.parent.style.visibility = port.style.visibility;
            portInputView.MarkDirtyRepaint();
        }

        void SetElementVisible(VisualElement element, bool isVisible)
        {
            const string k_HiddenClassList = "hidden";

            if (isVisible)
            {
                // Restore default value for visibility by setting it to StyleKeyword.Null.
                // Setting it to Visibility.Visible would make it visible even if parent is hidden.
                element.style.visibility = StyleKeyword.Null;
                element.RemoveFromClassList(k_HiddenClassList);
            }
            else
            {
                element.style.visibility = Visibility.Hidden;
                element.AddToClassList(k_HiddenClassList);
            }
        }

        void OnMouseHover(EventBase evt)
        {
            var graphEditorView = GetFirstAncestorOfType<GraphEditorView>();
            if (graphEditorView == null)
                return;

            var blackboardProvider = graphEditorView.blackboardProvider;
            if (blackboardProvider == null)
                return;

            // Keyword nodes should be highlighted when Blackboard entry is hovered
            // TODO: Move to new NodeView type when keyword node has unique style
            if(node is KeywordNode keywordNode)
            {
                var keywordRow = blackboardProvider.GetBlackboardRow(keywordNode.keyword);
                if (keywordRow != null)
                {
                    if (evt.eventTypeId == MouseEnterEvent.TypeId())
                    {
                        keywordRow.AddToClassList("hovered");
                    }
                    else
                    {
                        keywordRow.RemoveFromClassList("hovered");
                    }
                }
            }
        }

        void UpdatePreviewTexture()
        {
            if (m_PreviewRenderData.texture == null || !node.previewExpanded)
            {
                m_PreviewImage.visible = false;
                m_PreviewImage.image = Texture2D.blackTexture;
            }
            else
            {
                m_PreviewImage.visible = true;
                m_PreviewImage.AddToClassList("visible");
                m_PreviewImage.RemoveFromClassList("hidden");
                if (m_PreviewImage.image != m_PreviewRenderData.texture)
                    m_PreviewImage.image = m_PreviewRenderData.texture;
                else
                    m_PreviewImage.MarkDirtyRepaint();

                if (m_PreviewRenderData.shaderData.isOutOfDate)
                    m_PreviewImage.tintColor = new Color(1.0f, 1.0f, 1.0f, 0.3f);
                else
                    m_PreviewImage.tintColor = Color.white;
            }
        }

        public void Dispose()
        {
            foreach (var portInputView in inputContainer.Query<PortInputView>().ToList())
                portInputView.Dispose();

            node = null;
            userData = null;
            if (m_PreviewRenderData != null)
            {
                m_PreviewRenderData.onPreviewChanged -= UpdatePreviewTexture;
                m_PreviewRenderData = null;
            }
        }
    }
}<|MERGE_RESOLUTION|>--- conflicted
+++ resolved
@@ -4,12 +4,16 @@
 using System.Reflection;
 using UnityEngine;
 using UnityEditor.Graphing;
+using UnityEditor.Graphing.Util;
 using UnityEditor.ShaderGraph.Drawing.Controls;
+using UnityEngine.Rendering;
 using Data.Interfaces;
-using Drawing.Inspector.PropertyDrawers;
 using UnityEditor.Experimental.GraphView;
 using UnityEditor.Rendering;
+using UnityEditor.ShaderGraph.Drawing.Inspector.PropertyDrawers;
+using UnityEditor.ShaderGraph.Internal;
 using UnityEngine.UIElements;
+using UnityEditor.UIElements;
 using Node = UnityEditor.Experimental.GraphView.Node;
 
 namespace UnityEditor.ShaderGraph.Drawing
@@ -27,18 +31,10 @@
         VisualElement m_PreviewFiller;
         VisualElement m_ControlsDivider;
         IEdgeConnectorListener m_ConnectorListener;
-<<<<<<< HEAD
-        VisualElement m_SettingsContainer;
-        bool m_ShowSettings = false;
-        VisualElement m_SettingsButton;
-        VisualElement m_Settings;
-        VisualElement m_NodeSettingsView;
-=======
-        VisualElement m_PortInputContainer;
->>>>>>> f065406a
 
         MaterialGraphView m_GraphView;
 
+        public string inspectorTitle => $"{node.name} (Node)";
         public void Initialize(AbstractMaterialNode inNode, PreviewManager previewManager, IEdgeConnectorListener connectorListener, MaterialGraphView graphView)
         {
             styleSheets.Add(Resources.Load<StyleSheet>("Styles/MaterialNodeView"));
@@ -140,11 +136,7 @@
 
             m_TitleContainer = this.Q("title");
 
-<<<<<<< HEAD
-            if (node is IMasterNode)
-=======
             if(node is BlockNode blockData)
->>>>>>> f065406a
             {
                 AddToClassList("blockData");
                 m_TitleContainer.RemoveFromHierarchy();
@@ -193,22 +185,19 @@
             // Setup
             var disabledString = "disabled";
             var portDisabledString = "inactive";
-            var inputViews = m_PortInputContainer.Children().OfType<PortInputView>();
+
 
             if (!state)
             {
                 // Add elements to disabled class list
                 AddToClassList(disabledString);
-                foreach (var inputView in inputViews)
-                {
-                    inputView.AddToClassList(disabledString);
-                }
-                var inputPorts = inputContainer.Children().OfType<ShaderPort>();
+
+                var inputPorts = inputContainer.Query<ShaderPort>().ToList();
                 foreach (var port in inputPorts)
                 {
                     port.AddToClassList(portDisabledString);
                 }
-                var outputPorts = outputContainer.Children().OfType<ShaderPort>();
+                var outputPorts = outputContainer.Query<ShaderPort>().ToList();
                 foreach (var port in outputPorts)
                 {
                     port.AddToClassList(portDisabledString);
@@ -218,17 +207,13 @@
             {
                 // Remove elements from disabled class list
                 RemoveFromClassList(disabledString);
-                foreach (var inputView in inputViews)
-                {
-                    inputView.RemoveFromClassList(disabledString);
-                }
-
-                var inputPorts = inputContainer.Children().OfType<ShaderPort>();
+
+                var inputPorts = inputContainer.Query<ShaderPort>().ToList();
                 foreach (var port in inputPorts)
                 {
                     port.RemoveFromClassList(portDisabledString);
                 }
-                var outputPorts = outputContainer.Children().OfType<ShaderPort>();
+                var outputPorts = outputContainer.Query<ShaderPort>().ToList();
                 foreach (var port in outputPorts)
                 {
                     port.RemoveFromClassList(portDisabledString);
@@ -472,16 +457,10 @@
 
             switch (scope)
             {
-<<<<<<< HEAD
                 // Update slots to match node modification
                 case ModificationScope.Topological:
                 {
-                    RecreateSettings();
-
                     var slots = node.GetSlots<MaterialSlot>().ToList();
-=======
-                var slots = node.GetSlots<MaterialSlot>().ToList();
->>>>>>> f065406a
 
                     var inputPorts = inputContainer.Query<ShaderPort>().ToList();
                     foreach (var port in inputPorts)
@@ -556,17 +535,12 @@
                 }
                 else
                 {
-<<<<<<< HEAD
                     var portContainer = new VisualElement();
                     portContainer.style.flexDirection = FlexDirection.Row;
                     var portInputView = new PortInputView(slot) {style = {position = Position.Absolute}};
                     portContainer.Add(portInputView);
                     portContainer.Add(port);
                     inputContainer.Add(portContainer);
-=======
-                    portInputView = new PortInputView(port.slot) { style = { position = Position.Absolute } };
-                    m_PortInputContainer.Add(portInputView);
-                    SetPortInputPosition(port, portInputView);
 
                     // Update active state
                     if(node.isActive)
@@ -577,7 +551,6 @@
                     {
                         portInputView.AddToClassList("disabled");
                     }
->>>>>>> f065406a
                 }
                 port.OnDisconnect = OnEdgeDisconnected;
             }

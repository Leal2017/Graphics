using System;
using System.Collections.Generic;
using System.IO;
using System.Linq;
using System.Text;
using UnityEngine;
using UnityEditor.Graphing;
using UnityEditor.Graphing.Util;
using UnityEngine.Assertions;
using UnityEngine.Rendering;
using Debug = UnityEngine.Debug;
using Object = UnityEngine.Object;

namespace UnityEditor.ShaderGraph.Drawing
{
    delegate void OnPrimaryMasterChanged();

    class PreviewManager : IDisposable
    {
        GraphData m_Graph;
        MessageManager m_Messenger;
        List<PreviewRenderData> m_RenderDatas = new List<PreviewRenderData>();
        PreviewRenderData m_MasterRenderData;
        List<Identifier> m_Identifiers = new List<Identifier>();
        HashSet<AbstractMaterialNode> m_NodesToUpdate = new HashSet<AbstractMaterialNode>();
        HashSet<AbstractMaterialNode> m_NodesToDraw = new HashSet<AbstractMaterialNode>();
        HashSet<AbstractMaterialNode> m_TimedNodes = new HashSet<AbstractMaterialNode>();
        bool m_RefreshTimedNodes;

        PreviewSceneResources m_SceneResources;
        Texture2D m_ErrorTexture;
        Vector2? m_NewMasterPreviewSize;

        public PreviewRenderData masterRenderData
        {
            get { return m_MasterRenderData; }
        }

        public PreviewManager(GraphData graph, MessageManager messenger)
        {
            m_Graph = graph;
            m_Messenger = messenger;
            m_ErrorTexture = GenerateFourSquare(Color.magenta, Color.black);
            m_SceneResources = new PreviewSceneResources();

            foreach (var node in m_Graph.GetNodes<AbstractMaterialNode>())
                AddPreview(node);
        }

        public OnPrimaryMasterChanged onPrimaryMasterChanged;

        static Texture2D GenerateFourSquare(Color c1, Color c2)
        {
            var tex = new Texture2D(2, 2);
            tex.SetPixel(0, 0, c1);
            tex.SetPixel(0, 1, c2);
            tex.SetPixel(1, 0, c2);
            tex.SetPixel(1, 1, c1);
            tex.filterMode = FilterMode.Point;
            tex.Apply();
            return tex;
        }

        public void ResizeMasterPreview(Vector2 newSize)
        {
            m_NewMasterPreviewSize = newSize;
        }

        public PreviewRenderData GetPreview(AbstractMaterialNode node)
        {
            return m_RenderDatas[node.tempId.index];
        }

        void AddPreview(AbstractMaterialNode node)
        {
            var isMaster = false;

            if (node is IMasterNode || node is SubGraphOutputNode)
            {
                if (masterRenderData != null || (node is IMasterNode && node.guid != node.owner.activeOutputNodeGuid))
                {
                    return;
                }

                isMaster = true;
            }

            var renderData = new PreviewRenderData
            {
                renderTexture =
                    new RenderTexture(200, 200, 16, RenderTextureFormat.ARGB32, RenderTextureReadWrite.Default)
                    {
                        hideFlags = HideFlags.HideAndDontSave
                    }
            };

            if (isMaster)
            {
                m_MasterRenderData = renderData;
                renderData.renderTexture.width = renderData.renderTexture.height = 400;
            }

            renderData.renderTexture.Create();

            var shaderData = new PreviewShaderData
            {
                node = node,
                isCompiling = false,
                hasError = false,
                shader = ShaderUtil.CreateShaderAsset(k_EmptyShader, false)
            };
            shaderData.shader.hideFlags = HideFlags.HideAndDontSave;
            shaderData.mat = new Material(shaderData.shader) {hideFlags = HideFlags.HideAndDontSave};
            renderData.shaderData = shaderData;

            Set(m_Identifiers, node.tempId, node.tempId);
            Set(m_RenderDatas, node.tempId, renderData);
            node.RegisterCallback(OnNodeModified);

            if (node.RequiresTime())
            {
                m_RefreshTimedNodes = true;
            }

            if (m_MasterRenderData == renderData && onPrimaryMasterChanged != null)
            {
                onPrimaryMasterChanged();
            }

            m_NodesToUpdate.Add(node);
        }

        void OnNodeModified(AbstractMaterialNode node, ModificationScope scope)
        {
            if (scope == ModificationScope.Topological ||
                scope == ModificationScope.Graph)
            {
                m_NodesToUpdate.Add(node);

                m_RefreshTimedNodes = true;
            }
            else if (scope == ModificationScope.Node)
            {
                m_NodesToDraw.Add(node);
            }
        }

        Stack<AbstractMaterialNode> m_NodeWave = new Stack<AbstractMaterialNode>();
        List<IEdge> m_Edges = new List<IEdge>();
        List<MaterialSlot> m_Slots = new List<MaterialSlot>();
        List<AbstractMaterialNode> m_NextLevelNodes = new List<AbstractMaterialNode>();

        enum PropagationDirection
        {
            Upstream,
            Downstream
        }

        void PropagateNodeList<T>(T nodes, PropagationDirection dir) where T : ICollection<AbstractMaterialNode>
        {
            m_NodeWave.Clear();
            foreach (var node in nodes)
                m_NodeWave.Push(node);

            while (m_NodeWave.Count > 0)
            {
                var node = m_NodeWave.Pop();
                if (node == null)
                    continue;

                m_NextLevelNodes.Clear();
                GetConnectedNodes(node, dir, m_NextLevelNodes);
                foreach (var nextNode in m_NextLevelNodes)
                {
                    nodes.Add(nextNode);
                    m_NodeWave.Push(nextNode);
                }
            }
        }

        void GetConnectedNodes<T>(AbstractMaterialNode node, PropagationDirection dir, T connections) where T : ICollection<AbstractMaterialNode>
        {
            // Loop through all nodes that the node feeds into.
            m_Slots.Clear();
            if (dir == PropagationDirection.Downstream)
                node.GetOutputSlots(m_Slots);
            else
                node.GetInputSlots(m_Slots);
            foreach (var slot in m_Slots)
            {
                m_Edges.Clear();
                m_Graph.GetEdges(slot.slotReference, m_Edges);
                foreach (var edge in m_Edges)
                {
                    // We look at each node we feed into.
                    var connectedSlot = (dir == PropagationDirection.Downstream) ? edge.inputSlot : edge.outputSlot;
                    var connectedNodeGuid = connectedSlot.nodeGuid;
                    var connectedNode = m_Graph.GetNodeFromGuid(connectedNodeGuid);

                    // If the input node is already in the set, we don't need to process it.
                    if (connections.Contains(connectedNode))
                        continue;

                    // Add the node to the set, and to the wavefront such that we can process the nodes that it feeds into.
                    connections.Add(connectedNode);
                }
            }
        }

        public bool HandleGraphChanges()
        {
            if (m_Graph.didActiveOutputNodeChange)
            {
                DestroyPreview(masterRenderData.shaderData.node.tempId);
            }

            foreach (var node in m_Graph.removedNodes)
            {
                DestroyPreview(node.tempId);
                m_NodesToUpdate.Remove(node);
                m_NodesToDraw.Remove(node);
                m_RefreshTimedNodes = true;
            }

            m_Messenger.ClearNodesFromProvider(this, m_Graph.removedNodes);

            foreach (var node in m_Graph.addedNodes)
            {
                AddPreview(node);
                m_RefreshTimedNodes = true;
            }

            foreach (var edge in m_Graph.removedEdges)
            {
                var node = m_Graph.GetNodeFromGuid(edge.inputSlot.nodeGuid);
                if (node != null)
                {
                    m_NodesToUpdate.Add(node);
                    m_RefreshTimedNodes = true;
                }
            }
            foreach (var edge in m_Graph.addedEdges)
            {
                var node = m_Graph.GetNodeFromGuid(edge.inputSlot.nodeGuid);
                if(node != null)
                {
                    m_NodesToUpdate.Add(node);
                    m_RefreshTimedNodes = true;
                }
            }

            return m_NodesToUpdate.Count > 0;
        }

        List<PreviewProperty> m_PreviewProperties = new List<PreviewProperty>();
        List<AbstractMaterialNode> m_PropertyNodes = new List<AbstractMaterialNode>();

        void CollectShaderProperties(AbstractMaterialNode node, PreviewRenderData renderData)
        {
            m_PreviewProperties.Clear();
            m_PropertyNodes.Clear();

            m_PropertyNodes.Add(node);
            PropagateNodeList(m_PropertyNodes, PropagationDirection.Upstream);

            foreach (var propNode in m_PropertyNodes)
            {
                propNode.CollectPreviewMaterialProperties(m_PreviewProperties);
            }

            foreach (var prop in m_Graph.properties)
                m_PreviewProperties.Add(prop.GetPreviewMaterialProperty());

            foreach (var previewProperty in m_PreviewProperties)
                renderData.shaderData.mat.SetPreviewProperty(previewProperty);
        }

        List<PreviewRenderData> m_RenderList2D = new List<PreviewRenderData>();
        List<PreviewRenderData> m_RenderList3D = new List<PreviewRenderData>();

        public void RenderPreviews()
        {
            UpdateShaders();
            UpdateTimedNodeList();

            PropagateNodeList(m_NodesToDraw, PropagationDirection.Downstream);
            m_NodesToDraw.UnionWith(m_TimedNodes);

            foreach (var node in m_NodesToDraw)
            {
                if(node == null || !node.hasPreview || !node.previewExpanded)
                    continue;

                var renderData = GetRenderData(node.tempId);
                renderData.previewMode = PreviewMode.Preview3D;
                if (node.previewMode == PreviewMode.Preview2D)
                {
                    renderData.previewMode = PreviewMode.Preview2D;
                }

                CollectShaderProperties(node, renderData);

                if (renderData.shaderData.shader == null)
                {
                    renderData.texture = null;
                    renderData.NotifyPreviewChanged();
                    continue;
                }
                if (renderData.shaderData.hasError)
                {
                    renderData.texture = m_ErrorTexture;
                    renderData.NotifyPreviewChanged();
                    continue;
                }

                if (renderData.previewMode == PreviewMode.Preview2D)
                    m_RenderList2D.Add(renderData);
                else
                    m_RenderList3D.Add(renderData);
            }

            var time = Time.realtimeSinceStartup;
            EditorUtility.SetCameraAnimateMaterialsTime(m_SceneResources.camera, time);

            m_SceneResources.light0.enabled = true;
            m_SceneResources.light0.intensity = 1.0f;
            m_SceneResources.light0.transform.rotation = Quaternion.Euler(50f, 50f, 0);
            m_SceneResources.light1.enabled = true;
            m_SceneResources.light1.intensity = 1.0f;
            m_SceneResources.camera.clearFlags = CameraClearFlags.Color;

            // Render 2D previews
            m_SceneResources.camera.transform.position = -Vector3.forward * 2;
            m_SceneResources.camera.transform.rotation = Quaternion.identity;
            m_SceneResources.camera.orthographicSize = 0.5f;
            m_SceneResources.camera.orthographic = true;

            foreach (var renderData in m_RenderList2D)
                RenderPreview(renderData, m_SceneResources.quad, Matrix4x4.identity);

            // Render 3D previews
            m_SceneResources.camera.transform.position = -Vector3.forward * 5;
            m_SceneResources.camera.transform.rotation = Quaternion.identity;
            m_SceneResources.camera.orthographic = false;

            foreach (var renderData in m_RenderList3D)
                RenderPreview(renderData, m_SceneResources.sphere, Matrix4x4.identity);

            var renderMasterPreview = masterRenderData != null && m_NodesToDraw.Contains(masterRenderData.shaderData.node);
            if (renderMasterPreview)
            {
                CollectShaderProperties(masterRenderData.shaderData.node, masterRenderData);

                if (m_NewMasterPreviewSize.HasValue)
                {
                    if (masterRenderData.renderTexture != null)
                        Object.DestroyImmediate(masterRenderData.renderTexture, true);
                    masterRenderData.renderTexture = new RenderTexture((int)m_NewMasterPreviewSize.Value.x, (int)m_NewMasterPreviewSize.Value.y, 16, RenderTextureFormat.ARGB32, RenderTextureReadWrite.Default) { hideFlags = HideFlags.HideAndDontSave };
                    masterRenderData.renderTexture.Create();
                    masterRenderData.texture = masterRenderData.renderTexture;
                    m_NewMasterPreviewSize = null;
                }
                var mesh = m_Graph.previewData.serializedMesh.mesh ? m_Graph.previewData.serializedMesh.mesh :  m_SceneResources.sphere;
                var previewTransform = Matrix4x4.Rotate(m_Graph.previewData.rotation);
                var scale = m_Graph.previewData.scale;
                previewTransform *= Matrix4x4.Scale(scale * Vector3.one * (Vector3.one).magnitude / mesh.bounds.size.magnitude);
                previewTransform *= Matrix4x4.Translate(-mesh.bounds.center);

                RenderPreview(masterRenderData, mesh, previewTransform);
            }

            m_SceneResources.light0.enabled = false;
            m_SceneResources.light1.enabled = false;

            foreach (var renderData in m_RenderList2D)
                renderData.NotifyPreviewChanged();
            foreach (var renderData in m_RenderList3D)
                renderData.NotifyPreviewChanged();
            if (renderMasterPreview)
                masterRenderData.NotifyPreviewChanged();

            m_RenderList2D.Clear();
            m_RenderList3D.Clear();
            m_NodesToDraw.Clear();
        }

        public void ForceShaderUpdate()
        {
            foreach (var data in m_RenderDatas)
            {
                if (data != null)
                {
                    m_NodesToUpdate.Add(data.shaderData.node);
                }
            }
        }

        void UpdateShaders()
        {
            // Check for shaders that finished compiling and set them to redraw
            foreach (var renderData in m_RenderDatas)
            {
                if (renderData != null && renderData.shaderData.isCompiling)
                {
                    var isCompiled = true;
                    for (var i = 0; i < renderData.shaderData.mat.passCount; i++)
                    {
                        if (!ShaderUtil.IsPassCompiled(renderData.shaderData.mat, i))
                        {
                            isCompiled = false;
                            break;
                        }
                    }

                    if (!isCompiled)
                    {
                        continue;
                    }

                    renderData.shaderData.isCompiling = false;
                    CheckForErrors(renderData.shaderData);
                    m_NodesToDraw.Add(renderData.shaderData.node);

                    var masterNode = renderData.shaderData.node as IMasterNode;
                    masterNode?.ProcessPreviewMaterial(renderData.shaderData.mat);
                }
            }

            if (m_NodesToUpdate.Count == 0)
                return;

            PropagateNodeList(m_NodesToUpdate, PropagationDirection.Downstream);
            // Reset error states for the UI, the shader, and all render data for nodes we're updating
            m_Messenger.ClearNodesFromProvider(this, m_NodesToUpdate);
            var wasAsyncAllowed = ShaderUtil.allowAsyncCompilation;
            ShaderUtil.allowAsyncCompilation = true;

            foreach (var node in m_NodesToUpdate)
            {
                if (node is IMasterNode && node == masterRenderData.shaderData.node && !(node is VfxMasterNode))
                {
                    UpdateMasterNodeShader();
                    continue;
                }

                if (!node.hasPreview && !(node is SubGraphOutputNode || node is VfxMasterNode))
                    continue;

                var results = m_Graph.GetPreviewShader(node);

                var renderData = GetRenderData(node.tempId);
                if (renderData == null)
                {
                    continue;
                }
                ShaderUtil.ClearCachedData(renderData.shaderData.shader);
                BeginCompile(renderData, results.shader);
            }

            ShaderUtil.allowAsyncCompilation = wasAsyncAllowed;
            m_NodesToUpdate.Clear();
        }

        void BeginCompile(PreviewRenderData renderData, string shaderStr)
        {
            var shaderData = renderData.shaderData;
            ShaderUtil.ClearCachedData(shaderData.shader);
            ShaderUtil.UpdateShaderAsset(shaderData.shader, shaderStr, false);
            for (var i = 0; i < shaderData.mat.passCount; i++)
            {
                ShaderUtil.CompilePass(shaderData.mat, i);
            }
            shaderData.isCompiling = true;
            renderData.NotifyPreviewChanged();
        }

        void UpdateTimedNodeList()
        {
            if (!m_RefreshTimedNodes)
                return;

            m_TimedNodes.Clear();

            foreach (var timeNode in m_Graph.GetNodes<AbstractMaterialNode>().Where(node => node.RequiresTime()))
            {
                m_TimedNodes.Add(timeNode);
            }

            PropagateNodeList(m_TimedNodes, PropagationDirection.Downstream);
            m_RefreshTimedNodes = false;
        }

        void RenderPreview(PreviewRenderData renderData, Mesh mesh, Matrix4x4 transform)
        {
            var node = renderData.shaderData.node;
            Assert.IsTrue((node != null && node.hasPreview && node.previewExpanded) || node == masterRenderData?.shaderData?.node);

            if (renderData.shaderData.hasError)
            {
                renderData.texture = m_ErrorTexture;
                return;
            }

            var previousRenderTexture = RenderTexture.active;

            //Temp workaround for alpha previews...
            var temp = RenderTexture.GetTemporary(renderData.renderTexture.descriptor);
            RenderTexture.active = temp;
            Graphics.Blit(Texture2D.whiteTexture, temp, m_SceneResources.checkerboardMaterial);

            m_SceneResources.camera.targetTexture = temp;
            Graphics.DrawMesh(mesh, transform, renderData.shaderData.mat, 1, m_SceneResources.camera, 0, null, ShadowCastingMode.Off, false, null, false);

            var previousUseSRP = Unsupported.useScriptableRenderPipeline;
            Unsupported.useScriptableRenderPipeline = renderData.shaderData.node is IMasterNode;
            m_SceneResources.camera.Render();
            Unsupported.useScriptableRenderPipeline = previousUseSRP;

            Graphics.Blit(temp, renderData.renderTexture, m_SceneResources.blitNoAlphaMaterial);
            RenderTexture.ReleaseTemporary(temp);

            RenderTexture.active = previousRenderTexture;
            renderData.texture = renderData.renderTexture;
        }

        void CheckForErrors(PreviewShaderData shaderData)
        {
            shaderData.hasError = ShaderUtil.ShaderHasError(shaderData.shader);
            if (shaderData.hasError)
            {
                var messages = ShaderUtil.GetShaderMessages(shaderData.shader);
                if (messages.Length > 0)
                {
                    m_Messenger.AddOrAppendError(this, shaderData.node.tempId, messages[0]);
                }
            }
        }

        void UpdateMasterNodeShader()
        {
            var shaderData = masterRenderData?.shaderData;
            var masterNode = shaderData?.node as IMasterNode;

            if (masterNode == null)
                return;

            List<PropertyCollector.TextureInfo> configuredTextures;
            shaderData.shaderString = masterNode.GetShader(GenerationMode.Preview, shaderData.node.name, out configuredTextures);

            if (string.IsNullOrEmpty(shaderData.shaderString))
            {
                if (shaderData.shader != null)
                {
                    ShaderUtil.ClearShaderMessages(shaderData.shader);
                    Object.DestroyImmediate(shaderData.shader, true);
                    shaderData.shader = null;
                }
                return;
            }

            if (shaderData.shader == null)
            {
                shaderData.shader = ShaderUtil.CreateShaderAsset(shaderData.shaderString, false);
                shaderData.shader.hideFlags = HideFlags.HideAndDontSave;
            }
            else
            {
                ShaderUtil.ClearCachedData(shaderData.shader);
            }

<<<<<<< HEAD
            BeginCompile(masterRenderData, shaderData.shaderString, masterNode.GetPreviewPassIndex());
=======
            BeginCompile(masterRenderData, shaderData.shaderString);
>>>>>>> c8e23686
        }

        void DestroyRenderData(PreviewRenderData renderData)
        {
            if (renderData.shaderData != null
                && renderData.shaderData.shader != null)
                Object.DestroyImmediate(renderData.shaderData.shader, true);
            if (renderData.renderTexture != null)
                Object.DestroyImmediate(renderData.renderTexture, true);

            if (renderData.shaderData != null && renderData.shaderData.node != null)
                renderData.shaderData.node.UnregisterCallback(OnNodeModified);
        }

        void DestroyPreview(Identifier nodeId)
        {
            var renderData = Get(m_RenderDatas, nodeId);
            if (renderData == null)
            {
                return;
            }

            DestroyRenderData(renderData);

            Set(m_RenderDatas, nodeId, null);
            Set(m_Identifiers, nodeId, default(Identifier));

            // Check if we're destroying the shader data used by the master preview
            if (masterRenderData == renderData)
            {
                m_MasterRenderData = null;
                if (!m_Graph.isSubGraph && renderData.shaderData.node.guid != m_Graph.activeOutputNodeGuid)
                {
                    AddPreview(m_Graph.outputNode);
                }

                if (onPrimaryMasterChanged != null)
                    onPrimaryMasterChanged();
            }
        }

        void ReleaseUnmanagedResources()
        {
            if (m_ErrorTexture != null)
            {
                Object.DestroyImmediate(m_ErrorTexture);
                m_ErrorTexture = null;
            }
            if (m_SceneResources != null)
            {
                m_SceneResources.Dispose();
                m_SceneResources = null;
            }
            foreach (var renderData in m_RenderDatas.Where(x => x != null))
                DestroyRenderData(renderData);
            m_RenderDatas.Clear();
        }

        public void Dispose()
        {
            ReleaseUnmanagedResources();
            GC.SuppressFinalize(this);
        }

        ~PreviewManager()
        {
            throw new Exception("PreviewManager was not disposed of properly.");
        }

        const string k_EmptyShader = @"
Shader ""hidden/preview""
{
    SubShader
    {
        Tags { ""RenderType""=""Opaque"" }
        LOD 100

        Pass
        {
            CGPROGRAM
            #pragma    vertex    vert
            #pragma    fragment    frag

            #include    ""UnityCG.cginc""

            struct    appdata
            {
                float4 vertex : POSITION;
            };

            struct v2f
            {
                float4 vertex : SV_POSITION;
            };

            v2f vert (appdata v)
            {
                v2f o;
                o.vertex = UnityObjectToClipPos(v.vertex);
                return o;
            }

            fixed4 frag (v2f i) : SV_Target
            {
                return 0;
            }
            ENDCG
        }
    }
}";

        T Get<T>(List<T> list, Identifier id)
        {
            var existingId = Get(m_Identifiers, id.index);
            if (existingId.valid && existingId.version != id.version)
                throw new InvalidOperationException($"Identifier version mismatch at index {id.index}: {id.version} != {existingId.version}");
            return Get(list, id.index);
        }

        static T Get<T>(List<T> list, int index)
        {
            return index < list.Count ? list[index] : default(T);
        }

        void Set<T>(List<T> list, Identifier id, T value)
        {
            var existingId = Get(m_Identifiers, id.index);
            if (existingId.valid && existingId.version != id.version)
                throw new InvalidOperationException($"Identifier version mismatch at index {id.index}: {id.version} != {existingId.version}");
            Set(list, id.index, value);
        }

        static void Set<T>(List<T> list, int index, T value)
        {
            // Make sure the list is large enough for the index
            for (var i = list.Count; i <= index; i++)
                list.Add(default(T));
            list[index] = value;
        }

        PreviewRenderData GetRenderData(Identifier id)
        {
            var value = Get(m_RenderDatas, id);
            if (value != null && value.shaderData.node.tempId.version != id.version)
                throw new InvalidOperationException("Trying to access render data of a previous version of a node");
            return value;
        }
    }

    delegate void OnPreviewChanged();

    class PreviewShaderData
    {
        public AbstractMaterialNode node { get; set; }
        public Shader shader { get; set; }
        public Material mat { get; set; }
        public string shaderString { get; set; }
        public bool isCompiling { get; set; }
        public bool hasError { get; set; }
    }

    class PreviewRenderData
    {
        public PreviewShaderData shaderData { get; set; }
        public RenderTexture renderTexture { get; set; }
        public Texture texture { get; set; }
        public PreviewMode previewMode { get; set; }
        public OnPreviewChanged onPreviewChanged;

        public void NotifyPreviewChanged()
        {
            if (onPreviewChanged != null)
                onPreviewChanged();
        }
    }
}<|MERGE_RESOLUTION|>--- conflicted
+++ resolved
@@ -568,11 +568,7 @@
                 ShaderUtil.ClearCachedData(shaderData.shader);
             }
 
-<<<<<<< HEAD
-            BeginCompile(masterRenderData, shaderData.shaderString, masterNode.GetPreviewPassIndex());
-=======
             BeginCompile(masterRenderData, shaderData.shaderString);
->>>>>>> c8e23686
         }
 
         void DestroyRenderData(PreviewRenderData renderData)

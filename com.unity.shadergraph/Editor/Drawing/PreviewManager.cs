using System;
using System.Collections.Generic;
using System.IO;
using System.Linq;
using System.Text;
using UnityEngine;
using UnityEditor.Graphing;
using UnityEditor.Graphing.Util;
using UnityEngine.Assertions;
using UnityEngine.Rendering;
using UnityEditor.ShaderGraph.Internal;
using Debug = UnityEngine.Debug;
using Object = UnityEngine.Object;

namespace UnityEditor.ShaderGraph.Drawing
{
    delegate void OnPrimaryMasterChanged();

    class PreviewManager : IDisposable
    {
        GraphData m_Graph;
        MessageManager m_Messenger;
        Dictionary<Guid, PreviewRenderData> m_RenderDatas = new Dictionary<Guid, PreviewRenderData>();
        PreviewRenderData m_MasterRenderData;
        HashSet<AbstractMaterialNode> m_NodesToUpdate = new HashSet<AbstractMaterialNode>();
        HashSet<AbstractMaterialNode> m_NodesToDraw = new HashSet<AbstractMaterialNode>();
        HashSet<AbstractMaterialNode> m_TimedNodes = new HashSet<AbstractMaterialNode>();
        bool m_RefreshTimedNodes;
        bool m_FirstTime = true;

        PreviewSceneResources m_SceneResources;
        Texture2D m_ErrorTexture;
        Vector2? m_NewMasterPreviewSize;

        Identifier m_MasterIdentifier;

        public PreviewRenderData masterRenderData
        {
            get { return m_MasterRenderData; }
        }

        public PreviewManager(GraphData graph, MessageManager messenger)
        {
            m_Graph = graph;
            m_Messenger = messenger;
            m_ErrorTexture = GenerateFourSquare(Color.magenta, Color.black);
            m_SceneResources = new PreviewSceneResources();
            m_MasterIdentifier = new Identifier(0);

            foreach (var node in m_Graph.GetNodes<AbstractMaterialNode>())
                AddPreview(node);

            if(!graph.isSubGraph)
            {
                AddMasterPreview();
            }
        }

        public OnPrimaryMasterChanged onPrimaryMasterChanged;

        static Texture2D GenerateFourSquare(Color c1, Color c2)
        {
            var tex = new Texture2D(2, 2);
            tex.SetPixel(0, 0, c1);
            tex.SetPixel(0, 1, c2);
            tex.SetPixel(1, 0, c2);
            tex.SetPixel(1, 1, c1);
            tex.filterMode = FilterMode.Point;
            tex.Apply();
            return tex;
        }

        public void ResizeMasterPreview(Vector2 newSize)
        {
            m_NewMasterPreviewSize = newSize;
        }

        public PreviewRenderData GetPreview(AbstractMaterialNode node)
        {
            return m_RenderDatas[node.guid];
        }

        void AddMasterPreview()
        {
            var renderData = new PreviewRenderData
            {
                renderTexture =
                    new RenderTexture(200, 200, 16, RenderTextureFormat.ARGB32, RenderTextureReadWrite.Default)
                    {
                        hideFlags = HideFlags.HideAndDontSave
                    },
                previewMode = PreviewMode.Preview3D,
            };

            m_MasterRenderData = renderData;
            renderData.renderTexture.width = renderData.renderTexture.height = 400;
            renderData.renderTexture.Create();

            var shaderData = new PreviewShaderData
            {
                node = null,
                isCompiling = false,
                hasError = false,
                shader = ShaderUtil.CreateShaderAsset(k_EmptyShader, false),
            };
            shaderData.shader.hideFlags = HideFlags.HideAndDontSave;
            shaderData.mat = new Material(shaderData.shader) {hideFlags = HideFlags.HideAndDontSave};
            renderData.shaderData = shaderData;

            Set(m_Identifiers, m_MasterIdentifier, m_MasterIdentifier);
            Set(m_RenderDatas, m_MasterIdentifier, renderData);

            m_NodesToUpdate.Add(null);
            m_RefreshTimedNodes = true;
        }

        public void UpdateMasterPreview(ModificationScope scope)
        {
            if (scope == ModificationScope.Topological ||
                scope == ModificationScope.Graph)
            {
                m_NodesToUpdate.Add(null);
                m_RefreshTimedNodes = true;
            }
            else if (scope == ModificationScope.Node)
            {
                m_NodesToDraw.Add(null);
            }
        }

        void AddPreview(AbstractMaterialNode node)
        {
            var isMaster = false;

            if (node is SubGraphOutputNode)
            {
                if (masterRenderData != null)
                {
                    return;
                }

                isMaster = true;
            }

            var renderData = new PreviewRenderData
            {
                renderTexture =
                    new RenderTexture(200, 200, 16, RenderTextureFormat.ARGB32, RenderTextureReadWrite.Default)
                    {
                        hideFlags = HideFlags.HideAndDontSave
                    }
            };

            if (isMaster)
            {
                m_MasterRenderData = renderData;
                renderData.renderTexture.width = renderData.renderTexture.height = 400;
            }

            renderData.renderTexture.Create();

            var shaderData = new PreviewShaderData
            {
                node = node,
                isCompiling = false,
                hasError = false,
                shader = ShaderUtil.CreateShaderAsset(k_EmptyShader, false)
            };
            shaderData.shader.hideFlags = HideFlags.HideAndDontSave;
            shaderData.mat = new Material(shaderData.shader) {hideFlags = HideFlags.HideAndDontSave};
            renderData.shaderData = shaderData;

            m_RenderDatas.Add(node.guid, renderData);
            node.RegisterCallback(OnNodeModified);

            if (node.RequiresTime())
            {
                m_RefreshTimedNodes = true;
            }

            m_NodesToUpdate.Add(node);
        }

        void OnNodeModified(AbstractMaterialNode node, ModificationScope scope)
        {
            if(node is BlockNode blockNode)
            {
                node = null;
            }

            if (scope == ModificationScope.Topological ||
                scope == ModificationScope.Graph)
            {
                m_NodesToUpdate.Add(node);

                m_RefreshTimedNodes = true;
            }
            else if (scope == ModificationScope.Node)
            {
                m_NodesToDraw.Add(node);
            }
        }

        Stack<AbstractMaterialNode> m_NodeWave = new Stack<AbstractMaterialNode>();
        List<IEdge> m_Edges = new List<IEdge>();
        List<MaterialSlot> m_Slots = new List<MaterialSlot>();
        List<AbstractMaterialNode> m_NextLevelNodes = new List<AbstractMaterialNode>();

        enum PropagationDirection
        {
            Upstream,
            Downstream
        }

        void PropagateNodeList<T>(T nodes, PropagationDirection dir) where T : ICollection<AbstractMaterialNode>
        {
            m_NodeWave.Clear();
            foreach (var node in nodes)
                m_NodeWave.Push(node);

            while (m_NodeWave.Count > 0)
            {
                var node = m_NodeWave.Pop();
                if (node == null)
                    continue;

                m_NextLevelNodes.Clear();
                GetConnectedNodes(node, dir, m_NextLevelNodes);
                foreach (var nextNode in m_NextLevelNodes)
                {
                    nodes.Add(nextNode);
                    m_NodeWave.Push(nextNode);
                }
            }
        }

        void GetConnectedNodes<T>(AbstractMaterialNode node, PropagationDirection dir, T connections) where T : ICollection<AbstractMaterialNode>
        {
            // Loop through all nodes that the node feeds into.
            m_Slots.Clear();
            if (dir == PropagationDirection.Downstream)
                node.GetOutputSlots(m_Slots);
            else
                node.GetInputSlots(m_Slots);
            foreach (var slot in m_Slots)
            {
                m_Edges.Clear();
                m_Graph.GetEdges(slot.slotReference, m_Edges);
                foreach (var edge in m_Edges)
                {
                    // We look at each node we feed into.
                    var connectedSlot = (dir == PropagationDirection.Downstream) ? edge.inputSlot : edge.outputSlot;
                    var connectedNodeGuid = connectedSlot.nodeGuid;
                    var connectedNode = m_Graph.GetNodeFromGuid(connectedNodeGuid);

                    // If the input node is already in the set, we don't need to process it.
                    if (connections.Contains(connectedNode))
                        continue;

                    // Add the node to the set, and to the wavefront such that we can process the nodes that it feeds into.
                    connections.Add(connectedNode);
                }
            }
        }

        public bool HandleGraphChanges()
        {
<<<<<<< HEAD
            foreach (var node in m_Graph.removedNodes)
            {
                if(node is BlockNode)
                {
                    node.UnregisterCallback(OnNodeModified);
                    UpdateMasterPreview(ModificationScope.Topological);
                    continue;
                }

                DestroyPreview(node.tempId);
=======
            if (m_Graph.didActiveOutputNodeChange)
            {
                DestroyPreview(masterRenderData.shaderData.node.guid);
            }

            foreach (var node in m_Graph.removedNodes)
            {
                DestroyPreview(node.guid);
>>>>>>> 5ac1f6cc
                m_NodesToUpdate.Remove(node);
                m_NodesToDraw.Remove(node);
                m_RefreshTimedNodes = true;
            }

            m_Messenger.ClearNodesFromProvider(this, m_Graph.removedNodes);

            foreach (var node in m_Graph.addedNodes)
            {
                if(node is BlockNode)
                {
                    node.RegisterCallback(OnNodeModified);
                    UpdateMasterPreview(ModificationScope.Topological);
                    continue;
                }

                AddPreview(node);
                m_RefreshTimedNodes = true;
            }

            foreach (var edge in m_Graph.removedEdges)
            {
                var node = m_Graph.GetNodeFromGuid(edge.inputSlot.nodeGuid);
                if (node != null)
                {
                    if(node is BlockNode)
                    {
                        UpdateMasterPreview(ModificationScope.Topological);
                        continue;
                    }

                    m_NodesToUpdate.Add(node);
                    m_RefreshTimedNodes = true;
                }
            }
            foreach (var edge in m_Graph.addedEdges)
            {
                var node = m_Graph.GetNodeFromGuid(edge.inputSlot.nodeGuid);
                if(node != null)
                {
                    if(node is BlockNode)
                    {
                        UpdateMasterPreview(ModificationScope.Topological);
                        continue;
                    }
                    
                    m_NodesToUpdate.Add(node);
                    m_RefreshTimedNodes = true;
                }
            }

            return m_NodesToUpdate.Count > 0;
        }

        List<PreviewProperty> m_PreviewProperties = new List<PreviewProperty>();
        List<AbstractMaterialNode> m_PropertyNodes = new List<AbstractMaterialNode>();

        void CollectShaderProperties(AbstractMaterialNode node, PreviewRenderData renderData)
        {
            m_PreviewProperties.Clear();
            m_PropertyNodes.Clear();

            // TODO: Temporary. Remove
            // TODO: While Master nodes still exist, branch and collect Blocks instead
            if(node == null)
            {
                foreach(var vertexBlock in m_Graph.vertexContext.blocks)
                {
                    m_PropertyNodes.Add(vertexBlock);
                }
                foreach(var fragmentBlock in m_Graph.fragmentContext.blocks)
                {
                    m_PropertyNodes.Add(fragmentBlock);
                }
            }
            else
            {
                m_PropertyNodes.Add(node);
            }

            PropagateNodeList(m_PropertyNodes, PropagationDirection.Upstream);

            foreach (var propNode in m_PropertyNodes)
            {
                propNode.CollectPreviewMaterialProperties(m_PreviewProperties);
            }

            foreach (var prop in m_Graph.properties)
                m_PreviewProperties.Add(prop.GetPreviewMaterialProperty());

            foreach (var previewProperty in m_PreviewProperties)
                renderData.shaderData.mat.SetPreviewProperty(previewProperty);
        }

        List<PreviewRenderData> m_RenderList2D = new List<PreviewRenderData>();
        List<PreviewRenderData> m_RenderList3D = new List<PreviewRenderData>();

        public void RenderPreviews()
        {
            if(m_FirstTime)
            {
                m_FirstTime = false;
                UpdateMasterPreview(ModificationScope.Topological);
            }

            UpdateShaders();
            UpdateTimedNodeList();

            PropagateNodeList(m_NodesToDraw, PropagationDirection.Downstream);
            m_NodesToDraw.UnionWith(m_TimedNodes);

            var time = Time.realtimeSinceStartup;
            var timeParameters = new Vector4(time, Mathf.Sin(time), Mathf.Cos(time), 0.0f);

            foreach (var node in m_NodesToDraw)
            {
                PreviewRenderData renderData;
                if(node == null || node is BlockNode)
                {
                    renderData = m_MasterRenderData;
                }
                else
                {
                    if(!node.hasPreview || !node.previewExpanded)
                        continue;

<<<<<<< HEAD
                    renderData = GetRenderData(node.tempId);
                }
=======
                var renderData = m_RenderDatas[node.guid];
>>>>>>> 5ac1f6cc

                CollectShaderProperties(node, renderData);
                renderData.shaderData.mat.SetVector("_TimeParameters", timeParameters);

                if (renderData.shaderData.shader == null)
                {
                    renderData.texture = null;
                    renderData.NotifyPreviewChanged();
                    continue;
                }
                if (renderData.shaderData.hasError)
                {
                    renderData.texture = m_ErrorTexture;
                    renderData.NotifyPreviewChanged();
                    continue;
                }

                if (renderData.previewMode == PreviewMode.Preview2D)
                    m_RenderList2D.Add(renderData);
                else
                    m_RenderList3D.Add(renderData);
            }

            EditorUtility.SetCameraAnimateMaterialsTime(m_SceneResources.camera, time);

            m_SceneResources.light0.enabled = true;
            m_SceneResources.light0.intensity = 1.0f;
            m_SceneResources.light0.transform.rotation = Quaternion.Euler(50f, 50f, 0);
            m_SceneResources.light1.enabled = true;
            m_SceneResources.light1.intensity = 1.0f;
            m_SceneResources.camera.clearFlags = CameraClearFlags.Color;

            // Render 2D previews
            m_SceneResources.camera.transform.position = -Vector3.forward * 2;
            m_SceneResources.camera.transform.rotation = Quaternion.identity;
            m_SceneResources.camera.orthographicSize = 0.5f;
            m_SceneResources.camera.orthographic = true;

            foreach (var renderData in m_RenderList2D)
                RenderPreview(renderData, m_SceneResources.quad, Matrix4x4.identity);

            // Render 3D previews
            m_SceneResources.camera.transform.position = -Vector3.forward * 5;
            m_SceneResources.camera.transform.rotation = Quaternion.identity;
            m_SceneResources.camera.orthographic = false;

            foreach (var renderData in m_RenderList3D)
                RenderPreview(renderData, m_SceneResources.sphere, Matrix4x4.identity);

            var renderMasterPreview = masterRenderData != null && m_NodesToDraw.Contains(null);

            // TODO: Temporary. Remove
            // TODO: Hook to dirty master preview if required to draw any Block nodes
            if(m_NodesToDraw.Where(x => x is BlockNode).ToList().Count > 0)
                renderMasterPreview = true; 
            
            if (renderMasterPreview)
            {
                CollectShaderProperties(masterRenderData.shaderData.node, masterRenderData);

                if (m_NewMasterPreviewSize.HasValue)
                {
                    if (masterRenderData.renderTexture != null)
                        Object.DestroyImmediate(masterRenderData.renderTexture, true);
                    masterRenderData.renderTexture = new RenderTexture((int)m_NewMasterPreviewSize.Value.x, (int)m_NewMasterPreviewSize.Value.y, 16, RenderTextureFormat.ARGB32, RenderTextureReadWrite.Default) { hideFlags = HideFlags.HideAndDontSave };
                    masterRenderData.renderTexture.Create();
                    masterRenderData.texture = masterRenderData.renderTexture;
                    m_NewMasterPreviewSize = null;
                }
                var mesh = m_Graph.previewData.serializedMesh.mesh ? m_Graph.previewData.serializedMesh.mesh :  m_SceneResources.sphere;
                var previewTransform = Matrix4x4.Rotate(m_Graph.previewData.rotation);
                var scale = m_Graph.previewData.scale;
                previewTransform *= Matrix4x4.Scale(scale * Vector3.one * (Vector3.one).magnitude / mesh.bounds.size.magnitude);
                previewTransform *= Matrix4x4.Translate(-mesh.bounds.center);

                RenderPreview(masterRenderData, mesh, previewTransform);
            }

            m_SceneResources.light0.enabled = false;
            m_SceneResources.light1.enabled = false;

            foreach (var renderData in m_RenderList2D)
                renderData.NotifyPreviewChanged();
            foreach (var renderData in m_RenderList3D)
                renderData.NotifyPreviewChanged();
            if (renderMasterPreview)
                masterRenderData.NotifyPreviewChanged();

            m_RenderList2D.Clear();
            m_RenderList3D.Clear();
            m_NodesToDraw.Clear();
        }

        public void ForceShaderUpdate()
        {
            foreach (var data in m_RenderDatas.Values)
            {
                m_NodesToUpdate.Add(data.shaderData.node);
            }
        }

        void UpdateShaders()
        {
            // Check for shaders that finished compiling and set them to redraw
            foreach (var renderData in m_RenderDatas.Values)
            {
                if (renderData.shaderData.isCompiling)
                {
                    var isCompiled = true;
                    for (var i = 0; i < renderData.shaderData.mat.passCount; i++)
                    {
                        if (!ShaderUtil.IsPassCompiled(renderData.shaderData.mat, i))
                        {
                            isCompiled = false;
                            break;
                        }
                    }

                    if (!isCompiled)
                    {
                        continue;
                    }

                    // Force the material to re-generate all it's shader properties.
                    renderData.shaderData.mat.shader = renderData.shaderData.shader;

                    renderData.shaderData.isCompiling = false;
                    CheckForErrors(renderData.shaderData);
                    m_NodesToDraw.Add(renderData.shaderData.node);

                    // TODO: Mpve process preview material to TargetImplementation
                    // var masterNode = renderData.shaderData.node as IMasterNode;
                    // masterNode?.ProcessPreviewMaterial(renderData.shaderData.mat);
                }
            }

            if (m_NodesToUpdate.Count == 0)
                return;

            PropagateNodeList(m_NodesToUpdate, PropagationDirection.Downstream);
            // Reset error states for the UI, the shader, and all render data for nodes we're updating
            m_Messenger.ClearNodesFromProvider(this, m_NodesToUpdate);
            var wasAsyncAllowed = ShaderUtil.allowAsyncCompilation;
            ShaderUtil.allowAsyncCompilation = true;

            foreach (var node in m_NodesToUpdate)
            {
                // TODO: Temporary. Remove.
                // TODO: Hook to update master preview if any Blocks are dirty
                // TODO: This causes multiple compilations on multiple dirty blocks?
                if(node is BlockNode blockNode)
                {
                    UpdateMasterNodeShader();
                    continue;
                }
                
                if (node == null && m_Graph.activeGenerationTarget.target.GetType() != typeof(VFXTarget))
                {
                    UpdateMasterNodeShader();
                    continue;
                }

                if (!node.hasPreview && !(node is SubGraphOutputNode))
                    continue;

                var renderData = m_RenderDatas[node.guid];
                if (renderData == null)
                {
                    continue;
                }
                ShaderUtil.ClearCachedData(renderData.shaderData.shader);

                // Get shader code and compile
                var generator = new Generator(node.owner, node, GenerationMode.Preview, $"hidden/preview/{node.GetVariableNameForNode()}");
                BeginCompile(renderData, generator.generatedShader);

                // Calculate the PreviewMode from upstream nodes
                // If any upstream node is 3D that trickles downstream
                List<AbstractMaterialNode> upstreamNodes = new List<AbstractMaterialNode>();
                NodeUtils.DepthFirstCollectNodesFromNode(upstreamNodes, node, NodeUtils.IncludeSelf.Include);
                renderData.previewMode = PreviewMode.Preview2D;
                foreach (var pNode in upstreamNodes)
                {
                    if (pNode.previewMode == PreviewMode.Preview3D)
                    {
                        renderData.previewMode = PreviewMode.Preview3D;
                        break;
                    }
                }
            }

            ShaderUtil.allowAsyncCompilation = wasAsyncAllowed;
            m_NodesToUpdate.Clear();
        }

        void BeginCompile(PreviewRenderData renderData, string shaderStr)
        {
            var shaderData = renderData.shaderData;
            ShaderUtil.ClearCachedData(shaderData.shader);
            ShaderUtil.UpdateShaderAsset(shaderData.shader, shaderStr, false);
            for (var i = 0; i < shaderData.mat.passCount; i++)
            {
                ShaderUtil.CompilePass(shaderData.mat, i);
            }
            shaderData.isCompiling = true;
            renderData.NotifyPreviewChanged();
        }

        void UpdateTimedNodeList()
        {
            if (!m_RefreshTimedNodes)
                return;

            m_TimedNodes.Clear();

            foreach (var timeNode in m_Graph.GetNodes<AbstractMaterialNode>().Where(node => node.RequiresTime()))
            {
                m_TimedNodes.Add(timeNode);
            }

            PropagateNodeList(m_TimedNodes, PropagationDirection.Downstream);
            m_RefreshTimedNodes = false;
        }

        void RenderPreview(PreviewRenderData renderData, Mesh mesh, Matrix4x4 transform)
        {
            // var node = renderData.shaderData.node;
            // Assert.IsTrue((node != null && node.hasPreview && node.previewExpanded) || node == masterRenderData?.shaderData?.node);

            if (renderData.shaderData.hasError)
            {
                renderData.texture = m_ErrorTexture;
                return;
            }

            var previousRenderTexture = RenderTexture.active;

            //Temp workaround for alpha previews...
            var temp = RenderTexture.GetTemporary(renderData.renderTexture.descriptor);
            RenderTexture.active = temp;
            Graphics.Blit(Texture2D.whiteTexture, temp, m_SceneResources.checkerboardMaterial);

            m_SceneResources.camera.targetTexture = temp;
            Graphics.DrawMesh(mesh, transform, renderData.shaderData.mat, 1, m_SceneResources.camera, 0, null, ShadowCastingMode.Off, false, null, false);

            var previousUseSRP = Unsupported.useScriptableRenderPipeline;
            Unsupported.useScriptableRenderPipeline = renderData.shaderData.node == null;
            m_SceneResources.camera.Render();
            Unsupported.useScriptableRenderPipeline = previousUseSRP;

            Graphics.Blit(temp, renderData.renderTexture, m_SceneResources.blitNoAlphaMaterial);
            RenderTexture.ReleaseTemporary(temp);

            RenderTexture.active = previousRenderTexture;
            renderData.texture = renderData.renderTexture;
        }

        void CheckForErrors(PreviewShaderData shaderData)
        {
            shaderData.hasError = ShaderUtil.ShaderHasError(shaderData.shader);
            if (shaderData.hasError)
            {
                var messages = ShaderUtil.GetShaderMessages(shaderData.shader);
                if (messages.Length > 0)
                {
                    m_Messenger.AddOrAppendError(this, shaderData.node.guid, messages[0]);
                }
            }
        }

        void UpdateMasterNodeShader()
        {
            var shaderData = masterRenderData?.shaderData;
<<<<<<< HEAD
            
            var generator = new Generator(m_Graph, shaderData?.node, GenerationMode.Preview, "Master");
=======
            var masterNode = shaderData?.node as IMasterNode;

            if (masterNode == null)
                return;

            var generator = new Generator(m_Graph, shaderData?.node, GenerationMode.Preview, shaderData?.node.name);
>>>>>>> 5ac1f6cc
            shaderData.shaderString = generator.generatedShader;

            if (string.IsNullOrEmpty(shaderData.shaderString))
            {
                if (shaderData.shader != null)
                {
                    ShaderUtil.ClearShaderMessages(shaderData.shader);
                    Object.DestroyImmediate(shaderData.shader, true);
                    shaderData.shader = null;
                }
                return;
            }

            if (shaderData.shader == null)
            {
                shaderData.shader = ShaderUtil.CreateShaderAsset(shaderData.shaderString, false);
                shaderData.shader.hideFlags = HideFlags.HideAndDontSave;
            }
            else
            {
                ShaderUtil.ClearCachedData(shaderData.shader);
            }

            BeginCompile(masterRenderData, shaderData.shaderString);
        }

        void DestroyRenderData(PreviewRenderData renderData)
        {
            if (renderData.shaderData != null)
            {
                if (renderData.shaderData.mat != null)
                {
                    Object.DestroyImmediate(renderData.shaderData.mat, true);
                }
                if (renderData.shaderData.shader != null)
                {
                    Object.DestroyImmediate(renderData.shaderData.shader, true);
                }
            }

            if (renderData.renderTexture != null)
                Object.DestroyImmediate(renderData.renderTexture, true);

            if (renderData.shaderData != null && renderData.shaderData.node != null)
                renderData.shaderData.node.UnregisterCallback(OnNodeModified);
        }

        void DestroyPreview(Guid nodeId)
        {
            if (!m_RenderDatas.TryGetValue(nodeId, out var renderData))
            {
                return;
            }

            DestroyRenderData(renderData);
<<<<<<< HEAD

            Set(m_RenderDatas, nodeId, null);
            Set(m_Identifiers, nodeId, default(Identifier));
=======
            m_RenderDatas.Remove(nodeId);

            // Check if we're destroying the shader data used by the master preview
            if (masterRenderData == renderData)
            {
                m_MasterRenderData = null;
                if (!m_Graph.isSubGraph && renderData.shaderData.node.guid != m_Graph.activeOutputNodeGuid)
                {
                    AddPreview(m_Graph.outputNode);
                }

                if (onPrimaryMasterChanged != null)
                    onPrimaryMasterChanged();
            }
>>>>>>> 5ac1f6cc
        }

        void ReleaseUnmanagedResources()
        {
            if (m_ErrorTexture != null)
            {
                Object.DestroyImmediate(m_ErrorTexture);
                m_ErrorTexture = null;
            }
            if (m_SceneResources != null)
            {
                m_SceneResources.Dispose();
                m_SceneResources = null;
            }
            foreach (var renderData in m_RenderDatas.Values)
                DestroyRenderData(renderData);
            m_RenderDatas.Clear();
        }

        public void Dispose()
        {
            ReleaseUnmanagedResources();
            GC.SuppressFinalize(this);
        }

        ~PreviewManager()
        {
            throw new Exception("PreviewManager was not disposed of properly.");
        }

        const string k_EmptyShader = @"
Shader ""hidden/preview""
{
    SubShader
    {
        Tags { ""RenderType""=""Opaque"" }
        LOD 100

        Pass
        {
            CGPROGRAM
            #pragma    vertex    vert
            #pragma    fragment    frag

            #include    ""UnityCG.cginc""

            struct    appdata
            {
                float4 vertex : POSITION;
            };

            struct v2f
            {
                float4 vertex : SV_POSITION;
            };

            v2f vert (appdata v)
            {
                v2f o;
                o.vertex = UnityObjectToClipPos(v.vertex);
                return o;
            }

            fixed4 frag (v2f i) : SV_Target
            {
                return 0;
            }
            ENDCG
        }
    }
}";
    }

    delegate void OnPreviewChanged();

    class PreviewShaderData
    {
        public AbstractMaterialNode node { get; set; }
        public Shader shader { get; set; }
        public Material mat { get; set; }
        public string shaderString { get; set; }
        public bool isCompiling { get; set; }
        public bool hasError { get; set; }
    }

    class PreviewRenderData
    {
        public PreviewShaderData shaderData { get; set; }
        public RenderTexture renderTexture { get; set; }
        public Texture texture { get; set; }
        public PreviewMode previewMode { get; set; }
        public OnPreviewChanged onPreviewChanged;

        public void NotifyPreviewChanged()
        {
            if (onPreviewChanged != null)
                onPreviewChanged();
        }
    }
}<|MERGE_RESOLUTION|>--- conflicted
+++ resolved
@@ -107,9 +107,6 @@
             shaderData.mat = new Material(shaderData.shader) {hideFlags = HideFlags.HideAndDontSave};
             renderData.shaderData = shaderData;
 
-            Set(m_Identifiers, m_MasterIdentifier, m_MasterIdentifier);
-            Set(m_RenderDatas, m_MasterIdentifier, renderData);
-
             m_NodesToUpdate.Add(null);
             m_RefreshTimedNodes = true;
         }
@@ -265,7 +262,6 @@
 
         public bool HandleGraphChanges()
         {
-<<<<<<< HEAD
             foreach (var node in m_Graph.removedNodes)
             {
                 if(node is BlockNode)
@@ -275,17 +271,7 @@
                     continue;
                 }
 
-                DestroyPreview(node.tempId);
-=======
-            if (m_Graph.didActiveOutputNodeChange)
-            {
-                DestroyPreview(masterRenderData.shaderData.node.guid);
-            }
-
-            foreach (var node in m_Graph.removedNodes)
-            {
                 DestroyPreview(node.guid);
->>>>>>> 5ac1f6cc
                 m_NodesToUpdate.Remove(node);
                 m_NodesToDraw.Remove(node);
                 m_RefreshTimedNodes = true;
@@ -412,12 +398,8 @@
                     if(!node.hasPreview || !node.previewExpanded)
                         continue;
 
-<<<<<<< HEAD
-                    renderData = GetRenderData(node.tempId);
-                }
-=======
-                var renderData = m_RenderDatas[node.guid];
->>>>>>> 5ac1f6cc
+                    renderData = m_RenderDatas[node.guid];
+                }
 
                 CollectShaderProperties(node, renderData);
                 renderData.shaderData.mat.SetVector("_TimeParameters", timeParameters);
@@ -521,8 +503,7 @@
 
         void UpdateShaders()
         {
-            // Check for shaders that finished compiling and set them to redraw
-            foreach (var renderData in m_RenderDatas.Values)
+            void CompilingProcess(PreviewRenderData renderData)
             {
                 if (renderData.shaderData.isCompiling)
                 {
@@ -538,7 +519,7 @@
 
                     if (!isCompiled)
                     {
-                        continue;
+                        return;
                     }
 
                     // Force the material to re-generate all it's shader properties.
@@ -553,6 +534,14 @@
                     // masterNode?.ProcessPreviewMaterial(renderData.shaderData.mat);
                 }
             }
+
+            // Check for shaders that finished compiling and set them to redraw
+            foreach (var renderData in m_RenderDatas.Values)
+            {
+                CompilingProcess(renderData);
+            }
+
+            CompilingProcess(masterRenderData);
 
             if (m_NodesToUpdate.Count == 0)
                 return;
@@ -691,17 +680,8 @@
         void UpdateMasterNodeShader()
         {
             var shaderData = masterRenderData?.shaderData;
-<<<<<<< HEAD
             
             var generator = new Generator(m_Graph, shaderData?.node, GenerationMode.Preview, "Master");
-=======
-            var masterNode = shaderData?.node as IMasterNode;
-
-            if (masterNode == null)
-                return;
-
-            var generator = new Generator(m_Graph, shaderData?.node, GenerationMode.Preview, shaderData?.node.name);
->>>>>>> 5ac1f6cc
             shaderData.shaderString = generator.generatedShader;
 
             if (string.IsNullOrEmpty(shaderData.shaderString))
@@ -757,26 +737,7 @@
             }
 
             DestroyRenderData(renderData);
-<<<<<<< HEAD
-
-            Set(m_RenderDatas, nodeId, null);
-            Set(m_Identifiers, nodeId, default(Identifier));
-=======
             m_RenderDatas.Remove(nodeId);
-
-            // Check if we're destroying the shader data used by the master preview
-            if (masterRenderData == renderData)
-            {
-                m_MasterRenderData = null;
-                if (!m_Graph.isSubGraph && renderData.shaderData.node.guid != m_Graph.activeOutputNodeGuid)
-                {
-                    AddPreview(m_Graph.outputNode);
-                }
-
-                if (onPrimaryMasterChanged != null)
-                    onPrimaryMasterChanged();
-            }
->>>>>>> 5ac1f6cc
         }
 
         void ReleaseUnmanagedResources()

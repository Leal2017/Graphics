using System;
using System.Collections.Generic;
using System.Linq;
using UnityEngine;
using UnityEditor.Graphing;
using UnityEditor.Graphing.Util;
using UnityEngine.Assertions;
using UnityEngine.Rendering;
using UnityEditor.ShaderGraph.Internal;
using Debug = UnityEngine.Debug;
using Object = UnityEngine.Object;
using Unity.Profiling;


namespace UnityEditor.ShaderGraph.Drawing
{
    delegate void OnPrimaryMasterChanged();

    class PreviewManager : IDisposable
    {
        GraphData m_Graph;
        MessageManager m_Messenger;

        MaterialPropertyBlock m_SharedPreviewPropertyBlock;         // stores preview properties (shared among ALL preview nodes)

        Dictionary<string, PreviewRenderData> m_RenderDatas = new Dictionary<string, PreviewRenderData>();  // stores all of the PreviewRendererData, mapped by node object ID
        PreviewRenderData m_MasterRenderData;                                                               // cache ref to preview renderer data for the master node

        int m_MaxNodesCompiling = 2;                                                                        // max preview shaders we want to async compile at once

        // state trackers
        HashSet<AbstractMaterialNode> m_NodesShaderChanged = new HashSet<AbstractMaterialNode>();           // nodes whose shader code has changed, this node and nodes that read from it are put into NeedRecompile
        HashSet<AbstractMaterialNode> m_NodesNeedsRecompile = new HashSet<AbstractMaterialNode>();           // nodes we need to recompile the preview shader
        HashSet<AbstractMaterialNode> m_NodesCompiling = new HashSet<AbstractMaterialNode>();               // nodes currently being compiled
        HashSet<AbstractMaterialNode> m_NodesToDraw = new HashSet<AbstractMaterialNode>();                  // nodes to rebuild the texture for
        HashSet<AbstractMaterialNode> m_TimedNodes = new HashSet<AbstractMaterialNode>();                   // nodes that are dependent on a time node -- i.e. animated -- need to redraw every frame
        bool m_RefreshTimedNodes;                                                                           // flag to trigger rebuilding the list of timed nodes

        PreviewSceneResources m_SceneResources;
        Texture2D m_ErrorTexture;
        Vector2? m_NewMasterPreviewSize;

        public PreviewRenderData masterRenderData
        {
            get { return m_MasterRenderData; }
        }

        public PreviewManager(GraphData graph, MessageManager messenger)
        {
            m_SharedPreviewPropertyBlock = new MaterialPropertyBlock();
            m_Graph = graph;
            m_Messenger = messenger;
            m_ErrorTexture = GenerateFourSquare(Color.magenta, Color.black);
            m_SceneResources = new PreviewSceneResources();

            foreach (var node in m_Graph.GetNodes<AbstractMaterialNode>())
                AddPreview(node);
        }

        public OnPrimaryMasterChanged onPrimaryMasterChanged;

        static Texture2D GenerateFourSquare(Color c1, Color c2)
        {
            var tex = new Texture2D(2, 2);
            tex.SetPixel(0, 0, c1);
            tex.SetPixel(0, 1, c2);
            tex.SetPixel(1, 0, c2);
            tex.SetPixel(1, 1, c1);
            tex.filterMode = FilterMode.Point;
            tex.Apply();
            return tex;
        }

        public void ResizeMasterPreview(Vector2 newSize)
        {
            m_NewMasterPreviewSize = newSize;
        }

        public PreviewRenderData GetPreviewRenderData(AbstractMaterialNode node)
        {
            PreviewRenderData result = null;
            if (node != null)
            {
                m_RenderDatas.TryGetValue(node.objectId, out result);
            }
            return result;
        }

        void AddPreview(AbstractMaterialNode node)
        {
            var isMaster = false;

            if (node is IMasterNode || node is SubGraphOutputNode)
            {
                // we don't build preview render data for output nodes that aren't the active output node
                if (masterRenderData != null || (node is IMasterNode && node != node.owner.outputNode))
                {
                    return;
                }

                isMaster = true;
            }

            var renderData = new PreviewRenderData
            {
                renderTexture =
                    new RenderTexture(200, 200, 16, RenderTextureFormat.ARGB32, RenderTextureReadWrite.Default)
                    {
                        hideFlags = HideFlags.HideAndDontSave
                    }
            };

            if (isMaster)
            {
                m_MasterRenderData = renderData;
                renderData.renderTexture.width = renderData.renderTexture.height = 400;
            }

            renderData.renderTexture.Create();

            var shaderData = new PreviewShaderData
            {
                node = node,
                passesCompiling = 0,
                isOutOfDate = true,
                hasError = false,
            };
            renderData.shaderData = shaderData;

            m_RenderDatas.Add(node.objectId, renderData);
            node.RegisterCallback(OnNodeModified);

            if (node.RequiresTime())
            {
                m_RefreshTimedNodes = true;
            }

            if (m_MasterRenderData == renderData && onPrimaryMasterChanged != null)
            {
                onPrimaryMasterChanged();
            }

            m_NodesNeedsRecompile.Add(node);
        }

        void OnNodeModified(AbstractMaterialNode node, ModificationScope scope)
        {
            if (scope == ModificationScope.Topological ||
                scope == ModificationScope.Graph)
            {
                m_NodesShaderChanged.Add(node);
                m_RefreshTimedNodes = true;
            }
            else if (scope == ModificationScope.Node)
            {
                // if we only changed a constant on the node, we don't have to recompile the shader for it, just re-render it with the updated constant
                m_NodesToDraw.Add(node);
            }
        }

        // temp structures that are kept around statically to avoid GC churn
        static Stack<AbstractMaterialNode> m_TempNodeWave = new Stack<AbstractMaterialNode>();
        static HashSet<AbstractMaterialNode> m_TempAddedToNodeWave = new HashSet<AbstractMaterialNode>();

        // cache the Action to avoid GC
        Action<AbstractMaterialNode> AddNextLevelNodesToWave =
            nextLevelNode =>
            {
                if (!m_TempAddedToNodeWave.Contains(nextLevelNode))
                {
                    m_TempNodeWave.Push(nextLevelNode);
                    m_TempAddedToNodeWave.Add(nextLevelNode);
                }
            };

        enum PropagationDirection
        {
            Upstream,
            Downstream
        }

        // ADDs all nodes in sources, and all nodes in the given direction relative to them, into result
        // sources and result can be the same HashSet
        private static readonly ProfilerMarker PropagateNodesMarker = new ProfilerMarker("PropagateNodes");
        void PropagateNodes(HashSet<AbstractMaterialNode> sources, PropagationDirection dir, HashSet<AbstractMaterialNode> result)
        {
            using (PropagateNodesMarker.Auto())
            {
                // NodeWave represents the list of nodes we still have to process and add to result
                m_TempNodeWave.Clear();
                m_TempAddedToNodeWave.Clear();
                foreach (var node in sources)
                {
                    m_TempNodeWave.Push(node);
                    m_TempAddedToNodeWave.Add(node);
                }

                while (m_TempNodeWave.Count > 0)
                {
                    var node = m_TempNodeWave.Pop();
                    if (node == null)
                        continue;

                    result.Add(node);

                    // grab connected nodes in propagation direction, add them to the node wave
                    ForeachConnectedNode(node, dir, AddNextLevelNodesToWave);
                }

                // clean up any temp data
                m_TempNodeWave.Clear();
                m_TempAddedToNodeWave.Clear();
            }
        }

        void ForeachConnectedNode(AbstractMaterialNode node, PropagationDirection dir, Action<AbstractMaterialNode> action)
        {
            using (var tempEdges = PooledList<IEdge>.Get())
            using (var tempSlots = PooledList<MaterialSlot>.Get())
            {
                // Loop through all nodes that the node feeds into.
                if (dir == PropagationDirection.Downstream)
                    node.GetOutputSlots(tempSlots);
                else
                    node.GetInputSlots(tempSlots);

                foreach (var slot in tempSlots)
                {
                    // get the edges out of each slot
                    tempEdges.Clear();                            // and here we serialize another list, ouch!
                    m_Graph.GetEdges(slot.slotReference, tempEdges);
                    foreach (var edge in tempEdges)
                    {
                        // We look at each node we feed into.
                        var connectedSlot = (dir == PropagationDirection.Downstream) ? edge.inputSlot : edge.outputSlot;
                        var connectedNode = connectedSlot.node;

                        action(connectedNode);
                    }
                }
            }
        }

        public void HandleGraphChanges()
        {
            if (m_Graph.didActiveOutputNodeChange)
            {
                DestroyPreview(masterRenderData.shaderData.node.objectId);
            }

            foreach (var node in m_Graph.removedNodes)
            {
                DestroyPreview(node.objectId);
                m_RefreshTimedNodes = true;
            }

            // remove the nodes from the state trackers
            m_NodesShaderChanged.ExceptWith(m_Graph.removedNodes);
            m_NodesNeedsRecompile.ExceptWith(m_Graph.removedNodes);
            m_NodesCompiling.ExceptWith(m_Graph.removedNodes);
            m_NodesToDraw.ExceptWith(m_Graph.removedNodes);
            m_TimedNodes.ExceptWith(m_Graph.removedNodes);

            m_Messenger.ClearNodesFromProvider(this, m_Graph.removedNodes);

            foreach (var node in m_Graph.addedNodes)
            {
                AddPreview(node);
                m_RefreshTimedNodes = true;
            }

            foreach (var edge in m_Graph.removedEdges)
            {
                var node = edge.inputSlot.node;
                if (node != null)
                {
                    m_NodesShaderChanged.Add(node);
                    m_RefreshTimedNodes = true;
                }
            }
            foreach (var edge in m_Graph.addedEdges)
            {
                var node = edge.inputSlot.node;
                if(node != null)
                {
                    m_NodesShaderChanged.Add(node);
                    m_RefreshTimedNodes = true;
                }
            }
        }

        private static readonly ProfilerMarker CollectPreviewPropertiesMarker = new ProfilerMarker("CollectPreviewProperties");
        void CollectPreviewProperties(PooledList<PreviewProperty> perMaterialPreviewProperties)
        {
            using (CollectPreviewPropertiesMarker.Auto())
            using (var tempCollectNodes = PooledHashSet<AbstractMaterialNode>.Get())
            using (var tempPreviewProps = PooledList<PreviewProperty>.Get())
            {
                // we only collect properties from nodes upstream of something we want to draw
                // TODO: we could go a step farther and only collect properties from nodes we know have changed their value
                // but that's not something we currently track...
                PropagateNodes(m_NodesToDraw, PropagationDirection.Upstream, tempCollectNodes);

                foreach (var propNode in tempCollectNodes)
                    propNode.CollectPreviewMaterialProperties(tempPreviewProps);

                foreach (var prop in m_Graph.properties)
                    tempPreviewProps.Add(prop.GetPreviewMaterialProperty());

                foreach (var previewProperty in tempPreviewProps)
                {
                    previewProperty.SetValueOnMaterialPropertyBlock(m_SharedPreviewPropertyBlock);

                    // virtual texture assignments must be pushed to the materials themselves (MaterialPropertyBlocks not supported)
                    if ((previewProperty.propType == PropertyType.VirtualTexture) &&
                        (previewProperty.vtProperty?.value?.layers != null))
                    {
                        perMaterialPreviewProperties.Add(previewProperty);
                    }
                }
<<<<<<< HEAD
            }
        }

        void AssignPerMaterialPreviewProperties(Material mat, List<PreviewProperty> perMaterialPreviewProperties)
        {
            #if ENABLE_VIRTUALTEXTURES
            foreach (var prop in perMaterialPreviewProperties)
            {
                switch (prop.propType)
                {
                    case PropertyType.VirtualTexture:

                        // setup the VT textures on the material
                        bool setAnyTextures = false;
                        var vt = prop.vtProperty.value;
                        for (int layer = 0; layer < vt.layers.Count; layer++)
                        {
                            if (vt.layers[layer].layerTexture.texture != null)
                            {
                                int propIndex = mat.shader.FindPropertyIndex(vt.layers[layer].layerRefName);
                                if (propIndex != -1)
                                {
                                    mat.SetTexture(vt.layers[layer].layerRefName, vt.layers[layer].layerTexture.texture);
                                    setAnyTextures = true;
                                }
                            }
                        }

                        // also put in a request for the VT tiles, since preview rendering does not have feedback enabled
                        if (setAnyTextures)
                        {
                            int stackPropertyId = Shader.PropertyToID(prop.vtProperty.referenceName);
                            try
                            {
                                // Ensure we always request the mip sized 256x256
                                int width, height;
                                UnityEngine.Rendering.VirtualTexturing.Streaming.GetTextureStackSize(mat, stackPropertyId, out width, out height);
                                int textureMip = (int)Math.Max(Mathf.Log(width, 2f), Mathf.Log(height, 2f));
                                const int baseMip = 8;
                                int mip = Math.Max(textureMip - baseMip, 0);
                                UnityEngine.Rendering.VirtualTexturing.Streaming.RequestRegion(mat, stackPropertyId, new Rect(0.0f, 0.0f, 1.0f, 1.0f), mip, UnityEngine.Rendering.VirtualTexturing.System.AllMips);
                            }
                            catch (InvalidOperationException)
                            {
                                // This gets thrown when the system is in an indeterminate state (like a material with no textures assigned which can obviously never have a texture stack streamed).
                                // This is valid in this case as we're still authoring the material.
                            }
                        }
                        break;
                }
=======
>>>>>>> 4d969ace
            }
        #endif // ENABLE_VIRTUALTEXTURES
        }

        void AssignPerMaterialPreviewProperties(Material mat, List<PreviewProperty> perMaterialPreviewProperties)
        {
            #if ENABLE_VIRTUALTEXTURES
            foreach (var prop in perMaterialPreviewProperties)
            {
                switch (prop.propType)
                {
                    case PropertyType.VirtualTexture:

                        // setup the VT textures on the material
                        bool setAnyTextures = false;
                        var vt = prop.vtProperty.value;
                        for (int layer = 0; layer < vt.layers.Count; layer++)
                        {
                            if (vt.layers[layer].layerTexture.texture != null)
                            {
                                int propIndex = mat.shader.FindPropertyIndex(vt.layers[layer].layerRefName);
                                if (propIndex != -1)
                                {
                                    mat.SetTexture(vt.layers[layer].layerRefName, vt.layers[layer].layerTexture.texture);
                                    setAnyTextures = true;
                                }
                            }
                        }

                        // also put in a request for the VT tiles, since preview rendering does not have feedback enabled
                        if (setAnyTextures)
                        {
                            int stackPropertyId = Shader.PropertyToID(prop.vtProperty.referenceName);
                            try
                            {
                                // Ensure we always request the mip sized 256x256
                                int width, height;
                                UnityEngine.Rendering.VirtualTexturing.System.GetTextureStackSize(mat, stackPropertyId, out width, out height);
                                int textureMip = (int)Math.Max(Mathf.Log(width, 2f), Mathf.Log(height, 2f));
                                const int baseMip = 8;
                                int mip = Math.Max(textureMip - baseMip, 0);
                                UnityEngine.Rendering.VirtualTexturing.System.RequestRegion(mat, stackPropertyId, new Rect(0.0f, 0.0f, 1.0f, 1.0f), mip, UnityEngine.Rendering.VirtualTexturing.System.AllMips);
                            }
                            catch (InvalidOperationException)
                            {
                                // This gets thrown when the system is in an indeterminate state (like a material with no textures assigned which can obviously never have a texture stack streamed).
                                // This is valid in this case as we're still authoring the material.
                            }
                        }
                        break;
                }
            }   
        #endif // ENABLE_VIRTUALTEXTURES
        }

        private static readonly ProfilerMarker RenderPreviewsMarker = new ProfilerMarker("RenderPreviews");
        private static readonly ProfilerMarker PrepareNodesMarker = new ProfilerMarker("PrepareNodesMarker");
        public void RenderPreviews(bool requestShaders = true)
        {
            using (RenderPreviewsMarker.Auto())
            using (var renderList2D = PooledList<PreviewRenderData>.Get())
            using (var renderList3D = PooledList<PreviewRenderData>.Get())
            using (var perMaterialPreviewProperties = PooledList<PreviewProperty>.Get())
            {
                if (requestShaders)
                    UpdateShaders();

                UpdateTimedNodeList();

                PropagateNodes(m_NodesToDraw, PropagationDirection.Downstream, m_NodesToDraw);
                m_NodesToDraw.UnionWith(m_TimedNodes);

                if (m_NodesToDraw.Count <= 0)
                    return;

                CollectPreviewProperties(perMaterialPreviewProperties);

                // setup other global properties
                var time = Time.realtimeSinceStartup;
                var timeParameters = new Vector4(time, Mathf.Sin(time), Mathf.Cos(time), 0.0f);
                m_SharedPreviewPropertyBlock.SetVector("_TimeParameters", timeParameters);

                using (PrepareNodesMarker.Auto())
                {
                    foreach (var node in m_NodesToDraw)
                    {
                        if (node == null || !node.hasPreview || !node.previewExpanded)
                            continue;

                        var renderData = GetPreviewRenderData(node);
                        if (renderData == null) // non-active output nodes can have NULL render data (no preview)
                            continue;

                        if ((renderData.shaderData.shader == null) || (renderData.shaderData.mat == null))
                        {
                            // avoid calling NotifyPreviewChanged repeatedly
                            if (renderData.texture != null)
                            {
                                renderData.texture = null;
                                renderData.NotifyPreviewChanged();
                            }
                            continue;
                        }

                        if (renderData.shaderData.hasError)
                        {
                            renderData.texture = m_ErrorTexture;
                            renderData.NotifyPreviewChanged();
                            continue;
                        }

                        if (renderData.previewMode == PreviewMode.Preview2D)
                            renderList2D.Add(renderData);
                        else
                            renderList3D.Add(renderData);
                    }
                }

                EditorUtility.SetCameraAnimateMaterialsTime(m_SceneResources.camera, time);

                m_SceneResources.light0.enabled = true;
                m_SceneResources.light0.intensity = 1.0f;
                m_SceneResources.light0.transform.rotation = Quaternion.Euler(50f, 50f, 0);
                m_SceneResources.light1.enabled = true;
                m_SceneResources.light1.intensity = 1.0f;
                m_SceneResources.camera.clearFlags = CameraClearFlags.Color;

                // Render 2D previews
                m_SceneResources.camera.transform.position = -Vector3.forward * 2;
                m_SceneResources.camera.transform.rotation = Quaternion.identity;
                m_SceneResources.camera.orthographicSize = 0.5f;
                m_SceneResources.camera.orthographic = true;

                foreach (var renderData in renderList2D)
                    RenderPreview(renderData, m_SceneResources.quad, Matrix4x4.identity, perMaterialPreviewProperties);

                // Render 3D previews
                m_SceneResources.camera.transform.position = -Vector3.forward * 5;
                m_SceneResources.camera.transform.rotation = Quaternion.identity;
                m_SceneResources.camera.orthographic = false;

                foreach (var renderData in renderList3D)
                    RenderPreview(renderData, m_SceneResources.sphere, Matrix4x4.identity, perMaterialPreviewProperties);

                var renderMasterPreview = masterRenderData != null && m_NodesToDraw.Contains(masterRenderData.shaderData.node);
                if (renderMasterPreview && masterRenderData.shaderData.mat != null)
                {
                    if (m_NewMasterPreviewSize.HasValue)
                    {
                        if (masterRenderData.renderTexture != null)
                            Object.DestroyImmediate(masterRenderData.renderTexture, true);
                        masterRenderData.renderTexture = new RenderTexture((int)m_NewMasterPreviewSize.Value.x, (int)m_NewMasterPreviewSize.Value.y, 16, RenderTextureFormat.ARGB32, RenderTextureReadWrite.Default) { hideFlags = HideFlags.HideAndDontSave };
                        masterRenderData.renderTexture.Create();
                        masterRenderData.texture = masterRenderData.renderTexture;
                        m_NewMasterPreviewSize = null;
                    }
                    var mesh = m_Graph.previewData.serializedMesh.mesh ? m_Graph.previewData.serializedMesh.mesh :  m_SceneResources.sphere;
                    var previewTransform = Matrix4x4.Rotate(m_Graph.previewData.rotation);
                    var scale = m_Graph.previewData.scale;
                    previewTransform *= Matrix4x4.Scale(scale * Vector3.one * (Vector3.one).magnitude / mesh.bounds.size.magnitude);
                    previewTransform *= Matrix4x4.Translate(-mesh.bounds.center);

                    RenderPreview(masterRenderData, mesh, previewTransform, perMaterialPreviewProperties);
                }

                m_SceneResources.light0.enabled = false;
                m_SceneResources.light1.enabled = false;

                foreach (var renderData in renderList2D)
                    renderData.NotifyPreviewChanged();
                foreach (var renderData in renderList3D)
                    renderData.NotifyPreviewChanged();
                if (renderMasterPreview)
                    masterRenderData.NotifyPreviewChanged();

                m_NodesToDraw.Clear();
            }
        }

        public void ForceShaderUpdate()
        {
            foreach (var data in m_RenderDatas.Values)
            {
                m_NodesNeedsRecompile.Add(data.shaderData.node);
            }
        }

        private static readonly ProfilerMarker ProcessCompletedShaderCompilationsMarker = new ProfilerMarker("ProcessCompletedShaderCompilations");
        private int compileFailRekicks = 0;
        void ProcessCompletedShaderCompilations()
        {
            // Check for shaders that finished compiling and set them to redraw
            using (ProcessCompletedShaderCompilationsMarker.Auto())
            using (var nodesCompiled = PooledHashSet<AbstractMaterialNode>.Get())
            {
                foreach (var node in m_NodesCompiling)
                {
                    PreviewRenderData renderData = GetPreviewRenderData(node);
                    PreviewShaderData shaderData = renderData.shaderData;
                    Assert.IsTrue(shaderData.passesCompiling > 0);

                    if (shaderData.passesCompiling != renderData.shaderData.mat.passCount)
                    {
                        // attempt to re-kick the compilation a few times
                        compileFailRekicks++;
                        if (compileFailRekicks <= 3)
                        {
                            renderData.shaderData.passesCompiling = 0;
                            m_NodesNeedsRecompile.Add(node);
                            nodesCompiled.Add(node);
                            continue;
                        }
                        else if (compileFailRekicks == 4)
                        {
                            Debug.LogWarning("Unexpected error in compiling preview shaders: some previews might not update. You can try to re-open the Shader Graph window, or select <b>Help > Report a Bug</b> in the menu and report this bug.");
                        }
                    }

                    // check that all passes have compiled
                    var allPassesCompiled = true;
                    for (var i = 0; i < renderData.shaderData.mat.passCount; i++)
                    {
                        if (!ShaderUtil.IsPassCompiled(renderData.shaderData.mat, i))
                        {
                            allPassesCompiled = false;
                            break;
                        }
                    }

                    if (!allPassesCompiled)
                    {
                        continue;
                    }

                    // Force the material to re-generate all it's shader properties, by reassigning the shader
                    renderData.shaderData.mat.shader = renderData.shaderData.shader;
                    renderData.shaderData.passesCompiling = 0;
                    renderData.shaderData.isOutOfDate = false;
                    CheckForErrors(renderData.shaderData);

                    nodesCompiled.Add(renderData.shaderData.node);

                    var masterNode = renderData.shaderData.node as IMasterNode;
                    masterNode?.ProcessPreviewMaterial(renderData.shaderData.mat);
                }

                // removed compiled nodes from compiling list
                m_NodesCompiling.ExceptWith(nodesCompiled);

                // and add them to the draw list
                m_NodesToDraw.UnionWith(nodesCompiled);
            }
        }

        private static readonly ProfilerMarker KickOffShaderCompilationsMarker = new ProfilerMarker("KickOffShaderCompilations");
        void KickOffShaderCompilations()
        {
            // Start compilation for nodes that need to recompile
            using (KickOffShaderCompilationsMarker.Auto())
            using (var nodesToCompile = PooledHashSet<AbstractMaterialNode>.Get())
            {
                // master node compile is first in the priority list, as it takes longer than the other previews
                if ((m_NodesCompiling.Count + nodesToCompile.Count < m_MaxNodesCompiling) &&
                    m_NodesNeedsRecompile.Contains(m_MasterRenderData.shaderData.node) &&
                    !m_NodesCompiling.Contains(m_MasterRenderData.shaderData.node) &&
                    ((Shader.globalRenderPipeline != null) && (Shader.globalRenderPipeline.Length > 0)))    // master node requires an SRP
                {
                    var renderData = GetPreviewRenderData(m_MasterRenderData.shaderData.node);
                    Assert.IsTrue(renderData != null);
                    nodesToCompile.Add(m_MasterRenderData.shaderData.node);
                }

                // add each node to compile list if it needs a preview, is not already compiling, and we have room
                // (we don't want to double kick compiles, so wait for the first one to get back before kicking another)
                foreach (var node in m_NodesNeedsRecompile)
                {
                    if (m_NodesCompiling.Count + nodesToCompile.Count >= m_MaxNodesCompiling)
                        break;

                    if (node.hasPreview && node.previewExpanded && !m_NodesCompiling.Contains(node))
                    {
                        var renderData = GetPreviewRenderData(node);
                        if (renderData == null) // non-active output nodes can have NULL render data (no preview)
                            continue;

                        nodesToCompile.Add(node);
                    }
                }

                // remove the selected nodes from the recompile list
                m_NodesNeedsRecompile.ExceptWith(nodesToCompile);

                // Reset error states for the UI, the shader, and all render data for nodes we're recompiling
                m_Messenger.ClearNodesFromProvider(this, nodesToCompile);

                // Force async compile on
                var wasAsyncAllowed = ShaderUtil.allowAsyncCompilation;
                ShaderUtil.allowAsyncCompilation = true;

                // kick async compiles for all nodes in m_NodeToCompile
                foreach (var node in nodesToCompile)
                {
                    if (node is IMasterNode && masterRenderData != null && node == masterRenderData.shaderData.node && !(node is VfxMasterNode))
                    {
                        UpdateMasterNodeShader();
                        continue;
                    }

                    Assert.IsFalse(!node.hasPreview && !(node is SubGraphOutputNode || node is VfxMasterNode));

                    var renderData = GetPreviewRenderData(node);

                    // Get shader code and compile
                    var generator = new Generator(node.owner, node, GenerationMode.Preview, $"hidden/preview/{node.GetVariableNameForNode()}");
                    BeginCompile(renderData, generator.generatedShader);

                    // Calculate the PreviewMode from upstream nodes
                    // If any upstream node is 3D that trickles downstream
                    // TODO: not sure why this code exists here
                    // it would make more sense in HandleGraphChanges and/or RenderPreview
                    List<AbstractMaterialNode> upstreamNodes = new List<AbstractMaterialNode>();
                    NodeUtils.DepthFirstCollectNodesFromNode(upstreamNodes, node, NodeUtils.IncludeSelf.Include);
                    renderData.previewMode = PreviewMode.Preview2D;
                    foreach (var pNode in upstreamNodes)
                    {
                        if (pNode.previewMode == PreviewMode.Preview3D)
                        {
                            renderData.previewMode = PreviewMode.Preview3D;
                            break;
                        }
                    }
                }

                ShaderUtil.allowAsyncCompilation = wasAsyncAllowed;
            }
        }

        private static readonly ProfilerMarker UpdateShadersMarker = new ProfilerMarker("UpdateShaders");
        void UpdateShaders()
        {
            using (UpdateShadersMarker.Auto())
            {
                ProcessCompletedShaderCompilations();

                if (m_NodesShaderChanged.Count > 0)
                {
                    // nodes with shader changes cause all downstream nodes to need recompilation
                    PropagateNodes(m_NodesShaderChanged, PropagationDirection.Downstream, m_NodesNeedsRecompile);
                    m_NodesShaderChanged.Clear();
                }

                // if there's nothing to update, or if too many nodes are still compiling, then just return
                if ((m_NodesNeedsRecompile.Count == 0) || (m_NodesCompiling.Count >= m_MaxNodesCompiling))
                    return;

                // flag all nodes in m_NodesNeedRecompile as having out of date textures, and redraw them
                foreach (var node in m_NodesNeedsRecompile)
                {
                    PreviewRenderData previewRendererData = GetPreviewRenderData(node);
                    if ((previewRendererData != null) && !previewRendererData.shaderData.isOutOfDate)
                    {
                        previewRendererData.shaderData.isOutOfDate = true;
                        previewRendererData.NotifyPreviewChanged();
                    }
                }

                InitializeSRPIfNeeded();    // SRP must be initialized to compile master node previews

                KickOffShaderCompilations();
            }
        }

        private static readonly ProfilerMarker BeginCompileMarker = new ProfilerMarker("BeginCompile");
        void BeginCompile(PreviewRenderData renderData, string shaderStr)
        {
            using (BeginCompileMarker.Auto())
            {
                var shaderData = renderData.shaderData;

                // want to ensure this so we don't get confused with multiple compile versions in flight
                Assert.IsTrue(shaderData.passesCompiling == 0);

                if (shaderData.shader == null)
                {
                    shaderData.shader = ShaderUtil.CreateShaderAsset(shaderStr, false);
                    shaderData.shader.hideFlags = HideFlags.HideAndDontSave;
                }
                else
                {
                    ShaderUtil.ClearCachedData(shaderData.shader);
                    ShaderUtil.UpdateShaderAsset(shaderData.shader, shaderStr, false);
                }

                if (shaderData.mat == null)
                {
                    shaderData.mat = new Material(shaderData.shader) { hideFlags = HideFlags.HideAndDontSave };
                }

                shaderData.passesCompiling = shaderData.mat.passCount;
                for (var i = 0; i < shaderData.mat.passCount; i++)
                {
                    ShaderUtil.CompilePass(shaderData.mat, i);
                }
                m_NodesCompiling.Add(shaderData.node);
            }
        }

        private static readonly ProfilerMarker UpdateTimedNodeListMarker = new ProfilerMarker("RenderPreviews");
        void UpdateTimedNodeList()
        {
            if (!m_RefreshTimedNodes)
                return;

            using (UpdateTimedNodeListMarker.Auto())
            {
                m_TimedNodes.Clear();
                foreach (var timeNode in m_Graph.GetNodes<AbstractMaterialNode>().Where(node => node.RequiresTime()))
                {
                    m_TimedNodes.Add(timeNode);
                }
                PropagateNodes(m_TimedNodes, PropagationDirection.Downstream, m_TimedNodes);

                m_RefreshTimedNodes = false;
            }
        }

       private static readonly ProfilerMarker RenderPreviewMarker = new ProfilerMarker("RenderPreview");
        void RenderPreview(PreviewRenderData renderData, Mesh mesh, Matrix4x4 transform, PooledList<PreviewProperty> perMaterialPreviewProperties)
        {
            using (RenderPreviewMarker.Auto())
            {
                var node = renderData.shaderData.node;
                Assert.IsTrue((node != null && node.hasPreview && node.previewExpanded) || node == masterRenderData?.shaderData?.node);

                if (renderData.shaderData.hasError)
                {
                    renderData.texture = m_ErrorTexture;
                    return;
                }

                AssignPerMaterialPreviewProperties(renderData.shaderData.mat, perMaterialPreviewProperties);

                var previousRenderTexture = RenderTexture.active;

                //Temp workaround for alpha previews...
                var temp = RenderTexture.GetTemporary(renderData.renderTexture.descriptor);
                RenderTexture.active = temp;
                Graphics.Blit(Texture2D.whiteTexture, temp, m_SceneResources.checkerboardMaterial);

                m_SceneResources.camera.targetTexture = temp;
                Graphics.DrawMesh(mesh, transform, renderData.shaderData.mat, 1, m_SceneResources.camera, 0, m_SharedPreviewPropertyBlock, ShadowCastingMode.Off, false, null, false);

                var previousUseSRP = Unsupported.useScriptableRenderPipeline;
                Unsupported.useScriptableRenderPipeline = renderData.shaderData.node is IMasterNode;
                m_SceneResources.camera.Render();
                Unsupported.useScriptableRenderPipeline = previousUseSRP;

                Graphics.Blit(temp, renderData.renderTexture, m_SceneResources.blitNoAlphaMaterial);
                RenderTexture.ReleaseTemporary(temp);

                RenderTexture.active = previousRenderTexture;
                renderData.texture = renderData.renderTexture;
            }
        }

        void InitializeSRPIfNeeded()
        {
            if ((Shader.globalRenderPipeline != null) && (Shader.globalRenderPipeline.Length > 0))
            {
                return;
            }

            // issue a dummy SRP render to force SRP initialization, use the master node texture
            PreviewRenderData renderData = m_MasterRenderData;
            var previousRenderTexture = RenderTexture.active;

            //Temp workaround for alpha previews...
            var temp = RenderTexture.GetTemporary(renderData.renderTexture.descriptor);
            RenderTexture.active = temp;
            Graphics.Blit(Texture2D.whiteTexture, temp, m_SceneResources.checkerboardMaterial);

            m_SceneResources.camera.targetTexture = temp;

            var previousUseSRP = Unsupported.useScriptableRenderPipeline;
            Unsupported.useScriptableRenderPipeline = true;
            m_SceneResources.camera.Render();
            Unsupported.useScriptableRenderPipeline = previousUseSRP;

            RenderTexture.ReleaseTemporary(temp);

            RenderTexture.active = previousRenderTexture;
        }

        void CheckForErrors(PreviewShaderData shaderData)
        {
            shaderData.hasError = ShaderUtil.ShaderHasError(shaderData.shader);
            if (shaderData.hasError)
            {
                var messages = ShaderUtil.GetShaderMessages(shaderData.shader);
                if (messages.Length > 0)
                {
                    m_Messenger.AddOrAppendError(this, shaderData.node.objectId, messages[0]);
                }
            }
        }

        void UpdateMasterNodeShader()
        {
            var shaderData = masterRenderData?.shaderData;
            var masterNode = shaderData?.node as IMasterNode;

            if (masterNode == null)
                return;

            var generator = new Generator(m_Graph, shaderData?.node, GenerationMode.Preview, shaderData?.node.name);
            shaderData.shaderString = generator.generatedShader;

            if (string.IsNullOrEmpty(shaderData.shaderString))
            {
                if (shaderData.shader != null)
                {
                    ShaderUtil.ClearShaderMessages(shaderData.shader);
                    Object.DestroyImmediate(shaderData.shader, true);
                    shaderData.shader = null;
                }
                return;
            }

            BeginCompile(masterRenderData, shaderData.shaderString);
        }

        void DestroyRenderData(PreviewRenderData renderData)
        {
            if (renderData.shaderData != null)
            {
                if (renderData.shaderData.mat != null)
                {
                    Object.DestroyImmediate(renderData.shaderData.mat, true);
                }
                if (renderData.shaderData.shader != null)
                {
                    Object.DestroyImmediate(renderData.shaderData.shader, true);
                }
            }

            if (renderData.renderTexture != null)
                Object.DestroyImmediate(renderData.renderTexture, true);

            if (renderData.shaderData != null && renderData.shaderData.node != null)
                renderData.shaderData.node.UnregisterCallback(OnNodeModified);
        }

        void DestroyPreview(string nodeId)
        {
            if (!m_RenderDatas.TryGetValue(nodeId, out var renderData))
            {
                return;
            }

            DestroyRenderData(renderData);
            m_RenderDatas.Remove(nodeId);

            // Check if we're destroying the shader data used by the master preview
            if (masterRenderData == renderData)
            {
                m_MasterRenderData = null;
                if (!m_Graph.isSubGraph && renderData.shaderData.node != m_Graph.outputNode)
                {
                    AddPreview(m_Graph.outputNode);
                }

                if (onPrimaryMasterChanged != null)
                    onPrimaryMasterChanged();
            }
        }

        void ReleaseUnmanagedResources()
        {
            if (m_ErrorTexture != null)
            {
                Object.DestroyImmediate(m_ErrorTexture);
                m_ErrorTexture = null;
            }
            if (m_SceneResources != null)
            {
                m_SceneResources.Dispose();
                m_SceneResources = null;
            }
            foreach (var renderData in m_RenderDatas.Values)
                DestroyRenderData(renderData);
            m_RenderDatas.Clear();
            m_SharedPreviewPropertyBlock.Clear();
        }

        public void Dispose()
        {
            ReleaseUnmanagedResources();
            GC.SuppressFinalize(this);
        }

        ~PreviewManager()
        {
            throw new Exception("PreviewManager was not disposed of properly.");
        }
    }

    delegate void OnPreviewChanged();

    class PreviewShaderData
    {
        public AbstractMaterialNode node { get; set; }
        public Shader shader { get; set; }
        public Material mat { get; set; }
        public string shaderString { get; set; }
        public int passesCompiling { get; set; }
        public bool isOutOfDate { get; set; }
        public bool hasError { get; set; }
    }

    class PreviewRenderData
    {
        public PreviewShaderData shaderData { get; set; }
        public RenderTexture renderTexture { get; set; }
        public Texture texture { get; set; }
        public PreviewMode previewMode { get; set; }
        public OnPreviewChanged onPreviewChanged;

        public void NotifyPreviewChanged()
        {
            if (onPreviewChanged != null)
                onPreviewChanged();
        }
    }
}<|MERGE_RESOLUTION|>--- conflicted
+++ resolved
@@ -318,61 +318,7 @@
                         perMaterialPreviewProperties.Add(previewProperty);
                     }
                 }
-<<<<<<< HEAD
-            }
-        }
-
-        void AssignPerMaterialPreviewProperties(Material mat, List<PreviewProperty> perMaterialPreviewProperties)
-        {
-            #if ENABLE_VIRTUALTEXTURES
-            foreach (var prop in perMaterialPreviewProperties)
-            {
-                switch (prop.propType)
-                {
-                    case PropertyType.VirtualTexture:
-
-                        // setup the VT textures on the material
-                        bool setAnyTextures = false;
-                        var vt = prop.vtProperty.value;
-                        for (int layer = 0; layer < vt.layers.Count; layer++)
-                        {
-                            if (vt.layers[layer].layerTexture.texture != null)
-                            {
-                                int propIndex = mat.shader.FindPropertyIndex(vt.layers[layer].layerRefName);
-                                if (propIndex != -1)
-                                {
-                                    mat.SetTexture(vt.layers[layer].layerRefName, vt.layers[layer].layerTexture.texture);
-                                    setAnyTextures = true;
-                                }
-                            }
-                        }
-
-                        // also put in a request for the VT tiles, since preview rendering does not have feedback enabled
-                        if (setAnyTextures)
-                        {
-                            int stackPropertyId = Shader.PropertyToID(prop.vtProperty.referenceName);
-                            try
-                            {
-                                // Ensure we always request the mip sized 256x256
-                                int width, height;
-                                UnityEngine.Rendering.VirtualTexturing.Streaming.GetTextureStackSize(mat, stackPropertyId, out width, out height);
-                                int textureMip = (int)Math.Max(Mathf.Log(width, 2f), Mathf.Log(height, 2f));
-                                const int baseMip = 8;
-                                int mip = Math.Max(textureMip - baseMip, 0);
-                                UnityEngine.Rendering.VirtualTexturing.Streaming.RequestRegion(mat, stackPropertyId, new Rect(0.0f, 0.0f, 1.0f, 1.0f), mip, UnityEngine.Rendering.VirtualTexturing.System.AllMips);
-                            }
-                            catch (InvalidOperationException)
-                            {
-                                // This gets thrown when the system is in an indeterminate state (like a material with no textures assigned which can obviously never have a texture stack streamed).
-                                // This is valid in this case as we're still authoring the material.
-                            }
-                        }
-                        break;
-                }
-=======
->>>>>>> 4d969ace
-            }
-        #endif // ENABLE_VIRTUALTEXTURES
+            }
         }
 
         void AssignPerMaterialPreviewProperties(Material mat, List<PreviewProperty> perMaterialPreviewProperties)

using System;
using System.Collections.Generic;
using System.Linq;
using UnityEditor.Graphing;
using UnityEngine;
using UnityEditor.Experimental.GraphView;
using UnityEngine.UIElements;

namespace UnityEditor.ShaderGraph.Drawing
{
    class BlackboardProvider
    {
        readonly GraphData m_Graph;
        public static readonly Texture2D exposedIcon = Resources.Load<Texture2D>("GraphView/Nodes/BlackboardFieldExposed");
        readonly Dictionary<Guid, BlackboardRow> m_InputRows;
        readonly BlackboardSection m_PropertySection;
<<<<<<< HEAD
        readonly BlackboardSection m_KeywordSection;
=======
>>>>>>> 4b1b2800
        public Blackboard blackboard { get; private set; }
        Label m_PathLabel;
        TextField m_PathLabelTextField;
        bool m_EditPathCancelled = false;
        List<Node> m_SelectedNodes = new List<Node>();

        Dictionary<ShaderInput, bool> m_ExpandedInputs = new Dictionary<ShaderInput, bool>();

        public Dictionary<ShaderInput, bool> expandedInputs
        {
            get { return m_ExpandedInputs; }
        }

        public string assetName
        {
            get { return blackboard.title; }
            set
            {
                blackboard.title = value;
            }
        }

        public BlackboardProvider(GraphData graph)
        {
            m_Graph = graph;
            m_InputRows = new Dictionary<Guid, BlackboardRow>();

            blackboard = new Blackboard()
            {
                scrollable = true,
                subTitle = FormatPath(graph.path),
                editTextRequested = EditTextRequested,
                addItemRequested = AddItemRequested,
                moveItemRequested = MoveItemRequested
            };

            m_PathLabel = blackboard.hierarchy.ElementAt(0).Q<Label>("subTitleLabel");
            m_PathLabel.RegisterCallback<MouseDownEvent>(OnMouseDownEvent);

            m_PathLabelTextField = new TextField { visible = false };
            m_PathLabelTextField.Q("unity-text-input").RegisterCallback<FocusOutEvent>(e => { OnEditPathTextFinished(); });
            m_PathLabelTextField.Q("unity-text-input").RegisterCallback<KeyDownEvent>(OnPathTextFieldKeyPressed);
            blackboard.hierarchy.Add(m_PathLabelTextField);

<<<<<<< HEAD
            m_PropertySection = new BlackboardSection { title = "Properties", headerVisible = true };
            m_KeywordSection = new BlackboardSection { title = "Keywords", headerVisible = true };
            foreach (var property in graph.inputs)
                CreateInput(property);
            blackboard.Add(m_PropertySection);
            blackboard.Add(m_KeywordSection);
=======
            m_PropertySection = new BlackboardSection { headerVisible = false };
            foreach (var property in graph.properties)
                AddInputRow(property);
            blackboard.Add(m_PropertySection);
>>>>>>> 4b1b2800
        }

        void OnDragUpdatedEvent(DragUpdatedEvent evt)
        {
            if (m_SelectedNodes.Any())
            {
                foreach (var node in m_SelectedNodes)
                {
                    node.RemoveFromClassList("hovered");
                }
                m_SelectedNodes.Clear();
            }
        }

        void OnMouseDownEvent(MouseDownEvent evt)
        {
            if (evt.clickCount == 2 && evt.button == (int)MouseButton.LeftMouse)
            {
                StartEditingPath();
                evt.PreventDefault();
            }
        }

        void StartEditingPath()
        {
            m_PathLabelTextField.visible = true;

            m_PathLabelTextField.value = m_PathLabel.text;
            m_PathLabelTextField.style.position = Position.Absolute;
            var rect = m_PathLabel.ChangeCoordinatesTo(blackboard, new Rect(Vector2.zero, m_PathLabel.layout.size));
            m_PathLabelTextField.style.left = rect.xMin;
            m_PathLabelTextField.style.top = rect.yMin;
            m_PathLabelTextField.style.width = rect.width;
            m_PathLabelTextField.style.fontSize = 11;
            m_PathLabelTextField.style.marginLeft = 0;
            m_PathLabelTextField.style.marginRight = 0;
            m_PathLabelTextField.style.marginTop = 0;
            m_PathLabelTextField.style.marginBottom = 0;

            m_PathLabel.visible = false;

            m_PathLabelTextField.Q("unity-text-input").Focus();
            m_PathLabelTextField.SelectAll();
        }

        void OnPathTextFieldKeyPressed(KeyDownEvent evt)
        {
            switch (evt.keyCode)
            {
                case KeyCode.Escape:
                    m_EditPathCancelled = true;
                    m_PathLabelTextField.Q("unity-text-input").Blur();
                    break;
                case KeyCode.Return:
                case KeyCode.KeypadEnter:
                    m_PathLabelTextField.Q("unity-text-input").Blur();
                    break;
                default:
                    break;
            }
        }

        void OnEditPathTextFinished()
        {
            m_PathLabel.visible = true;
            m_PathLabelTextField.visible = false;

            var newPath = m_PathLabelTextField.text;
            if (!m_EditPathCancelled && (newPath != m_PathLabel.text))
            {
                newPath = SanitizePath(newPath);
            }

            m_Graph.path = newPath;
            m_PathLabel.text = FormatPath(newPath);
            m_EditPathCancelled = false;
        }

        static string FormatPath(string path)
        {
            if (string.IsNullOrEmpty(path))
                return "—";
            return path;
        }

        static string SanitizePath(string path)
        {
            var splitString = path.Split('/');
            List<string> newStrings = new List<string>();
            foreach (string s in splitString)
            {
                var str = s.Trim();
                if (!string.IsNullOrEmpty(str))
                {
                    newStrings.Add(str);
                }
            }

            return string.Join("/", newStrings.ToArray());
        }

        void MoveItemRequested(Blackboard blackboard, int newIndex, VisualElement visualElement)
        {
            var input = visualElement.userData as ShaderInput;
            if (input == null)
                return;
            m_Graph.owner.RegisterCompleteObjectUndo("Move Graph Input");
            m_Graph.MoveGraphInput(input, newIndex);
        }

        void AddItemRequested(Blackboard blackboard)
        {
            var gm = new GenericMenu();
<<<<<<< HEAD
            gm.AddItem(new GUIContent("Vector1"), false, () => CreateInput(new Vector1ShaderProperty(), true));
            gm.AddItem(new GUIContent("Vector2"), false, () => CreateInput(new Vector2ShaderProperty(), true));
            gm.AddItem(new GUIContent("Vector3"), false, () => CreateInput(new Vector3ShaderProperty(), true));
            gm.AddItem(new GUIContent("Vector4"), false, () => CreateInput(new Vector4ShaderProperty(), true));
            gm.AddItem(new GUIContent("Color"), false, () => CreateInput(new ColorShaderProperty(), true));
            gm.AddItem(new GUIContent("Texture2D"), false, () => CreateInput(new TextureShaderProperty(), true));
            gm.AddItem(new GUIContent("Texture2D Array"), false, () => CreateInput(new Texture2DArrayShaderProperty(), true));
            gm.AddItem(new GUIContent("Texture3D"), false, () => CreateInput(new Texture3DShaderProperty(), true));
            gm.AddItem(new GUIContent("Cubemap"), false, () => CreateInput(new CubemapShaderProperty(), true));
            gm.AddItem(new GUIContent("Boolean"), false, () => CreateInput(new BooleanShaderProperty(), true));
            gm.AddItem(new GUIContent("Matrix2x2"), false, () => CreateInput(new Matrix2ShaderProperty(), true));
            gm.AddItem(new GUIContent("Matrix3x3"), false, () => CreateInput(new Matrix3ShaderProperty(), true));
            gm.AddItem(new GUIContent("Matrix4x4"), false, () => CreateInput(new Matrix4ShaderProperty(), true));
            gm.AddItem(new GUIContent("SamplerState"), false, () => CreateInput(new SamplerStateShaderProperty(), true));
            gm.AddItem(new GUIContent("Gradient"), false, () => CreateInput(new GradientShaderProperty(), true));
            gm.AddItem(new GUIContent("Keyword"), false, () => CreateInput(new ShaderKeyword(), true));
=======
            gm.AddItem(new GUIContent("Vector1"), false, () => AddInputRow(new Vector1ShaderProperty(), true));
            gm.AddItem(new GUIContent("Vector2"), false, () => AddInputRow(new Vector2ShaderProperty(), true));
            gm.AddItem(new GUIContent("Vector3"), false, () => AddInputRow(new Vector3ShaderProperty(), true));
            gm.AddItem(new GUIContent("Vector4"), false, () => AddInputRow(new Vector4ShaderProperty(), true));
            gm.AddItem(new GUIContent("Color"), false, () => AddInputRow(new ColorShaderProperty(), true));
            gm.AddItem(new GUIContent("Texture2D"), false, () => AddInputRow(new TextureShaderProperty(), true));
            gm.AddItem(new GUIContent("Texture2D Array"), false, () => AddInputRow(new Texture2DArrayShaderProperty(), true));
            gm.AddItem(new GUIContent("Texture3D"), false, () => AddInputRow(new Texture3DShaderProperty(), true));
            gm.AddItem(new GUIContent("Cubemap"), false, () => AddInputRow(new CubemapShaderProperty(), true));
            gm.AddItem(new GUIContent("Boolean"), false, () => AddInputRow(new BooleanShaderProperty(), true));
            gm.AddItem(new GUIContent("Matrix2x2"), false, () => AddInputRow(new Matrix2ShaderProperty(), true));
            gm.AddItem(new GUIContent("Matrix3x3"), false, () => AddInputRow(new Matrix3ShaderProperty(), true));
            gm.AddItem(new GUIContent("Matrix4x4"), false, () => AddInputRow(new Matrix4ShaderProperty(), true));
            gm.AddItem(new GUIContent("SamplerState"), false, () => AddInputRow(new SamplerStateShaderProperty(), true));
            gm.AddItem(new GUIContent("Gradient"), false, () => AddInputRow(new GradientShaderProperty(), true));
>>>>>>> 4b1b2800
            gm.ShowAsContext();
        }

        void EditTextRequested(Blackboard blackboard, VisualElement visualElement, string newText)
        {
            var field = (BlackboardField)visualElement;
            var input = (ShaderInput)field.userData;
            if (!string.IsNullOrEmpty(newText) && newText != input.displayName)
            {
                m_Graph.owner.RegisterCompleteObjectUndo("Edit Graph Input Name");
                m_Graph.SanitizeGraphInputName(input);
                field.text = input.displayName;
                DirtyNodes();
            }
        }

        public void HandleGraphChanges()
        {
            foreach (var inputGuid in m_Graph.removedInputs)
            {
                BlackboardRow row;
                if (m_InputRows.TryGetValue(inputGuid, out row))
                {
                    row.RemoveFromHierarchy();
                    m_InputRows.Remove(inputGuid);
                }
            }

<<<<<<< HEAD
            foreach (var property in m_Graph.addedInputs)
                CreateInput(property, index: m_Graph.GetGraphInputIndex(property));
=======
            foreach (var input in m_Graph.addedInputs)
                AddInputRow(input, index: m_Graph.GetGraphInputIndex(input));
>>>>>>> 4b1b2800

            foreach (var expandedInput in expandedInputs)
            {
                SessionState.SetBool(expandedInput.Key.guid.ToString(), expandedInput.Value);
            }

            if (m_Graph.movedInputs.Any())
            {
                foreach (var row in m_InputRows.Values)
                    row.RemoveFromHierarchy();

<<<<<<< HEAD
                foreach (var input in m_Graph.inputs)
                    AddInputRow(m_InputRows[input.guid]);
=======
                foreach (var property in m_Graph.properties)
                    m_PropertySection.Add(m_InputRows[property.guid]);
>>>>>>> 4b1b2800
            }
            m_ExpandedInputs.Clear();
        }

<<<<<<< HEAD
        void CreateInput(ShaderInput input, bool create = false, int index = -1)
=======
        void AddInputRow(ShaderInput input, bool create = false, int index = -1)
>>>>>>> 4b1b2800
        {
            if (m_InputRows.ContainsKey(input.guid))
                return;

            if (create)
                m_Graph.SanitizeGraphInputName(input);

            if (index < 0)
                index = m_InputRows.Count;

            BlackboardField field = null;
            BlackboardRow row = null;
<<<<<<< HEAD
            switch(input)
            {
                case AbstractShaderProperty property:
                    var properyIcon = (m_Graph.isSubGraph || (property.isExposable && property.generatePropertyBlock)) ? exposedIcon : null;
                    field = new BlackboardField(properyIcon, property.displayName, property.propertyType.ToString()) { userData = property };
                    var propertyView = new BlackboardFieldPropertyView(field, m_Graph, property);
                    row = new BlackboardRow(field, propertyView);
                    break;
                case ShaderKeyword keyword:
                    field = new BlackboardField(null, keyword.displayName, keyword.keywordType.ToString()) { userData = keyword };
                    var keywordView = new BlackboardFieldKeywordView(field, m_Graph, keyword);
                    row = new BlackboardRow(field, keywordView);
                    break;
                default:
                    throw new ArgumentOutOfRangeException();
            }
=======

            switch(input)
            {
                case AbstractShaderProperty property:
                {
                    var icon = (m_Graph.isSubGraph || (property.isExposable && property.generatePropertyBlock)) ? exposedIcon : null;
                    field = new BlackboardField(icon, property.displayName, property.propertyType.ToString()) { userData = property };
                    var propertyView = new BlackboardFieldPropertyView(field, m_Graph, property);
                    row = new BlackboardRow(field, propertyView) { userData = input };
                    if (index == m_PropertySection.childCount)
                        m_PropertySection.Add(row);
                    else
                        m_PropertySection.Insert(index, row);
                    break;
                }
                default:
                    throw new ArgumentOutOfRangeException();
            }
            
            if(field == null || row == null)
                return;
>>>>>>> 4b1b2800

            var pill = row.Q<Pill>();
            pill.RegisterCallback<MouseEnterEvent>(evt => OnMouseHover(evt, input));
            pill.RegisterCallback<MouseLeaveEvent>(evt => OnMouseHover(evt, input));
            pill.RegisterCallback<DragUpdatedEvent>(OnDragUpdatedEvent);

            var expandButton = row.Q<Button>("expandButton");
            expandButton.RegisterCallback<MouseDownEvent>(evt => OnExpanded(evt, input), TrickleDown.TrickleDown);

<<<<<<< HEAD
            row.userData = input;
            if (index < 0)
                index = m_InputRows.Count;
            if (index == m_InputRows.Count)
                AddInputRow(row);
            else
                InsertInputRow(row, index);
=======
>>>>>>> 4b1b2800
            m_InputRows[input.guid] = row;
            m_InputRows[input.guid].expanded = SessionState.GetBool(input.guid.ToString(), true);

            if (create)
            {
                row.expanded = true;
                m_Graph.owner.RegisterCompleteObjectUndo("Create Graph Input");
                m_Graph.AddGraphInput(input);
                field.OpenTextEditor();
            }
        }

        private void AddInputRow(BlackboardRow row)
        {
            switch(row.userData)
            {
                case AbstractShaderProperty property:
                    m_PropertySection.Add(row);
                    break;
                case ShaderKeyword keyword:
                    m_KeywordSection.Add(row);
                    break;
                default:
                    throw new ArgumentOutOfRangeException();
            }
        }

        private void InsertInputRow(BlackboardRow row, int index)
        {
            switch(row.userData)
            {
                case AbstractShaderProperty property:
                    m_PropertySection.Insert(index, row);
                    break;
                case ShaderKeyword keyword:
                    m_KeywordSection.Insert(index, row);
                    break;
                default:
                    throw new ArgumentOutOfRangeException();
            }
        }

        void OnExpanded(MouseDownEvent evt, ShaderInput input)
        {
            m_ExpandedInputs[input] = !m_InputRows[input.guid].expanded;
        }

        void DirtyNodes()
        {
            foreach (var node in m_Graph.GetNodes<PropertyNode>())
            {
                node.OnEnable();
                node.Dirty(ModificationScope.Node);
            }
        }

        public BlackboardRow GetBlackboardRow(Guid guid)
        {
            return m_InputRows[guid];
        }

        void OnMouseHover(EventBase evt, ShaderInput input)
        {
            var graphView = blackboard.GetFirstAncestorOfType<MaterialGraphView>();
            if (evt.eventTypeId == MouseEnterEvent.TypeId())
            {
                foreach (var node in graphView.nodes.ToList())
                {
                    if(input is AbstractShaderProperty property)
                    {
                        if (node.userData is PropertyNode propertyNode)
                        {
                            if (propertyNode.propertyGuid == input.guid)
                            {
                                m_SelectedNodes.Add(node);
                                node.AddToClassList("hovered");
                            }
                        }
                    }
                }
            }
            else if (evt.eventTypeId == MouseLeaveEvent.TypeId() && m_SelectedNodes.Any())
            {
                foreach (var node in m_SelectedNodes)
                {
                    node.RemoveFromClassList("hovered");
                }
                m_SelectedNodes.Clear();
            }
        }
    }
}<|MERGE_RESOLUTION|>--- conflicted
+++ resolved
@@ -14,10 +14,7 @@
         public static readonly Texture2D exposedIcon = Resources.Load<Texture2D>("GraphView/Nodes/BlackboardFieldExposed");
         readonly Dictionary<Guid, BlackboardRow> m_InputRows;
         readonly BlackboardSection m_PropertySection;
-<<<<<<< HEAD
         readonly BlackboardSection m_KeywordSection;
-=======
->>>>>>> 4b1b2800
         public Blackboard blackboard { get; private set; }
         Label m_PathLabel;
         TextField m_PathLabelTextField;
@@ -62,19 +59,15 @@
             m_PathLabelTextField.Q("unity-text-input").RegisterCallback<KeyDownEvent>(OnPathTextFieldKeyPressed);
             blackboard.hierarchy.Add(m_PathLabelTextField);
 
-<<<<<<< HEAD
-            m_PropertySection = new BlackboardSection { title = "Properties", headerVisible = true };
-            m_KeywordSection = new BlackboardSection { title = "Keywords", headerVisible = true };
-            foreach (var property in graph.inputs)
-                CreateInput(property);
-            blackboard.Add(m_PropertySection);
-            blackboard.Add(m_KeywordSection);
-=======
             m_PropertySection = new BlackboardSection { headerVisible = false };
             foreach (var property in graph.properties)
                 AddInputRow(property);
             blackboard.Add(m_PropertySection);
->>>>>>> 4b1b2800
+
+            m_KeywordSection = new BlackboardSection { title = "Keywords", headerVisible = true };
+            foreach (var keyword in graph.keywords)
+                AddInputRow(keyword);
+            blackboard.Add(m_KeywordSection);
         }
 
         void OnDragUpdatedEvent(DragUpdatedEvent evt)
@@ -188,24 +181,6 @@
         void AddItemRequested(Blackboard blackboard)
         {
             var gm = new GenericMenu();
-<<<<<<< HEAD
-            gm.AddItem(new GUIContent("Vector1"), false, () => CreateInput(new Vector1ShaderProperty(), true));
-            gm.AddItem(new GUIContent("Vector2"), false, () => CreateInput(new Vector2ShaderProperty(), true));
-            gm.AddItem(new GUIContent("Vector3"), false, () => CreateInput(new Vector3ShaderProperty(), true));
-            gm.AddItem(new GUIContent("Vector4"), false, () => CreateInput(new Vector4ShaderProperty(), true));
-            gm.AddItem(new GUIContent("Color"), false, () => CreateInput(new ColorShaderProperty(), true));
-            gm.AddItem(new GUIContent("Texture2D"), false, () => CreateInput(new TextureShaderProperty(), true));
-            gm.AddItem(new GUIContent("Texture2D Array"), false, () => CreateInput(new Texture2DArrayShaderProperty(), true));
-            gm.AddItem(new GUIContent("Texture3D"), false, () => CreateInput(new Texture3DShaderProperty(), true));
-            gm.AddItem(new GUIContent("Cubemap"), false, () => CreateInput(new CubemapShaderProperty(), true));
-            gm.AddItem(new GUIContent("Boolean"), false, () => CreateInput(new BooleanShaderProperty(), true));
-            gm.AddItem(new GUIContent("Matrix2x2"), false, () => CreateInput(new Matrix2ShaderProperty(), true));
-            gm.AddItem(new GUIContent("Matrix3x3"), false, () => CreateInput(new Matrix3ShaderProperty(), true));
-            gm.AddItem(new GUIContent("Matrix4x4"), false, () => CreateInput(new Matrix4ShaderProperty(), true));
-            gm.AddItem(new GUIContent("SamplerState"), false, () => CreateInput(new SamplerStateShaderProperty(), true));
-            gm.AddItem(new GUIContent("Gradient"), false, () => CreateInput(new GradientShaderProperty(), true));
-            gm.AddItem(new GUIContent("Keyword"), false, () => CreateInput(new ShaderKeyword(), true));
-=======
             gm.AddItem(new GUIContent("Vector1"), false, () => AddInputRow(new Vector1ShaderProperty(), true));
             gm.AddItem(new GUIContent("Vector2"), false, () => AddInputRow(new Vector2ShaderProperty(), true));
             gm.AddItem(new GUIContent("Vector3"), false, () => AddInputRow(new Vector3ShaderProperty(), true));
@@ -221,7 +196,7 @@
             gm.AddItem(new GUIContent("Matrix4x4"), false, () => AddInputRow(new Matrix4ShaderProperty(), true));
             gm.AddItem(new GUIContent("SamplerState"), false, () => AddInputRow(new SamplerStateShaderProperty(), true));
             gm.AddItem(new GUIContent("Gradient"), false, () => AddInputRow(new GradientShaderProperty(), true));
->>>>>>> 4b1b2800
+            gm.AddItem(new GUIContent("Keyword"), false, () => AddInputRow(new ShaderKeyword(), true));
             gm.ShowAsContext();
         }
 
@@ -250,13 +225,8 @@
                 }
             }
 
-<<<<<<< HEAD
-            foreach (var property in m_Graph.addedInputs)
-                CreateInput(property, index: m_Graph.GetGraphInputIndex(property));
-=======
             foreach (var input in m_Graph.addedInputs)
                 AddInputRow(input, index: m_Graph.GetGraphInputIndex(input));
->>>>>>> 4b1b2800
 
             foreach (var expandedInput in expandedInputs)
             {
@@ -268,22 +238,16 @@
                 foreach (var row in m_InputRows.Values)
                     row.RemoveFromHierarchy();
 
-<<<<<<< HEAD
-                foreach (var input in m_Graph.inputs)
-                    AddInputRow(m_InputRows[input.guid]);
-=======
                 foreach (var property in m_Graph.properties)
                     m_PropertySection.Add(m_InputRows[property.guid]);
->>>>>>> 4b1b2800
+
+                foreach (var keyword in m_Graph.keywords)
+                    m_KeywordSection.Add(m_InputRows[keyword.guid]);
             }
             m_ExpandedInputs.Clear();
         }
 
-<<<<<<< HEAD
-        void CreateInput(ShaderInput input, bool create = false, int index = -1)
-=======
         void AddInputRow(ShaderInput input, bool create = false, int index = -1)
->>>>>>> 4b1b2800
         {
             if (m_InputRows.ContainsKey(input.guid))
                 return;
@@ -296,24 +260,6 @@
 
             BlackboardField field = null;
             BlackboardRow row = null;
-<<<<<<< HEAD
-            switch(input)
-            {
-                case AbstractShaderProperty property:
-                    var properyIcon = (m_Graph.isSubGraph || (property.isExposable && property.generatePropertyBlock)) ? exposedIcon : null;
-                    field = new BlackboardField(properyIcon, property.displayName, property.propertyType.ToString()) { userData = property };
-                    var propertyView = new BlackboardFieldPropertyView(field, m_Graph, property);
-                    row = new BlackboardRow(field, propertyView);
-                    break;
-                case ShaderKeyword keyword:
-                    field = new BlackboardField(null, keyword.displayName, keyword.keywordType.ToString()) { userData = keyword };
-                    var keywordView = new BlackboardFieldKeywordView(field, m_Graph, keyword);
-                    row = new BlackboardRow(field, keywordView);
-                    break;
-                default:
-                    throw new ArgumentOutOfRangeException();
-            }
-=======
 
             switch(input)
             {
@@ -329,14 +275,24 @@
                         m_PropertySection.Insert(index, row);
                     break;
                 }
+                case ShaderKeyword keyword:
+                {
+                    field = new BlackboardField(null, keyword.displayName, keyword.keywordType.ToString()) { userData = keyword };
+                    var keywordView = new BlackboardFieldKeywordView(field, m_Graph, keyword);
+                    row = new BlackboardRow(field, keywordView);
+                    if (index == m_KeywordSection.childCount)
+                        m_KeywordSection.Add(row);
+                    else
+                        m_KeywordSection.Insert(index, row);
+                    break;
+                }
                 default:
                     throw new ArgumentOutOfRangeException();
             }
             
             if(field == null || row == null)
                 return;
->>>>>>> 4b1b2800
-
+                
             var pill = row.Q<Pill>();
             pill.RegisterCallback<MouseEnterEvent>(evt => OnMouseHover(evt, input));
             pill.RegisterCallback<MouseLeaveEvent>(evt => OnMouseHover(evt, input));
@@ -345,16 +301,6 @@
             var expandButton = row.Q<Button>("expandButton");
             expandButton.RegisterCallback<MouseDownEvent>(evt => OnExpanded(evt, input), TrickleDown.TrickleDown);
 
-<<<<<<< HEAD
-            row.userData = input;
-            if (index < 0)
-                index = m_InputRows.Count;
-            if (index == m_InputRows.Count)
-                AddInputRow(row);
-            else
-                InsertInputRow(row, index);
-=======
->>>>>>> 4b1b2800
             m_InputRows[input.guid] = row;
             m_InputRows[input.guid].expanded = SessionState.GetBool(input.guid.ToString(), true);
 
@@ -364,36 +310,6 @@
                 m_Graph.owner.RegisterCompleteObjectUndo("Create Graph Input");
                 m_Graph.AddGraphInput(input);
                 field.OpenTextEditor();
-            }
-        }
-
-        private void AddInputRow(BlackboardRow row)
-        {
-            switch(row.userData)
-            {
-                case AbstractShaderProperty property:
-                    m_PropertySection.Add(row);
-                    break;
-                case ShaderKeyword keyword:
-                    m_KeywordSection.Add(row);
-                    break;
-                default:
-                    throw new ArgumentOutOfRangeException();
-            }
-        }
-
-        private void InsertInputRow(BlackboardRow row, int index)
-        {
-            switch(row.userData)
-            {
-                case AbstractShaderProperty property:
-                    m_PropertySection.Insert(index, row);
-                    break;
-                case ShaderKeyword keyword:
-                    m_KeywordSection.Insert(index, row);
-                    break;
-                default:
-                    throw new ArgumentOutOfRangeException();
             }
         }
 

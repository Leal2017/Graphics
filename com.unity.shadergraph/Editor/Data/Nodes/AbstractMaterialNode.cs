--- conflicted
+++ resolved
@@ -290,32 +290,13 @@
 
             return inputSlot.GetDefaultValue(generationMode);
         }
-<<<<<<< HEAD
 
         public virtual void CollectShaderPragmas(PragmaCollector pragmas, GenerationMode generationMode)
         {
             // None by default
-        }
-
-        public static bool ImplicitConversionExists(ConcreteSlotValueType from, ConcreteSlotValueType to)
-        {
-            if (from == to)
-                return true;
-
-            var fromCount = SlotValueHelper.GetChannelCount(from);
-            var toCount = SlotValueHelper.GetChannelCount(to);
-
-            if (toCount > 0 && fromCount > 0)
-                return true;
-
-            return false;
-        }
-
-        public virtual ConcreteSlotValueType ConvertDynamicInputTypeToConcrete(IEnumerable<ConcreteSlotValueType> inputTypes)
-=======
-        
+        }        
+
         public static ConcreteSlotValueType ConvertDynamicVectorInputTypeToConcrete(IEnumerable<ConcreteSlotValueType> inputTypes)
->>>>>>> 9f3a9f3a
         {
             var concreteSlotValueTypes = inputTypes as IList<ConcreteSlotValueType> ?? inputTypes.ToList();
 

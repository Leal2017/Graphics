--- conflicted
+++ resolved
@@ -164,7 +164,6 @@
         public virtual bool isActive
         {
             get { return m_IsActive; }
-<<<<<<< HEAD
         }
 
         //There are times when isActive needs to be set to a value explicitly, and
@@ -188,9 +187,6 @@
         public void SetOverrideActiveState(ActiveState overrideState, bool updateConnections = true)
         {
             if(m_ActiveState == overrideState)
-=======
-            set
->>>>>>> 5595a4e1
             {
                 return;
             }
@@ -263,11 +259,11 @@
         public virtual bool isValid
         {
             get { return m_IsValid; }
-            set 
+            set
             {
                 if(m_IsValid == value)
                     return;
-                
+
                 m_IsValid = value;
             }
         }

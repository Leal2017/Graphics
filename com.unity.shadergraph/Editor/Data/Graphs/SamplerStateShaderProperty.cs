using System;
using UnityEditor.Graphing;
using UnityEngine;

namespace UnityEditor.ShaderGraph
{
    class SamplerStateShaderProperty : AbstractShaderProperty<TextureSamplerState>
    {
        public SamplerStateShaderProperty()
        {
            displayName = "SamplerState";
            value = new TextureSamplerState();
        }

        public override PropertyType propertyType => PropertyType.SamplerState;
        
        public override bool isBatchable => false;
        public override bool isExposable => false;
        public override bool isRenamable => false;

        public override TextureSamplerState value
        {
            get => base.value;
            set
            {
<<<<<<< HEAD
                overrideReferenceName = $"{concreteShaderValueType.ToShaderString()}_{GuidEncoder.Encode(guid)}_{value.filter}_{value.wrap}";
=======
                overrideReferenceName = $"{concreteShaderValueType.ToShaderString()}_{value.filter}_{value.wrap}";
>>>>>>> 47046808
                base.value = value;
            }
        }
        
        public override string GetPropertyDeclarationString(string delimiter = ";")
        {
            return $"SAMPLER({referenceName}){delimiter}";
        }

        public override string GetPropertyAsArgumentString()
        {
            return $"SamplerState {referenceName}";
        }
        
        public override AbstractMaterialNode ToConcreteNode()
        {
            return new SamplerStateNode() 
            {
                filter = value.filter,
                wrap = value.wrap
            };
        }

        public override PreviewProperty GetPreviewMaterialProperty()
        {
            return default(PreviewProperty);
        }

        public override ShaderInput Copy()
        {
            return new SamplerStateShaderProperty()
            {
                displayName = displayName,
                hidden = hidden,
                overrideReferenceName = overrideReferenceName,
                value = value
            };
        }
    }
}<|MERGE_RESOLUTION|>--- conflicted
+++ resolved
@@ -23,11 +23,7 @@
             get => base.value;
             set
             {
-<<<<<<< HEAD
-                overrideReferenceName = $"{concreteShaderValueType.ToShaderString()}_{GuidEncoder.Encode(guid)}_{value.filter}_{value.wrap}";
-=======
                 overrideReferenceName = $"{concreteShaderValueType.ToShaderString()}_{value.filter}_{value.wrap}";
->>>>>>> 47046808
                 base.value = value;
             }
         }

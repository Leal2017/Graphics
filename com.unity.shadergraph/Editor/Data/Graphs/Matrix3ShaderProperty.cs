using System;
using UnityEngine;
using UnityEditor.Graphing;

namespace UnityEditor.ShaderGraph
{
    [Serializable]
    class Matrix3ShaderProperty : MatrixShaderProperty
    {
        public Matrix3ShaderProperty()
        {
            displayName = "Matrix3x3";
            value = Matrix4x4.identity;
        }
        
        public override PropertyType propertyType => PropertyType.Matrix3;
<<<<<<< HEAD
        
        public override AbstractMaterialNode ToConcreteNode()
        {
=======

        public override string GetPropertyAsArgumentString()
        {
            return $"{concretePrecision.ToShaderString()}3x3 {referenceName}";
        }
        
        public override AbstractMaterialNode ToConcreteNode()
        {
>>>>>>> 47046808
            return new Matrix3Node
            {
                row0 = new Vector3(value.m00, value.m01, value.m02),
                row1 = new Vector3(value.m10, value.m11, value.m12),
                row2 = new Vector3(value.m20, value.m21, value.m22)
            };
        }

        public override PreviewProperty GetPreviewMaterialProperty()
        {
            return new PreviewProperty(propertyType)
            {
                name = referenceName,
                matrixValue = value
            };
        }

        public override ShaderInput Copy()
        {
            return new Matrix3ShaderProperty()
            {
                displayName = displayName,
                hidden = hidden,
                value = value
            };
        }
    }
}<|MERGE_RESOLUTION|>--- conflicted
+++ resolved
@@ -14,11 +14,6 @@
         }
         
         public override PropertyType propertyType => PropertyType.Matrix3;
-<<<<<<< HEAD
-        
-        public override AbstractMaterialNode ToConcreteNode()
-        {
-=======
 
         public override string GetPropertyAsArgumentString()
         {
@@ -27,7 +22,6 @@
         
         public override AbstractMaterialNode ToConcreteNode()
         {
->>>>>>> 47046808
             return new Matrix3Node
             {
                 row0 = new Vector3(value.m00, value.m01, value.m02),

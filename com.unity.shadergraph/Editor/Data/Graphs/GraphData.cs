using System;
using System.Collections.Generic;
using System.Linq;
using System.Linq.Expressions;
using System.Reflection;
using System.Text.RegularExpressions;
using UnityEngine;
using UnityEditor.Graphing;
using UnityEditor.Graphing.Util;
using UnityEditor.Rendering;
using UnityEditor.ShaderGraph.Internal;
using UnityEditor.ShaderGraph.Legacy;
using UnityEditor.ShaderGraph.Serialization;
using Edge = UnityEditor.Graphing.Edge;

using UnityEngine.UIElements;

namespace UnityEditor.ShaderGraph
{
    [Serializable]
    [FormerName("UnityEditor.ShaderGraph.MaterialGraph")]
    [FormerName("UnityEditor.ShaderGraph.SubGraph")]
    [FormerName("UnityEditor.ShaderGraph.AbstractMaterialGraph")]
    sealed partial class GraphData : JsonObject
    {
<<<<<<< HEAD
        const int k_CurrentVersion = 2;
=======
        const int k_CurrentVersion = 1;
>>>>>>> 54cc796b

        [SerializeField]
        int m_Version;

        public GraphObject owner { get; set; }

        #region Input data

        [SerializeField]
        List<JsonData<AbstractShaderProperty>> m_Properties = new List<JsonData<AbstractShaderProperty>>();

        public DataValueEnumerable<AbstractShaderProperty> properties => m_Properties.SelectValue();

        [SerializeField]
        List<JsonData<ShaderKeyword>> m_Keywords = new List<JsonData<ShaderKeyword>>();

        public DataValueEnumerable<ShaderKeyword> keywords => m_Keywords.SelectValue();

        [NonSerialized]
        List<ShaderInput> m_AddedInputs = new List<ShaderInput>();

        public IEnumerable<ShaderInput> addedInputs
        {
            get { return m_AddedInputs; }
        }

        [NonSerialized]
        List<ShaderInput> m_RemovedInputs = new List<ShaderInput>();

        public IEnumerable<ShaderInput> removedInputs
        {
            get { return m_RemovedInputs; }
        }

        [NonSerialized]
        List<ShaderInput> m_MovedInputs = new List<ShaderInput>();

        public IEnumerable<ShaderInput> movedInputs
        {
            get { return m_MovedInputs; }
        }

        public string assetGuid { get; set; }

        #endregion

        #region Node data

        [SerializeField]
        List<JsonData<AbstractMaterialNode>> m_Nodes = new List<JsonData<AbstractMaterialNode>>();

        [NonSerialized]
        Dictionary<string, AbstractMaterialNode> m_NodeDictionary = new Dictionary<string, AbstractMaterialNode>();

        public IEnumerable<T> GetNodes<T>()
        {
            return m_Nodes.SelectValue().OfType<T>();
        }

        [NonSerialized]
        List<AbstractMaterialNode> m_AddedNodes = new List<AbstractMaterialNode>();

        public IEnumerable<AbstractMaterialNode> addedNodes
        {
            get { return m_AddedNodes; }
        }

        [NonSerialized]
        List<AbstractMaterialNode> m_RemovedNodes = new List<AbstractMaterialNode>();

        public IEnumerable<AbstractMaterialNode> removedNodes
        {
            get { return m_RemovedNodes; }
        }

        [NonSerialized]
        List<AbstractMaterialNode> m_PastedNodes = new List<AbstractMaterialNode>();

        public IEnumerable<AbstractMaterialNode> pastedNodes
        {
            get { return m_PastedNodes; }
        }
        #endregion

        #region Group Data

        [SerializeField]
        List<JsonData<GroupData>> m_GroupDatas = new List<JsonData<GroupData>>();

        public DataValueEnumerable<GroupData> groups
        {
            get { return m_GroupDatas.SelectValue(); }
        }

        [NonSerialized]
        List<GroupData> m_AddedGroups = new List<GroupData>();

        public IEnumerable<GroupData> addedGroups
        {
            get { return m_AddedGroups; }
        }

        [NonSerialized]
        List<GroupData> m_RemovedGroups = new List<GroupData>();

        public IEnumerable<GroupData> removedGroups
        {
            get { return m_RemovedGroups; }
        }

        [NonSerialized]
        List<GroupData> m_PastedGroups = new List<GroupData>();

        public IEnumerable<GroupData> pastedGroups
        {
            get { return m_PastedGroups; }
        }

        [NonSerialized]
        List<ParentGroupChange> m_ParentGroupChanges = new List<ParentGroupChange>();

        public IEnumerable<ParentGroupChange> parentGroupChanges
        {
            get { return m_ParentGroupChanges; }
        }

        [NonSerialized]
        GroupData m_MostRecentlyCreatedGroup;

        public GroupData mostRecentlyCreatedGroup => m_MostRecentlyCreatedGroup;

        [NonSerialized]
        Dictionary<JsonRef<GroupData>, List<IGroupItem>> m_GroupItems = new Dictionary<JsonRef<GroupData>, List<IGroupItem>>();

        public IEnumerable<IGroupItem> GetItemsInGroup(GroupData groupData)
        {
            if (m_GroupItems.TryGetValue(groupData, out var nodes))
            {
                return nodes;
            }
            return Enumerable.Empty<IGroupItem>();
        }

        #endregion

        #region StickyNote Data
        [SerializeField]
        List<JsonData<StickyNoteData>> m_StickyNoteDatas = new List<JsonData<StickyNoteData>>();

        public DataValueEnumerable<StickyNoteData> stickyNotes => m_StickyNoteDatas.SelectValue();

        [NonSerialized]
        List<StickyNoteData> m_AddedStickyNotes = new List<StickyNoteData>();

        public List<StickyNoteData> addedStickyNotes => m_AddedStickyNotes;

        [NonSerialized]
        List<StickyNoteData> m_RemovedNotes = new List<StickyNoteData>();

        public IEnumerable<StickyNoteData> removedNotes => m_RemovedNotes;

        [NonSerialized]
        List<StickyNoteData> m_PastedStickyNotes = new List<StickyNoteData>();

        public IEnumerable<StickyNoteData> pastedStickyNotes => m_PastedStickyNotes;

        #endregion

        #region Edge data

        [SerializeField]
        List<Edge> m_Edges = new List<Edge>();

        public IEnumerable<Edge> edges => m_Edges;

        [NonSerialized]
        Dictionary<string, List<IEdge>> m_NodeEdges = new Dictionary<string, List<IEdge>>();

        [NonSerialized]
        List<IEdge> m_AddedEdges = new List<IEdge>();

        public IEnumerable<IEdge> addedEdges
        {
            get { return m_AddedEdges; }
        }

        [NonSerialized]
        List<IEdge> m_RemovedEdges = new List<IEdge>();

        public IEnumerable<IEdge> removedEdges
        {
            get { return m_RemovedEdges; }
        }

        #endregion

        #region Context Data

        [SerializeField]
        ContextData m_VertexContext;

        [SerializeField]
        ContextData m_FragmentContext;

        // We build this once and cache it as it uses reflection
        // This list is used to build the Create Node menu entries for Blocks
        // as well as when deserializing descriptor fields on serialized Blocks
        [NonSerialized]
        List<BlockFieldDescriptor> m_BlockFieldDescriptors;

        public ContextData vertexContext => m_VertexContext;
        public ContextData fragmentContext => m_FragmentContext;
        public List<BlockFieldDescriptor> blockFieldDescriptors => m_BlockFieldDescriptors;

        #endregion

        [SerializeField]
        InspectorPreviewData m_PreviewData = new InspectorPreviewData();

        public InspectorPreviewData previewData
        {
            get { return m_PreviewData; }
            set { m_PreviewData = value; }
        }

        [SerializeField]
        string m_Path;

        public string path
        {
            get { return m_Path; }
            set
            {
                if (m_Path == value)
                    return;
                m_Path = value;
                if(owner != null)
                    owner.RegisterCompleteObjectUndo("Change Path");
            }
        }

        public MessageManager messageManager { get; set; }
        public bool isSubGraph { get; set; }

        [SerializeField]
        private ConcretePrecision m_ConcretePrecision = ConcretePrecision.Float;

        public ConcretePrecision concretePrecision
        {
            get => m_ConcretePrecision;
            set => m_ConcretePrecision = value;
        }

        [SerializeField]
        JsonRef<AbstractMaterialNode> m_OutputNode;
<<<<<<< HEAD

        public AbstractMaterialNode outputNode
        {
            get => m_OutputNode;
            set => m_OutputNode = value;
        }

        internal delegate void SaveGraphDelegate(Shader shader, object context);
        internal static SaveGraphDelegate onSaveGraph;

        #region Targets
        [SerializeField]
        List<JsonData<Target>> m_ActiveTargets = new List<JsonData<Target>>();

        [NonSerialized]
        List<Target> m_ValidTargets = new List<Target>();

        int m_ActiveTargetBitmask;

        public List<Target> validTargets => m_ValidTargets;
        public DataValueEnumerable<Target> activeTargets => m_ActiveTargets.SelectValue();

        // TODO: Need a better way to handle this
        public bool isVFXTarget => activeTargets.Count() > 0 && activeTargets.ElementAt(0).GetType() == typeof(VFXTarget);
        #endregion

        public GraphData()
        {
            m_GroupItems[null] = new List<IGroupItem>();
            GetBlockFieldDescriptors();
            GetTargets();
        }

        public void InitializeOutputs(Target[] targets, BlockFieldDescriptor[] blockDescriptors)
        {
            if(targets == null)
                return;

            foreach(var target in targets)
            {
                if(m_ValidTargets.Any(x => x.GetType().Equals(target.GetType())))
                {
                    m_ActiveTargets.Add(target);
                }
            }

            if(blockDescriptors != null)
            {
                foreach(var descriptor in blockDescriptors)
                {
                    var contextData = descriptor.shaderStage == ShaderStage.Fragment ? m_FragmentContext : m_VertexContext;
                    var block = (BlockNode)Activator.CreateInstance(typeof(BlockNode));
                    block.Init(descriptor);
                    AddBlockNoValidate(block, contextData, contextData.blocks.Count);
                }
            }

            ValidateGraph();
            var activeBlocks = GetActiveBlocksForAllActiveTargets();
            UpdateActiveBlocks(activeBlocks);
        }
=======
>>>>>>> 54cc796b

        void GetBlockFieldDescriptors()
        {
<<<<<<< HEAD
            m_BlockFieldDescriptors = new List<BlockFieldDescriptor>();
            foreach (var assembly in AppDomain.CurrentDomain.GetAssemblies())
            {
                foreach (var nestedType in assembly.GetTypes().SelectMany(t => t.GetNestedTypes()))
                {
                    var attrs = nestedType.GetCustomAttributes(typeof(GenerateBlocksAttribute), false);
                    if (attrs == null || attrs.Length <= 0)
                        continue;

                    var attribute = attrs[0] as GenerateBlocksAttribute;

                    // Get all fields that are BlockFieldDescriptor
                    // If field and context stages match add to list
                    foreach (var fieldInfo in nestedType.GetFields())
                    {
                        if(fieldInfo.GetValue(nestedType) is BlockFieldDescriptor blockFieldDescriptor)
                        {
                            blockFieldDescriptor.path = attribute.path;
                            m_BlockFieldDescriptors.Add(blockFieldDescriptor);
                        }
                    }
                }
            }
        }

        void GetTargets()
        {
            // Find all valid Targets
            var typeCollection = TypeCache.GetTypesDerivedFrom<Target>();
            foreach(var type in typeCollection)
            {
                if(type.IsAbstract || type.IsGenericType || !type.IsClass)
                    continue;
                
                var target = (Target)Activator.CreateInstance(type);
                if(!target.isHidden)
                {
                    m_ValidTargets.Add(target);
                }
            }
        }

        void UpdateActiveTargets()
        {
            // Update active TargetImplementation list
            if(m_ActiveTargets != null)
            {
                m_ActiveTargets.Clear();
                var targetCount = m_ValidTargets.Count;
                for(int i = 0; i < targetCount; i++)
                {
                    if(((1 << i) & m_ActiveTargetBitmask) == (1 << i))
                    {
                        m_ActiveTargets.Add(m_ValidTargets[i]);
                    }
                }
            }
=======
            get => m_OutputNode;
            set => m_OutputNode = value;
>>>>>>> 54cc796b
        }

        Dictionary<Target, bool> m_TargetFoldouts = new Dictionary<Target, bool>();

        // TODO: We should not have any View code here
        // TODO: However, for now we dont know how the InspectorView will work
        // TODO: So for now leave it here and dont spill the assemblies outside the method
        public UnityEngine.UIElements.VisualElement GetSettings(Action onChange, Action<string> registerUndo)
        {
            var element = new UnityEngine.UIElements.VisualElement() { name = "graphSettings" };

            // Add Label
            var targetSettingsLabel = new UnityEngine.UIElements.Label("Target Settings");
            targetSettingsLabel.style.unityFontStyleAndWeight = FontStyle.Bold;
            element.Add(new Drawing.PropertyRow(targetSettingsLabel));

            element.Add(new Drawing.PropertyRow(new UnityEngine.UIElements.Label("Targets")), (row) =>
                {
                    row.Add(new UnityEngine.UIElements.IMGUIContainer(() => {
                        EditorGUI.BeginChangeCheck();
                        var activeTargetBitmask = EditorGUILayout.MaskField(m_ActiveTargetBitmask, m_ValidTargets.Select(x => x.displayName).ToArray(), GUILayout.Width(100f));
                        if (EditorGUI.EndChangeCheck())
                        {
                            registerUndo("Change active Targets");
                            m_ActiveTargetBitmask = activeTargetBitmask;
                            UpdateActiveTargets();
                            onChange();
                        }
                    }));
                });

<<<<<<< HEAD
            // Iterate active TargetImplementations
            foreach(var target in m_ActiveTargets)
            {
                // Ensure enabled state is being tracked and get value
                bool foldoutActive = true;
                if(!m_TargetFoldouts.TryGetValue(target, out foldoutActive))
                {
                    m_TargetFoldouts.Add(target, foldoutActive);
                }

                // Create foldout
                var foldout = new UnityEngine.UIElements.Foldout() { text = target.value.displayName, value = foldoutActive };
                element.Add(foldout);
                foldout.RegisterValueChangedCallback(evt => 
                {
                    // Update foldout value and rebuild
                    m_TargetFoldouts[target] = evt.newValue;
                    foldout.value = evt.newValue;
                    onChange();
                });
                
                if(foldout.value)
                {
                    // Get settings for Target
                    var context = new TargetPropertyGUIContext();
                    target.value.GetPropertiesGUI(ref context, onChange, registerUndo);

                    foreach(var property in context.properties)
                    {
                        element.Add(property);
                    }
                }
            }

            return element;
=======
        public GraphData()
        {
            m_GroupItems[null] = new List<IGroupItem>();
>>>>>>> 54cc796b
        }

        public void ClearChanges()
        {
            m_AddedNodes.Clear();
            m_RemovedNodes.Clear();
            m_PastedNodes.Clear();
            m_ParentGroupChanges.Clear();
            m_AddedGroups.Clear();
            m_RemovedGroups.Clear();
            m_PastedGroups.Clear();
            m_AddedEdges.Clear();
            m_RemovedEdges.Clear();
            m_AddedInputs.Clear();
            m_RemovedInputs.Clear();
            m_MovedInputs.Clear();
            m_AddedStickyNotes.Clear();
            m_RemovedNotes.Clear();
            m_PastedStickyNotes.Clear();
            m_MostRecentlyCreatedGroup = null;
        }

        public void AddNode(AbstractMaterialNode node)
        {
            if (node is AbstractMaterialNode materialNode)
            {
                if (isSubGraph && !materialNode.allowedInSubGraph)
                {
                    Debug.LogWarningFormat("Attempting to add {0} to Sub Graph. This is not allowed.", materialNode.GetType());
                    return;
                }

                AddNodeNoValidate(materialNode);

                // If adding a Sub Graph node whose asset contains Keywords
                // Need to restest Keywords against the variant limit
                if(node is SubGraphNode subGraphNode &&
                    subGraphNode.asset != null &&
                    subGraphNode.asset.keywords.Any())
                {
                    OnKeywordChangedNoValidate();
                }

                ValidateGraph();
            }
            else
            {
                Debug.LogWarningFormat("Trying to add node {0} to Material graph, but it is not a {1}", node, typeof(AbstractMaterialNode));
            }
        }

        public void CreateGroup(GroupData groupData)
        {
            if (AddGroup(groupData))
            {
                m_MostRecentlyCreatedGroup = groupData;
            }
        }

        bool AddGroup(GroupData groupData)
        {
            if (m_GroupDatas.Contains(groupData))
                return false;

            m_GroupDatas.Add(groupData);
            m_AddedGroups.Add(groupData);
            m_GroupItems.Add(groupData, new List<IGroupItem>());

            return true;
        }

        public void RemoveGroup(GroupData groupData)
        {
            RemoveGroupNoValidate(groupData);
            ValidateGraph();
        }

        void RemoveGroupNoValidate(GroupData group)
        {
            if (!m_GroupDatas.Contains(group))
                throw new InvalidOperationException("Cannot remove a group that doesn't exist.");
            m_GroupDatas.Remove(group);
            m_RemovedGroups.Add(group);

            if (m_GroupItems.TryGetValue(group, out var items))
            {
                foreach (IGroupItem groupItem in items.ToList())
                {
                    SetGroup(groupItem, null);
                }

                m_GroupItems.Remove(group);
            }
        }

        public void AddStickyNote(StickyNoteData stickyNote)
        {
            if (m_StickyNoteDatas.Contains(stickyNote))
            {
                throw new InvalidOperationException("Sticky note has already been added to the graph.");
            }

            if (!m_GroupItems.ContainsKey(stickyNote.group))
            {
                throw new InvalidOperationException("Trying to add sticky note with group that doesn't exist.");
            }

            m_StickyNoteDatas.Add(stickyNote);
            m_AddedStickyNotes.Add(stickyNote);
            m_GroupItems[stickyNote.group].Add(stickyNote);
        }

        void RemoveNoteNoValidate(StickyNoteData stickyNote)
        {
            if (!m_StickyNoteDatas.Contains(stickyNote))
            {
                throw new InvalidOperationException("Cannot remove a note that doesn't exist.");
            }

            m_StickyNoteDatas.Remove(stickyNote);
            m_RemovedNotes.Add(stickyNote);

            if (m_GroupItems.TryGetValue(stickyNote.group, out var groupItems))
            {
                groupItems.Remove(stickyNote);
            }
        }

        public void RemoveStickyNote(StickyNoteData stickyNote)
        {
            RemoveNoteNoValidate(stickyNote);
            ValidateGraph();
        }

        public void SetGroup(IGroupItem node, GroupData group)
        {
            var groupChange = new ParentGroupChange()
            {
                groupItem = node,
                oldGroup = node.group,
                // Checking if the groupdata is null. If it is, then it means node has been removed out of a group.
                // If the group data is null, then maybe the old group id should be removed
                newGroup = group,
            };
            node.group = groupChange.newGroup;

            var oldGroupNodes = m_GroupItems[groupChange.oldGroup];
            oldGroupNodes.Remove(node);

            m_GroupItems[groupChange.newGroup].Add(node);
            m_ParentGroupChanges.Add(groupChange);
        }

        public void AddContexts()
        {
            m_VertexContext = new ContextData();
            m_VertexContext.shaderStage = ShaderStage.Vertex;
            m_VertexContext.position = new Vector2(0, 0);
            m_FragmentContext = new ContextData();
            m_FragmentContext.shaderStage = ShaderStage.Fragment;
            m_FragmentContext.position = new Vector2(0, 200);
        }

        public void AddBlock(BlockNode blockNode, ContextData contextData, int index)
        {
            AddBlockNoValidate(blockNode, contextData, index);
            ValidateGraph();

            var activeBlocks = GetActiveBlocksForAllActiveTargets();
            UpdateActiveBlocks(activeBlocks);
        }

        void AddBlockNoValidate(BlockNode blockNode, ContextData contextData, int index)
        {
            // Regular AddNode path
            AddNodeNoValidate(blockNode);

            // Set BlockNode properties
            blockNode.index = index;
            blockNode.contextData = contextData;
            
            // Add to ContextData
            if(index == -1 || index >= contextData.blocks.Count())
            {
                contextData.blocks.Add(blockNode);
            }
            else
            {
                contextData.blocks.Insert(index, blockNode);
            }
        }

        public List<BlockNode> GetBlocks()
        {
            var blocks = Graphing.ListPool<BlockNode>.Get();
            foreach(var vertexBlock in vertexContext.blocks)
            {
                blocks.Add(vertexBlock);
            }
            foreach(var fragmentBlock in fragmentContext.blocks)
            {
                blocks.Add(fragmentBlock);
            }
            return blocks;
        }

        public List<BlockFieldDescriptor> GetActiveBlocksForAllActiveTargets()
        {
            // Get list of active Block types
            var currentBlocks = GetBlocks();
            var context = new TargetActiveBlockContext(currentBlocks.Select(x => x.descriptor).ToList());
            foreach(var target in activeTargets)
            {
                target.GetActiveBlocks(ref context);
            }

            return context.activeBlocks;
        }

        public void UpdateActiveBlocks(List<BlockFieldDescriptor> activeBlockDescriptors)
        {
            // Set Blocks as active based on supported Block list
            foreach(var vertexBlock in vertexContext.blocks)
            {
                vertexBlock.value.isActive = activeBlockDescriptors.Contains(vertexBlock.value.descriptor);
            }
            foreach(var fragmentBlock in fragmentContext.blocks)
            {
                fragmentBlock.value.isActive = activeBlockDescriptors.Contains(fragmentBlock.value.descriptor);
            } 
        }

        public void AddRemoveBlocksFromActiveList(List<BlockFieldDescriptor> activeBlockDescriptors)
        {
            var blocksToRemove = ListPool<BlockNode>.Get();

            void GetBlocksToRemoveForContext(ContextData contextData)
            {
                for(int i = 0; i < contextData.blocks.Count; i++)
                {
                    var block = contextData.blocks[i];
                    if(!activeBlockDescriptors.Contains(block.value.descriptor))
                    {
                        var slot = block.value.FindSlot<MaterialSlot>(0);
                        if(!slot.isConnected && slot.isDefaultValue) // TODO: How to check default value
                        {
                            blocksToRemove.Add(block);
                        }
                    }
                }
            }

            void TryAddBlockToContext(BlockFieldDescriptor descriptor, ContextData contextData)
            {
                if(descriptor.shaderStage != contextData.shaderStage)
                    return;
                
                if(contextData.blocks.Any(x => x.value.descriptor.Equals(descriptor)))
                    return;

                var node = (BlockNode)Activator.CreateInstance(typeof(BlockNode));
                node.Init(descriptor);
                AddBlockNoValidate(node, contextData, contextData.blocks.Count);
            }

            // Get inactive Blocks to remove
            GetBlocksToRemoveForContext(vertexContext);
            GetBlocksToRemoveForContext(fragmentContext);

            // Remove blocks
            foreach(var block in blocksToRemove)
            {
                RemoveNodeNoValidate(block);
            }

            // Add active Blocks not currently in Contexts
            foreach(var descriptor in activeBlockDescriptors)
            {
                TryAddBlockToContext(descriptor, vertexContext);
                TryAddBlockToContext(descriptor, fragmentContext);
            }
        }

        void AddNodeNoValidate(AbstractMaterialNode node)
        {
            if (node.group !=null && !m_GroupItems.ContainsKey(node.group))
            {
                throw new InvalidOperationException("Cannot add a node whose group doesn't exist.");
            }
            node.owner = this;
            m_Nodes.Add(node);
            m_NodeDictionary.Add(node.objectId, node);
            m_AddedNodes.Add(node);
            m_GroupItems[node.group].Add(node);
        }

        public void RemoveNode(AbstractMaterialNode node)
        {
            if (!node.canDeleteNode)
            {
                throw new InvalidOperationException($"Node {node.name} ({node.objectId}) cannot be deleted.");
            }
            RemoveNodeNoValidate(node);
            ValidateGraph();

            if(node is BlockNode blockNode)
            {
                var activeBlocks = GetActiveBlocksForAllActiveTargets();
                UpdateActiveBlocks(activeBlocks);
                blockNode.Dirty(ModificationScope.Graph);
            }
        }

        void RemoveNodeNoValidate(AbstractMaterialNode node)
        {
            if (!m_NodeDictionary.ContainsKey(node.objectId))
            {
                throw new InvalidOperationException("Cannot remove a node that doesn't exist.");
            }

            m_Nodes.Remove(node);
            m_NodeDictionary.Remove(node.objectId);
            messageManager?.RemoveNode(node.objectId);
            m_RemovedNodes.Add(node);

            if (m_GroupItems.TryGetValue(node.group, out var groupItems))
            {
                groupItems.Remove(node);
            }

            if(node is BlockNode blockNode && blockNode.contextData != null)
            {
                // Remove from ContextData
                blockNode.contextData.blocks.Remove(blockNode);
            }
        }

        void AddEdgeToNodeEdges(IEdge edge)
        {
            List<IEdge> inputEdges;
            if (!m_NodeEdges.TryGetValue(edge.inputSlot.node.objectId, out inputEdges))
                m_NodeEdges[edge.inputSlot.node.objectId] = inputEdges = new List<IEdge>();
            inputEdges.Add(edge);

            List<IEdge> outputEdges;
            if (!m_NodeEdges.TryGetValue(edge.outputSlot.node.objectId, out outputEdges))
                m_NodeEdges[edge.outputSlot.node.objectId] = outputEdges = new List<IEdge>();
            outputEdges.Add(edge);
        }

        IEdge ConnectNoValidate(SlotReference fromSlotRef, SlotReference toSlotRef)
        {
            var fromNode = fromSlotRef.node;
            var toNode = toSlotRef.node;

            if (fromNode == null || toNode == null)
                return null;

            // if fromNode is already connected to toNode
            // do now allow a connection as toNode will then
            // have an edge to fromNode creating a cycle.
            // if this is parsed it will lead to an infinite loop.
            var dependentNodes = new List<AbstractMaterialNode>();
            NodeUtils.CollectNodesNodeFeedsInto(dependentNodes, toNode);
            if (dependentNodes.Contains(fromNode))
                return null;

            var fromSlot = fromNode.FindSlot<MaterialSlot>(fromSlotRef.slotId);
            var toSlot = toNode.FindSlot<MaterialSlot>(toSlotRef.slotId);

            if (fromSlot == null || toSlot == null)
                return null;

            if (fromSlot.isOutputSlot == toSlot.isOutputSlot)
                return null;

            var outputSlot = fromSlot.isOutputSlot ? fromSlotRef : toSlotRef;
            var inputSlot = fromSlot.isInputSlot ? fromSlotRef : toSlotRef;

            s_TempEdges.Clear();
            GetEdges(inputSlot, s_TempEdges);

            // remove any inputs that exits before adding
            foreach (var edge in s_TempEdges)
            {
                RemoveEdgeNoValidate(edge);
            }

            var newEdge = new Edge(outputSlot, inputSlot);
            m_Edges.Add(newEdge);
            m_AddedEdges.Add(newEdge);
            AddEdgeToNodeEdges(newEdge);

            //Debug.LogFormat("Connected edge: {0} -> {1} ({2} -> {3})\n{4}", newEdge.outputSlot.nodeGuid, newEdge.inputSlot.nodeGuid, fromNode.name, toNode.name, Environment.StackTrace);
            return newEdge;
        }

        public IEdge Connect(SlotReference fromSlotRef, SlotReference toSlotRef)
        {
            var newEdge = ConnectNoValidate(fromSlotRef, toSlotRef);
            ValidateGraph();
            return newEdge;
        }

        public void RemoveEdge(IEdge e)
        {
            RemoveEdgeNoValidate(e);
            ValidateGraph();
        }

        public void RemoveElements(AbstractMaterialNode[] nodes, IEdge[] edges, GroupData[] groups, StickyNoteData[] notes)
        {
            foreach (var node in nodes)
            {
                if (!node.canDeleteNode)
                {
                    throw new InvalidOperationException($"Node {node.name} ({node.objectId}) cannot be deleted.");
                }
            }

            foreach (var edge in edges.ToArray())
            {
                RemoveEdgeNoValidate(edge);
            }

            foreach (var serializableNode in nodes)
            {
                // Check if it is a Redirect Node
                // Get the edges and then re-create all Edges
                // This only works if it has all the edges.
                // If one edge is already deleted then we can not re-create.
                if (serializableNode is RedirectNodeData redirectNode)
                {
                    redirectNode.GetOutputAndInputSlots(out SlotReference outputSlotRef, out var inputSlotRefs);

                    foreach (SlotReference slot in inputSlotRefs)
                    {
                        ConnectNoValidate(outputSlotRef, slot);
                    }
                }

                RemoveNodeNoValidate(serializableNode);
            }

            foreach (var noteData in notes)
            {
                RemoveNoteNoValidate(noteData);
            }

            foreach (var groupData in groups)
            {
                RemoveGroupNoValidate(groupData);
            }

            ValidateGraph();

            if(nodes.Any(x => x is BlockNode))
            {
                var activeBlocks = GetActiveBlocksForAllActiveTargets();
                UpdateActiveBlocks(activeBlocks);
            }
        }

        void RemoveEdgeNoValidate(IEdge e)
        {
            e = m_Edges.FirstOrDefault(x => x.Equals(e));
            if (e == null)
                throw new ArgumentException("Trying to remove an edge that does not exist.", "e");
            m_Edges.Remove(e as Edge);

            List<IEdge> inputNodeEdges;
            if (m_NodeEdges.TryGetValue(e.inputSlot.node.objectId, out inputNodeEdges))
                inputNodeEdges.Remove(e);

            List<IEdge> outputNodeEdges;
            if (m_NodeEdges.TryGetValue(e.outputSlot.node.objectId, out outputNodeEdges))
                outputNodeEdges.Remove(e);

            m_RemovedEdges.Add(e);
        }

        public AbstractMaterialNode GetNodeFromId(string nodeId)
        {
            m_NodeDictionary.TryGetValue(nodeId, out var node);
            return node;
        }

        public T GetNodeFromId<T>(string nodeId) where T : class
        {
            m_NodeDictionary.TryGetValue(nodeId, out var node);
            return node as T;
        }

        public bool ContainsNode(AbstractMaterialNode node)
        {
<<<<<<< HEAD
            if(node == null)
                return false;
            
=======
>>>>>>> 54cc796b
            return m_NodeDictionary.TryGetValue(node.objectId, out var foundNode) && node == foundNode;
        }

        public void GetEdges(SlotReference s, List<IEdge> foundEdges)
        {
            MaterialSlot slot = s.slot;

            List<IEdge> candidateEdges;
            if (!m_NodeEdges.TryGetValue(s.node.objectId, out candidateEdges))
                return;

            foreach (var edge in candidateEdges)
            {
                var cs = slot.isInputSlot ? edge.inputSlot : edge.outputSlot;
                if (cs.node == s.node && cs.slotId == s.slotId)
                    foundEdges.Add(edge);
            }
        }

        public IEnumerable<IEdge> GetEdges(SlotReference s)
        {
            var edges = new List<IEdge>();
            GetEdges(s, edges);
            return edges;
        }

        public void CollectShaderProperties(PropertyCollector collector, GenerationMode generationMode)
        {
            foreach (var prop in properties)
            {
                if(prop is GradientShaderProperty gradientProp && generationMode == GenerationMode.Preview)
                {
                    GradientUtil.GetGradientPropertiesForPreview(collector, gradientProp.referenceName, gradientProp.value);
                    continue;
                }

                collector.AddShaderProperty(prop);
            }
        }

        public void CollectShaderKeywords(KeywordCollector collector, GenerationMode generationMode)
        {
            foreach (var keyword in keywords)
            {
                collector.AddShaderKeyword(keyword);
            }

            // Alwways calculate permutations when collecting
            collector.CalculateKeywordPermutations();
        }

        public void AddGraphInput(ShaderInput input, int index = -1)
        {
            if (input == null)
                return;

            switch(input)
            {
                case AbstractShaderProperty property:
                    if (m_Properties.Contains(property))
                        return;

                    if (index < 0)
                        m_Properties.Add(property);
                    else
                        m_Properties.Insert(index, property);

                    break;
                case ShaderKeyword keyword:
                    if (m_Keywords.Contains(keyword))
                        return;

                    if (index < 0)
                        m_Keywords.Add(keyword);
                    else
                        m_Keywords.Insert(index, keyword);

                    break;
                default:
                    throw new ArgumentOutOfRangeException();
            }

            m_AddedInputs.Add(input);
        }

        public void SanitizeGraphInputName(ShaderInput input)
        {
            input.displayName = input.displayName.Trim();
            switch(input)
            {
                case AbstractShaderProperty property:
                    input.displayName = GraphUtil.SanitizeName(properties.Where(p => p != input).Select(p => p.displayName), "{0} ({1})", input.displayName);
                    break;
                case ShaderKeyword keyword:
                    input.displayName = GraphUtil.SanitizeName(keywords.Where(p => p != input).Select(p => p.displayName), "{0} ({1})", input.displayName);
                    break;
                default:
                    throw new ArgumentOutOfRangeException();
            }
        }

        public void SanitizeGraphInputReferenceName(ShaderInput input, string newName)
        {
            if (string.IsNullOrEmpty(newName))
                return;

            string name = newName.Trim();
            if (string.IsNullOrEmpty(name))
                return;

            if (Regex.IsMatch(name, @"^\d+"))
                name = "_" + name;

            name = Regex.Replace(name, @"(?:[^A-Za-z_0-9])|(?:\s)", "_");
            switch(input)
            {
                case AbstractShaderProperty property:
                    property.overrideReferenceName = GraphUtil.SanitizeName(properties.Where(p => p != property).Select(p => p.referenceName), "{0}_{1}", name);
                    break;
                case ShaderKeyword keyword:
                    keyword.overrideReferenceName = GraphUtil.SanitizeName(keywords.Where(p => p != input).Select(p => p.referenceName), "{0}_{1}", name).ToUpper();
                    break;
                default:
                    throw new ArgumentOutOfRangeException();
            }
        }

        public void RemoveGraphInput(ShaderInput input)
        {
            switch(input)
            {
                case AbstractShaderProperty property:
                    var propertyNodes = GetNodes<PropertyNode>().Where(x => x.property == input).ToList();
                    foreach (var propertyNode in propertyNodes)
                        ReplacePropertyNodeWithConcreteNodeNoValidate(propertyNode);
                    break;
            }

            RemoveGraphInputNoValidate(input);
            ValidateGraph();
        }

        public void MoveProperty(AbstractShaderProperty property, int newIndex)
        {
            if (newIndex > m_Properties.Count || newIndex < 0)
                throw new ArgumentException("New index is not within properties list.");
            var currentIndex = m_Properties.IndexOf(property);
            if (currentIndex == -1)
                throw new ArgumentException("Property is not in graph.");
            if (newIndex == currentIndex)
                return;
            m_Properties.RemoveAt(currentIndex);
            if (newIndex > currentIndex)
                newIndex--;
            var isLast = newIndex == m_Properties.Count;
            if (isLast)
                m_Properties.Add(property);
            else
                m_Properties.Insert(newIndex, property);
            if (!m_MovedInputs.Contains(property))
                m_MovedInputs.Add(property);
        }

        public void MoveKeyword(ShaderKeyword keyword, int newIndex)
        {
            if (newIndex > m_Keywords.Count || newIndex < 0)
                throw new ArgumentException("New index is not within keywords list.");
            var currentIndex = m_Keywords.IndexOf(keyword);
            if (currentIndex == -1)
                throw new ArgumentException("Keyword is not in graph.");
            if (newIndex == currentIndex)
                return;
            m_Keywords.RemoveAt(currentIndex);
            if (newIndex > currentIndex)
                newIndex--;
            var isLast = newIndex == m_Keywords.Count;
            if (isLast)
                m_Keywords.Add(keyword);
            else
                m_Keywords.Insert(newIndex, keyword);
            if (!m_MovedInputs.Contains(keyword))
                m_MovedInputs.Add(keyword);
        }

        public int GetGraphInputIndex(ShaderInput input)
        {
            switch(input)
            {
                case AbstractShaderProperty property:
                    return m_Properties.IndexOf(property);
                case ShaderKeyword keyword:
                    return m_Keywords.IndexOf(keyword);
                default:
                    throw new ArgumentOutOfRangeException();
            }
        }

        void RemoveGraphInputNoValidate(ShaderInput shaderInput)
        {
            if (shaderInput is AbstractShaderProperty property && m_Properties.Remove(property) ||
                shaderInput is ShaderKeyword keyword && m_Keywords.Remove(keyword))
            {
                m_RemovedInputs.Add(shaderInput);
                m_AddedInputs.Remove(shaderInput);
                m_MovedInputs.Remove(shaderInput);
            }
        }

        static List<IEdge> s_TempEdges = new List<IEdge>();

        public void ReplacePropertyNodeWithConcreteNode(PropertyNode propertyNode)
        {
            ReplacePropertyNodeWithConcreteNodeNoValidate(propertyNode);
            ValidateGraph();
        }

        void ReplacePropertyNodeWithConcreteNodeNoValidate(PropertyNode propertyNode)
        {
            var property = properties.FirstOrDefault(x => x == propertyNode.property);
            if (property == null)
                return;

            var node = property.ToConcreteNode() as AbstractMaterialNode;
            if (node == null)
                return;

            var slot = propertyNode.FindOutputSlot<MaterialSlot>(PropertyNode.OutputSlotId);
            var newSlot = node.GetOutputSlots<MaterialSlot>().FirstOrDefault(s => s.valueType == slot.valueType);
            if (newSlot == null)
                return;

            node.drawState = propertyNode.drawState;
            node.group = propertyNode.group;
            AddNodeNoValidate(node);

            foreach (var edge in this.GetEdges(slot.slotReference))
                ConnectNoValidate(newSlot.slotReference, edge.inputSlot);

            RemoveNodeNoValidate(propertyNode);
        }

        public void OnKeywordChanged()
        {
            OnKeywordChangedNoValidate();
            ValidateGraph();
        }

        public void OnKeywordChangedNoValidate()
        {
            var allNodes = GetNodes<AbstractMaterialNode>();
            foreach(AbstractMaterialNode node in allNodes)
            {
                node.Dirty(ModificationScope.Topological);
                node.ValidateNode();
            }
        }

        public void CleanupGraph()
        {
            //First validate edges, remove any
            //orphans. This can happen if a user
            //manually modifies serialized data
            //of if they delete a node in the inspector
            //debug view.
            foreach (var edge in edges.ToArray())
            {
                var outputNode = edge.outputSlot.node;
                var inputNode = edge.inputSlot.node;

                MaterialSlot outputSlot = null;
                MaterialSlot inputSlot = null;
                if (ContainsNode(outputNode) && ContainsNode(inputNode))
                {
                    outputSlot = outputNode.FindOutputSlot<MaterialSlot>(edge.outputSlot.slotId);
                    inputSlot = inputNode.FindInputSlot<MaterialSlot>(edge.inputSlot.slotId);
                }

                if (outputNode == null
                    || inputNode == null
                    || outputSlot == null
                    || inputSlot == null)
                {
                    //orphaned edge
                    RemoveEdgeNoValidate(edge);
                }
            }
        }

        public void ValidateGraph()
        {
            messageManager?.ClearAllFromProvider(this);
            CleanupGraph();
            GraphSetup.SetupGraph(this);
            GraphConcretization.ConcretizeGraph(this);
            GraphValidation.ValidateGraph(this);

            foreach (var edge in m_AddedEdges.ToList())
            {
                if (!ContainsNode(edge.outputSlot.node) || !ContainsNode(edge.inputSlot.node))
                {
                    Debug.LogWarningFormat("Added edge is invalid: {0} -> {1}\n{2}", edge.outputSlot.node.objectId, edge.inputSlot.node.objectId, Environment.StackTrace);
                    m_AddedEdges.Remove(edge);
                }
            }

            foreach (var groupChange in m_ParentGroupChanges.ToList())
            {
                if (groupChange.groupItem is AbstractMaterialNode node && !ContainsNode(node))
                {
                    m_ParentGroupChanges.Remove(groupChange);
                }

                if (groupChange.groupItem is StickyNoteData stickyNote && !m_StickyNoteDatas.Contains(stickyNote))
                {
                    m_ParentGroupChanges.Remove(groupChange);
                }
            }
        }

        public void AddValidationError(string id, string errorMessage,
            ShaderCompilerMessageSeverity severity = ShaderCompilerMessageSeverity.Error)
        {
            messageManager?.AddOrAppendError(this, id, new ShaderMessage("Validation: " + errorMessage, severity));
        }

        public void AddSetupError(string id, string errorMessage,
            ShaderCompilerMessageSeverity severity = ShaderCompilerMessageSeverity.Error)
        {
            messageManager?.AddOrAppendError(this, id, new ShaderMessage("Setup: " + errorMessage, severity));
        }

        public void AddConcretizationError(string id, string errorMessage,
            ShaderCompilerMessageSeverity severity = ShaderCompilerMessageSeverity.Error)
        {
            messageManager?.AddOrAppendError(this, id, new ShaderMessage("Concretization: " + errorMessage, severity));
        }

        public void ClearErrorsForNode(AbstractMaterialNode node)
        {
            messageManager?.ClearNodesFromProvider(this, node.ToEnumerable());
        }

        public void ReplaceWith(GraphData other)
        {
            if (other == null)
                throw new ArgumentException("Can only replace with another AbstractMaterialGraph", "other");

            using (var inputsToRemove = PooledList<ShaderInput>.Get())
            {
                foreach (var property in m_Properties.SelectValue())
                    inputsToRemove.Add(property);
                foreach (var keyword in m_Keywords.SelectValue())
                    inputsToRemove.Add(keyword);
                foreach (var input in inputsToRemove)
                    RemoveGraphInputNoValidate(input);
            }
            foreach (var otherProperty in other.properties)
            {
                AddGraphInput(otherProperty);
            }
            foreach (var otherKeyword in other.keywords)
            {
                AddGraphInput(otherKeyword);
            }

            other.ValidateGraph();
            ValidateGraph();

            // Current tactic is to remove all nodes and edges and then re-add them, such that depending systems
            // will re-initialize with new references.

            using (var removedGroupsPooledObject = ListPool<GroupData>.GetDisposable())
            {
                var removedGroupDatas = removedGroupsPooledObject.value;
                removedGroupDatas.AddRange(m_GroupDatas.SelectValue());
                foreach (var groupData in removedGroupDatas)
                {
                    RemoveGroupNoValidate(groupData);
                }
            }

            using (var removedNotesPooledObject = ListPool<StickyNoteData>.GetDisposable())
            {
                var removedNoteDatas = removedNotesPooledObject.value;
                removedNoteDatas.AddRange(m_StickyNoteDatas.SelectValue());
                foreach (var groupData in removedNoteDatas)
                {
                    RemoveNoteNoValidate(groupData);
                }
            }

            using (var pooledList = ListPool<IEdge>.GetDisposable())
            {
                var removedNodeEdges = pooledList.value;
                removedNodeEdges.AddRange(m_Edges);
                foreach (var edge in removedNodeEdges)
                    RemoveEdgeNoValidate(edge);
            }

            using (var nodesToRemove = PooledList<AbstractMaterialNode>.Get())
            {
                nodesToRemove.AddRange(m_Nodes.SelectValue());
                foreach (var node in nodesToRemove)
                    RemoveNodeNoValidate(node);
            }

            ValidateGraph();

            foreach (GroupData groupData in other.groups)
                AddGroup(groupData);

            foreach (var stickyNote in other.stickyNotes)
            {
                AddStickyNote(stickyNote);
            }

            foreach (var node in other.GetNodes<AbstractMaterialNode>())
            {
                if(node is BlockNode blockNode)
                {
                    var contextData = blockNode.descriptor.shaderStage == ShaderStage.Vertex ? vertexContext : fragmentContext;
                    AddBlockNoValidate(blockNode, contextData, blockNode.index);
                }
                else
                {
                    AddNodeNoValidate(node);
                }
            }

            foreach (var edge in other.edges)
            {
                ConnectNoValidate(edge.outputSlot, edge.inputSlot);
            }

            outputNode = other.outputNode;

            // Copy all targets
            m_ActiveTargets.Clear();
            foreach(var target in other.activeTargets)
            {
                // Ensure target inits correctly
                var context = new TargetSetupContext();
                target.Setup(ref context);
                m_ActiveTargets.Add(target);
            }
            
            // Active blocks
            var activeBlocks = GetActiveBlocksForAllActiveTargets();
            UpdateActiveBlocks(activeBlocks);
            ValidateGraph();

            // TODO: Internal inspector must repaint here
            // TODO: Check with Sai that it does...
            if(onUndoPerformed != null)
                onUndoPerformed();
        }

        // TODO: Temporary hack to repaint inspector on Undo
        // TODO: Make sure this is handled properly by InspectorView then removed
        public delegate void OnUndoPerformed();
        public OnUndoPerformed onUndoPerformed;

        internal void PasteGraph(CopyPasteGraph graphToPaste, List<AbstractMaterialNode> remappedNodes,
            List<Edge> remappedEdges)
        {
            var groupMap = new Dictionary<GroupData, GroupData>();
            foreach (var group in graphToPaste.groups)
            {
                var position = group.position;
                position.x += 30;
                position.y += 30;

                GroupData newGroup = new GroupData(group.title, position);

                groupMap[group] = newGroup;

                AddGroup(newGroup);
                m_PastedGroups.Add(newGroup);
            }

            foreach (var stickyNote in graphToPaste.stickyNotes)
            {
                var position = stickyNote.position;
                position.x += 30;
                position.y += 30;

                StickyNoteData pastedStickyNote = new StickyNoteData(stickyNote.title, stickyNote.content, position);
                if (groupMap.ContainsKey(stickyNote.group))
                {
                    pastedStickyNote.group = groupMap[stickyNote.group];
                }

                AddStickyNote(pastedStickyNote);
                m_PastedStickyNotes.Add(pastedStickyNote);
            }

<<<<<<< HEAD
=======
            var edges = graphToPaste.edges.ToList();
>>>>>>> 54cc796b
            var nodeList = graphToPaste.GetNodes<AbstractMaterialNode>();
            foreach (var node in nodeList)
            {
                if(node is BlockNode blockNode)
                {
                    continue;
                }

<<<<<<< HEAD
                AbstractMaterialNode pastedNode = node;

=======
>>>>>>> 54cc796b
                // Check if the property nodes need to be made into a concrete node.
                if (node is PropertyNode propertyNode)
                {
                    // If the property is not in the current graph, do check if the
                    // property can be made into a concrete node.
<<<<<<< HEAD
                    if (!m_Properties.SelectValue().Contains(propertyNode.property))
                    {
                        // If the property is in the serialized paste graph, make the property node into a property node.
                        if (graphToPaste.metaProperties.Contains(propertyNode.property))
                        {
                            pastedNode = propertyNode.property.ToConcreteNode();
                            pastedNode.drawState = node.drawState;
                            // TODO: Potentially some patching up of edges here??
=======
                    var index = graphToPaste.metaProperties.TakeWhile(x => x != propertyNode.property).Count();
                    var originalId = graphToPaste.metaPropertyIds.ElementAt(index);
                    var property = m_Properties.SelectValue().FirstOrDefault(x => x.objectId == originalId);
                    if (property != null)
                    {
                        propertyNode.property = property;
                    }
                    else
                    {
                        pastedNode = propertyNode.property.ToConcreteNode();
                        pastedNode.drawState = node.drawState;
                        for (var i = 0; i < edges.Count; i++)
                        {
                            var edge = edges[i];
                            if (edge.outputSlot.node == node)
                            {
                                edges[i] = new Edge(new SlotReference(pastedNode, edge.outputSlot.slotId), edge.inputSlot);
                            }
                            else if (edge.inputSlot.node == node)
                            {
                                edges[i] = new Edge(edge.outputSlot, new SlotReference(pastedNode, edge.inputSlot.slotId));
                            }
>>>>>>> 54cc796b
                        }
                    }
                }

                // If the node has a group guid and no group has been copied, reset the group guid.
                // Check if the node is inside a group
                if (node.group != null)
                {
                    if (groupMap.ContainsKey(node.group))
                    {
                        var absNode = pastedNode;
                        absNode.group = groupMap[node.group];
                        pastedNode = absNode;
                    }
                    else
                    {
                        pastedNode.group = null;
                    }
                }

                remappedNodes.Add(pastedNode);
                AddNode(pastedNode);

                // add the node to the pasted node list
                m_PastedNodes.Add(pastedNode);

                // Check if the keyword nodes need to have their keywords copied.
                if (node is KeywordNode keywordNode)
                {
<<<<<<< HEAD
                    // If the keyword is not in the current graph and is in the serialized paste graph copy it.
                    if (!keywords.Contains(keywordNode.keyword))
                    {
                        if (graphToPaste.metaKeywords.Contains(keywordNode.keyword))
                        {
                            SanitizeGraphInputName(keywordNode.keyword);
                            SanitizeGraphInputReferenceName(keywordNode.keyword, keywordNode.keyword.overrideReferenceName);
                            AddGraphInput(keywordNode.keyword);
                        }
=======
                    var index = graphToPaste.metaKeywords.TakeWhile(x => x != keywordNode.keyword).Count();
                    var originalId = graphToPaste.metaKeywordIds.ElementAt(index);
                    var keyword = m_Keywords.SelectValue().FirstOrDefault(x => x.objectId == originalId);
                    if (keyword != null)
                    {
                        keywordNode.keyword = keyword;
                    }
                    else
                    {
                        SanitizeGraphInputName(keywordNode.keyword);
                        SanitizeGraphInputReferenceName(keywordNode.keyword, keywordNode.keyword.overrideReferenceName);
                        AddGraphInput(keywordNode.keyword);
>>>>>>> 54cc796b
                    }

                    // Always update Keyword nodes to handle any collisions resolved on the Keyword
                    keywordNode.UpdateNode();
                }
            }

<<<<<<< HEAD
            foreach (var edge in graphToPaste.edges)
=======
            foreach (var edge in edges)
>>>>>>> 54cc796b
            {
                var newEdge = (Edge)Connect(edge.outputSlot, edge.inputSlot);
                if (newEdge != null)
                {
                    remappedEdges.Add(newEdge);
                }
            }

            ValidateGraph();
        }

        public override void OnBeforeSerialize()
        {
            m_Edges.Sort();
            m_Version = k_CurrentVersion;
<<<<<<< HEAD
        }

        static JsonObject DeserializeLegacy(string typeString, string json)
        {
            var value = MultiJsonInternal.CreateInstance(typeString);
            if (value == null)
            {
                Debug.Log($"Cannot create instance for {typeString}");
                return null;
            }

            MultiJsonInternal.Enqueue(value, json);

            return value;
        }

        public override void OnAfterDeserialize(string json)
        {
            if (m_Version == 0)
            {
                var graphData0 = JsonUtility.FromJson<GraphData0>(json);

                var nodeGuidMap = new Dictionary<string, AbstractMaterialNode>();
                var propertyGuidMap = new Dictionary<string, AbstractShaderProperty>();
                var keywordGuidMap = new Dictionary<string, ShaderKeyword>();
                var groupGuidMap = new Dictionary<string, GroupData>();
                var slotsField = typeof(AbstractMaterialNode).GetField("m_Slots", BindingFlags.Instance | BindingFlags.NonPublic);
                var propertyField = typeof(PropertyNode).GetField("m_Property", BindingFlags.Instance | BindingFlags.NonPublic);
                var keywordField = typeof(KeywordNode).GetField("m_Keyword", BindingFlags.Instance | BindingFlags.NonPublic);

                m_GroupDatas.Clear();
                m_StickyNoteDatas.Clear();

                foreach (var group0 in graphData0.m_Groups)
                {
                    var group = new GroupData(group0.m_Title, group0.m_Position);
                    m_GroupDatas.Add(group);
                    if (!groupGuidMap.ContainsKey(group0.m_GuidSerialized))
                    {
                        groupGuidMap.Add(group0.m_GuidSerialized, group);
                    }
                    else if (!groupGuidMap[group0.m_GuidSerialized].Equals(group.objectId))
                    {
                        Debug.LogError("Group id mismatch");
                    }
                }

                foreach (var serializedProperty in graphData0.m_SerializedProperties)
                {
                    var property = (AbstractShaderProperty)DeserializeLegacy(serializedProperty.typeInfo.fullName, serializedProperty.JSONnodeData);
                    if (property == null)
                    {
                        continue;
                    }

                    m_Properties.Add(property);

                    var input0 = JsonUtility.FromJson<ShaderInput0>(serializedProperty.JSONnodeData);
                    propertyGuidMap[input0.m_Guid.m_GuidSerialized] = property;
                }

                foreach (var serializedKeyword in graphData0.m_SerializedKeywords)
                {
                    var keyword = (ShaderKeyword)DeserializeLegacy(serializedKeyword.typeInfo.fullName, serializedKeyword.JSONnodeData);
                    if (keyword == null)
                    {
                        continue;
                    }

                    m_Keywords.Add(keyword);

                    var input0 = JsonUtility.FromJson<ShaderInput0>(serializedKeyword.JSONnodeData);
                    keywordGuidMap[input0.m_Guid.m_GuidSerialized] = keyword;
                }

                foreach (var serializedNode in graphData0.m_SerializableNodes)
                {
                    var node0 = JsonUtility.FromJson<AbstractMaterialNode0>(serializedNode.JSONnodeData);

                    var node = (AbstractMaterialNode)DeserializeLegacy(serializedNode.typeInfo.fullName, serializedNode.JSONnodeData);
                    if (node == null)
                    {
                        continue;
                    }

                    nodeGuidMap.Add(node0.m_GuidSerialized, node);
                    m_Nodes.Add(node);

                    if (!string.IsNullOrEmpty(node0.m_PropertyGuidSerialized) && propertyGuidMap.TryGetValue(node0.m_PropertyGuidSerialized, out var property))
                    {
                        propertyField.SetValue(node, (JsonRef<AbstractShaderProperty>)property);
                    }

                    if (!string.IsNullOrEmpty(node0.m_KeywordGuidSerialized) && keywordGuidMap.TryGetValue(node0.m_KeywordGuidSerialized, out var keyword))
                    {
                        keywordField.SetValue(node, (JsonRef<ShaderKeyword>)keyword);
                    }

                    var slots = (List<JsonData<MaterialSlot>>)slotsField.GetValue(node);
                    slots.Clear();

                    foreach (var serializedSlot in node0.m_SerializableSlots)
                    {
                        var slot = (MaterialSlot)DeserializeLegacy(serializedSlot.typeInfo.fullName, serializedSlot.JSONnodeData);
                        if (slot == null)
                        {
                            continue;
                        }

                        slots.Add(slot);
                    }

                    if(!String.IsNullOrEmpty(node0.m_GroupGuidSerialized))
                    {
                        if(groupGuidMap.TryGetValue(node0.m_GroupGuidSerialized, out GroupData foundGroup))
                        {
                            node.group = foundGroup;
                        }
                    }
                }

                foreach (var stickyNote0 in graphData0.m_StickyNotes)
                {
                    var stickyNote = new StickyNoteData(stickyNote0.m_Title, stickyNote0.m_Content, stickyNote0.m_Position);
                    if(!String.IsNullOrEmpty(stickyNote0.m_GroupGuidSerialized))
                    {
                        if(groupGuidMap.TryGetValue(stickyNote0.m_GroupGuidSerialized, out GroupData foundGroup))
                        {
                            stickyNote.group = foundGroup;
                        }
                    }
                    stickyNote.theme = stickyNote0.m_Theme;
                    stickyNote.textSize = stickyNote0.m_TextSize;
                    m_StickyNoteDatas.Add(stickyNote);
                }

                var subgraphOuput = GetNodes<SubGraphOutputNode>();
                isSubGraph = subgraphOuput.Any();

                if (isSubGraph)
                {
                    m_OutputNode = subgraphOuput.FirstOrDefault();
                }
                else if (!string.IsNullOrEmpty(graphData0.m_ActiveOutputNodeGuidSerialized))
                {
                    m_OutputNode = nodeGuidMap[graphData0.m_ActiveOutputNodeGuidSerialized];
                }
                else
                {
                    m_OutputNode = (AbstractMaterialNode)GetNodes<IMasterNode1>().FirstOrDefault();
                }

                foreach (var serializedElement in graphData0.m_SerializableEdges)
                {
                    var edge0 = JsonUtility.FromJson<Edge0>(serializedElement.JSONnodeData);
                    m_Edges.Add(new Edge(
                        new SlotReference(
                            nodeGuidMap[edge0.m_OutputSlot.m_NodeGUIDSerialized],
                            edge0.m_OutputSlot.m_SlotId),
                        new SlotReference(
                            nodeGuidMap[edge0.m_InputSlot.m_NodeGUIDSerialized],
                            edge0.m_InputSlot.m_SlotId)));
                }
            }

            // In V2 we need to defer version set to in OnAfterMultiDeserialize
            // This is because we need access to m_OutputNode to convert it to Targets and Stacks
            // The JsonObject will not be fully deserialized until OnAfterMultiDeserialize
            bool deferredUpgrades = m_Version < 2;
            if(!deferredUpgrades)
            {
                m_Version = k_CurrentVersion;
            }
        }

        public override void OnAfterMultiDeserialize(string json)
        {
            // Deferred upgrades
            if(m_Version != k_CurrentVersion)
            {
                if(m_Version < 2)
                {
                    var masterNode = m_OutputNode.value as IMasterNode1;

                    // This is required for edge lookup during Target upgrade
                    m_OutputNode.value.owner = this;
                    foreach (var edge in m_Edges)
                    {
                        AddEdgeToNodeEdges(edge);
                    }

                    // Try to upgrade all valid targets from master node
                    // On ShaderGraph side we dont know what Targets exist so make no assumptions
                    Dictionary<BlockFieldDescriptor, int> blockMap = null;
                    if(masterNode != null)
                    {
                        foreach(var target in m_ValidTargets)
                        {
                            if(!(target is ILegacyTarget legacyTarget))
                                continue;
                            
                            if(!legacyTarget.TryUpgradeFromMasterNode(masterNode, out var newBlockMap))
                                continue;
                            
                            m_ActiveTargets.Add(target);
                            blockMap = newBlockMap;
                        }
                    }

                    // Ensure correct initialization of Contexts
                    AddContexts();

                    // Position Contexts to the match master node
                    var oldPosition = m_OutputNode.value.drawState.position.position;
                    m_VertexContext.position = oldPosition;
                    m_FragmentContext.position = new Vector2(oldPosition.x, oldPosition.y + 200);

                    // Map master node ports to blocks
                    if(blockMap != null)
                    {
                        foreach(var blockMapping in blockMap)
                        {
                            // Create a new BlockNode for each map entry
                            var descriptor = blockMapping.Key;
                            var contextData = descriptor.shaderStage == ShaderStage.Fragment ? m_FragmentContext : m_VertexContext;
                            var block = (BlockNode)Activator.CreateInstance(typeof(BlockNode));
                            block.Init(descriptor);
                            AddBlockNoValidate(block, contextData, contextData.blocks.Count);

                            // To avoid having to go around the following deserialization code
                            // We simply run OnBeforeSerialization here to ensure m_SerializedDescriptor is set
                            block.OnBeforeSerialize();

                            // Now remap the incoming edges to blocks
                            var slotId = blockMapping.Value;
                            var oldSlot = m_OutputNode.value.FindSlot<MaterialSlot>(slotId);
                            var newSlot = block.FindSlot<MaterialSlot>(0);
                            if(oldSlot == null)
                                continue;
                            
                            var oldInputSlotRef = m_OutputNode.value.GetSlotReference(slotId);
                            var newInputSlotRef = block.GetSlotReference(0);

                            // Always copy the value over for convenience
                            newSlot.CopyValuesFrom(oldSlot);

                            for(int i = 0; i < m_Edges.Count; i++)
                            {
                                // Find all edges connected to the master node using slot ID from the block map
                                // Remove them and replace them with new edges connected to the block nodes
                                var edge = m_Edges[i];
                                if(edge.inputSlot.Equals(oldInputSlotRef))
                                {
                                    var outputSlot = edge.outputSlot;
                                    m_Edges.Remove(edge);
                                    m_Edges.Add(new Edge(outputSlot, newInputSlotRef));
                                }
                            }
                        }

                        // We need to call AddBlockNoValidate but this adds to m_AddedNodes resulting in duplicates
                        // Therefore we need to clear this list before the view is created
                        m_AddedNodes.Clear();
                    }

                    // Clean up after upgrade
                    if(!isSubGraph)
                    {
                        m_OutputNode = null;
                    }

                    var masterNodes = GetNodes<IMasterNode1>().ToArray();
                    for(int i = 0; i < masterNodes.Length; i++)
                    {
                        var node = masterNodes.ElementAt(i) as AbstractMaterialNode;
                        m_Nodes.Remove(node);
                    }

                    m_NodeEdges.Clear();
                }

                m_Version = k_CurrentVersion;
            }

            m_NodeDictionary = new Dictionary<string, AbstractMaterialNode>(m_Nodes.Count);

            foreach (var group in m_GroupDatas.SelectValue())
            {
                m_GroupItems.Add(group, new List<IGroupItem>());
            }

            foreach (var node in m_Nodes.SelectValue())
            {
                node.owner = this;
                node.UpdateNodeAfterDeserialization();
                m_NodeDictionary.Add(node.objectId, node);
                m_GroupItems[node.group].Add(node);
            }

            foreach (var stickyNote in m_StickyNoteDatas.SelectValue())
            {
                m_GroupItems[stickyNote.group].Add(stickyNote);
            }

            foreach (var edge in m_Edges)
                AddEdgeToNodeEdges(edge);

            // --------------------------------------------------
            // Deserialize Contexts & Blocks

            void DeserializeContextData(ContextData contextData, ShaderStage stage)
            {
                // Because Vertex/Fragment Contexts are serialized explicitly
                // we do not need to serialize the Stage value on the ContextData
                contextData.shaderStage = stage;

                var blocks = contextData.blocks.SelectValue().ToList();
                var blockCount = blocks.Count;
                for(int i = 0; i < blockCount; i++)
                {
                    // Update NonSerialized data on the BlockNode
                    var block = blocks[i];
                    block.descriptor = m_BlockFieldDescriptors.FirstOrDefault(x => $"{x.tag}.{x.name}" == block.serializedDescriptor);
                    block.contextData = contextData;
                    block.index = i;
                }
            }

            // First deserialize the ContextDatas
            DeserializeContextData(m_VertexContext, ShaderStage.Vertex);
            DeserializeContextData(m_FragmentContext, ShaderStage.Fragment);

            // TODO: Improve this?
            var deserializedTargets = new Target[m_ActiveTargets.Count];
            for(int i = 0; i < deserializedTargets.Length; i++)
            {
                deserializedTargets[i] = m_ActiveTargets[i].value;
            }
            
            foreach(var deserializedTarget in deserializedTargets)
            {
                var activeTargetCurrent = m_ValidTargets.FirstOrDefault(x => x.GetType() == deserializedTarget.GetType());
                var targetIndex = m_ValidTargets.IndexOf(activeTargetCurrent);
                m_ActiveTargetBitmask = m_ActiveTargetBitmask | (1 << targetIndex);
                m_ValidTargets[targetIndex] = deserializedTarget;
            }

            UpdateActiveTargets();
=======
        }

        static JsonObject DeserializeLegacy(string typeString, string json)
        {
            var value = MultiJsonInternal.CreateInstance(typeString);
            if (value == null)
            {
                Debug.Log($"Cannot create instance for {typeString}");
                return null;
            }

            MultiJsonInternal.Enqueue(value, json);

            return value;
        }

        public override void OnAfterDeserialize(string json)
        {
            if (m_Version == 0)
            {
                var graphData0 = JsonUtility.FromJson<GraphData0>(json);

                var nodeGuidMap = new Dictionary<string, AbstractMaterialNode>();
                var propertyGuidMap = new Dictionary<string, AbstractShaderProperty>();
                var keywordGuidMap = new Dictionary<string, ShaderKeyword>();
                var groupGuidMap = new Dictionary<string, GroupData>();
                var slotsField = typeof(AbstractMaterialNode).GetField("m_Slots", BindingFlags.Instance | BindingFlags.NonPublic);
                var propertyField = typeof(PropertyNode).GetField("m_Property", BindingFlags.Instance | BindingFlags.NonPublic);
                var keywordField = typeof(KeywordNode).GetField("m_Keyword", BindingFlags.Instance | BindingFlags.NonPublic);
                var defaultReferenceNameField = typeof(ShaderInput).GetField("m_DefaultReferenceName", BindingFlags.Instance | BindingFlags.NonPublic);

                m_GroupDatas.Clear();
                m_StickyNoteDatas.Clear();

                foreach (var group0 in graphData0.m_Groups)
                {
                    var group = new GroupData(group0.m_Title, group0.m_Position);
                    m_GroupDatas.Add(group);
                    if (!groupGuidMap.ContainsKey(group0.m_GuidSerialized))
                    {
                        groupGuidMap.Add(group0.m_GuidSerialized, group);
                    }
                    else if (!groupGuidMap[group0.m_GuidSerialized].Equals(group.objectId))
                    {
                        Debug.LogError("Group id mismatch");
                    }
                }

                foreach (var serializedProperty in graphData0.m_SerializedProperties)
                {
                    var property = (AbstractShaderProperty)DeserializeLegacy(serializedProperty.typeInfo.fullName, serializedProperty.JSONnodeData);
                    if (property == null)
                    {
                        continue;
                    }

                    m_Properties.Add(property);

                    var input0 = JsonUtility.FromJson<ShaderInput0>(serializedProperty.JSONnodeData);
                    propertyGuidMap[input0.m_Guid.m_GuidSerialized] = property;

                    // Fix up missing reference names
                    // Properties on Sub Graphs in V0 never have reference names serialized
                    // To maintain Sub Graph node property mapping we force guid based reference names on upgrade
                    if (string.IsNullOrEmpty((string)defaultReferenceNameField.GetValue(property)))
                    {
                        // ColorShaderProperty is the only Property case where `GetDefaultReferenceName` was overriden
                        if (MultiJson.ParseType(serializedProperty.typeInfo.fullName) == typeof(ColorShaderProperty))
                        {
                            defaultReferenceNameField.SetValue(property, $"Color_{GuidEncoder.Encode(Guid.Parse(input0.m_Guid.m_GuidSerialized))}");
                        }
                        else
                        {
                            defaultReferenceNameField.SetValue(property, $"{property.concreteShaderValueType}_{GuidEncoder.Encode(Guid.Parse(input0.m_Guid.m_GuidSerialized))}");
                        }
                    }
                }

                foreach (var serializedKeyword in graphData0.m_SerializedKeywords)
                {
                    var keyword = (ShaderKeyword)DeserializeLegacy(serializedKeyword.typeInfo.fullName, serializedKeyword.JSONnodeData);
                    if (keyword == null)
                    {
                        continue;
                    }

                    m_Keywords.Add(keyword);

                    var input0 = JsonUtility.FromJson<ShaderInput0>(serializedKeyword.JSONnodeData);
                    keywordGuidMap[input0.m_Guid.m_GuidSerialized] = keyword;
                }

                foreach (var serializedNode in graphData0.m_SerializableNodes)
                {
                    var node0 = JsonUtility.FromJson<AbstractMaterialNode0>(serializedNode.JSONnodeData);

                    var node = (AbstractMaterialNode)DeserializeLegacy(serializedNode.typeInfo.fullName, serializedNode.JSONnodeData);
                    if (node == null)
                    {
                        continue;
                    }

                    nodeGuidMap.Add(node0.m_GuidSerialized, node);
                    m_Nodes.Add(node);

                    if (!string.IsNullOrEmpty(node0.m_PropertyGuidSerialized) && propertyGuidMap.TryGetValue(node0.m_PropertyGuidSerialized, out var property))
                    {
                        propertyField.SetValue(node, (JsonRef<AbstractShaderProperty>)property);
                    }

                    if (!string.IsNullOrEmpty(node0.m_KeywordGuidSerialized) && keywordGuidMap.TryGetValue(node0.m_KeywordGuidSerialized, out var keyword))
                    {
                        keywordField.SetValue(node, (JsonRef<ShaderKeyword>)keyword);
                    }

                    var slots = (List<JsonData<MaterialSlot>>)slotsField.GetValue(node);
                    slots.Clear();

                    foreach (var serializedSlot in node0.m_SerializableSlots)
                    {
                        var slot = (MaterialSlot)DeserializeLegacy(serializedSlot.typeInfo.fullName, serializedSlot.JSONnodeData);
                        if (slot == null)
                        {
                            continue;
                        }

                        slots.Add(slot);
                    }

                    if(!String.IsNullOrEmpty(node0.m_GroupGuidSerialized))
                    {
                        if(groupGuidMap.TryGetValue(node0.m_GroupGuidSerialized, out GroupData foundGroup))
                        {
                            node.group = foundGroup;
                        }
                    }
                }

                foreach (var stickyNote0 in graphData0.m_StickyNotes)
                {
                    var stickyNote = new StickyNoteData(stickyNote0.m_Title, stickyNote0.m_Content, stickyNote0.m_Position);
                    if(!String.IsNullOrEmpty(stickyNote0.m_GroupGuidSerialized))
                    {
                        if(groupGuidMap.TryGetValue(stickyNote0.m_GroupGuidSerialized, out GroupData foundGroup))
                        {
                            stickyNote.group = foundGroup;
                        }
                    }
                    stickyNote.theme = stickyNote0.m_Theme;
                    stickyNote.textSize = stickyNote0.m_TextSize;
                    m_StickyNoteDatas.Add(stickyNote);
                }

                var subgraphOuput = GetNodes<SubGraphOutputNode>();
                isSubGraph = subgraphOuput.Any();

                if (isSubGraph)
                {
                    m_OutputNode = subgraphOuput.FirstOrDefault();
                }
                else if (!string.IsNullOrEmpty(graphData0.m_ActiveOutputNodeGuidSerialized))
                {
                    m_OutputNode = nodeGuidMap[graphData0.m_ActiveOutputNodeGuidSerialized];
                }
                else
                {
                    m_OutputNode = (AbstractMaterialNode)GetNodes<IMasterNode>().FirstOrDefault();
                }

                foreach (var serializedElement in graphData0.m_SerializableEdges)
                {
                    var edge0 = JsonUtility.FromJson<Edge0>(serializedElement.JSONnodeData);
                    m_Edges.Add(new Edge(
                        new SlotReference(
                            nodeGuidMap[edge0.m_OutputSlot.m_NodeGUIDSerialized],
                            edge0.m_OutputSlot.m_SlotId),
                        new SlotReference(
                            nodeGuidMap[edge0.m_InputSlot.m_NodeGUIDSerialized],
                            edge0.m_InputSlot.m_SlotId)));
                }
            }

            m_Version = k_CurrentVersion;
        }

        public override void OnAfterMultiDeserialize(string json)
        {
            m_NodeDictionary = new Dictionary<string, AbstractMaterialNode>(m_Nodes.Count);

            foreach (var group in m_GroupDatas.SelectValue())
            {
                m_GroupItems.Add(group, new List<IGroupItem>());
            }

            foreach (var node in m_Nodes.SelectValue())
            {
                node.owner = this;
                node.UpdateNodeAfterDeserialization();
                m_NodeDictionary.Add(node.objectId, node);
                if (m_GroupItems.TryGetValue(node.group, out var groupItems))
                {
                    groupItems.Add(node);
                }
                else
                {
                    node.group = null;
                }
            }

            foreach (var stickyNote in m_StickyNoteDatas.SelectValue())
            {
                if (m_GroupItems.TryGetValue(stickyNote.group, out var groupItems))
                {
                    groupItems.Add(stickyNote);
                }
                else
                {
                    stickyNote.group = null;
                }
            }

            foreach (var edge in m_Edges)
                AddEdgeToNodeEdges(edge);
>>>>>>> 54cc796b
        }

        public void OnEnable()
        {
            foreach (var node in GetNodes<AbstractMaterialNode>().OfType<IOnAssetEnabled>())
            {
                node.OnEnable();
            }

            ShaderGraphPreferences.onVariantLimitChanged += OnKeywordChanged;
        }

        public void OnDisable()
        {
            ShaderGraphPreferences.onVariantLimitChanged -= OnKeywordChanged;
        }
<<<<<<< HEAD
=======

        public void UpdateTargets()
        {
            if(outputNode == null)
                return;

            // Clear current Targets
            m_ValidTargets.Clear();

            // SubGraph Target is always PreviewTarget
            if(outputNode is SubGraphOutputNode)
            {
                m_ValidTargets.Add(new PreviewTarget());
                return;
            }

            // Find all valid Targets
            var typeCollection = TypeCache.GetTypesDerivedFrom<Target>();
            foreach(var type in typeCollection)
            {
                if(type.IsAbstract || type.IsGenericType || !type.IsClass)
                    continue;

                var masterNode = outputNode as IMasterNode;
                var target = (Target)Activator.CreateInstance(type);
                if(!target.isHidden && target.IsValid(masterNode))
                {
                    m_ValidTargets.Add(target);
                }
            }
        }
>>>>>>> 54cc796b
    }

    [Serializable]
    class InspectorPreviewData
    {
        public SerializableMesh serializedMesh = new SerializableMesh();

        [NonSerialized]
        public Quaternion rotation = Quaternion.identity;

        [NonSerialized]
        public float scale = 1f;
    }
}<|MERGE_RESOLUTION|>--- conflicted
+++ resolved
@@ -23,11 +23,7 @@
     [FormerName("UnityEditor.ShaderGraph.AbstractMaterialGraph")]
     sealed partial class GraphData : JsonObject
     {
-<<<<<<< HEAD
         const int k_CurrentVersion = 2;
-=======
-        const int k_CurrentVersion = 1;
->>>>>>> 54cc796b
 
         [SerializeField]
         int m_Version;
@@ -283,7 +279,6 @@
 
         [SerializeField]
         JsonRef<AbstractMaterialNode> m_OutputNode;
-<<<<<<< HEAD
 
         public AbstractMaterialNode outputNode
         {
@@ -345,12 +340,9 @@
             var activeBlocks = GetActiveBlocksForAllActiveTargets();
             UpdateActiveBlocks(activeBlocks);
         }
-=======
->>>>>>> 54cc796b
 
         void GetBlockFieldDescriptors()
         {
-<<<<<<< HEAD
             m_BlockFieldDescriptors = new List<BlockFieldDescriptor>();
             foreach (var assembly in AppDomain.CurrentDomain.GetAssemblies())
             {
@@ -408,10 +400,6 @@
                     }
                 }
             }
-=======
-            get => m_OutputNode;
-            set => m_OutputNode = value;
->>>>>>> 54cc796b
         }
 
         Dictionary<Target, bool> m_TargetFoldouts = new Dictionary<Target, bool>();
@@ -443,7 +431,6 @@
                     }));
                 });
 
-<<<<<<< HEAD
             // Iterate active TargetImplementations
             foreach(var target in m_ActiveTargets)
             {
@@ -479,11 +466,6 @@
             }
 
             return element;
-=======
-        public GraphData()
-        {
-            m_GroupItems[null] = new List<IGroupItem>();
->>>>>>> 54cc796b
         }
 
         public void ClearChanges()
@@ -979,12 +961,9 @@
 
         public bool ContainsNode(AbstractMaterialNode node)
         {
-<<<<<<< HEAD
             if(node == null)
                 return false;
             
-=======
->>>>>>> 54cc796b
             return m_NodeDictionary.TryGetValue(node.objectId, out var foundNode) && node == foundNode;
         }
 
@@ -1481,10 +1460,7 @@
                 m_PastedStickyNotes.Add(pastedStickyNote);
             }
 
-<<<<<<< HEAD
-=======
             var edges = graphToPaste.edges.ToList();
->>>>>>> 54cc796b
             var nodeList = graphToPaste.GetNodes<AbstractMaterialNode>();
             foreach (var node in nodeList)
             {
@@ -1493,26 +1469,13 @@
                     continue;
                 }
 
-<<<<<<< HEAD
                 AbstractMaterialNode pastedNode = node;
 
-=======
->>>>>>> 54cc796b
                 // Check if the property nodes need to be made into a concrete node.
                 if (node is PropertyNode propertyNode)
                 {
                     // If the property is not in the current graph, do check if the
                     // property can be made into a concrete node.
-<<<<<<< HEAD
-                    if (!m_Properties.SelectValue().Contains(propertyNode.property))
-                    {
-                        // If the property is in the serialized paste graph, make the property node into a property node.
-                        if (graphToPaste.metaProperties.Contains(propertyNode.property))
-                        {
-                            pastedNode = propertyNode.property.ToConcreteNode();
-                            pastedNode.drawState = node.drawState;
-                            // TODO: Potentially some patching up of edges here??
-=======
                     var index = graphToPaste.metaProperties.TakeWhile(x => x != propertyNode.property).Count();
                     var originalId = graphToPaste.metaPropertyIds.ElementAt(index);
                     var property = m_Properties.SelectValue().FirstOrDefault(x => x.objectId == originalId);
@@ -1535,7 +1498,6 @@
                             {
                                 edges[i] = new Edge(edge.outputSlot, new SlotReference(pastedNode, edge.inputSlot.slotId));
                             }
->>>>>>> 54cc796b
                         }
                     }
                 }
@@ -1565,17 +1527,6 @@
                 // Check if the keyword nodes need to have their keywords copied.
                 if (node is KeywordNode keywordNode)
                 {
-<<<<<<< HEAD
-                    // If the keyword is not in the current graph and is in the serialized paste graph copy it.
-                    if (!keywords.Contains(keywordNode.keyword))
-                    {
-                        if (graphToPaste.metaKeywords.Contains(keywordNode.keyword))
-                        {
-                            SanitizeGraphInputName(keywordNode.keyword);
-                            SanitizeGraphInputReferenceName(keywordNode.keyword, keywordNode.keyword.overrideReferenceName);
-                            AddGraphInput(keywordNode.keyword);
-                        }
-=======
                     var index = graphToPaste.metaKeywords.TakeWhile(x => x != keywordNode.keyword).Count();
                     var originalId = graphToPaste.metaKeywordIds.ElementAt(index);
                     var keyword = m_Keywords.SelectValue().FirstOrDefault(x => x.objectId == originalId);
@@ -1588,7 +1539,6 @@
                         SanitizeGraphInputName(keywordNode.keyword);
                         SanitizeGraphInputReferenceName(keywordNode.keyword, keywordNode.keyword.overrideReferenceName);
                         AddGraphInput(keywordNode.keyword);
->>>>>>> 54cc796b
                     }
 
                     // Always update Keyword nodes to handle any collisions resolved on the Keyword
@@ -1596,11 +1546,7 @@
                 }
             }
 
-<<<<<<< HEAD
-            foreach (var edge in graphToPaste.edges)
-=======
             foreach (var edge in edges)
->>>>>>> 54cc796b
             {
                 var newEdge = (Edge)Connect(edge.outputSlot, edge.inputSlot);
                 if (newEdge != null)
@@ -1616,7 +1562,6 @@
         {
             m_Edges.Sort();
             m_Version = k_CurrentVersion;
-<<<<<<< HEAD
         }
 
         static JsonObject DeserializeLegacy(string typeString, string json)
@@ -1646,6 +1591,7 @@
                 var slotsField = typeof(AbstractMaterialNode).GetField("m_Slots", BindingFlags.Instance | BindingFlags.NonPublic);
                 var propertyField = typeof(PropertyNode).GetField("m_Property", BindingFlags.Instance | BindingFlags.NonPublic);
                 var keywordField = typeof(KeywordNode).GetField("m_Keyword", BindingFlags.Instance | BindingFlags.NonPublic);
+                var defaultReferenceNameField = typeof(ShaderInput).GetField("m_DefaultReferenceName", BindingFlags.Instance | BindingFlags.NonPublic);
 
                 m_GroupDatas.Clear();
                 m_StickyNoteDatas.Clear();
@@ -1676,6 +1622,22 @@
 
                     var input0 = JsonUtility.FromJson<ShaderInput0>(serializedProperty.JSONnodeData);
                     propertyGuidMap[input0.m_Guid.m_GuidSerialized] = property;
+
+                    // Fix up missing reference names
+                    // Properties on Sub Graphs in V0 never have reference names serialized
+                    // To maintain Sub Graph node property mapping we force guid based reference names on upgrade
+                    if (string.IsNullOrEmpty((string)defaultReferenceNameField.GetValue(property)))
+                    {
+                        // ColorShaderProperty is the only Property case where `GetDefaultReferenceName` was overriden
+                        if (MultiJson.ParseType(serializedProperty.typeInfo.fullName) == typeof(ColorShaderProperty))
+                        {
+                            defaultReferenceNameField.SetValue(property, $"Color_{GuidEncoder.Encode(Guid.Parse(input0.m_Guid.m_GuidSerialized))}");
+                        }
+                        else
+                        {
+                            defaultReferenceNameField.SetValue(property, $"{property.concreteShaderValueType}_{GuidEncoder.Encode(Guid.Parse(input0.m_Guid.m_GuidSerialized))}");
+                        }
+                    }
                 }
 
                 foreach (var serializedKeyword in graphData0.m_SerializedKeywords)
@@ -1913,12 +1875,26 @@
                 node.owner = this;
                 node.UpdateNodeAfterDeserialization();
                 m_NodeDictionary.Add(node.objectId, node);
-                m_GroupItems[node.group].Add(node);
+                if (m_GroupItems.TryGetValue(node.group, out var groupItems))
+                {
+                    groupItems.Add(node);
+                }
+                else
+                {
+                    node.group = null;
+                }
             }
 
             foreach (var stickyNote in m_StickyNoteDatas.SelectValue())
             {
-                m_GroupItems[stickyNote.group].Add(stickyNote);
+                if (m_GroupItems.TryGetValue(stickyNote.group, out var groupItems))
+                {
+                    groupItems.Add(stickyNote);
+                }
+                else
+                {
+                    stickyNote.group = null;
+                }
             }
 
             foreach (var edge in m_Edges)
@@ -1965,231 +1941,6 @@
             }
 
             UpdateActiveTargets();
-=======
-        }
-
-        static JsonObject DeserializeLegacy(string typeString, string json)
-        {
-            var value = MultiJsonInternal.CreateInstance(typeString);
-            if (value == null)
-            {
-                Debug.Log($"Cannot create instance for {typeString}");
-                return null;
-            }
-
-            MultiJsonInternal.Enqueue(value, json);
-
-            return value;
-        }
-
-        public override void OnAfterDeserialize(string json)
-        {
-            if (m_Version == 0)
-            {
-                var graphData0 = JsonUtility.FromJson<GraphData0>(json);
-
-                var nodeGuidMap = new Dictionary<string, AbstractMaterialNode>();
-                var propertyGuidMap = new Dictionary<string, AbstractShaderProperty>();
-                var keywordGuidMap = new Dictionary<string, ShaderKeyword>();
-                var groupGuidMap = new Dictionary<string, GroupData>();
-                var slotsField = typeof(AbstractMaterialNode).GetField("m_Slots", BindingFlags.Instance | BindingFlags.NonPublic);
-                var propertyField = typeof(PropertyNode).GetField("m_Property", BindingFlags.Instance | BindingFlags.NonPublic);
-                var keywordField = typeof(KeywordNode).GetField("m_Keyword", BindingFlags.Instance | BindingFlags.NonPublic);
-                var defaultReferenceNameField = typeof(ShaderInput).GetField("m_DefaultReferenceName", BindingFlags.Instance | BindingFlags.NonPublic);
-
-                m_GroupDatas.Clear();
-                m_StickyNoteDatas.Clear();
-
-                foreach (var group0 in graphData0.m_Groups)
-                {
-                    var group = new GroupData(group0.m_Title, group0.m_Position);
-                    m_GroupDatas.Add(group);
-                    if (!groupGuidMap.ContainsKey(group0.m_GuidSerialized))
-                    {
-                        groupGuidMap.Add(group0.m_GuidSerialized, group);
-                    }
-                    else if (!groupGuidMap[group0.m_GuidSerialized].Equals(group.objectId))
-                    {
-                        Debug.LogError("Group id mismatch");
-                    }
-                }
-
-                foreach (var serializedProperty in graphData0.m_SerializedProperties)
-                {
-                    var property = (AbstractShaderProperty)DeserializeLegacy(serializedProperty.typeInfo.fullName, serializedProperty.JSONnodeData);
-                    if (property == null)
-                    {
-                        continue;
-                    }
-
-                    m_Properties.Add(property);
-
-                    var input0 = JsonUtility.FromJson<ShaderInput0>(serializedProperty.JSONnodeData);
-                    propertyGuidMap[input0.m_Guid.m_GuidSerialized] = property;
-
-                    // Fix up missing reference names
-                    // Properties on Sub Graphs in V0 never have reference names serialized
-                    // To maintain Sub Graph node property mapping we force guid based reference names on upgrade
-                    if (string.IsNullOrEmpty((string)defaultReferenceNameField.GetValue(property)))
-                    {
-                        // ColorShaderProperty is the only Property case where `GetDefaultReferenceName` was overriden
-                        if (MultiJson.ParseType(serializedProperty.typeInfo.fullName) == typeof(ColorShaderProperty))
-                        {
-                            defaultReferenceNameField.SetValue(property, $"Color_{GuidEncoder.Encode(Guid.Parse(input0.m_Guid.m_GuidSerialized))}");
-                        }
-                        else
-                        {
-                            defaultReferenceNameField.SetValue(property, $"{property.concreteShaderValueType}_{GuidEncoder.Encode(Guid.Parse(input0.m_Guid.m_GuidSerialized))}");
-                        }
-                    }
-                }
-
-                foreach (var serializedKeyword in graphData0.m_SerializedKeywords)
-                {
-                    var keyword = (ShaderKeyword)DeserializeLegacy(serializedKeyword.typeInfo.fullName, serializedKeyword.JSONnodeData);
-                    if (keyword == null)
-                    {
-                        continue;
-                    }
-
-                    m_Keywords.Add(keyword);
-
-                    var input0 = JsonUtility.FromJson<ShaderInput0>(serializedKeyword.JSONnodeData);
-                    keywordGuidMap[input0.m_Guid.m_GuidSerialized] = keyword;
-                }
-
-                foreach (var serializedNode in graphData0.m_SerializableNodes)
-                {
-                    var node0 = JsonUtility.FromJson<AbstractMaterialNode0>(serializedNode.JSONnodeData);
-
-                    var node = (AbstractMaterialNode)DeserializeLegacy(serializedNode.typeInfo.fullName, serializedNode.JSONnodeData);
-                    if (node == null)
-                    {
-                        continue;
-                    }
-
-                    nodeGuidMap.Add(node0.m_GuidSerialized, node);
-                    m_Nodes.Add(node);
-
-                    if (!string.IsNullOrEmpty(node0.m_PropertyGuidSerialized) && propertyGuidMap.TryGetValue(node0.m_PropertyGuidSerialized, out var property))
-                    {
-                        propertyField.SetValue(node, (JsonRef<AbstractShaderProperty>)property);
-                    }
-
-                    if (!string.IsNullOrEmpty(node0.m_KeywordGuidSerialized) && keywordGuidMap.TryGetValue(node0.m_KeywordGuidSerialized, out var keyword))
-                    {
-                        keywordField.SetValue(node, (JsonRef<ShaderKeyword>)keyword);
-                    }
-
-                    var slots = (List<JsonData<MaterialSlot>>)slotsField.GetValue(node);
-                    slots.Clear();
-
-                    foreach (var serializedSlot in node0.m_SerializableSlots)
-                    {
-                        var slot = (MaterialSlot)DeserializeLegacy(serializedSlot.typeInfo.fullName, serializedSlot.JSONnodeData);
-                        if (slot == null)
-                        {
-                            continue;
-                        }
-
-                        slots.Add(slot);
-                    }
-
-                    if(!String.IsNullOrEmpty(node0.m_GroupGuidSerialized))
-                    {
-                        if(groupGuidMap.TryGetValue(node0.m_GroupGuidSerialized, out GroupData foundGroup))
-                        {
-                            node.group = foundGroup;
-                        }
-                    }
-                }
-
-                foreach (var stickyNote0 in graphData0.m_StickyNotes)
-                {
-                    var stickyNote = new StickyNoteData(stickyNote0.m_Title, stickyNote0.m_Content, stickyNote0.m_Position);
-                    if(!String.IsNullOrEmpty(stickyNote0.m_GroupGuidSerialized))
-                    {
-                        if(groupGuidMap.TryGetValue(stickyNote0.m_GroupGuidSerialized, out GroupData foundGroup))
-                        {
-                            stickyNote.group = foundGroup;
-                        }
-                    }
-                    stickyNote.theme = stickyNote0.m_Theme;
-                    stickyNote.textSize = stickyNote0.m_TextSize;
-                    m_StickyNoteDatas.Add(stickyNote);
-                }
-
-                var subgraphOuput = GetNodes<SubGraphOutputNode>();
-                isSubGraph = subgraphOuput.Any();
-
-                if (isSubGraph)
-                {
-                    m_OutputNode = subgraphOuput.FirstOrDefault();
-                }
-                else if (!string.IsNullOrEmpty(graphData0.m_ActiveOutputNodeGuidSerialized))
-                {
-                    m_OutputNode = nodeGuidMap[graphData0.m_ActiveOutputNodeGuidSerialized];
-                }
-                else
-                {
-                    m_OutputNode = (AbstractMaterialNode)GetNodes<IMasterNode>().FirstOrDefault();
-                }
-
-                foreach (var serializedElement in graphData0.m_SerializableEdges)
-                {
-                    var edge0 = JsonUtility.FromJson<Edge0>(serializedElement.JSONnodeData);
-                    m_Edges.Add(new Edge(
-                        new SlotReference(
-                            nodeGuidMap[edge0.m_OutputSlot.m_NodeGUIDSerialized],
-                            edge0.m_OutputSlot.m_SlotId),
-                        new SlotReference(
-                            nodeGuidMap[edge0.m_InputSlot.m_NodeGUIDSerialized],
-                            edge0.m_InputSlot.m_SlotId)));
-                }
-            }
-
-            m_Version = k_CurrentVersion;
-        }
-
-        public override void OnAfterMultiDeserialize(string json)
-        {
-            m_NodeDictionary = new Dictionary<string, AbstractMaterialNode>(m_Nodes.Count);
-
-            foreach (var group in m_GroupDatas.SelectValue())
-            {
-                m_GroupItems.Add(group, new List<IGroupItem>());
-            }
-
-            foreach (var node in m_Nodes.SelectValue())
-            {
-                node.owner = this;
-                node.UpdateNodeAfterDeserialization();
-                m_NodeDictionary.Add(node.objectId, node);
-                if (m_GroupItems.TryGetValue(node.group, out var groupItems))
-                {
-                    groupItems.Add(node);
-                }
-                else
-                {
-                    node.group = null;
-                }
-            }
-
-            foreach (var stickyNote in m_StickyNoteDatas.SelectValue())
-            {
-                if (m_GroupItems.TryGetValue(stickyNote.group, out var groupItems))
-                {
-                    groupItems.Add(stickyNote);
-                }
-                else
-                {
-                    stickyNote.group = null;
-                }
-            }
-
-            foreach (var edge in m_Edges)
-                AddEdgeToNodeEdges(edge);
->>>>>>> 54cc796b
         }
 
         public void OnEnable()
@@ -2206,40 +1957,6 @@
         {
             ShaderGraphPreferences.onVariantLimitChanged -= OnKeywordChanged;
         }
-<<<<<<< HEAD
-=======
-
-        public void UpdateTargets()
-        {
-            if(outputNode == null)
-                return;
-
-            // Clear current Targets
-            m_ValidTargets.Clear();
-
-            // SubGraph Target is always PreviewTarget
-            if(outputNode is SubGraphOutputNode)
-            {
-                m_ValidTargets.Add(new PreviewTarget());
-                return;
-            }
-
-            // Find all valid Targets
-            var typeCollection = TypeCache.GetTypesDerivedFrom<Target>();
-            foreach(var type in typeCollection)
-            {
-                if(type.IsAbstract || type.IsGenericType || !type.IsClass)
-                    continue;
-
-                var masterNode = outputNode as IMasterNode;
-                var target = (Target)Activator.CreateInstance(type);
-                if(!target.isHidden && target.IsValid(masterNode))
-                {
-                    m_ValidTargets.Add(target);
-                }
-            }
-        }
->>>>>>> 54cc796b
     }
 
     [Serializable]

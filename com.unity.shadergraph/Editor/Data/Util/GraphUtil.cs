using System;
using System.Text;
using System.Collections.Generic;
using System.Diagnostics;
using System.IO;
using System.IO.IsolatedStorage;
using System.Linq;
using System.Text.RegularExpressions;
using UnityEditor.Graphing;
using UnityEditor.Graphing.Util;
using UnityEditorInternal;
using Debug = UnityEngine.Debug;
using System.Reflection;
using System.Runtime.Remoting.Metadata.W3cXsd2001;
using Data.Util;
using UnityEditor.ProjectWindowCallback;
using UnityEditor.ShaderGraph.Internal;
using UnityEngine;
using UnityEngine.Rendering;
using Object = System.Object;

namespace UnityEditor.ShaderGraph
{
    // a structure used to track active variable dependencies in the shader code
    // (i.e. the use of uv0 in the pixel shader means we need a uv0 interpolator, etc.)
    struct Dependency
    {
        public string name;             // the name of the thing
        public string dependsOn;        // the thing above depends on this -- it reads it / calls it / requires it to be defined

        public Dependency(string name, string dependsOn)
        {
            this.name = name;
            this.dependsOn = dependsOn;
        }
    };

    [System.AttributeUsage(System.AttributeTargets.Struct)]
    class InterpolatorPack : System.Attribute
    {
        public InterpolatorPack()
        {
        }
    }

    // attribute used to flag a field as needing an HLSL semantic applied
    // i.e.    float3 position : POSITION;
    //                           ^ semantic
    [System.AttributeUsage(System.AttributeTargets.Field)]
    class Semantic : System.Attribute
    {
        public string semantic;

        public Semantic(string semantic)
        {
            this.semantic = semantic;
        }
    }

    // attribute used to flag a field as being optional
    // i.e. if it is not active, then we can omit it from the struct
    [System.AttributeUsage(System.AttributeTargets.Field)]
    class Optional : System.Attribute
    {
        public Optional()
        {
        }
    }

    // attribute used to override the HLSL type of a field with a custom type string
    [System.AttributeUsage(System.AttributeTargets.Field)]
    class OverrideType : System.Attribute
    {
        public string typeName;

        public OverrideType(string typeName)
        {
            this.typeName = typeName;
        }
    }

    // attribute used to force system generated fields to bottom of structs
    [System.AttributeUsage(System.AttributeTargets.Field)]
    class SystemGenerated : System.Attribute
    {
        public SystemGenerated()
        {
        }
    }

    // attribute used to disable a field using a preprocessor #if
    [System.AttributeUsage(System.AttributeTargets.Field)]
    class PreprocessorIf : System.Attribute
    {
        public string conditional;

        public PreprocessorIf(string conditional)
        {
            this.conditional = conditional;
        }
    }

    class NewGraphAction : EndNameEditAction
    {
        AbstractMaterialNode m_Node;
        public AbstractMaterialNode node
        {
            get { return m_Node; }
            set { m_Node = value; }
        }

        public override void Action(int instanceId, string pathName, string resourceFile)
        {
            var graph = new GraphData();
            graph.AddNode(node);
            graph.path = "Shader Graphs";
            FileUtilities.WriteShaderGraphToDisk(pathName, graph);
            AssetDatabase.Refresh();

            UnityEngine.Object obj = AssetDatabase.LoadAssetAtPath<Shader>(pathName);
            Selection.activeObject = obj;
        }
    }

    static class GraphUtil
    {
        internal static string ConvertCamelCase(string text, bool preserveAcronyms)
        {
            if (string.IsNullOrEmpty(text))
                return string.Empty;
            StringBuilder newText = new StringBuilder(text.Length * 2);
            newText.Append(text[0]);
            for (int i = 1; i < text.Length; i++)
            {
                if (char.IsUpper(text[i]))
                    if ((text[i - 1] != ' ' && !char.IsUpper(text[i - 1])) ||
                        (preserveAcronyms && char.IsUpper(text[i - 1]) &&
                         i < text.Length - 1 && !char.IsUpper(text[i + 1])))
                        newText.Append(' ');
                newText.Append(text[i]);
            }
            return newText.ToString();
        }

        public static void CreateNewGraph(AbstractMaterialNode node)
        {
            var graphItem = ScriptableObject.CreateInstance<NewGraphAction>();
            graphItem.node = node;
            ProjectWindowUtil.StartNameEditingIfProjectWindowExists(0, graphItem,
                string.Format("New Shader Graph.{0}", ShaderGraphImporter.Extension), null, null);
        }

        public static Type GetOutputNodeType(string path)
        {
            ShaderGraphMetadata metadata = null;
            foreach (var asset in AssetDatabase.LoadAllAssetsAtPath(path))
            {
                if (asset is ShaderGraphMetadata metadataAsset)
                {
                    metadata = metadataAsset;
                    break;
                }
            }

            if (metadata == null)
            {
                return null;
            }

            var outputNodeTypeName = metadata.outputNodeTypeName;
            foreach (var type in TypeCache.GetTypesDerivedFrom<IMasterNode>())
            {
                if (type.FullName == outputNodeTypeName)
                {
                    return type;
                }
            }

            return null;
        }

        public static bool IsShaderGraph(this Shader shader)
        {
            var path = AssetDatabase.GetAssetPath(shader);
            var importer = AssetImporter.GetAtPath(path);
            return importer is ShaderGraphImporter;
        }

        static void Visit(List<AbstractMaterialNode> outputList, Dictionary<Guid, AbstractMaterialNode> unmarkedNodes, AbstractMaterialNode node)
        {
            if (!unmarkedNodes.ContainsKey(node.guid))
                return;
            foreach (var slot in node.GetInputSlots<ISlot>())
            {
                foreach (var edge in node.owner.GetEdges(slot.slotReference))
                {
                    var inputNode = node.owner.GetNodeFromGuid(edge.outputSlot.nodeGuid);
                    Visit(outputList, unmarkedNodes, inputNode);
                }
            }
            unmarkedNodes.Remove(node.guid);
            outputList.Add(node);
        }

        static Dictionary<SerializationHelper.TypeSerializationInfo, SerializationHelper.TypeSerializationInfo> s_LegacyTypeRemapping;

        public static Dictionary<SerializationHelper.TypeSerializationInfo, SerializationHelper.TypeSerializationInfo> GetLegacyTypeRemapping()
        {
            if (s_LegacyTypeRemapping == null)
            {
                s_LegacyTypeRemapping = new Dictionary<SerializationHelper.TypeSerializationInfo, SerializationHelper.TypeSerializationInfo>();
                foreach (var assembly in AppDomain.CurrentDomain.GetAssemblies())
                {
                    foreach (var type in assembly.GetTypesOrNothing())
                    {
                        if (type.IsAbstract)
                            continue;
                        foreach (var attribute in type.GetCustomAttributes(typeof(FormerNameAttribute), false))
                        {
                            var legacyAttribute = (FormerNameAttribute)attribute;
                            var serializationInfo = new SerializationHelper.TypeSerializationInfo { fullName = legacyAttribute.fullName };
                            s_LegacyTypeRemapping[serializationInfo] = SerializationHelper.GetTypeSerializableAsString(type);
                        }
                    }
                }
            }

            return s_LegacyTypeRemapping;
        }

        /// <summary>
        /// Sanitizes a supplied string such that it does not collide
        /// with any other name in a collection.
        /// </summary>
        /// <param name="existingNames">
        /// A collection of names that the new name should not collide with.
        /// </param>
        /// <param name="duplicateFormat">
        /// The format applied to the name if a duplicate exists.
        /// This must be a format string that contains `{0}` and `{1}`
        /// once each. An example could be `{0} ({1})`, which will append ` (n)`
        /// to the name for the n`th duplicate.
        /// </param>
        /// <param name="name">
        /// The name to be sanitized.
        /// </param>
        /// <returns>
        /// A name that is distinct form any name in `existingNames`.
        /// </returns>
        internal static string SanitizeName(IEnumerable<string> existingNames, string duplicateFormat, string name)
        {
            if (!existingNames.Contains(name))
                return name;

            string escapedDuplicateFormat = Regex.Escape(duplicateFormat);

            // Escaped format will escape string interpolation, so the escape caracters must be removed for these.
            escapedDuplicateFormat = escapedDuplicateFormat.Replace(@"\{0}", @"{0}");
            escapedDuplicateFormat = escapedDuplicateFormat.Replace(@"\{1}", @"{1}");

            var baseRegex = new Regex(string.Format(escapedDuplicateFormat, @"^(.*)", @"(\d+)"));

            var baseMatch = baseRegex.Match(name);
            if (baseMatch.Success)
                name = baseMatch.Groups[1].Value;

            string baseNameExpression = string.Format(@"^{0}", Regex.Escape(name));
            var regex = new Regex(string.Format(escapedDuplicateFormat, baseNameExpression, @"(\d+)") + "$");

            var existingDuplicateNumbers = existingNames.Select(existingName => regex.Match(existingName)).Where(m => m.Success).Select(m => int.Parse(m.Groups[1].Value)).Where(n => n > 0).Distinct().ToList();

            var duplicateNumber = 1;
            existingDuplicateNumbers.Sort();
            if (existingDuplicateNumbers.Any() && existingDuplicateNumbers.First() == 1)
            {
                duplicateNumber = existingDuplicateNumbers.Last() + 1;
                for (var i = 1; i < existingDuplicateNumbers.Count; i++)
                {
                    if (existingDuplicateNumbers[i - 1] != existingDuplicateNumbers[i] - 1)
                    {
                        duplicateNumber = existingDuplicateNumbers[i - 1] + 1;
                        break;
                    }
                }
            }

            return string.Format(duplicateFormat, name, duplicateNumber);
        }

        public static bool WriteToFile(string path, string content)
        {
            try
            {
                File.WriteAllText(path, content);
                return true;
            }
            catch (Exception e)
            {
                Debug.LogError(e);
                return false;
            }
        }

        static ProcessStartInfo CreateProcessStartInfo(string filePath)
        {
            string externalScriptEditor = ScriptEditorUtility.GetExternalScriptEditor();

            ProcessStartInfo psi = new ProcessStartInfo();
            psi.UseShellExecute = false;


        #if UNITY_EDITOR_OSX
            string arg = string.Format("-a \"{0}\" -n --args \"{1}\"", externalScriptEditor, Path.GetFullPath(filePath));
            psi.FileName = "open";
            psi.Arguments = arg;
        #else
            psi.Arguments = Path.GetFileName(filePath);
            psi.WorkingDirectory = Path.GetDirectoryName(filePath);
            psi.FileName = externalScriptEditor;
        #endif
            return psi;
        }

        public static void OpenFile(string path)
        {
            string filePath = Path.GetFullPath(path);
            if (!File.Exists(filePath))
            {
                Debug.LogError(string.Format("Path {0} doesn't exists", path));
                return;
            }

            string externalScriptEditor = ScriptEditorUtility.GetExternalScriptEditor();
            if (externalScriptEditor != "internal")
            {
                ProcessStartInfo psi = CreateProcessStartInfo(filePath);
                Process.Start(psi);
            }
            else
            {
                Process p = new Process();
                p.StartInfo.FileName = filePath;
                p.EnableRaisingEvents = true;
                p.Exited += (Object obj, EventArgs args) =>
                {
                    if(p.ExitCode != 0)
                        Debug.LogWarningFormat("Unable to open {0}: Check external editor in preferences", filePath);
                };
                p.Start();
            }
        }

<<<<<<< HEAD
        /*
            Find all nodes of the given type downstream from the given node
            Returns a unique list. So even if a node can be reached through different paths it will be present only once.
        */
        public static List<NodeType> FindDownStreamNodesOfType<NodeType>(AbstractMaterialNode node) where NodeType : AbstractMaterialNode
        {
            // Should never be called without a node
            Debug.Assert(node != null);

            List<Guid> visitedNodes = new List<Guid>();
            List<NodeType> vtNodes = new List<NodeType>();
            Queue<AbstractMaterialNode> nodeStack = new Queue<AbstractMaterialNode>();
            nodeStack.Enqueue(node);
            visitedNodes.Add(node.guid);

            while (nodeStack.Count > 0)
            {
                AbstractMaterialNode visit = nodeStack.Dequeue();

                // Flood fill through all the nodes
                foreach (var slot in visit.GetInputSlots<ISlot>())
                {
                    foreach (var edge in visit.owner.GetEdges(slot.slotReference))
                    {
                        var inputNode = visit.owner.GetNodeFromGuid(edge.outputSlot.nodeGuid);
                        if (!visitedNodes.Contains(inputNode.guid))
                        {
                            nodeStack.Enqueue(inputNode);
                            visitedNodes.Add(inputNode.guid);
                        }
                    }
                }

                // Extract vt node
                if (visit is NodeType)
                {
                    NodeType vtNode = visit as NodeType;
                    vtNodes.Add(vtNode);
                }
            }

            return vtNodes;
        }
=======
        public static string CurrentPipelinePreferredShaderGUI(IMasterNode masterNode)
        {
            foreach (var implementation in (masterNode as AbstractMaterialNode).owner.validImplementations)
            {
                if (implementation.IsPipelineCompatible(GraphicsSettings.currentRenderPipeline))
                {
                    var context = implementation.GetSubShaderDescriptorFromMasterNode(masterNode);
                    if (context != null)
                        return context.Value.customEditorOverride;
                }
            }

            return null;
        }

>>>>>>> 2918e810
    }
}<|MERGE_RESOLUTION|>--- conflicted
+++ resolved
@@ -350,7 +350,21 @@
             }
         }
 
-<<<<<<< HEAD
+        public static string CurrentPipelinePreferredShaderGUI(IMasterNode masterNode)
+        {
+            foreach (var implementation in (masterNode as AbstractMaterialNode).owner.validImplementations)
+            {
+                if (implementation.IsPipelineCompatible(GraphicsSettings.currentRenderPipeline))
+                {
+                    var context = implementation.GetSubShaderDescriptorFromMasterNode(masterNode);
+                    if (context != null)
+                        return context.Value.customEditorOverride;
+                }
+            }
+
+            return null;
+        }
+
         /*
             Find all nodes of the given type downstream from the given node
             Returns a unique list. So even if a node can be reached through different paths it will be present only once.
@@ -394,22 +408,5 @@
 
             return vtNodes;
         }
-=======
-        public static string CurrentPipelinePreferredShaderGUI(IMasterNode masterNode)
-        {
-            foreach (var implementation in (masterNode as AbstractMaterialNode).owner.validImplementations)
-            {
-                if (implementation.IsPipelineCompatible(GraphicsSettings.currentRenderPipeline))
-                {
-                    var context = implementation.GetSubShaderDescriptorFromMasterNode(masterNode);
-                    if (context != null)
-                        return context.Value.customEditorOverride;
-                }
-            }
-
-            return null;
-        }
-
->>>>>>> 2918e810
     }
 }
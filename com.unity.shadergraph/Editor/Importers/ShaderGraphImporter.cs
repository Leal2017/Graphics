using UnityEngine;
using System;
using System.Collections.Generic;
using System.Diagnostics.CodeAnalysis;
using System.IO;
using System.Linq;
using System.Text;
using UnityEditor.Experimental.AssetImporters;
using UnityEditor.Graphing;
using UnityEditor.Graphing.Util;
using UnityEditor.ShaderGraph.Internal;
using UnityEditor.ShaderGraph.Serialization;
using Object = System.Object;

namespace UnityEditor.ShaderGraph
{
    [ExcludeFromPreset]
#if ENABLE_HYBRID_RENDERER_V2
    // Bump the version number when Hybrid Renderer V2 is enabled, to make
    // sure that all shader graphs get re-imported. Re-importing is required,
    // because the shader graph codegen is different for V2.
    // This ifdef can be removed once V2 is the only option.
    [ScriptedImporter(101, Extension, 3)]
#else
    [ScriptedImporter(33, Extension, 3)]
#endif

    class ShaderGraphImporter : ScriptedImporter
    {
        public const string Extension = "shadergraph";
        public const string LegacyExtension = "ShaderGraph";

        public const string k_ErrorShader = @"
Shader ""Hidden/GraphErrorShader2""
{
    SubShader
    {
        Pass
        {
            CGPROGRAM
            #pragma vertex vert
            #pragma fragment frag
            #pragma target 2.0
            #pragma multi_compile _ UNITY_SINGLE_PASS_STEREO STEREO_INSTANCING_ON STEREO_MULTIVIEW_ON
            #include ""UnityCG.cginc""

            struct appdata_t {
                float4 vertex : POSITION;
                UNITY_VERTEX_INPUT_INSTANCE_ID
            };

            struct v2f {
                float4 vertex : SV_POSITION;
                UNITY_VERTEX_OUTPUT_STEREO
            };

            v2f vert (appdata_t v)
            {
                v2f o;
                UNITY_SETUP_INSTANCE_ID(v);
                UNITY_INITIALIZE_VERTEX_OUTPUT_STEREO(o);
                o.vertex = UnityObjectToClipPos(v.vertex);
                return o;
            }
            fixed4 frag (v2f i) : SV_Target
            {
                return fixed4(1,0,1,1);
            }
            ENDCG
        }
    }
    Fallback Off
}";

        [SuppressMessage("ReSharper", "UnusedMember.Local")]
        static string[] GatherDependenciesFromSourceFile(string assetPath)
        {
            try
            {
                return MinimalGraphData.GetDependencyPaths(assetPath);
            }
            catch (Exception e)
            {
                Debug.LogException(e);
                return new string[0];
            }
        }

        public override void OnImportAsset(AssetImportContext ctx)
        {
            var oldShader = AssetDatabase.LoadAssetAtPath<Shader>(ctx.assetPath);
            if (oldShader != null)
                ShaderUtil.ClearShaderMessages(oldShader);

            List<PropertyCollector.TextureInfo> configuredTextures;
            string path = ctx.assetPath;
            var sourceAssetDependencyPaths = new List<string>();

            UnityEngine.Object mainObject;

            var textGraph = File.ReadAllText(path, Encoding.UTF8);
            var graph = new GraphData
            {
                messageManager = new MessageManager(), assetGuid = AssetDatabase.AssetPathToGUID(path)
            };
            MultiJson.Deserialize(graph, textGraph);
            graph.OnEnable();
            graph.ValidateGraph();

            // TODO: How to handle this?
            if (graph.isVFXTarget)
            {
                var vfxAsset = GenerateVfxShaderGraphAsset(graph);
                mainObject = vfxAsset;
            }
            else
            {
            var text = GetShaderText(path, out configuredTextures, sourceAssetDependencyPaths,graph);
            var shader = ShaderUtil.CreateShaderAsset(text, false);


            if (graph != null && graph.messageManager.nodeMessagesChanged)
            {
                foreach (var pair in graph.messageManager.GetNodeMessages())
                {
                    var node = graph.GetNodeFromId(pair.Key);
                    MessageManager.Log(node, path, pair.Value.First(), shader);
                }
            }

            EditorMaterialUtility.SetShaderDefaults(
                shader,
                configuredTextures.Where(x => x.modifiable).Select(x => x.name).ToArray(),
                configuredTextures.Where(x => x.modifiable).Select(x => EditorUtility.InstanceIDToObject(x.textureId) as Texture).ToArray());
            EditorMaterialUtility.SetShaderNonModifiableDefaults(
                shader,
                configuredTextures.Where(x => !x.modifiable).Select(x => x.name).ToArray(),
                configuredTextures.Where(x => !x.modifiable).Select(x => EditorUtility.InstanceIDToObject(x.textureId) as Texture).ToArray());

            mainObject = shader;
            }
            Texture2D texture = Resources.Load<Texture2D>("Icons/sg_graph_icon@64");
            ctx.AddObjectToAsset("MainAsset", mainObject, texture);
            ctx.SetMainObject(mainObject);

            if(graph != null)
            {
                foreach(var target in graph.activeTargets)
                {
                    if(target is IHasMetadata iHasMetadata)
                    {
                        var metadata = iHasMetadata.GetMetadataObject();
                        if(metadata == null)
                            continue;

                        metadata.hideFlags = HideFlags.HideInHierarchy;
                        ctx.AddObjectToAsset($"{iHasMetadata.identifier}:Metadata", metadata);
                    }
                }
            }
<<<<<<< HEAD
            metadata.assetDependencies = new List<UnityEngine.Object>();
            var deps = GatherDependenciesFromSourceFile(ctx.assetPath);
            foreach (string dependency in deps)
            {
                metadata.assetDependencies.Add(AssetDatabase.LoadAssetAtPath(dependency, typeof(UnityEngine.Object)));
            }

            ctx.AddObjectToAsset("Metadata", metadata);
=======
>>>>>>> f065406a

            foreach (var sourceAssetDependencyPath in sourceAssetDependencyPaths.Distinct())
            {
                // Ensure that dependency path is relative to project
                if (!sourceAssetDependencyPath.StartsWith("Packages/") && !sourceAssetDependencyPath.StartsWith("Assets/"))
                {
                    Debug.LogWarning($"Invalid dependency path: {sourceAssetDependencyPath}", mainObject);
                    continue;
                }

                ctx.DependsOnSourceAsset(sourceAssetDependencyPath);
            }
        }

        internal static string GetShaderText(string path, out List<PropertyCollector.TextureInfo> configuredTextures, List<string> sourceAssetDependencyPaths, GraphData graph)
        {
            string shaderString = null;
            var shaderName = Path.GetFileNameWithoutExtension(path);
            try
            {
                if (!string.IsNullOrEmpty(graph.path))
                    shaderName = graph.path + "/" + shaderName;
                var generator = new Generator(graph, graph.outputNode, GenerationMode.ForReals, shaderName);
                shaderString = generator.generatedShader;
                configuredTextures = generator.configuredTextures;
                sourceAssetDependencyPaths = generator.assetDependencyPaths;

                if (graph.messageManager.AnyError())
                {
                    shaderString = null;
                }
            }
            catch (Exception e)
            {
                Debug.LogException(e);
                configuredTextures = new List<PropertyCollector.TextureInfo>();

                // ignored
            }

            return shaderString ?? k_ErrorShader.Replace("Hidden/GraphErrorShader2", shaderName);
        }
        internal static string GetShaderText(string path, out List<PropertyCollector.TextureInfo> configuredTextures, List<string> sourceAssetDependencyPaths, out GraphData graph)
        {
            var textGraph = File.ReadAllText(path, Encoding.UTF8);
            graph = new GraphData
            {
                messageManager = new MessageManager(), assetGuid = AssetDatabase.AssetPathToGUID(path)
            };
            MultiJson.Deserialize(graph, textGraph);
            graph.OnEnable();
            graph.ValidateGraph();

            return GetShaderText(path, out configuredTextures, sourceAssetDependencyPaths, graph);
        }

        internal static string GetShaderText(string path, out List<PropertyCollector.TextureInfo> configuredTextures)
        {
            var textGraph = File.ReadAllText(path, Encoding.UTF8);
            GraphData graph = new GraphData
            {
                messageManager = new MessageManager(), assetGuid = AssetDatabase.AssetPathToGUID(path)
            };
            MultiJson.Deserialize(graph, textGraph);
            graph.OnEnable();
            graph.ValidateGraph();

            return GetShaderText(path, out configuredTextures, null,graph );
        }

        // TODO: Fix this
        static ShaderGraphVfxAsset GenerateVfxShaderGraphAsset(GraphData graph)
        {
            var target = graph.activeTargets.FirstOrDefault(x => x is VFXTarget) as VFXTarget;
            if(target == null)
                return null;

            var nl = Environment.NewLine;
            var indent = new string(' ', 4);
            var asset = ScriptableObject.CreateInstance<ShaderGraphVfxAsset>();
            var result = asset.compilationResult = new GraphCompilationResult();
            var mode = GenerationMode.ForReals;

            asset.lit = target.lit;

            var assetGuid = graph.assetGuid;
            var assetPath = AssetDatabase.GUIDToAssetPath(assetGuid);
            var hlslName = NodeUtils.GetHLSLSafeName(Path.GetFileNameWithoutExtension(assetPath));

            var ports = new List<MaterialSlot>();
            var nodes = new List<AbstractMaterialNode>();

            foreach(var vertexBlock in graph.vertexContext.blocks)
            {
                vertexBlock.value.GetInputSlots(ports);
                NodeUtils.DepthFirstCollectNodesFromNode(nodes, vertexBlock);
            }

            foreach(var fragmentBlock in graph.fragmentContext.blocks)
            {
                fragmentBlock.value.GetInputSlots(ports);
                NodeUtils.DepthFirstCollectNodesFromNode(nodes, fragmentBlock);
            }

            var bodySb = new ShaderStringBuilder(1);
            var registry = new FunctionRegistry(new ShaderStringBuilder(), true);

            foreach (var properties in graph.properties)
            {
                properties.ValidateConcretePrecision(graph.concretePrecision);
            }

            foreach (var node in nodes)
            {
                if (node is IGeneratesBodyCode bodyGenerator)
                {
                    bodySb.currentNode = node;
                    bodyGenerator.GenerateNodeCode(bodySb, mode);
                    bodySb.ReplaceInCurrentMapping(PrecisionUtil.Token, node.concretePrecision.ToShaderString());
                }

                if (node is IGeneratesFunction generatesFunction)
                {
                    registry.builder.currentNode = node;
                    generatesFunction.GenerateNodeFunction(registry, mode);
                }
            }
            bodySb.currentNode = null;

            var portNodeSets = new HashSet<AbstractMaterialNode>[ports.Count];
            for (var portIndex = 0; portIndex < ports.Count; portIndex++)
            {
                var port = ports[portIndex];
                var nodeSet = new HashSet<AbstractMaterialNode>();
                NodeUtils.CollectNodeSet(nodeSet, port);
                portNodeSets[portIndex] = nodeSet;
            }

            var portPropertySets = new HashSet<string>[ports.Count];
            for (var portIndex = 0; portIndex < ports.Count; portIndex++)
            {
                portPropertySets[portIndex] = new HashSet<string>();
            }

            foreach (var node in nodes)
            {
                if (!(node is PropertyNode propertyNode))
                {
                    continue;
                }

                for (var portIndex = 0; portIndex < ports.Count; portIndex++)
                {
                    var portNodeSet = portNodeSets[portIndex];
                    if (portNodeSet.Contains(node))
                    {
                        portPropertySets[portIndex].Add(propertyNode.property.objectId);
                    }
                }
            }

            var shaderProperties = new PropertyCollector();
            foreach (var node in nodes)
            {
                node.CollectShaderProperties(shaderProperties, GenerationMode.ForReals);
            }

            asset.SetTextureInfos(shaderProperties.GetConfiguredTexutres());

            var codeSnippets = new List<string>();
            var portCodeIndices = new List<int>[ports.Count];
            var sharedCodeIndices = new List<int>();
            for (var i = 0; i < portCodeIndices.Length; i++)
            {
                portCodeIndices[i] = new List<int>();
            }

            sharedCodeIndices.Add(codeSnippets.Count);
            codeSnippets.Add($"#include \"Packages/com.unity.shadergraph/ShaderGraphLibrary/Functions.hlsl\"{nl}");

            for (var registryIndex = 0; registryIndex < registry.names.Count; registryIndex++)
            {
                var name = registry.names[registryIndex];
                var source = registry.sources[name];
                var precision = source.nodes.First().concretePrecision;

                var hasPrecisionMismatch = false;
                var nodeNames = new HashSet<string>();
                foreach (var node in source.nodes)
                {
                    nodeNames.Add(node.name);
                    if (node.concretePrecision != precision)
                    {
                        hasPrecisionMismatch = true;
                        break;
                    }
                }

                if (hasPrecisionMismatch)
                {
                    var message = new StringBuilder($"Precision mismatch for function {name}:");
                    foreach (var node in source.nodes)
                    {
                        message.AppendLine($"{node.name} ({node.objectId}): {node.concretePrecision}");
                    }
                    throw new InvalidOperationException(message.ToString());
                }

                var code = source.code.Replace(PrecisionUtil.Token, precision.ToShaderString());
                code = $"// Node: {string.Join(", ", nodeNames)}{nl}{code}";
                var codeIndex = codeSnippets.Count;
                codeSnippets.Add(code + nl);
                for (var portIndex = 0; portIndex < ports.Count; portIndex++)
                {
                    var portNodeSet = portNodeSets[portIndex];
                    foreach (var node in source.nodes)
                    {
                        if (portNodeSet.Contains(node))
                        {
                            portCodeIndices[portIndex].Add(codeIndex);
                            break;
                        }
                    }
                }
            }

            foreach (var property in graph.properties)
            {
                if (property.isExposable && property.generatePropertyBlock)
                {
                    continue;
                }

                for (var portIndex = 0; portIndex < ports.Count; portIndex++)
                {
                    var portPropertySet = portPropertySets[portIndex];
                    if (portPropertySet.Contains(property.objectId))
                    {
                        portCodeIndices[portIndex].Add(codeSnippets.Count);
                    }
                }

                codeSnippets.Add($"// Property: {property.displayName}{nl}{property.GetPropertyDeclarationString()}{nl}{nl}");
            }



            var inputStructName = $"SG_Input_{assetGuid}";
            var outputStructName = $"SG_Output_{assetGuid}";
            var evaluationFunctionName = $"SG_Evaluate_{assetGuid}";

            #region Input Struct

            sharedCodeIndices.Add(codeSnippets.Count);
            codeSnippets.Add($"struct {inputStructName}{nl}{{{nl}");

            #region Requirements

            var portRequirements = new ShaderGraphRequirements[ports.Count];
            for (var portIndex = 0; portIndex < ports.Count; portIndex++)
            {
                var requirementsNodes = portNodeSets[portIndex].ToList();
                requirementsNodes.Add(ports[portIndex].owner);
                portRequirements[portIndex] = ShaderGraphRequirements.FromNodes(requirementsNodes, ports[portIndex].stageCapability);
            }

            var portIndices = new List<int>();
            portIndices.Capacity = ports.Count;

            void AddRequirementsSnippet(Func<ShaderGraphRequirements, bool> predicate, string snippet)
            {
                portIndices.Clear();
                for (var portIndex = 0; portIndex < ports.Count; portIndex++)
                {
                    if (predicate(portRequirements[portIndex]))
                    {
                        portIndices.Add(portIndex);
                    }
                }

                if (portIndices.Count > 0)
                {
                    foreach (var portIndex in portIndices)
                    {
                        portCodeIndices[portIndex].Add(codeSnippets.Count);
                    }

                    codeSnippets.Add($"{indent}{snippet};{nl}");
                }
            }

            void AddCoordinateSpaceSnippets(InterpolatorType interpolatorType, Func<ShaderGraphRequirements, NeededCoordinateSpace> selector)
            {
                foreach (var space in EnumInfo<CoordinateSpace>.values)
                {
                    var neededSpace = space.ToNeededCoordinateSpace();
                    AddRequirementsSnippet(r => (selector(r) & neededSpace) > 0, $"float3 {space.ToVariableName(interpolatorType)}");
                }
            }

            // TODO: Rework requirements system to make this better
            AddCoordinateSpaceSnippets(InterpolatorType.Normal, r => r.requiresNormal);
            AddCoordinateSpaceSnippets(InterpolatorType.Tangent, r => r.requiresTangent);
            AddCoordinateSpaceSnippets(InterpolatorType.BiTangent, r => r.requiresBitangent);
            AddCoordinateSpaceSnippets(InterpolatorType.ViewDirection, r => r.requiresViewDir);
            AddCoordinateSpaceSnippets(InterpolatorType.Position, r => r.requiresPosition);

            AddRequirementsSnippet(r => r.requiresVertexColor, $"float4 {ShaderGeneratorNames.VertexColor}");
            AddRequirementsSnippet(r => r.requiresScreenPosition, $"float4 {ShaderGeneratorNames.ScreenPosition}");
            AddRequirementsSnippet(r => r.requiresFaceSign, $"float4 {ShaderGeneratorNames.FaceSign}");

            foreach (var uvChannel in EnumInfo<UVChannel>.values)
            {
                AddRequirementsSnippet(r => r.requiresMeshUVs.Contains(uvChannel), $"half4 {uvChannel.GetUVName()}");
            }

            AddRequirementsSnippet(r => r.requiresTime, $"float3 {ShaderGeneratorNames.TimeParameters}");

            #endregion

            sharedCodeIndices.Add(codeSnippets.Count);
            codeSnippets.Add($"}};{nl}{nl}");

            #endregion

            // VFX Code heavily relies on the slotId from the original MasterNodes
            // Since we keep these around for upgrades anyway, for now it is simpler to use them
            // Therefore we remap the output blocks back to the original Ids here
            var originialPortIds = new int[ports.Count];
            for(int i = 0; i < originialPortIds.Length; i++)
            {
                if(!VFXTarget.s_BlockMap.TryGetValue((ports[i].owner as BlockNode).descriptor, out var originalId))
                    continue;

                // In Master Nodes we had a different BaseColor/Color slot id between Unlit/Lit
                // In the stack we use BaseColor for both cases. Catch this here.
                if(asset.lit && originalId == ShaderGraphVfxAsset.ColorSlotId)
                {
                    originalId = ShaderGraphVfxAsset.BaseColorSlotId;
                }

                originialPortIds[i] = originalId;
            }

            #region Output Struct

            sharedCodeIndices.Add(codeSnippets.Count);
            codeSnippets.Add($"struct {outputStructName}{nl}{{");

            for (var portIndex = 0; portIndex < ports.Count; portIndex++)
            {
                var port = ports[portIndex];
                portCodeIndices[portIndex].Add(codeSnippets.Count);
                codeSnippets.Add($"{nl}{indent}{port.concreteValueType.ToShaderString(graph.concretePrecision)} {port.shaderOutputName}_{originialPortIds[portIndex]};");
            }

            sharedCodeIndices.Add(codeSnippets.Count);
            codeSnippets.Add($"{nl}}};{nl}{nl}");

            #endregion

            #region Graph Function

            sharedCodeIndices.Add(codeSnippets.Count);
            codeSnippets.Add($"{outputStructName} {evaluationFunctionName}({nl}{indent}{inputStructName} IN");

            var inputProperties = new List<AbstractShaderProperty>();
            var portPropertyIndices = new List<int>[ports.Count];
            for (var portIndex = 0; portIndex < ports.Count; portIndex++)
            {
                portPropertyIndices[portIndex] = new List<int>();
            }

            foreach (var property in graph.properties)
            {
                if (!property.isExposable || !property.generatePropertyBlock)
            {
                    continue;
                }

                var propertyIndex = inputProperties.Count;
                var codeIndex = codeSnippets.Count;

                for (var portIndex = 0; portIndex < ports.Count; portIndex++)
                {
                    var portPropertySet = portPropertySets[portIndex];
                    if (portPropertySet.Contains(property.objectId))
                {
                        portCodeIndices[portIndex].Add(codeIndex);
                        portPropertyIndices[portIndex].Add(propertyIndex);
                    }
                }

                inputProperties.Add(property);
                codeSnippets.Add($",{nl}{indent}/* Property: {property.displayName} */ {property.GetPropertyAsArgumentString()}");
                }

            sharedCodeIndices.Add(codeSnippets.Count);
            codeSnippets.Add($"){nl}{{");

            #region Node Code

            for (var mappingIndex = 0; mappingIndex < bodySb.mappings.Count; mappingIndex++)
            {
                var mapping = bodySb.mappings[mappingIndex];
                var code = bodySb.ToString(mapping.startIndex, mapping.count);
                if (string.IsNullOrWhiteSpace(code))
                {
                    continue;
            }

                code = $"{nl}{indent}// Node: {mapping.node.name}{nl}{code}";
                var codeIndex = codeSnippets.Count;
                codeSnippets.Add(code);
                for (var portIndex = 0; portIndex < ports.Count; portIndex++)
                {
                    var portNodeSet = portNodeSets[portIndex];
                    if (portNodeSet.Contains(mapping.node))
            {
                        portCodeIndices[portIndex].Add(codeIndex);
                    }
                }
            }

            #endregion

            #region Output Mapping

            sharedCodeIndices.Add(codeSnippets.Count);
            codeSnippets.Add($"{nl}{indent}// VFXMasterNode{nl}{indent}{outputStructName} OUT;{nl}");

            // Output mapping
            for (var portIndex = 0; portIndex < ports.Count; portIndex++)
            {
                var port = ports[portIndex];
                portCodeIndices[portIndex].Add(codeSnippets.Count);
                codeSnippets.Add($"{indent}OUT.{port.shaderOutputName}_{originialPortIds[portIndex]} = {port.owner.GetSlotValue(port.id, GenerationMode.ForReals, graph.concretePrecision)};{nl}");
            }

            #endregion

            // Function end
            sharedCodeIndices.Add(codeSnippets.Count);
            codeSnippets.Add($"{indent}return OUT;{nl}}}{nl}");

            #endregion

            result.codeSnippets = codeSnippets.ToArray();
            result.sharedCodeIndices = sharedCodeIndices.ToArray();
            result.outputCodeIndices = new IntArray[ports.Count];
            for (var i = 0; i < ports.Count; i++)
            {
                result.outputCodeIndices[i] = portCodeIndices[i].ToArray();
        }
            
            var outputMetadatas = new OutputMetadata[ports.Count];
            for(int portIndex = 0; portIndex < outputMetadatas.Length; portIndex++)
            {
                outputMetadatas[portIndex] = new OutputMetadata(portIndex, ports[portIndex].shaderOutputName, originialPortIds[portIndex]);
            }

            asset.SetOutputs(outputMetadatas);

            asset.evaluationFunctionName = evaluationFunctionName;
            asset.inputStructName = inputStructName;
            asset.outputStructName = outputStructName;
            asset.portRequirements = portRequirements;
            asset.concretePrecision = graph.concretePrecision;
            asset.SetProperties(inputProperties);
            asset.outputPropertyIndices = new IntArray[ports.Count];
            for (var portIndex = 0; portIndex < ports.Count; portIndex++)
        {
                asset.outputPropertyIndices[portIndex] = portPropertyIndices[portIndex].ToArray();
            }

            return asset;
        }
    }
}<|MERGE_RESOLUTION|>--- conflicted
+++ resolved
@@ -158,17 +158,6 @@
                     }
                 }
             }
-<<<<<<< HEAD
-            metadata.assetDependencies = new List<UnityEngine.Object>();
-            var deps = GatherDependenciesFromSourceFile(ctx.assetPath);
-            foreach (string dependency in deps)
-            {
-                metadata.assetDependencies.Add(AssetDatabase.LoadAssetAtPath(dependency, typeof(UnityEngine.Object)));
-            }
-
-            ctx.AddObjectToAsset("Metadata", metadata);
-=======
->>>>>>> f065406a
 
             foreach (var sourceAssetDependencyPath in sourceAssetDependencyPaths.Distinct())
             {

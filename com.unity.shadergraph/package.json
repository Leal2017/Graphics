--- conflicted
+++ resolved
@@ -13,15 +13,11 @@
 			"displayName":"Procedural Patterns",
 			"description":"This collection of assets showcase various procedural techniques possible with Shader Graph. Use them in your project or edit them to create other procedural pattens. Patterns: Bacteria, Brick, Dots, Grid, Herringbone, Hex Lattice, Houndstooth, Smooth Wave, Spiral, Stripes, Truchet, Whirl, Zig Zag",
 			"path" : "Samples~/ProceduralPatterns"
-<<<<<<< HEAD
         },
         {
 			"displayName":"Surface Gradient Sample Framework",
 			"description":"A collection of shaders and subgraphs showcasing a small framework to support surface gradient normal blending in Shader Graph.",
 			"path" : "Samples~/SurfaceGradient"
 		}
-=======
-    }
->>>>>>> ecfcc83a
 	]
 }
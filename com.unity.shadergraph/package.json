{
    "name": "com.unity.shadergraph",
    "description": "The Shader Graph package adds support for a visual shader editing tool into Unity. This tool can be used by artists to create shaders in a visual way instead of having to require code editing. Specific render pipelines can implement specific graph features. Currently the Shader Graph is supported on the High Definition Rendering Pipeline and the Lightweight Rendering Pipeline.",
<<<<<<< HEAD
    "version": "7.2.0",
    "unity": "2019.3",
    "unityRelease": "0b4",
=======
    "version": "8.0.0",
    "unity": "2020.1",
    "unityRelease": "0a3",
>>>>>>> a84cfb47
    "displayName": "Shader Graph",
    "dependencies": {
        "com.unity.render-pipelines.core": "8.0.0"
    },
	"samples" :[
		{
			"displayName":"Procedural Patterns",
			"description":"This collection of assets showcase various procedural techniques possible with Shader Graph. Use them in your project or edit them to create other procedural pattens. Patterns: Bacteria, Brick, Dots, Grid, Herringbone, Hex Lattice, Houndstooth, Smooth Wave, Spiral, Stripes, Truchet, Whirl, Zig Zag",
			"path" : "Samples~/ProceduralPatterns"
		}
	]
}<|MERGE_RESOLUTION|>--- conflicted
+++ resolved
@@ -1,15 +1,9 @@
 {
     "name": "com.unity.shadergraph",
     "description": "The Shader Graph package adds support for a visual shader editing tool into Unity. This tool can be used by artists to create shaders in a visual way instead of having to require code editing. Specific render pipelines can implement specific graph features. Currently the Shader Graph is supported on the High Definition Rendering Pipeline and the Lightweight Rendering Pipeline.",
-<<<<<<< HEAD
-    "version": "7.2.0",
-    "unity": "2019.3",
-    "unityRelease": "0b4",
-=======
     "version": "8.0.0",
     "unity": "2020.1",
     "unityRelease": "0a3",
->>>>>>> a84cfb47
     "displayName": "Shader Graph",
     "dependencies": {
         "com.unity.render-pipelines.core": "8.0.0"
@@ -19,6 +13,6 @@
 			"displayName":"Procedural Patterns",
 			"description":"This collection of assets showcase various procedural techniques possible with Shader Graph. Use them in your project or edit them to create other procedural pattens. Patterns: Bacteria, Brick, Dots, Grid, Herringbone, Hex Lattice, Houndstooth, Smooth Wave, Spiral, Stripes, Truchet, Whirl, Zig Zag",
 			"path" : "Samples~/ProceduralPatterns"
-		}
+    }
 	]
 }
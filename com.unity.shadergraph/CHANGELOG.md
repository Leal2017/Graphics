# Changelog
All notable changes to this package are documented in this file.

The format is based on [Keep a Changelog](http://keepachangelog.com/en/1.0.0/)
and this project adheres to [Semantic Versioning](http://semver.org/spec/v2.0.0.html).

## [8.0.0] - 2019-XX-XX
### Added
- Added samples for Procedural Patterns to the package.
- You can now use the right-click context menu to delete Sticky Notes.
- You can now save your graph as a new Asset.
- Added support for vertex skinning when you use the DOTS animation package.
- You can now use the right-click context menu to set the precision on multiple selected nodes.

### Fixed
- Edges no longer produce errors when you save a Shader Graph.
- Shader Graph no longer references the `NUnit` package.
- Fixed a shader compatibility issue in the SRP Batcher when you use a hybrid instancing custom variable.
- Fixed an issue where Unity would crash when you imported a Shader Graph Asset with invalid formatting.
- Fixed an issue with the animated preview when there is no Camera with animated Materials in the Editor.
- Triplanar nodes no longer use Camera-relative world space by default in HDRP.
- Errors no longer occur when you activate `Enable GPU Instancing` on Shader Graph Materials. [1184870](https://issuetracker.unity3d.com/issues/universalrp-shader-compilation-error-when-using-gpu-instancing)
- Errors no longer occur when there are multiple tangent transform nodes on a graph. [1185752](https://issuetracker.unity3d.com/issues/shadergraph-fails-to-compile-with-redefinition-of-transposetangent-when-multiple-tangent-transform-nodes-are-plugged-in)
- The Main Preview for Sprite Lit and Sprite Unlit master nodes now displays the correct color. [1184656](https://issuetracker.unity3d.com/issues/shadergraph-preview-for-lit-and-unlit-master-node-wrong-color-when-color-is-set-directly-on-master-node)
- Shader Graph shaders in `Always Include Shaders` no longer crash builds. [1191757](https://issuetracker.unity3d.com/issues/lwrp-build-crashes-when-built-with-shadergraph-file-added-to-always-include-shaders-list)
- The `Transform` node now correctly transforms Absolute World to Object.

### Fixed
<<<<<<< HEAD
- Fixed multiple inconsistencies between previews and generated shaders.
=======
- Sticky Notes can now be grouped properly.
- Fixed an issue where nodes couldn't be copied from a group.
>>>>>>> 98541e64

## [7.1.1] - 2019-09-05
### Added
- You can now define shader keywords on the Blackboard. Use these keywords on the graph to create static branches in the generated shader.
- The tab now shows whether you are working in a Sub Graph or a Shader Graph file.
- The Shader Graph importer now bakes the output node type name into a meta-data object.

### Fixed
- The Shader Graph preview no longer breaks when you create new PBR Graphs.
- Fixed an issue where deleting a group and a property at the same time would cause an error.
- Fixed the epsilon that the Hue Node uses to avoid NaN on platforms that support half precision.
- Emission nodes no longer produce errors when you use them in Sub Graphs.
- Exposure nodes no longer produce errors when you use them in Sub Graphs.
- Unlit master nodes no longer define unnecessary properties in the Universal Render Pipeline.
- Errors no longer occur when you convert a selection to a Sub Graph.
- Color nodes now handle Gamma and Linear conversions correctly.
- Sub Graph Output nodes now link to the correct documentation page.
- When you use Keywords, PBR and Unlit master nodes no longer produce errors.
- PBR master nodes now calculate Global Illumination (GI) correctly.
- PBR master nodes now apply surface normals.
- PBR master nodes now apply fog.
- The Editor now displays correct errors for missing or deleted Sub Graph Assets.
- You can no longer drag and drop recursive nodes onto Sub Graph Assets.

## [7.0.1] - 2019-07-25
### Changed
- New Shader Graph windows are now docked to either existing Shader Graph windows, or to the Scene View.

### Fixed
- Fixed various dependency tracking issues with Sub Graphs and HLSL files from Custom Function Nodes.
- Fixed an error that previously occurred when you used `Sampler State` input ports on Sub Graphs.
- `Normal Reconstruct Z` node is now compatible with both fragment and vertex stages. 
- `Position` node now draws the correct label for **Absolute World**. 
- Node previews now inherit preview type correctly.
- Normal maps now unpack correctly for mobile platforms.
- Fixed an error that previously occurred when you used the Gradient Sample node and your system locale uses commas instead of periods.
- Fixed an issue where you couldn't group several nodes.

## [7.0.0] - 2019-07-10
### Added
- You can now use the `SHADERGRAPH_PREVIEW` keyword in `Custom Function Node` to generate different code for preview Shaders.
- Color Mode improves node visibility by coloring the title bar by Category, Precision, or custom colors.
- You can now set the precision of a Shader Graph and individual nodes.
- Added the `_TimeParameters` variable which contains `Time`, `Sin(Time)`, and `Cosine(Time)`
- _Absolute World_ space on `Position Node` now provides absolute world space coordinates regardless of the active render pipeline.
- You can now add sticky notes to graphs.

### Changed
- The `Custom Function Node` now uses an object field to reference its source when using `File` mode.
- To enable master nodes to generate correct motion vectors for time-based vertex modification, time is now implemented as an input to the graph rather than as a global uniform.
- **World** space on `Position Node` now uses the default world space coordinates of the active render pipeline. 

### Fixed
- Fixed an error in `Custom Function Node` port naming.
- `Sampler State` properties and nodes now serialize correctly.
- Labels in the Custom Port menu now use the correct coloring when using the Personal skin.
- Fixed an error that occured when creating a Sub Graph from a selection containing a Group Node.
- When you change a Sub Graph, Shader Graph windows now correctly reload.
- When you save a Shader Graph, all other Shader Graph windows no longer re-compile their preview Shaders.
- Shader Graph UI now draws with correct styling for 2019.3.
- When deleting edge connections to nodes with a preview error, input ports no longer draw in the wrong position.
- Fixed an error involving deprecated components from VisualElements.
- When you convert nodes to a Sub Graph, the nodes are now placed correctly in the Sub Graph.
- The `Bitangent Vector Node` now generates all necessary shader requirements.

## [6.7.0-preview] - 2019-05-16
### Added
- Added a hidden path namespace for Sub Graphs to prevent certain Sub Graphs from populating the Create Node menu.

### Changed
- Anti-aliasing (4x) is now enabled on Shader Graph windows.

### Fixed
- When you click on the gear icon, Shader Graph now focuses on the selected node, and brings the settings menu to front view.
- Sub Graph Output and Custom Function Node now validate slot names, and display an appropriate error badge when needed.
- Remaining outdated documentation has been removed. 
- When you perform an undo or redo to an inactive Shader Graph window, the window no longer breaks.
- When you rapidly perform an undo or redo, Shader Graph windows no longer break.
- Sub Graphs that contain references to non-existing Sub Graphs no longer break the Sub Graph Importer.
- You can now reference sub-assets such as Textures.
- You can now reference Scene Color and Scene Depth correctly from within a Sub Graph.
- When you create a new empty Sub Graph, it no longer shows a warning about a missing output.
- When you create outputs that start with a digit, Shader generation no longer fails.
- You can no longer add nodes that are not allowed into Sub Graphs.
- A graph must now always contain at least one Master Node.
- Duplicate output names are now allowed.
- Fixed an issue where the main preview was always redrawing.
- When you set a Master Node as active, the Main Preview now shows the correct result.
- When you save a graph that contains a Sub Graph node, the Shader Graph window no longer freezes.
- Fixed an error that occured when using multiple Sampler State nodes with different parameters.
- Fixed an issue causing default inputs to be misaligned in certain cases.
- You can no longer directly connect slots with invalid types. When the graph detects that situation, it now doesn't break and gives an error instead.

## [6.6.0] - 2019-04-01
### Added
- You can now add Matrix, Sampler State and Gradient properties to the Blackboard.
- Added Custom Function node. Use this node to define a custom HLSL function either via string directly in the graph, or via a path to an HLSL file.
- You can now group nodes by pressing Ctrl + G.
- Added "Delete Group and Contents" and removed "Ungroup All Nodes" from the context menu for groups.
- You can now use Sub Graphs in other Sub Graphs.
- Preview shaders now compile in the background, and only redraw when necessary.

### Changed
- Removed Blackboard fields, which had no effect on Sub Graph input ports, from the Sub Graph Blackboard.
- Subgraph Output node is now called Outputs.
- Subgraph Output node now supports renaming of ports.
- Subgraph Output node now supports all port types.
- Subgraph Output node now supports reordering ports.
- When you convert nodes to a Sub Graph, Shader Graph generates properties and output ports in the Sub Graph, and now by default, names those resulting properties and output ports based on their types.
- When you delete a group, Shader Graph now deletes the Group UI, but doesn't delete the nodes inside.

### Fixed
- You can now undo edits to Vector port default input fields.
- You can now undo edits to Gradient port default input fields.
- Boolean port input fields now display correct values when you undo changes.
- Vector type properties now behave as expected when you undo changes.
- Fixed an error that previously occurred when you opened saved Shader Graphs containing one or more Voronoi nodes.
- You can now drag normal map type textures on to a Shader Graph to create Sample Texture 2D nodes with the correct type set.
- Fixed the Multiply node so default input values are applied correctly.
- Added padding on input values for Blend node to prevent NaN outputs.
- Fixed an issue where `IsFaceSign` would not compile within Sub Graph Nodes.
- Null reference errors no longer occur when you remove ports with connected edges.
- Default input fields now correctly hide and show when connections change.

## [6.5.0] - 2019-03-07

### Fixed
- Fixed master preview for HDRP master nodes when alpha clip is enabled.

## [6.4.0] - 2019-02-21
### Fixed
- Fixed the Transform node, so going from Tangent Space to any other space now works as expected.

## [6.3.0] - 2019-02-18
### Fixed
- Fixed an issue where the Normal Reconstruct Z Node sometimes caused Not a Number (NaN) errors when using negative values.

## [6.2.0] - 2019-02-15
### Fixed
- Fixed the property blackboard so it no longer goes missing or turns very small.

### Changed
- Code refactor: all macros with ARGS have been swapped with macros with PARAM. This is because the ARGS macros were incorrectly named.

## [6.1.0] - 2019-02-13

## [6.0.0] - 2019-02-23
### Added
- When you hover your cursor over a property in the blackboard, this now highlights the corresponding property elements in your Shader Graph. Similarly, if you hover over a property in the Shader Graph itself, this highlights the corresponding property in the blackboard.
- Property nodes in your Shader Graph now have a similar look and styling as the properties in the blackboard.

### Changed
- Errors in the compiled shader are now displayed as badges on the appropriate node.
- In the `Scene Depth` node you can now choose the depth sampling mode: `Linear01`, `Raw` or `Eye`.

### Fixed
- When you convert an inline node to a `Property` node, this no longer allows duplicate property names.
- When you move a node, you'll now be asked to save the Graph file.
- You can now Undo edits to Property parameters on the Blackboard.
- You can now Undo conversions between `Property` nodes and inline nodes.
- You can now Undo moving a node.
- You can no longer select the `Texture2D` Property type `Mode`, if the Property is not exposed.
- The `Vector1` Property type now handles default values more intuitively when switching `Mode` dropdown.
- The `Color` node control is now a consistent width.
- Function declarations no longer contain double delimiters.
- The `Slider` node control now functions correctly.
- Fixed an issue where the Editor automatically re-imported Shader Graphs when there were changes to the asset database.
- Reverted the visual styling of various graph elements to their previous correct states.
- Previews now repaint correctly when Unity does not have focus.
- Code generation now works correctly for exposed Vector1 shader properties where the decimal separator is not a dot.
- The `Rotate About Axis` node's Modes now use the correct function versions.
- Shader Graph now preserves grouping when you convert nodes between property and inline.
- The `Flip` node now greys out labels for inactive controls.
- The `Boolean` property type now uses the `ToggleUI` property attribute, so as to not generate keywords.
- The `Normal Unpack` node no longer generates errors in Object space.
- The `Split` node now uses values from its default Port input fields.
- The `Channel Mask` node now allows multiple node instances, and no longer generates any errors.
- Serialized the Alpha control value on the `Flip` node.
- The `Is Infinite` and `Is NaN` nodes now use `Vector 1` input ports, but the output remains the same.
- You can no longer convert a node inside a `Sub Graph` into a `Sub Graph`, which previously caused errors.
- The `Transformation Matrix` node's Inverse Projection and Inverse View Projection modes no longer produce errors.
- The term `Shader Graph` is now captilized correctly in the Save Graph prompt. 

## [5.2.0] - 2018-11-27
### Added
- Shader Graph now has __Group Node__, where you can group together several nodes. You can use this to keep your Graphs organized and nice.

### Fixed
- The expanded state of blackboard properties are now remembered during a Unity session.

## [5.1.0] - 2018-11-19
### Added
- You can now show and hide the Main Preview and the Blackboard from the toolbar.

### Changed
- The Shader Graph package is no longer in preview.
- Moved `NormalBlendRNM` node to a dropdown option on `Normal Blend` node.
- `Sample Cubemap` node now has a `SamplerState` slot.
- New Sub Graph assets now default to the "Sub Graphs" path in the Create Node menu.
- New Shader Graph assets now default to the "Shader Graphs" path in the Shader menu.
- The `Light Probe` node is now a `Baked GI` node. When you use LWRP with lightmaps, this node now returns the correct lightmap data. This node is supported in HDRP.
- `Reflection Probe` nodes now only work with LWRP. This solves compilation errors in HDRP.
- `Ambient` nodes now only work with LWRP. This solves compilation errors in HDRP.
- `Fog` nodes now only work with LWRP. This solves compilation errors in HDRP.
- In HDRP, the `Position` port for the `Object` node now returns the absolute world position.
- The `Baked GI`, `Reflection Probe`, and `Ambient` nodes are now in the `Input/Lighting` category.
- The master node no longer has its own preview, because it was redundant. You can see the results for the master node in the Main Preview.

### Fixed
- Shadow projection is now correct when using the `Unlit` master node with HD Render Pipeline.
- Removed all direct references to matrices
- `Matrix Construction` nodes with different `Mode` values now evaluate correctly.
- `Is Front Face` node now works correctly when connected to `Alpha` and `AlphaThreshold` slots on the `PBR` master node.
- Corrected some instances of incorrect port dimensions on several nodes.
- `Scene Depth` and `Scene Color` nodes now work in single pass stereo in Lightweight Render Pipeline.
- `Channel Mask` node controls are now aligned correctly.
- In Lightweight Render Pipeline, Pre-multiply surface type now matches the Lit shader. 
- Non-exposed properties in the blackboard no longer have a green dot next to them.
- Default reference name for shader properties are now serialized. You cannot change them after initial creation.
- When you save Shader Graph and Sub Graph files, they're now automatically checked out on version control.
- Shader Graph no longer throws an exception when you double-click a folder in the Project window.
- Gradient Node no longer throws an error when you undo a deletion.

## [5.0.0-preview] - 2018-09-28

## [4.0.0-preview] - 2018-09-28
### Added
- Shader Graph now supports the High Definition Render Pipeline with both PBR and Unlit Master nodes. Shaders built with Shader Graph work with both the Lightweight and HD render pipelines.
- You can now modify vertex position via the Position slot on the PBR and Unlit Master nodes. By default, the input to this node is object space position. Custom inputs to this slot should specify the absolute local position of a given vertex. Certain nodes (such as Procedural Shapes) are not viable in the vertex shader. Such nodes are incompatible with this slot.
- You can now edit the Reference name for a property. To do so, select the property and type a new name next to Reference. If you want to reset to the default name, right-click Reference, and select Reset reference.
- In the expanded property window, you can now toggle whether the property is exposed.
- You can now change the path of Shader Graphs and Sub Graphs. When you change the path of a Shader Graph, this modifies the location it has in the shader selection list. When you change the path of Sub Graph, it will have a different location in the node creation menu.
- Added `Is Front Face` node. With this node, you can change graph output depending on the face sign of a given fragment. If the current fragment is part of a front face, the node returns true. For a back face, the node returns false. Note: This functionality requires that you have enabled **two sided** on the Master node.
- Gradient functionality is now available via two new nodes: Sample Gradient and Gradient Asset. The Sample Gradient node samples a gradient given a Time parameter. You can define this gradient on the Gradient slot control view. The Gradient Asset node defines a gradient that can be sampled by multiple Sample Gradient nodes using different Time parameters.
- Math nodes now have a Waves category. The category has four different nodes: Triangle wave, Sawtooth wave, Square wave, and Noise Sine wave. The Triangle, Sawtooth, and Square wave nodes output a waveform with a range of -1 to 1 over a period of 1. The Noise Sine wave outputs a standard Sine wave with a range of -1 to 1 over a period of 2 * pi. For variance, random noise is added to the amplitude of the Sine wave, within a determined range.
- Added `Sphere Mask` node for which you can indicate the starting coordinate and center point. The sphere mask uses these with the **Radius** and **Hardness** parameters. Sphere mask functionality works in both 2D and 3D spaces, and is based on the vector coordinates in the **Coords and Center** input.
- Added support for Texture 3D and Texture 2D Array via two new property types and four new nodes.
- A new node `Texture 2D LOD` has been added for LOD functionality on a Texture 2D Sample. Sample Texture 2D LOD uses the exact same input and output slots as Sample Texture 2D, but also includes an input for level of detail adjustments via a Vector1 slot.
- Added `Texel Size` node, which allows you to get the special texture properties of a Texture 2D Asset via the `{texturename}_TexelSize` variable. Based on input from the Texture 2D Asset, the node outputs the width and height of the texel size in Vector1 format.
- Added `Rotate About Axis` node. This allows you to rotate a 3D vector space around an axis. For the rotation, you can specify an amount of degrees or a radian value.
- Unpacking normal maps in object space.
- Unpacking derivative maps option on sample texture nodes.
- Added Uint type for instancing support.
- Added HDR option for color material slots.
- Added definitions used by new HD Lit Master node.
- Added a popup control for a string list.
- Added conversion type (position/direction) to TransformNode.
- In your preview for nodes that are not master nodes, pixels now display as pink if they are not finite.

### Changed
- The settings for master nodes now live in a small window that you can toggle on and off. Here, you can change various rendering settings for your shader.
- There are two Normal Derive Nodes: `Normal From Height` and `Normal Reconstruct Z`.
  `Normal From Height` uses Vector1 input to derive a normal map.
  `Normal Reconstruct Z` uses the X and Y components in Vector2 input to derive the proper Z value for a normal map.
- The Texture type default input now accepts render textures.
- HD PBR subshader no longer duplicates surface description code into vertex shader.
- If the current render pipeline is not compatible, master nodes now display an error badge.
- The preview shader now only considers the current render pipeline. Because of this there is less code to compile, so the preview shader compiles faster.
- When you rename a shader graph or sub shader graph locally on your disk, the title of the Shader Graph window, black board, and preview also updates.
- Removed legacy matrices from Transfomation Matrix node.
- Texture 2D Array and Texture 3D nodes can no longer be used in the vertex shader.
- `Normal Create` node has been renamed to `Normal From Texture`.
- When you close the Shader Graph after you have modified a file, the prompt about saving your changes now shows the file name as well.
- `Blend` node now supports Overwrite mode.
- `Simple Noise` node no longer has a loop.
- The `Polygon` node now calculates radius based on apothem.
- `Normal Strength` node now calculates Z value more accurately.
- You can now connect Sub Graphs to vertex shader slots. If a node in the Sub Graph specifies a shader stage, that specific Sub Graph node is locked to that stage. When an instance of a Sub Graph node is connected to a slot that specifies a shader stage, all slots on that instance are locked to the stage.
- Separated material options and tags.
- Master node settings are now recreated when a topological modification occurs.

### Fixed
- Vector 1 nodes now evaluate correctly. ([#334](https://github.com/Unity-Technologies/ShaderGraph/issues/334) and [#337](https://github.com/Unity-Technologies/ShaderGraph/issues/337))
- Properties can now be copied and pasted.
- Pasting a property node into another graph will now convert it to a concrete node. ([#300](https://github.com/Unity-Technologies/ShaderGraph/issues/300) and [#307](https://github.com/Unity-Technologies/ShaderGraph/pull/307))
- Nodes that are copied from one graph to another now spawn in the center of the current view. ([#333](https://github.com/Unity-Technologies/ShaderGraph/issues/333))
- When you edit sub graph paths, the search window no longer yields a null reference exception.
- The blackboard is now within view when deserialized.
- Your system locale can no longer cause incorrect commands due to full stops being converted to commas.
- Deserialization of subgraphs now works correctly.
- Sub graphs are now suffixed with (sub), so you can tell them apart from other nodes.
- Boolean and Texture type properties now function correctly in sub-graphs.
- The preview of a node does not obstruct the selection outliner anymore.
- The Dielectric Specular node no longer resets its control values.
- You can now copy, paste, and duplicate sub-graph nodes with vector type input ports.
- The Lightweight PBR subshader now normalizes normal, tangent, and view direction correctly.
- Shader graphs using alpha clip now generate correct depth and shadow passes.
- `Normal Create` node has been renamed to `Normal From Texture`.
- The preview of nodes now updates correctly.
- Your system locale can no longer cause incorrect commands due to full stops being converted to commas.
- `Show Generated Code` no longer throws an "Argument cannot be null" error.
- Sub Graphs now use the correct generation mode when they generate preview shaders.
- The `CodeFunctionNode` API now generates correct function headers when you use `DynamicMatrix` type slots.
- Texture type input slots now set correct default values for 'Normal' texture type.
- SpaceMaterialSlot now reads correct slot.
- Slider node control now functions correctly.
- Shader Graphs no longer display an error message intended for Sub Graphs when you delete properties.
- The Shader Graph and Sub Shader Graph file extensions are no longer case-sensitive.
- The dynamic value slot type now uses the correct decimal separator during HLSL generation.
- Fixed an issue where Show Generated Code could fail when external editor was not set.
- In the High Definition Render Pipeline, Shader Graph now supports 4-channel UVs.
- The Lightweight PBR subshader now generates the correct meta pass.
- Both PBR subshaders can now generate indirect light from emission.
- Shader graphs now support the SRP batcher.
- Fixed an issue where floatfield would be parsed according to OS locale settings with .NET 4.6<|MERGE_RESOLUTION|>--- conflicted
+++ resolved
@@ -24,14 +24,9 @@
 - The Main Preview for Sprite Lit and Sprite Unlit master nodes now displays the correct color. [1184656](https://issuetracker.unity3d.com/issues/shadergraph-preview-for-lit-and-unlit-master-node-wrong-color-when-color-is-set-directly-on-master-node)
 - Shader Graph shaders in `Always Include Shaders` no longer crash builds. [1191757](https://issuetracker.unity3d.com/issues/lwrp-build-crashes-when-built-with-shadergraph-file-added-to-always-include-shaders-list)
 - The `Transform` node now correctly transforms Absolute World to Object.
-
-### Fixed
-<<<<<<< HEAD
 - Fixed multiple inconsistencies between previews and generated shaders.
-=======
 - Sticky Notes can now be grouped properly.
 - Fixed an issue where nodes couldn't be copied from a group.
->>>>>>> 98541e64
 
 ## [7.1.1] - 2019-09-05
 ### Added

using System;
using System.Collections.Generic;
using System.Linq;
using System.Text.RegularExpressions;
using UnityEditor.Compilation;
using UnityEngine;
using UnityEditor.Graphing;
using UnityEditor.Graphing.Util;

namespace UnityEditor.ShaderGraph
{
    [Serializable]
    public abstract class AbstractMaterialGraph : IGraph, ISerializationCallbackReceiver, IGenerateProperties
    {
        public IGraphObject owner { get; set; }

        #region Property data

        [NonSerialized]
        List<IShaderProperty> m_Properties = new List<IShaderProperty>();

        public IEnumerable<IShaderProperty> properties
        {
            get { return m_Properties; }
        }

        [SerializeField]
        List<SerializationHelper.JSONSerializedElement> m_SerializedProperties = new List<SerializationHelper.JSONSerializedElement>();

        [NonSerialized]
        List<IShaderProperty> m_AddedProperties = new List<IShaderProperty>();

        public IEnumerable<IShaderProperty> addedProperties
        {
            get { return m_AddedProperties; }
        }

        [NonSerialized]
        List<Guid> m_RemovedProperties = new List<Guid>();

        public IEnumerable<Guid> removedProperties
        {
            get { return m_RemovedProperties; }
        }

        #endregion

        #region Node data

        [NonSerialized]
        Dictionary<Guid, INode> m_Nodes = new Dictionary<Guid, INode>();

        public IEnumerable<T> GetNodes<T>() where T : INode
        {
            return m_Nodes.Values.OfType<T>();
        }

        [SerializeField]
        List<SerializationHelper.JSONSerializedElement> m_SerializableNodes = new List<SerializationHelper.JSONSerializedElement>();

        [NonSerialized]
        List<INode> m_AddedNodes = new List<INode>();

        public IEnumerable<INode> addedNodes
        {
            get { return m_AddedNodes; }
        }

        [NonSerialized]
        List<INode> m_RemovedNodes = new List<INode>();

        public IEnumerable<INode> removedNodes
        {
            get { return m_RemovedNodes; }
        }

        #endregion

        #region Edge data

        [NonSerialized]
        List<IEdge> m_Edges = new List<IEdge>();

        public IEnumerable<IEdge> edges
        {
            get { return m_Edges; }
        }

        [SerializeField]
        List<SerializationHelper.JSONSerializedElement> m_SerializableEdges = new List<SerializationHelper.JSONSerializedElement>();

        [NonSerialized]
        Dictionary<Guid, List<IEdge>> m_NodeEdges = new Dictionary<Guid, List<IEdge>>();

        [NonSerialized]
        List<IEdge> m_AddedEdges = new List<IEdge>();

        public IEnumerable<IEdge> addedEdges
        {
            get { return m_AddedEdges; }
        }

        [NonSerialized]
        List<IEdge> m_RemovedEdges = new List<IEdge>();

        public IEnumerable<IEdge> removedEdges
        {
            get { return m_RemovedEdges; }
        }

        #endregion

        [SerializeField]
        InspectorPreviewData m_PreviewData = new InspectorPreviewData();

        public InspectorPreviewData previewData
        {
            get { return m_PreviewData; }
            set { m_PreviewData = value; }
        }

        public void ClearChanges()
        {
            m_AddedNodes.Clear();
            m_RemovedNodes.Clear();
            m_AddedEdges.Clear();
            m_RemovedEdges.Clear();
            m_AddedProperties.Clear();
            m_RemovedProperties.Clear();
        }

        public virtual void AddNode(INode node)
        {
            if (node is AbstractMaterialNode)
            {
                AddNodeNoValidate(node);
                ValidateGraph();
            }
            else
            {
                Debug.LogWarningFormat("Trying to add node {0} to Material graph, but it is not a {1}", node, typeof(AbstractMaterialNode));
            }
        }

        void AddNodeNoValidate(INode node)
        {
            m_Nodes.Add(node.guid, node);
            node.owner = this;
            m_AddedNodes.Add(node);
        }

        public void RemoveNode(INode node)
        {
            if (!node.canDeleteNode)
                return;

            m_Nodes.Remove(node.guid);
            m_RemovedNodes.Add(node);
            ValidateGraph();
        }

        void RemoveNodeNoValidate(INode node)
        {
            if (!node.canDeleteNode)
                return;

            m_Nodes.Remove(node.guid);
            m_RemovedNodes.Add(node);
        }

        void AddEdgeToNodeEdges(IEdge edge)
        {
            List<IEdge> inputEdges;
            if (!m_NodeEdges.TryGetValue(edge.inputSlot.nodeGuid, out inputEdges))
                m_NodeEdges[edge.inputSlot.nodeGuid] = inputEdges = new List<IEdge>();
            inputEdges.Add(edge);

            List<IEdge> outputEdges;
            if (!m_NodeEdges.TryGetValue(edge.outputSlot.nodeGuid, out outputEdges))
                m_NodeEdges[edge.outputSlot.nodeGuid] = outputEdges = new List<IEdge>();
            outputEdges.Add(edge);
        }

        IEdge ConnectNoValidate(SlotReference fromSlotRef, SlotReference toSlotRef)
        {
            var fromNode = GetNodeFromGuid(fromSlotRef.nodeGuid);
            var toNode = GetNodeFromGuid(toSlotRef.nodeGuid);

            if (fromNode == null || toNode == null)
                return null;

            // if fromNode is already connected to toNode
            // do now allow a connection as toNode will then
            // have an edge to fromNode creating a cycle.
            // if this is parsed it will lead to an infinite loop.
            var dependentNodes = new List<INode>();
            NodeUtils.CollectNodesNodeFeedsInto(dependentNodes, toNode);
            if (dependentNodes.Contains(fromNode))
                return null;

            var fromSlot = fromNode.FindSlot<ISlot>(fromSlotRef.slotId);
            var toSlot = toNode.FindSlot<ISlot>(toSlotRef.slotId);

            if (fromSlot.isOutputSlot == toSlot.isOutputSlot)
                return null;

            var outputSlot = fromSlot.isOutputSlot ? fromSlotRef : toSlotRef;
            var inputSlot = fromSlot.isInputSlot ? fromSlotRef : toSlotRef;

            s_TempEdges.Clear();
            GetEdges(inputSlot, s_TempEdges);

            // remove any inputs that exits before adding
            foreach (var edge in s_TempEdges)
            {
                RemoveEdgeNoValidate(edge);
            }

            var newEdge = new Edge(outputSlot, inputSlot);
            m_Edges.Add(newEdge);
            m_AddedEdges.Add(newEdge);
            AddEdgeToNodeEdges(newEdge);

            //Debug.LogFormat("Connected edge: {0} -> {1} ({2} -> {3})\n{4}", newEdge.outputSlot.nodeGuid, newEdge.inputSlot.nodeGuid, fromNode.name, toNode.name, Environment.StackTrace);
            return newEdge;
        }

        public virtual IEdge Connect(SlotReference fromSlotRef, SlotReference toSlotRef)
        {
            var newEdge = ConnectNoValidate(fromSlotRef, toSlotRef);
            ValidateGraph();
            return newEdge;
        }

        public virtual void RemoveEdge(IEdge e)
        {
            RemoveEdgeNoValidate(e);
            ValidateGraph();
        }

        public void RemoveElements(IEnumerable<INode> nodes, IEnumerable<IEdge> edges)
        {
            foreach (var edge in edges.ToArray())
                RemoveEdgeNoValidate(edge);

            foreach (var serializableNode in nodes.ToArray())
                RemoveNodeNoValidate(serializableNode);

            ValidateGraph();
        }

        protected void RemoveEdgeNoValidate(IEdge e)
        {
            e = m_Edges.FirstOrDefault(x => x.Equals(e));
            if (e == null)
                throw new ArgumentException("Trying to remove an edge that does not exist.", "e");
            m_Edges.Remove(e);

            List<IEdge> inputNodeEdges;
            if (m_NodeEdges.TryGetValue(e.inputSlot.nodeGuid, out inputNodeEdges))
                inputNodeEdges.Remove(e);

            List<IEdge> outputNodeEdges;
            if (m_NodeEdges.TryGetValue(e.outputSlot.nodeGuid, out outputNodeEdges))
                outputNodeEdges.Remove(e);

            m_RemovedEdges.Add(e);
        }

        public INode GetNodeFromGuid(Guid guid)
        {
            INode node;
            m_Nodes.TryGetValue(guid, out node);
            return node;
        }

        public bool ContainsNodeGuid(Guid guid)
        {
            return m_Nodes.ContainsKey(guid);
        }

        public T GetNodeFromGuid<T>(Guid guid) where T : INode
        {
            var node = GetNodeFromGuid(guid);
            if (node is T)
                return (T)node;
            return default(T);
        }

        public void GetEdges(SlotReference s, List<IEdge> foundEdges)
        {
            var node = GetNodeFromGuid(s.nodeGuid);
            if (node == null)
            {
                Debug.LogWarning("Node does not exist");
                return;
            }
            ISlot slot = node.FindSlot<ISlot>(s.slotId);

            List<IEdge> candidateEdges;
            if (!m_NodeEdges.TryGetValue(s.nodeGuid, out candidateEdges))
                return;

            foreach (var edge in candidateEdges)
            {
                var cs = slot.isInputSlot ? edge.inputSlot : edge.outputSlot;
                if (cs.nodeGuid == s.nodeGuid && cs.slotId == s.slotId)
                    foundEdges.Add(edge);
            }
        }

        public virtual void CollectShaderProperties(PropertyCollector collector, GenerationMode generationMode)
        {
            foreach (var prop in properties)
                collector.AddShaderProperty(prop);
        }

        public void AddShaderProperty(IShaderProperty property)
        {
            if (property == null)
                return;

            if (m_Properties.Contains(property))
                return;

            property.displayName = property.displayName.Trim();
            if (m_Properties.Any(p => p.displayName == property.displayName))
            {
                var regex = new Regex(@"^" + Regex.Escape(property.displayName) + @" \((\d+)\)$");
                var existingDuplicateNumbers = m_Properties.Select(p => regex.Match(p.displayName)).Where(m => m.Success).Select(m => int.Parse(m.Groups[1].Value)).Where(n => n > 0).ToList();

                var duplicateNumber = 1;
                existingDuplicateNumbers.Sort();
                if (existingDuplicateNumbers.Any() && existingDuplicateNumbers.First() == 1)
                {
                    duplicateNumber = existingDuplicateNumbers.Last() + 1;
                    for (var i = 1; i < existingDuplicateNumbers.Count; i++)
                    {
                        if (existingDuplicateNumbers[i - 1] != existingDuplicateNumbers[i] - 1)
                        {
                            duplicateNumber = existingDuplicateNumbers[i - 1] + 1;
                            break;
                        }
                    }
                }
                property.displayName = string.Format("{0} ({1})", property.displayName, duplicateNumber);
            }

            m_Properties.Add(property);
            m_AddedProperties.Add(property);
        }

        public void RemoveShaderProperty(Guid guid)
        {
            var propertyNodes = GetNodes<PropertyNode>().Where(x => x.propertyGuid == guid).ToList();
            foreach (var propNode in propertyNodes)
                ReplacePropertyNodeWithConcreteNodeNoValidate(propNode);

            RemoveShaderPropertyNoValidate(guid);

            ValidateGraph();
        }

        void RemoveShaderPropertyNoValidate(Guid guid)
        {
            if (m_Properties.RemoveAll(x => x.guid == guid) > 0)
                m_RemovedProperties.Add(guid);
        }

        static List<IEdge> s_TempEdges = new List<IEdge>();

        public void ReplacePropertyNodeWithConcreteNode(PropertyNode propertyNode)
        {
            ReplacePropertyNodeWithConcreteNodeNoValidate(propertyNode);
            ValidateGraph();
        }

        void ReplacePropertyNodeWithConcreteNodeNoValidate(PropertyNode propertyNode)
        {
            var property = properties.FirstOrDefault(x => x.guid == propertyNode.propertyGuid);
            if (property == null)
                return;

            var node = property.ToConcreteNode();
            if (!(node is AbstractMaterialNode))
                return;

            var slot = propertyNode.FindOutputSlot<MaterialSlot>(PropertyNode.OutputSlotId);
            var newSlot = node.GetOutputSlots<MaterialSlot>().FirstOrDefault(s => s.valueType == slot.valueType);
            if (newSlot == null)
                return;

            node.drawState = propertyNode.drawState;
            AddNodeNoValidate(node);

            foreach (var edge in this.GetEdges(slot.slotReference))
                ConnectNoValidate(newSlot.slotReference, edge.inputSlot);

            RemoveNodeNoValidate(propertyNode);
        }

        public void ValidateGraph()
        {
            var propertyNodes = GetNodes<PropertyNode>().Where(n => !m_Properties.Any(p => p.guid == n.propertyGuid)).ToArray();
            foreach (var pNode in propertyNodes)
                ReplacePropertyNodeWithConcreteNodeNoValidate(pNode);

            //First validate edges, remove any
            //orphans. This can happen if a user
            //manually modifies serialized data
            //of if they delete a node in the inspector
            //debug view.
            foreach (var edge in edges.ToArray())
            {
                var outputNode = GetNodeFromGuid(edge.outputSlot.nodeGuid);
                var inputNode = GetNodeFromGuid(edge.inputSlot.nodeGuid);

                if (outputNode == null
                    || inputNode == null
                    || outputNode.FindOutputSlot<ISlot>(edge.outputSlot.slotId) == null
                    || inputNode.FindInputSlot<ISlot>(edge.inputSlot.slotId) == null)
                {
                    //orphaned edge
                    RemoveEdgeNoValidate(edge);
                }
            }

            foreach (var node in GetNodes<INode>())
                node.ValidateNode();

            foreach (var edge in m_AddedEdges.ToList())
            {
                if (!ContainsNodeGuid(edge.outputSlot.nodeGuid) || !ContainsNodeGuid(edge.inputSlot.nodeGuid))
                {
                    Debug.LogWarningFormat("Added edge is invalid: {0} -> {1}\n{2}", edge.outputSlot.nodeGuid, edge.inputSlot.nodeGuid, Environment.StackTrace);
                    m_AddedEdges.Remove(edge);
                }
            }
        }

        public void ReplaceWith(IGraph other)
        {
            var otherMg = other as AbstractMaterialGraph;
            if (otherMg == null)
                throw new ArgumentException("Can only replace with another AbstractMaterialGraph", "other");

            using (var removedPropertiesPooledObject = ListPool<Guid>.GetDisposable())
            {
                var removedPropertyGuids = removedPropertiesPooledObject.value;
                foreach (var property in m_Properties)
                    removedPropertyGuids.Add(property.guid);
                foreach (var propertyGuid in removedPropertyGuids)
                    RemoveShaderPropertyNoValidate(propertyGuid);
            }
            foreach (var otherProperty in otherMg.properties)
            {
                if (!properties.Any(p => p.guid == otherProperty.guid))
                    AddShaderProperty(otherProperty);
            }

            other.ValidateGraph();
            ValidateGraph();

            // Current tactic is to remove all nodes and edges and then re-add them, such that depending systems
            // will re-initialize with new references.
            using (var pooledList = ListPool<IEdge>.GetDisposable())
            {
                var removedNodeEdges = pooledList.value;
                removedNodeEdges.AddRange(m_Edges);
                foreach (var edge in removedNodeEdges)
                    RemoveEdgeNoValidate(edge);
            }

            using (var removedNodesPooledObject = ListPool<Guid>.GetDisposable())
            {
                var removedNodeGuids = removedNodesPooledObject.value;
                removedNodeGuids.AddRange(m_Nodes.Keys);
                foreach (var nodeGuid in removedNodeGuids)
                    RemoveNodeNoValidate(m_Nodes[nodeGuid]);
            }

            ValidateGraph();

            foreach (var node in other.GetNodes<INode>())
                AddNodeNoValidate(node);

            foreach (var edge in other.edges)
                ConnectNoValidate(edge.outputSlot, edge.inputSlot);

            ValidateGraph();
        }

        public void OnBeforeSerialize()
        {
            m_SerializableNodes = SerializationHelper.Serialize<INode>(m_Nodes.Values);
            m_SerializableEdges = SerializationHelper.Serialize<IEdge>(m_Edges);
            m_SerializedProperties = SerializationHelper.Serialize<IShaderProperty>(m_Properties);
        }

        public virtual void OnAfterDeserialize()
        {
<<<<<<< HEAD
            bool isUber = node == null;

            var vertexShader = new ShaderGenerator();
            var surfaceDescriptionFunction = new ShaderGenerator();
            var surfaceDescriptionStruct = new ShaderGenerator();
            var shaderFunctionVisitor = new ShaderGenerator();
            var surfaceInputs = new ShaderGenerator();

            var graphVertexInput = @"
struct GraphVertexInput
{
     float4 vertex : POSITION;
     float3 normal : NORMAL;
     float4 tangent : TANGENT;
     float4 color : COLOR;
     float4 texcoord0 : TEXCOORD0;
     float4 lightmapUV : TEXCOORD1;
     //UNITY_VERTEX_INPUT_INSTANCE_ID
};";

            surfaceInputs.AddShaderChunk("struct SurfaceInputs{", false);
            surfaceInputs.Indent();

            var activeNodeList = ListPool<INode>.Get();
            if (isUber)
            {
                var unmarkedNodes = GetNodes<INode>().Where(x => !(x is IMasterNode)).ToDictionary(x => x.guid);
                while (unmarkedNodes.Any())
                {
                    var unmarkedNode = unmarkedNodes.FirstOrDefault();
                    Visit(activeNodeList, unmarkedNodes, unmarkedNode.Value);
                }
            }
            else
            {
                NodeUtils.DepthFirstCollectNodesFromNode(activeNodeList, node);
            }

            var requirements = GetRequirements(activeNodeList);
            ShaderGenerator.GenerateSpaceTranslationSurfaceInputs(requirements.requiresNormal, InterpolatorType.Normal, surfaceInputs);
            ShaderGenerator.GenerateSpaceTranslationSurfaceInputs(requirements.requiresTangent, InterpolatorType.Tangent, surfaceInputs);
            ShaderGenerator.GenerateSpaceTranslationSurfaceInputs(requirements.requiresBitangent, InterpolatorType.BiTangent, surfaceInputs);
            ShaderGenerator.GenerateSpaceTranslationSurfaceInputs(requirements.requiresViewDir, InterpolatorType.ViewDirection, surfaceInputs);
            ShaderGenerator.GenerateSpaceTranslationSurfaceInputs(requirements.requiresPosition, InterpolatorType.Position, surfaceInputs);

            if (requirements.requiresVertexColor)
                surfaceInputs.AddShaderChunk(string.Format("float4 {0};", ShaderGeneratorNames.VertexColor), false);

            if (requirements.requiresScreenPosition)
                surfaceInputs.AddShaderChunk(string.Format("float4 {0};", ShaderGeneratorNames.ScreenPosition), false);

            previewMode = PreviewMode.Preview3D;
            if (!isUber)
=======
            // have to deserialize 'globals' before nodes
            m_Properties = SerializationHelper.Deserialize<IShaderProperty>(m_SerializedProperties, null);
            var nodes = SerializationHelper.Deserialize<INode>(m_SerializableNodes, GraphUtil.GetLegacyTypeRemapping());
            m_Nodes = new Dictionary<Guid, INode>(nodes.Count);
            foreach (var node in nodes)
>>>>>>> 5b495667
            {
                node.owner = this;
                node.UpdateNodeAfterDeserialization();
                m_Nodes.Add(node.guid, node);
            }

            m_SerializableNodes = null;

            m_Edges = SerializationHelper.Deserialize<IEdge>(m_SerializableEdges, null);
            m_SerializableEdges = null;
            foreach (var edge in m_Edges)
                AddEdgeToNodeEdges(edge);
        }

        public void OnEnable()
        {
            foreach (var node in GetNodes<INode>().OfType<IOnAssetEnabled>())
            {
                node.OnEnable();
            }
<<<<<<< HEAD
            GenerateSurfaceDescriptionStruct(surfaceDescriptionStruct, slots, !isUber);

            var shaderProperties = new PropertyCollector();
            outputIdProperty = new FloatShaderProperty
            {
                displayName = "OutputId",
                generatePropertyBlock = false,
                value = -1
            };
            if (isUber)
                shaderProperties.AddShaderProperty(outputIdProperty);

            GenerateSurfaceDescription(
                activeNodeList,
                node,
                this,
                surfaceDescriptionFunction,
                shaderFunctionVisitor,
                shaderProperties,
                requirements,
                mode,
                outputIdProperty: outputIdProperty,
                ids: ids);

            var finalShader = new ShaderGenerator();
            finalShader.AddShaderChunk(string.Format(@"Shader ""{0}""", name), false);
            finalShader.AddShaderChunk("{", false);
            finalShader.Indent();

            finalShader.AddShaderChunk("Properties", false);
            finalShader.AddShaderChunk("{", false);
            finalShader.Indent();
            finalShader.AddShaderChunk(shaderProperties.GetPropertiesBlock(2), false);
            finalShader.Deindent();
            finalShader.AddShaderChunk("}", false);

            finalShader.AddShaderChunk("HLSLINCLUDE", false);
            finalShader.AddShaderChunk("#define USE_LEGACY_UNITY_MATRIX_VARIABLES", false);
            finalShader.AddShaderChunk("#include \"Common.hlsl\"", false);
            finalShader.AddShaderChunk("#include \"Packing.hlsl\"", false);
            finalShader.AddShaderChunk("#include \"ShaderVariables.hlsl\"", false);
            finalShader.AddShaderChunk("#include \"ShaderVariablesFunctions.hlsl\"", false);

            finalShader.AddShaderChunk(shaderFunctionVisitor.GetShaderString(2), false);
            finalShader.AddShaderChunk(graphVertexInput, false);
            finalShader.AddShaderChunk(surfaceInputs.GetShaderString(2), false);
            finalShader.AddShaderChunk(surfaceDescriptionStruct.GetShaderString(2), false);
            finalShader.AddShaderChunk(shaderProperties.GetPropertiesDeclaration(2), false);
            finalShader.AddShaderChunk(vertexShader.GetShaderString(2), false);
            finalShader.AddShaderChunk(surfaceDescriptionFunction.GetShaderString(2), false);
            finalShader.AddShaderChunk("ENDHLSL", false);

            finalShader.AddShaderChunk(ShaderGenerator.GetPreviewSubShader(node, requirements), false);

            ListPool<INode>.Release(activeNodeList);

            finalShader.Deindent();
            finalShader.AddShaderChunk("}", false);
            configuredTextures = shaderProperties.GetConfiguredTexutres();
            return finalShader.GetShaderString(0);
=======
>>>>>>> 5b495667
        }
    }

    [Serializable]
    public class InspectorPreviewData
    {
        public SerializableMesh serializedMesh = new SerializableMesh();

        [NonSerialized]
        public Quaternion rotation = Quaternion.identity;
    }
}<|MERGE_RESOLUTION|>--- conflicted
+++ resolved
@@ -373,31 +373,31 @@
         {
             ReplacePropertyNodeWithConcreteNodeNoValidate(propertyNode);
             ValidateGraph();
-        }
+                }
 
         void ReplacePropertyNodeWithConcreteNodeNoValidate(PropertyNode propertyNode)
-        {
+                {
             var property = properties.FirstOrDefault(x => x.guid == propertyNode.propertyGuid);
             if (property == null)
                 return;
 
             var node = property.ToConcreteNode();
             if (!(node is AbstractMaterialNode))
-                return;
-
-            var slot = propertyNode.FindOutputSlot<MaterialSlot>(PropertyNode.OutputSlotId);
+                    return;
+
+                var slot = propertyNode.FindOutputSlot<MaterialSlot>(PropertyNode.OutputSlotId);
             var newSlot = node.GetOutputSlots<MaterialSlot>().FirstOrDefault(s => s.valueType == slot.valueType);
             if (newSlot == null)
                 return;
 
-            node.drawState = propertyNode.drawState;
-            AddNodeNoValidate(node);
+                node.drawState = propertyNode.drawState;
+                AddNodeNoValidate(node);
 
             foreach (var edge in this.GetEdges(slot.slotReference))
                 ConnectNoValidate(newSlot.slotReference, edge.inputSlot);
 
-            RemoveNodeNoValidate(propertyNode);
-        }
+                RemoveNodeNoValidate(propertyNode);
+            }
 
         public void ValidateGraph()
         {
@@ -411,7 +411,7 @@
             //of if they delete a node in the inspector
             //debug view.
             foreach (var edge in edges.ToArray())
-            {
+        {
                 var outputNode = GetNodeFromGuid(edge.outputSlot.nodeGuid);
                 var inputNode = GetNodeFromGuid(edge.inputSlot.nodeGuid);
 
@@ -419,7 +419,7 @@
                     || inputNode == null
                     || outputNode.FindOutputSlot<ISlot>(edge.outputSlot.slotId) == null
                     || inputNode.FindInputSlot<ISlot>(edge.inputSlot.slotId) == null)
-                {
+            {
                     //orphaned edge
                     RemoveEdgeNoValidate(edge);
                 }
@@ -431,7 +431,7 @@
             foreach (var edge in m_AddedEdges.ToList())
             {
                 if (!ContainsNodeGuid(edge.outputSlot.nodeGuid) || !ContainsNodeGuid(edge.inputSlot.nodeGuid))
-                {
+            {
                     Debug.LogWarningFormat("Added edge is invalid: {0} -> {1}\n{2}", edge.outputSlot.nodeGuid, edge.inputSlot.nodeGuid, Environment.StackTrace);
                     m_AddedEdges.Remove(edge);
                 }
@@ -439,24 +439,24 @@
         }
 
         public void ReplaceWith(IGraph other)
-        {
+            {
             var otherMg = other as AbstractMaterialGraph;
             if (otherMg == null)
                 throw new ArgumentException("Can only replace with another AbstractMaterialGraph", "other");
 
-            using (var removedPropertiesPooledObject = ListPool<Guid>.GetDisposable())
-            {
-                var removedPropertyGuids = removedPropertiesPooledObject.value;
-                foreach (var property in m_Properties)
-                    removedPropertyGuids.Add(property.guid);
-                foreach (var propertyGuid in removedPropertyGuids)
-                    RemoveShaderPropertyNoValidate(propertyGuid);
-            }
+                using (var removedPropertiesPooledObject = ListPool<Guid>.GetDisposable())
+                {
+                    var removedPropertyGuids = removedPropertiesPooledObject.value;
+                    foreach (var property in m_Properties)
+                        removedPropertyGuids.Add(property.guid);
+                    foreach (var propertyGuid in removedPropertyGuids)
+                        RemoveShaderPropertyNoValidate(propertyGuid);
+                }
             foreach (var otherProperty in otherMg.properties)
-            {
-                if (!properties.Any(p => p.guid == otherProperty.guid))
-                    AddShaderProperty(otherProperty);
-            }
+                {
+                    if (!properties.Any(p => p.guid == otherProperty.guid))
+                        AddShaderProperty(otherProperty);
+                }
 
             other.ValidateGraph();
             ValidateGraph();
@@ -464,12 +464,12 @@
             // Current tactic is to remove all nodes and edges and then re-add them, such that depending systems
             // will re-initialize with new references.
             using (var pooledList = ListPool<IEdge>.GetDisposable())
-            {
+        {
                 var removedNodeEdges = pooledList.value;
                 removedNodeEdges.AddRange(m_Edges);
                 foreach (var edge in removedNodeEdges)
                     RemoveEdgeNoValidate(edge);
-            }
+        }
 
             using (var removedNodesPooledObject = ListPool<Guid>.GetDisposable())
             {
@@ -499,72 +499,16 @@
 
         public virtual void OnAfterDeserialize()
         {
-<<<<<<< HEAD
-            bool isUber = node == null;
-
-            var vertexShader = new ShaderGenerator();
-            var surfaceDescriptionFunction = new ShaderGenerator();
-            var surfaceDescriptionStruct = new ShaderGenerator();
-            var shaderFunctionVisitor = new ShaderGenerator();
-            var surfaceInputs = new ShaderGenerator();
-
-            var graphVertexInput = @"
-struct GraphVertexInput
-{
-     float4 vertex : POSITION;
-     float3 normal : NORMAL;
-     float4 tangent : TANGENT;
-     float4 color : COLOR;
-     float4 texcoord0 : TEXCOORD0;
-     float4 lightmapUV : TEXCOORD1;
-     //UNITY_VERTEX_INPUT_INSTANCE_ID
-};";
-
-            surfaceInputs.AddShaderChunk("struct SurfaceInputs{", false);
-            surfaceInputs.Indent();
-
-            var activeNodeList = ListPool<INode>.Get();
-            if (isUber)
-            {
-                var unmarkedNodes = GetNodes<INode>().Where(x => !(x is IMasterNode)).ToDictionary(x => x.guid);
-                while (unmarkedNodes.Any())
-                {
-                    var unmarkedNode = unmarkedNodes.FirstOrDefault();
-                    Visit(activeNodeList, unmarkedNodes, unmarkedNode.Value);
-                }
-            }
-            else
-            {
-                NodeUtils.DepthFirstCollectNodesFromNode(activeNodeList, node);
-            }
-
-            var requirements = GetRequirements(activeNodeList);
-            ShaderGenerator.GenerateSpaceTranslationSurfaceInputs(requirements.requiresNormal, InterpolatorType.Normal, surfaceInputs);
-            ShaderGenerator.GenerateSpaceTranslationSurfaceInputs(requirements.requiresTangent, InterpolatorType.Tangent, surfaceInputs);
-            ShaderGenerator.GenerateSpaceTranslationSurfaceInputs(requirements.requiresBitangent, InterpolatorType.BiTangent, surfaceInputs);
-            ShaderGenerator.GenerateSpaceTranslationSurfaceInputs(requirements.requiresViewDir, InterpolatorType.ViewDirection, surfaceInputs);
-            ShaderGenerator.GenerateSpaceTranslationSurfaceInputs(requirements.requiresPosition, InterpolatorType.Position, surfaceInputs);
-
-            if (requirements.requiresVertexColor)
-                surfaceInputs.AddShaderChunk(string.Format("float4 {0};", ShaderGeneratorNames.VertexColor), false);
-
-            if (requirements.requiresScreenPosition)
-                surfaceInputs.AddShaderChunk(string.Format("float4 {0};", ShaderGeneratorNames.ScreenPosition), false);
-
-            previewMode = PreviewMode.Preview3D;
-            if (!isUber)
-=======
             // have to deserialize 'globals' before nodes
             m_Properties = SerializationHelper.Deserialize<IShaderProperty>(m_SerializedProperties, null);
             var nodes = SerializationHelper.Deserialize<INode>(m_SerializableNodes, GraphUtil.GetLegacyTypeRemapping());
             m_Nodes = new Dictionary<Guid, INode>(nodes.Count);
             foreach (var node in nodes)
->>>>>>> 5b495667
             {
                 node.owner = this;
                 node.UpdateNodeAfterDeserialization();
                 m_Nodes.Add(node.guid, node);
-            }
+        }
 
             m_SerializableNodes = null;
 
@@ -572,83 +516,20 @@
             m_SerializableEdges = null;
             foreach (var edge in m_Edges)
                 AddEdgeToNodeEdges(edge);
-        }
+            }
 
         public void OnEnable()
-        {
+                {
             foreach (var node in GetNodes<INode>().OfType<IOnAssetEnabled>())
-            {
+                    {
                 node.OnEnable();
-            }
-<<<<<<< HEAD
-            GenerateSurfaceDescriptionStruct(surfaceDescriptionStruct, slots, !isUber);
-
-            var shaderProperties = new PropertyCollector();
-            outputIdProperty = new FloatShaderProperty
-            {
-                displayName = "OutputId",
-                generatePropertyBlock = false,
-                value = -1
-            };
-            if (isUber)
-                shaderProperties.AddShaderProperty(outputIdProperty);
-
-            GenerateSurfaceDescription(
-                activeNodeList,
-                node,
-                this,
-                surfaceDescriptionFunction,
-                shaderFunctionVisitor,
-                shaderProperties,
-                requirements,
-                mode,
-                outputIdProperty: outputIdProperty,
-                ids: ids);
-
-            var finalShader = new ShaderGenerator();
-            finalShader.AddShaderChunk(string.Format(@"Shader ""{0}""", name), false);
-            finalShader.AddShaderChunk("{", false);
-            finalShader.Indent();
-
-            finalShader.AddShaderChunk("Properties", false);
-            finalShader.AddShaderChunk("{", false);
-            finalShader.Indent();
-            finalShader.AddShaderChunk(shaderProperties.GetPropertiesBlock(2), false);
-            finalShader.Deindent();
-            finalShader.AddShaderChunk("}", false);
-
-            finalShader.AddShaderChunk("HLSLINCLUDE", false);
-            finalShader.AddShaderChunk("#define USE_LEGACY_UNITY_MATRIX_VARIABLES", false);
-            finalShader.AddShaderChunk("#include \"Common.hlsl\"", false);
-            finalShader.AddShaderChunk("#include \"Packing.hlsl\"", false);
-            finalShader.AddShaderChunk("#include \"ShaderVariables.hlsl\"", false);
-            finalShader.AddShaderChunk("#include \"ShaderVariablesFunctions.hlsl\"", false);
-
-            finalShader.AddShaderChunk(shaderFunctionVisitor.GetShaderString(2), false);
-            finalShader.AddShaderChunk(graphVertexInput, false);
-            finalShader.AddShaderChunk(surfaceInputs.GetShaderString(2), false);
-            finalShader.AddShaderChunk(surfaceDescriptionStruct.GetShaderString(2), false);
-            finalShader.AddShaderChunk(shaderProperties.GetPropertiesDeclaration(2), false);
-            finalShader.AddShaderChunk(vertexShader.GetShaderString(2), false);
-            finalShader.AddShaderChunk(surfaceDescriptionFunction.GetShaderString(2), false);
-            finalShader.AddShaderChunk("ENDHLSL", false);
-
-            finalShader.AddShaderChunk(ShaderGenerator.GetPreviewSubShader(node, requirements), false);
-
-            ListPool<INode>.Release(activeNodeList);
-
-            finalShader.Deindent();
-            finalShader.AddShaderChunk("}", false);
-            configuredTextures = shaderProperties.GetConfiguredTexutres();
-            return finalShader.GetShaderString(0);
-=======
->>>>>>> 5b495667
-        }
-    }
+                    }
+                }
+            }
 
     [Serializable]
     public class InspectorPreviewData
-    {
+                {
         public SerializableMesh serializedMesh = new SerializableMesh();
 
         [NonSerialized]

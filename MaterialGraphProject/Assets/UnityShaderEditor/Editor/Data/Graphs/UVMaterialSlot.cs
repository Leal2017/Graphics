using System;
using UnityEditor.Graphing;
using UnityEditor.ShaderGraph.Drawing.Slots;
using UnityEngine;
using UnityEngine.Experimental.UIElements;

namespace UnityEditor.ShaderGraph
{
    [Serializable]
    public class UVMaterialSlot : Vector2MaterialSlot, IMayRequireMeshUV
    {
        [SerializeField]
<<<<<<< HEAD
        private UVChannel m_Channel = UVChannel.UV0;
=======
        UVChannel m_Channel = UVChannel.UV0;
>>>>>>> 57a6a42a

        public UVChannel channel
        {
            get { return m_Channel; }
            set { m_Channel = value; }
        }

        public UVMaterialSlot()
        {}

        public UVMaterialSlot(int slotId, string displayName, string shaderOutputName, UVChannel channel,
                              ShaderStage shaderStage = ShaderStage.Dynamic, bool hidden = false)
            : base(slotId, displayName, shaderOutputName, SlotType.Input, Vector2.zero, shaderStage, hidden)
        {
            this.channel = channel;
        }

        public override VisualElement InstantiateControl()
        {
            return new UVSlotControlView(this);
        }

        public override string GetDefaultValue(GenerationMode generationMode)
        {
            return string.Format("IN.{0}.xy", channel.GetUVName());
        }

        public bool RequiresMeshUV(UVChannel channel)
        {
            if (isConnected)
                return false;

            return m_Channel == channel;
        }

        public override void CopyValuesFrom(MaterialSlot foundSlot)
        {
            var slot = foundSlot as UVMaterialSlot;
            if (slot != null)
                channel = slot.channel;
        }
    }
}<|MERGE_RESOLUTION|>--- conflicted
+++ resolved
@@ -10,11 +10,7 @@
     public class UVMaterialSlot : Vector2MaterialSlot, IMayRequireMeshUV
     {
         [SerializeField]
-<<<<<<< HEAD
-        private UVChannel m_Channel = UVChannel.UV0;
-=======
         UVChannel m_Channel = UVChannel.UV0;
->>>>>>> 57a6a42a
 
         public UVChannel channel
         {

--- conflicted
+++ resolved
@@ -1,13 +1,5 @@
 using System;
 using System.Collections.Generic;
-<<<<<<< HEAD
-using UnityEditor.Experimental.UIElements.GraphView;
-using UnityEditor.MaterialGraph.Drawing.Inspector;
-using UnityEngine;
-using UnityEngine.Experimental.UIElements;
-using UnityEngine.MaterialGraph;
-using UnityEngine.Graphing;
-=======
 using System.Linq;
 using UnityEditor.Experimental.UIElements.GraphView;
 using UnityEditor.ShaderGraph.Drawing;
@@ -18,7 +10,6 @@
 using UnityEditor.ShaderGraph.Drawing.Inspector;
 using Edge = UnityEditor.Experimental.UIElements.GraphView.Edge;
 using Object = UnityEngine.Object;
->>>>>>> 1bdc98c7
 
 namespace UnityEditor.ShaderGraph.Drawing
 {
@@ -149,12 +140,6 @@
 
             var content = new VisualElement { name = "content" };
             {
-<<<<<<< HEAD
-                m_GraphView = new MaterialGraphView { name = "GraphView", presenter = m_GraphPresenter };
-                m_GraphInspectorView = new GraphInspectorView(assetName, previewSystem, graph) { name = "inspector" };
-                m_GraphPresenter.onSelectionChanged += m_GraphInspectorView.UpdateSelection;
-
-=======
                 m_GraphView = new MaterialGraphView(graph) { name = "GraphView", persistenceKey = "MaterialGraphView" };
                 m_GraphView.SetupZoom(ContentZoomer.DefaultMinScale, ContentZoomer.DefaultMaxScale);
                 m_GraphView.AddManipulator(new ContentDragger());
@@ -163,7 +148,6 @@
                 m_GraphView.AddManipulator(new ClickSelector());
                 m_GraphView.AddManipulator(new NodeCreator(graph));
                 m_GraphView.AddManipulator(new GraphDropTarget(graph));
->>>>>>> 1bdc98c7
                 content.Add(m_GraphView);
 
                 m_GraphInspectorView = new GraphInspectorView(asset.name, previewManager, graph) { name = "inspector" };

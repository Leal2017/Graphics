using System;
using UnityEngine.MaterialGraph;
using System.Collections.Generic;
using System.Linq;
using UnityEditor.Experimental.UIElements.GraphView;
using UnityEditor.Graphing.Util;
using UnityEngine;
using UnityEngine.Assertions;
using UnityEngine.Graphing;

namespace UnityEditor.MaterialGraph.Drawing
{
    [Serializable]
    public class MaterialGraphPresenter : GraphViewPresenter
    {
        PreviewSystem m_PreviewSystem;

        public IGraph graph { get; private set; }

        protected MaterialGraphPresenter()
        {
<<<<<<< HEAD
=======
            typeMapper = new GraphTypeMapper(typeof(MaterialNodePresenter));
            typeMapper[typeof(AbstractMaterialNode)] = typeof(MaterialNodePresenter);
            typeMapper[typeof(ColorNode)] = typeof(ColorNodePresenter);
            typeMapper[typeof(GradientNode)] = typeof(GradientNodePresenter);

            // typeMapper[typeof(ScatterNode)] = typeof(ScatterNodePresenter);
            //typeMapper[typeof(TextureNode)] = typeof(TextureNodePresenter);
            //typeMapper[typeof(SamplerAssetNode)] = typeof(SamplerAssetNodePresenter);
            //typeMapper[typeof(TextureSamplerNode)] = typeof(TextureSamplerNodePresenter);
//            typeMapper[typeof(Texture2DNode)] = typeof(TextureAssetNodePresenter);
 //           typeMapper[typeof(TextureLODNode)] = typeof(TextureLODNodePresenter);
            typeMapper[typeof(SamplerStateNode)] = typeof(SamplerStateNodePresenter);
   //         typeMapper[typeof(CubemapNode)] = typeof(CubeNodePresenter);
     //       typeMapper[typeof(ToggleNode)] = typeof(ToggleNodePresenter);
            typeMapper[typeof(UVNode)] = typeof(UVNodePresenter);
            typeMapper[typeof(Vector1Node)] = typeof(Vector1NodePresenter);
            typeMapper[typeof(Vector2Node)] = typeof(Vector2NodePresenter);
            typeMapper[typeof(Vector3Node)] = typeof(Vector3NodePresenter);
            typeMapper[typeof(Vector4Node)] = typeof(Vector4NodePresenter);
            typeMapper[typeof(PropertyNode)] = typeof(PropertyNodePresenter);

            /* typeMapper[typeof(ScaleOffsetNode)] = typeof(AnyNodePresenter);         // anything derived from AnyNode should use the AnyNodePresenter
             typeMapper[typeof(RadialShearNode)] = typeof(AnyNodePresenter);         // anything derived from AnyNode should use the AnyNodePresenter
             typeMapper[typeof(SphereWarpNode)] = typeof(AnyNodePresenter);          // anything derived from AnyNode should use the AnyNodePresenter
             typeMapper[typeof(SphericalIndentationNode)] = typeof(AnyNodePresenter);          // anything derived from AnyNode should use the AnyNodePresenter
             typeMapper[typeof(AACheckerboardNode)] = typeof(AnyNodePresenter);         // anything derived from AnyNode should use the AnyNodePresenter
             typeMapper[typeof(AACheckerboard3dNode)] = typeof(AnyNodePresenter);         // anything derived from AnyNode should use the AnyNodePresenter*/
            typeMapper[typeof(SubGraphNode)] = typeof(SubgraphNodePresenter);
            typeMapper[typeof(MasterRemapNode)] = typeof(MasterRemapNodePresenter);

            // typeMapper[typeof(MasterRemapInputNode)] = typeof(RemapInputNodePresenter);
            typeMapper[typeof(SubGraphOutputNode)] = typeof(SubgraphIONodePresenter);
//            typeMapper[typeof(AbstractSurfaceMasterNode)] = typeof(SurfaceMasterNodePresenter);
            typeMapper[typeof(LevelsNode)] = typeof(LevelsNodePresenter);
            typeMapper[typeof(ConstantsNode)] = typeof(ConstantsNodePresenter);

            //typeMapper[typeof(SwizzleNode)] = typeof(SwizzleNodePresenter);
            typeMapper[typeof(BlendModeNode)] = typeof(BlendModeNodePresenter);

            // typeMapper[typeof(AddManyNode)] = typeof(AddManyNodePresenter);
            typeMapper[typeof(IfNode)] = typeof(IfNodePresenter);

            //typeMapper[typeof(CustomCodeNode)] = typeof(CustomCodePresenter);
            typeMapper[typeof(Matrix2Node)] = typeof(Matrix2NodePresenter);
            typeMapper[typeof(Matrix3Node)] = typeof(Matrix3NodePresenter);
            typeMapper[typeof(Matrix4Node)] = typeof(Matrix4NodePresenter);
            typeMapper[typeof(MatrixCommonNode)] = typeof(MatrixCommonNodePresenter);
            typeMapper[typeof(TransformNode)] = typeof(TransformNodePresenter);

//            typeMapper[typeof(ConvolutionFilterNode)] = typeof(ConvolutionFilterNodePresenter);
>>>>>>> 06047433
        }

        public override List<NodeAnchorPresenter> GetCompatibleAnchors(NodeAnchorPresenter startAnchor, NodeAdapter nodeAdapter)
        {
            var compatibleAnchors = new List<NodeAnchorPresenter>();
            var startAnchorPresenter = startAnchor as GraphAnchorPresenter;
            if (startAnchorPresenter == null)
                return compatibleAnchors;
            var startSlot = startAnchorPresenter.slot as MaterialSlot;
            if (startSlot == null)
                return compatibleAnchors;

            var startStage = startSlot.shaderStage;
            if (startStage == ShaderStage.Dynamic)
                startStage = NodeUtils.FindEffectiveShaderStage(startSlot.owner, startSlot.isOutputSlot);

            foreach (var candidateAnchorPresenter in allChildren.OfType<GraphAnchorPresenter>())
            {
                if (!candidateAnchorPresenter.IsConnectable())
                    continue;
                if (candidateAnchorPresenter.orientation != startAnchor.orientation)
                    continue;
                if (candidateAnchorPresenter.direction == startAnchor.direction)
                    continue;
                if (nodeAdapter.GetAdapter(candidateAnchorPresenter.source, startAnchor.source) == null)
                    continue;
                var candidateSlot = candidateAnchorPresenter.slot as MaterialSlot;
                if (candidateSlot == null)
                    continue;
                if (candidateSlot.owner == startSlot.owner)
                    continue;
                if (!startSlot.IsCompatibleWithInputSlotType(candidateSlot.concreteValueType))
                    continue;

                if (startStage != ShaderStage.Dynamic)
                {
                    var candidateStage = candidateSlot.shaderStage;
                    if (candidateStage == ShaderStage.Dynamic)
                        candidateStage = NodeUtils.FindEffectiveShaderStage(candidateSlot.owner, !startSlot.isOutputSlot);
                    if (candidateStage != ShaderStage.Dynamic && candidateStage != startStage)
                        continue;
                }

                compatibleAnchors.Add(candidateAnchorPresenter);
            }
            return compatibleAnchors;
        }

        void OnNodeChanged(INode inNode, ModificationScope scope)
        {
            var dependentNodes = new List<INode>();
            NodeUtils.CollectNodesNodeFeedsInto(dependentNodes, inNode);
            foreach (var node in dependentNodes)
            {
                var theElements = m_Elements.OfType<MaterialNodePresenter>().ToList();
                var found = theElements.Where(x => x.node.guid == node.guid).ToList();
                foreach (var drawableNodeData in found)
                    drawableNodeData.OnModified(scope);
            }

            // We might need to do something here
//            if (scope == ModificationScope.Topological)
        }

        public virtual void Initialize(IGraph graph, IMaterialGraphEditWindow container, PreviewSystem previewSystem)
        {
            m_PreviewSystem = previewSystem;
            this.graph = graph;

            if (graph == null)
                return;

            foreach (var node in graph.GetNodes<INode>())
                NodeAdded(new NodeAddedGraphChange(node));
            foreach (var edge in graph.edges)
                EdgeAdded(new EdgeAddedGraphChange(edge));

            this.graph.onChange += OnChange;
        }

        void OnChange(GraphChange change)
        {
            change.Match(NodeAdded, NodeRemoved, EdgeAdded, EdgeRemoved);
        }

        void NodeAdded(NodeAddedGraphChange change)
        {
            var nodePresenter = CreateInstance<MaterialNodePresenter>();
            change.node.onModified += OnNodeChanged;
            nodePresenter.Initialize(change.node, m_PreviewSystem);
            m_Elements.Add(nodePresenter);
        }

        void NodeRemoved(NodeRemovedGraphChange change)
        {
            change.node.onModified -= OnNodeChanged;
            var nodePresenter = m_Elements.OfType<MaterialNodePresenter>().FirstOrDefault(p => p.node.guid == change.node.guid);
            if (nodePresenter != null)
                m_Elements.Remove(nodePresenter);
        }

        void EdgeAdded(EdgeAddedGraphChange change)
        {
            var edge = change.edge;

            var sourceNode = graph.GetNodeFromGuid(edge.outputSlot.nodeGuid);
            var sourceSlot = sourceNode.FindOutputSlot<ISlot>(edge.outputSlot.slotId);
            var sourceNodePresenter = m_Elements.OfType<MaterialNodePresenter>().FirstOrDefault(x => x.node == sourceNode);
            var sourceAnchorPresenter = sourceNodePresenter.outputAnchors.OfType<GraphAnchorPresenter>().FirstOrDefault(x => x.slot.Equals(sourceSlot));

            var targetNode = graph.GetNodeFromGuid(edge.inputSlot.nodeGuid);
            var targetSlot = targetNode.FindInputSlot<ISlot>(edge.inputSlot.slotId);
            var targetNodePresenter = m_Elements.OfType<MaterialNodePresenter>().FirstOrDefault(x => x.node == targetNode);
            var targetAnchor = targetNodePresenter.inputAnchors.OfType<GraphAnchorPresenter>().FirstOrDefault(x => x.slot.Equals(targetSlot));

            var edgePresenter = CreateInstance<GraphEdgePresenter>();
            edgePresenter.Initialize(edge);
            edgePresenter.output = sourceAnchorPresenter;
            edgePresenter.output.Connect(edgePresenter);
            edgePresenter.input = targetAnchor;
            edgePresenter.input.Connect(edgePresenter);
            m_Elements.Add(edgePresenter);
        }

        void EdgeRemoved(EdgeRemovedGraphChange change)
        {
            var edgePresenter = m_Elements.OfType<GraphEdgePresenter>().FirstOrDefault(p => p.edge == change.edge);
            if (edgePresenter != null)
            {
                edgePresenter.output.Disconnect(edgePresenter);
                edgePresenter.input.Disconnect(edgePresenter);
                m_Elements.Remove(edgePresenter);
            }
        }

        public void AddNode(INode node)
        {
            graph.owner.RegisterCompleteObjectUndo("Add " + node.name);
            graph.AddNode(node);
        }

        public void RemoveElements(IEnumerable<MaterialNodePresenter> nodes, IEnumerable<GraphEdgePresenter> edges)
        {
            graph.RemoveElements(nodes.Select(x => x.node as INode), edges.Select(x => x.edge));
            graph.ValidateGraph();
        }

        public void Connect(GraphAnchorPresenter left, GraphAnchorPresenter right)
        {
            if (left != null && right != null)
            {
                graph.owner.RegisterCompleteObjectUndo("Connect Edge");
                graph.Connect(left.slot.slotReference, right.slot.slotReference);
            }
        }

        internal static CopyPasteGraph CreateCopyPasteGraph(IEnumerable<GraphElementPresenter> selection)
        {
            var graph = new CopyPasteGraph();
            foreach (var presenter in selection)
            {
                var nodePresenter = presenter as MaterialNodePresenter;
                if (nodePresenter != null)
                {
                    graph.AddNode(nodePresenter.node);
                    foreach (var edge in NodeUtils.GetAllEdges(nodePresenter.node))
                        graph.AddEdge(edge);
                }

                var edgePresenter = presenter as GraphEdgePresenter;
                if (edgePresenter != null)
                    graph.AddEdge(edgePresenter.edge);
            }
            return graph;
        }

        internal static CopyPasteGraph DeserializeCopyBuffer(string copyBuffer)
        {
            try
            {
                return JsonUtility.FromJson<CopyPasteGraph>(copyBuffer);
            }
            catch
            {
                // ignored. just means copy buffer was not a graph :(
                return null;
            }
        }

        void InsertCopyPasteGraph(CopyPasteGraph copyGraph)
        {
            if (copyGraph == null || graph == null)
                return;

            var addedNodes = new List<INode>();
            var nodeGuidMap = new Dictionary<Guid, Guid>();
            foreach (var node in copyGraph.GetNodes<INode>())
            {
                var oldGuid = node.guid;
                var newGuid = node.RewriteGuid();
                nodeGuidMap[oldGuid] = newGuid;

                var drawState = node.drawState;
                var position = drawState.position;
                position.x += 30;
                position.y += 30;
                drawState.position = position;
                node.drawState = drawState;
                graph.AddNode(node);
                addedNodes.Add(node);
            }

            // only connect edges within pasted elements, discard
            // external edges.
            foreach (var edge in copyGraph.edges)
            {
                var outputSlot = edge.outputSlot;
                var inputSlot = edge.inputSlot;

                Guid remappedOutputNodeGuid;
                Guid remappedInputNodeGuid;
                if (nodeGuidMap.TryGetValue(outputSlot.nodeGuid, out remappedOutputNodeGuid)
                    && nodeGuidMap.TryGetValue(inputSlot.nodeGuid, out remappedInputNodeGuid))
                {
                    var outputSlotRef = new SlotReference(remappedOutputNodeGuid, outputSlot.slotId);
                    var inputSlotRef = new SlotReference(remappedInputNodeGuid, inputSlot.slotId);
                    graph.Connect(outputSlotRef, inputSlotRef);
                }
            }

            graph.ValidateGraph();
            if (onSelectionChanged != null)
                onSelectionChanged(addedNodes);
        }

        public bool canCopy
        {
            get { return elements.Any(e => e.selected); }
        }

        public void Copy()
        {
            var graph = CreateCopyPasteGraph(elements.Where(e => e.selected));
            EditorGUIUtility.systemCopyBuffer = JsonUtility.ToJson(graph, true);
        }

        public bool canCut
        {
            get { return canCopy; }
        }

        public void Cut()
        {
            Copy();
            graph.owner.RegisterCompleteObjectUndo("Cut");
            RemoveElements(elements.OfType<MaterialNodePresenter>().Where(e => e.selected), elements.OfType<GraphEdgePresenter>().Where(e => e.selected));
        }

        public bool canPaste
        {
            get { return DeserializeCopyBuffer(EditorGUIUtility.systemCopyBuffer) != null; }
        }

        public void Paste()
        {
            var pastedGraph = DeserializeCopyBuffer(EditorGUIUtility.systemCopyBuffer);
            graph.owner.RegisterCompleteObjectUndo("Paste");
            InsertCopyPasteGraph(pastedGraph);
        }

        public bool canDuplicate
        {
            get { return canCopy; }
        }

        public void Duplicate()
        {
            var deserializedGraph = DeserializeCopyBuffer(JsonUtility.ToJson(CreateCopyPasteGraph(elements.Where(e => e.selected)), true));
            graph.owner.RegisterCompleteObjectUndo("Duplicate");
            InsertCopyPasteGraph(deserializedGraph);
        }

        public bool canDelete
        {
            get { return canCopy; }
        }

        public void Delete()
        {
            graph.owner.RegisterCompleteObjectUndo("Delete");
            RemoveElements(elements.OfType<MaterialNodePresenter>().Where(e => e.selected), elements.OfType<GraphEdgePresenter>().Where(e => e.selected));
        }

        public override void AddElement(EdgePresenter edge)
        {
            Connect(edge.output as GraphAnchorPresenter, edge.input as GraphAnchorPresenter);
        }

        public delegate void OnSelectionChanged(IEnumerable<INode> presenters);

        public OnSelectionChanged onSelectionChanged;

        public void UpdateSelection(IEnumerable<MaterialNodePresenter> presenters)
        {
            if (graph == null)
                return;
            if (onSelectionChanged != null)
                onSelectionChanged(presenters.Select(x => x.node as INode));
        }

        public override void AddElement(GraphElementPresenter element)
        {
            throw new ArgumentException("Not supported on Serializable Graph, data comes from data store");
        }

        public override void RemoveElement(GraphElementPresenter element)
        {
            throw new ArgumentException("Not supported on Serializable Graph, data comes from data store");
        }
    }
}<|MERGE_RESOLUTION|>--- conflicted
+++ resolved
@@ -19,59 +19,6 @@
 
         protected MaterialGraphPresenter()
         {
-<<<<<<< HEAD
-=======
-            typeMapper = new GraphTypeMapper(typeof(MaterialNodePresenter));
-            typeMapper[typeof(AbstractMaterialNode)] = typeof(MaterialNodePresenter);
-            typeMapper[typeof(ColorNode)] = typeof(ColorNodePresenter);
-            typeMapper[typeof(GradientNode)] = typeof(GradientNodePresenter);
-
-            // typeMapper[typeof(ScatterNode)] = typeof(ScatterNodePresenter);
-            //typeMapper[typeof(TextureNode)] = typeof(TextureNodePresenter);
-            //typeMapper[typeof(SamplerAssetNode)] = typeof(SamplerAssetNodePresenter);
-            //typeMapper[typeof(TextureSamplerNode)] = typeof(TextureSamplerNodePresenter);
-//            typeMapper[typeof(Texture2DNode)] = typeof(TextureAssetNodePresenter);
- //           typeMapper[typeof(TextureLODNode)] = typeof(TextureLODNodePresenter);
-            typeMapper[typeof(SamplerStateNode)] = typeof(SamplerStateNodePresenter);
-   //         typeMapper[typeof(CubemapNode)] = typeof(CubeNodePresenter);
-     //       typeMapper[typeof(ToggleNode)] = typeof(ToggleNodePresenter);
-            typeMapper[typeof(UVNode)] = typeof(UVNodePresenter);
-            typeMapper[typeof(Vector1Node)] = typeof(Vector1NodePresenter);
-            typeMapper[typeof(Vector2Node)] = typeof(Vector2NodePresenter);
-            typeMapper[typeof(Vector3Node)] = typeof(Vector3NodePresenter);
-            typeMapper[typeof(Vector4Node)] = typeof(Vector4NodePresenter);
-            typeMapper[typeof(PropertyNode)] = typeof(PropertyNodePresenter);
-
-            /* typeMapper[typeof(ScaleOffsetNode)] = typeof(AnyNodePresenter);         // anything derived from AnyNode should use the AnyNodePresenter
-             typeMapper[typeof(RadialShearNode)] = typeof(AnyNodePresenter);         // anything derived from AnyNode should use the AnyNodePresenter
-             typeMapper[typeof(SphereWarpNode)] = typeof(AnyNodePresenter);          // anything derived from AnyNode should use the AnyNodePresenter
-             typeMapper[typeof(SphericalIndentationNode)] = typeof(AnyNodePresenter);          // anything derived from AnyNode should use the AnyNodePresenter
-             typeMapper[typeof(AACheckerboardNode)] = typeof(AnyNodePresenter);         // anything derived from AnyNode should use the AnyNodePresenter
-             typeMapper[typeof(AACheckerboard3dNode)] = typeof(AnyNodePresenter);         // anything derived from AnyNode should use the AnyNodePresenter*/
-            typeMapper[typeof(SubGraphNode)] = typeof(SubgraphNodePresenter);
-            typeMapper[typeof(MasterRemapNode)] = typeof(MasterRemapNodePresenter);
-
-            // typeMapper[typeof(MasterRemapInputNode)] = typeof(RemapInputNodePresenter);
-            typeMapper[typeof(SubGraphOutputNode)] = typeof(SubgraphIONodePresenter);
-//            typeMapper[typeof(AbstractSurfaceMasterNode)] = typeof(SurfaceMasterNodePresenter);
-            typeMapper[typeof(LevelsNode)] = typeof(LevelsNodePresenter);
-            typeMapper[typeof(ConstantsNode)] = typeof(ConstantsNodePresenter);
-
-            //typeMapper[typeof(SwizzleNode)] = typeof(SwizzleNodePresenter);
-            typeMapper[typeof(BlendModeNode)] = typeof(BlendModeNodePresenter);
-
-            // typeMapper[typeof(AddManyNode)] = typeof(AddManyNodePresenter);
-            typeMapper[typeof(IfNode)] = typeof(IfNodePresenter);
-
-            //typeMapper[typeof(CustomCodeNode)] = typeof(CustomCodePresenter);
-            typeMapper[typeof(Matrix2Node)] = typeof(Matrix2NodePresenter);
-            typeMapper[typeof(Matrix3Node)] = typeof(Matrix3NodePresenter);
-            typeMapper[typeof(Matrix4Node)] = typeof(Matrix4NodePresenter);
-            typeMapper[typeof(MatrixCommonNode)] = typeof(MatrixCommonNodePresenter);
-            typeMapper[typeof(TransformNode)] = typeof(TransformNodePresenter);
-
-//            typeMapper[typeof(ConvolutionFilterNode)] = typeof(ConvolutionFilterNodePresenter);
->>>>>>> 06047433
         }
 
         public override List<NodeAnchorPresenter> GetCompatibleAnchors(NodeAnchorPresenter startAnchor, NodeAdapter nodeAdapter)

%YAML 1.1
%TAG !u! tag:unity3d.com,2011:
--- !u!29 &1
OcclusionCullingSettings:
  m_ObjectHideFlags: 0
  serializedVersion: 2
  m_OcclusionBakeSettings:
    smallestOccluder: 5
    smallestHole: 0.25
    backfaceThreshold: 100
  m_SceneGUID: 00000000000000000000000000000000
  m_OcclusionCullingData: {fileID: 0}
--- !u!104 &2
RenderSettings:
  m_ObjectHideFlags: 0
  serializedVersion: 9
  m_Fog: 0
  m_FogColor: {r: 0.5, g: 0.5, b: 0.5, a: 1}
  m_FogMode: 3
  m_FogDensity: 0.01
  m_LinearFogStart: 0
  m_LinearFogEnd: 300
  m_AmbientSkyColor: {r: 0.212, g: 0.227, b: 0.259, a: 1}
  m_AmbientEquatorColor: {r: 0.114, g: 0.125, b: 0.133, a: 1}
  m_AmbientGroundColor: {r: 0.047, g: 0.043, b: 0.035, a: 1}
  m_AmbientIntensity: 1
  m_AmbientMode: 0
  m_SubtractiveShadowColor: {r: 0.42, g: 0.478, b: 0.627, a: 1}
  m_SkyboxMaterial: {fileID: 0}
  m_HaloStrength: 0.5
  m_FlareStrength: 1
  m_FlareFadeSpeed: 3
  m_HaloTexture: {fileID: 0}
  m_SpotCookie: {fileID: 10001, guid: 0000000000000000e000000000000000, type: 0}
  m_DefaultReflectionMode: 0
  m_DefaultReflectionResolution: 128
  m_ReflectionBounces: 1
  m_ReflectionIntensity: 1
  m_CustomReflection: {fileID: 0}
  m_Sun: {fileID: 0}
<<<<<<< HEAD
  m_IndirectSpecularColor: {r: 0.30957052, g: 0.3253681, b: 0.35991505, a: 1}
=======
  m_IndirectSpecularColor: {r: 0.31014416, g: 0.3259645, b: 0.36057484, a: 1}
>>>>>>> 872f14ec
  m_UseRadianceAmbientProbe: 0
--- !u!157 &3
LightmapSettings:
  m_ObjectHideFlags: 0
  serializedVersion: 12
  m_GIWorkflowMode: 0
  m_GISettings:
    serializedVersion: 2
    m_BounceScale: 1
    m_IndirectOutputScale: 1
    m_AlbedoBoost: 1
    m_EnvironmentLightingMode: 0
    m_EnableBakedLightmaps: 1
    m_EnableRealtimeLightmaps: 1
  m_LightmapEditorSettings:
    serializedVersion: 12
    m_Resolution: 2
    m_BakeResolution: 40
    m_AtlasSize: 1024
    m_AO: 0
    m_AOMaxDistance: 1
    m_CompAOExponent: 1
    m_CompAOExponentDirect: 0
    m_ExtractAmbientOcclusion: 0
    m_Padding: 2
    m_LightmapParameters: {fileID: 0}
    m_LightmapsBakeMode: 1
    m_TextureCompression: 1
    m_FinalGather: 0
    m_FinalGatherFiltering: 1
    m_FinalGatherRayCount: 256
    m_ReflectionCompression: 2
    m_MixedBakeMode: 2
    m_BakeBackend: 1
    m_PVRSampling: 1
    m_PVRDirectSampleCount: 32
    m_PVRSampleCount: 500
    m_PVRBounces: 2
    m_PVREnvironmentSampleCount: 500
    m_PVREnvironmentReferencePointCount: 2048
    m_PVRFilteringMode: 2
    m_PVRDenoiserTypeDirect: 0
    m_PVRDenoiserTypeIndirect: 0
    m_PVRDenoiserTypeAO: 0
    m_PVRFilterTypeDirect: 0
    m_PVRFilterTypeIndirect: 0
    m_PVRFilterTypeAO: 0
    m_PVREnvironmentMIS: 0
    m_PVRCulling: 1
    m_PVRFilteringGaussRadiusDirect: 1
    m_PVRFilteringGaussRadiusIndirect: 5
    m_PVRFilteringGaussRadiusAO: 2
    m_PVRFilteringAtrousPositionSigmaDirect: 0.5
    m_PVRFilteringAtrousPositionSigmaIndirect: 2
    m_PVRFilteringAtrousPositionSigmaAO: 1
    m_ExportTrainingData: 0
    m_TrainingDataDestination: TrainingData
    m_LightProbeSampleCountMultiplier: 4
  m_LightingDataAsset: {fileID: 0}
  m_LightingSettings: {fileID: 563410596}
--- !u!196 &4
NavMeshSettings:
  serializedVersion: 2
  m_ObjectHideFlags: 0
  m_BuildSettings:
    serializedVersion: 2
    agentTypeID: 0
    agentRadius: 0.5
    agentHeight: 2
    agentSlope: 45
    agentClimb: 0.4
    ledgeDropHeight: 0
    maxJumpAcrossDistance: 0
    minRegionArea: 2
    manualCellSize: 0
    cellSize: 0.16666667
    manualTileSize: 0
    tileSize: 256
    accuratePlacement: 0
    maxJobWorkers: 0
    preserveTilesOutsideBounds: 0
    debug:
      m_Flags: 0
  m_NavMeshData: {fileID: 0}
--- !u!1 &87360114
GameObject:
  m_ObjectHideFlags: 0
  m_CorrespondingSourceObject: {fileID: 0}
  m_PrefabInstance: {fileID: 0}
  m_PrefabAsset: {fileID: 0}
  serializedVersion: 6
  m_Component:
  - component: {fileID: 87360115}
  - component: {fileID: 87360118}
  - component: {fileID: 87360117}
  - component: {fileID: 87360116}
  m_Layer: 0
  m_Name: New Text (4)
  m_TagString: Untagged
  m_Icon: {fileID: 0}
  m_NavMeshLayer: 0
  m_StaticEditorFlags: 0
  m_IsActive: 1
--- !u!4 &87360115
Transform:
  m_ObjectHideFlags: 0
  m_CorrespondingSourceObject: {fileID: 0}
  m_PrefabInstance: {fileID: 0}
  m_PrefabAsset: {fileID: 0}
  m_GameObject: {fileID: 87360114}
  m_LocalRotation: {x: -0, y: -0, z: -0, w: 1}
  m_LocalPosition: {x: 6.6, y: 1.09, z: 3}
  m_LocalScale: {x: 0.41697517, y: 0.41697517, z: 0.41697517}
  m_Children: []
  m_Father: {fileID: 574762494}
  m_RootOrder: 4
  m_LocalEulerAnglesHint: {x: 0, y: 0, z: 0}
--- !u!114 &87360116
MonoBehaviour:
  m_ObjectHideFlags: 0
  m_CorrespondingSourceObject: {fileID: 0}
  m_PrefabInstance: {fileID: 0}
  m_PrefabAsset: {fileID: 0}
  m_GameObject: {fileID: 87360114}
  m_Enabled: 1
  m_EditorHideFlags: 0
  m_Script: {fileID: 11500000, guid: 1843972f86a70ad4f9ac115809638244, type: 3}
  m_Name: 
  m_EditorClassIdentifier: 
  pixelSize: 8
  testSettings: {fileID: 1900725528}
  targetCamera: {fileID: 1900725527}
  forceTargetDimensions: {x: 200, y: 150}
  overrideTestSettings: 0
  textMesh: {fileID: 87360117}
--- !u!102 &87360117
TextMesh:
  serializedVersion: 3
  m_ObjectHideFlags: 0
  m_CorrespondingSourceObject: {fileID: 0}
  m_PrefabInstance: {fileID: 0}
  m_PrefabAsset: {fileID: 0}
  m_GameObject: {fileID: 87360114}
  m_Text: 'Spot - Box

    No attenuation'
  m_OffsetZ: 0
  m_CharacterSize: 1
  m_LineSpacing: 1.3
  m_Anchor: 7
  m_Alignment: 1
  m_TabSize: 4
  m_FontSize: 0
  m_FontStyle: 0
  m_RichText: 0
  m_Font: {fileID: 12800000, guid: 306d620c715872046bf76568b7f382d4, type: 3}
  m_Color:
    serializedVersion: 2
    rgba: 4294967295
--- !u!23 &87360118
MeshRenderer:
  m_ObjectHideFlags: 0
  m_CorrespondingSourceObject: {fileID: 0}
  m_PrefabInstance: {fileID: 0}
  m_PrefabAsset: {fileID: 0}
  m_GameObject: {fileID: 87360114}
  m_Enabled: 1
  m_CastShadows: 1
  m_ReceiveShadows: 1
  m_DynamicOccludee: 1
  m_MotionVectors: 1
  m_LightProbeUsage: 1
  m_ReflectionProbeUsage: 1
  m_RayTracingMode: 2
  m_RayTraceProcedural: 0
  m_RenderingLayerMask: 4294967295
  m_RendererPriority: 0
  m_Materials:
  - {fileID: 2100000, guid: 306d620c715872046bf76568b7f382d4, type: 3}
  m_StaticBatchInfo:
    firstSubMesh: 0
    subMeshCount: 0
  m_StaticBatchRoot: {fileID: 0}
  m_ProbeAnchor: {fileID: 0}
  m_LightProbeVolumeOverride: {fileID: 0}
  m_ScaleInLightmap: 1
  m_ReceiveGI: 1
  m_PreserveUVs: 0
  m_IgnoreNormalsForChartDetection: 0
  m_ImportantGI: 0
  m_StitchLightmapSeams: 0
  m_SelectedEditorRenderState: 3
  m_MinimumChartSize: 4
  m_AutoUVMaxDistance: 0.5
  m_AutoUVMaxAngle: 89
  m_LightmapParameters: {fileID: 0}
  m_SortingLayerID: 0
  m_SortingLayer: 0
  m_SortingOrder: 0
  m_AdditionalVertexStreams: {fileID: 0}
--- !u!1001 &183745593
PrefabInstance:
  m_ObjectHideFlags: 0
  serializedVersion: 2
  m_Modification:
    m_TransformParent: {fileID: 737838453}
    m_Modifications:
    - target: {fileID: 4729046375724384, guid: 48a8bf1cfd4090647aa6cdcd4cddfc23, type: 3}
      propertyPath: m_LocalPosition.x
      value: 0.100000024
      objectReference: {fileID: 0}
    - target: {fileID: 4729046375724384, guid: 48a8bf1cfd4090647aa6cdcd4cddfc23, type: 3}
      propertyPath: m_LocalPosition.y
      value: 1.817
      objectReference: {fileID: 0}
    - target: {fileID: 4729046375724384, guid: 48a8bf1cfd4090647aa6cdcd4cddfc23, type: 3}
      propertyPath: m_LocalPosition.z
      value: -0.923
      objectReference: {fileID: 0}
    - target: {fileID: 4729046375724384, guid: 48a8bf1cfd4090647aa6cdcd4cddfc23, type: 3}
      propertyPath: m_LocalRotation.x
      value: -0
      objectReference: {fileID: 0}
    - target: {fileID: 4729046375724384, guid: 48a8bf1cfd4090647aa6cdcd4cddfc23, type: 3}
      propertyPath: m_LocalRotation.y
      value: -0.33849397
      objectReference: {fileID: 0}
    - target: {fileID: 4729046375724384, guid: 48a8bf1cfd4090647aa6cdcd4cddfc23, type: 3}
      propertyPath: m_LocalRotation.z
      value: -0
      objectReference: {fileID: 0}
    - target: {fileID: 4729046375724384, guid: 48a8bf1cfd4090647aa6cdcd4cddfc23, type: 3}
      propertyPath: m_LocalRotation.w
      value: 0.9409686
      objectReference: {fileID: 0}
    - target: {fileID: 4729046375724384, guid: 48a8bf1cfd4090647aa6cdcd4cddfc23, type: 3}
      propertyPath: m_RootOrder
      value: 3
      objectReference: {fileID: 0}
    - target: {fileID: 4729046375724384, guid: 48a8bf1cfd4090647aa6cdcd4cddfc23, type: 3}
      propertyPath: m_LocalScale.x
      value: 2
      objectReference: {fileID: 0}
    - target: {fileID: 4729046375724384, guid: 48a8bf1cfd4090647aa6cdcd4cddfc23, type: 3}
      propertyPath: m_LocalScale.y
      value: 0.3
      objectReference: {fileID: 0}
    - target: {fileID: 4729046375724384, guid: 48a8bf1cfd4090647aa6cdcd4cddfc23, type: 3}
      propertyPath: m_LocalScale.z
      value: 0.3
      objectReference: {fileID: 0}
    - target: {fileID: 4729046375724384, guid: 48a8bf1cfd4090647aa6cdcd4cddfc23, type: 3}
      propertyPath: m_LocalEulerAnglesHint.y
      value: -39.570004
      objectReference: {fileID: 0}
    m_RemovedComponents: []
  m_SourcePrefab: {fileID: 100100000, guid: 48a8bf1cfd4090647aa6cdcd4cddfc23, type: 3}
--- !u!4 &183745594 stripped
Transform:
  m_CorrespondingSourceObject: {fileID: 4729046375724384, guid: 48a8bf1cfd4090647aa6cdcd4cddfc23,
    type: 3}
  m_PrefabInstance: {fileID: 183745593}
  m_PrefabAsset: {fileID: 0}
--- !u!4 &327226539 stripped
Transform:
  m_CorrespondingSourceObject: {fileID: 4729046375724384, guid: 48a8bf1cfd4090647aa6cdcd4cddfc23,
    type: 3}
  m_PrefabInstance: {fileID: 429631461}
  m_PrefabAsset: {fileID: 0}
--- !u!1001 &333183857
PrefabInstance:
  m_ObjectHideFlags: 0
  serializedVersion: 2
  m_Modification:
    m_TransformParent: {fileID: 1192666584}
    m_Modifications:
    - target: {fileID: 1752614318191108, guid: 48a8bf1cfd4090647aa6cdcd4cddfc23, type: 3}
      propertyPath: m_Name
      value: Cube (2)
      objectReference: {fileID: 0}
    - target: {fileID: 4729046375724384, guid: 48a8bf1cfd4090647aa6cdcd4cddfc23, type: 3}
      propertyPath: m_LocalPosition.x
      value: 0.03999996
      objectReference: {fileID: 0}
    - target: {fileID: 4729046375724384, guid: 48a8bf1cfd4090647aa6cdcd4cddfc23, type: 3}
      propertyPath: m_LocalPosition.y
      value: 1.817
      objectReference: {fileID: 0}
    - target: {fileID: 4729046375724384, guid: 48a8bf1cfd4090647aa6cdcd4cddfc23, type: 3}
      propertyPath: m_LocalPosition.z
      value: -0.99
      objectReference: {fileID: 0}
    - target: {fileID: 4729046375724384, guid: 48a8bf1cfd4090647aa6cdcd4cddfc23, type: 3}
      propertyPath: m_LocalRotation.x
      value: -0
      objectReference: {fileID: 0}
    - target: {fileID: 4729046375724384, guid: 48a8bf1cfd4090647aa6cdcd4cddfc23, type: 3}
      propertyPath: m_LocalRotation.y
      value: -0.34168717
      objectReference: {fileID: 0}
    - target: {fileID: 4729046375724384, guid: 48a8bf1cfd4090647aa6cdcd4cddfc23, type: 3}
      propertyPath: m_LocalRotation.z
      value: -0
      objectReference: {fileID: 0}
    - target: {fileID: 4729046375724384, guid: 48a8bf1cfd4090647aa6cdcd4cddfc23, type: 3}
      propertyPath: m_LocalRotation.w
      value: 0.93981373
      objectReference: {fileID: 0}
    - target: {fileID: 4729046375724384, guid: 48a8bf1cfd4090647aa6cdcd4cddfc23, type: 3}
      propertyPath: m_RootOrder
      value: 3
      objectReference: {fileID: 0}
    - target: {fileID: 4729046375724384, guid: 48a8bf1cfd4090647aa6cdcd4cddfc23, type: 3}
      propertyPath: m_LocalScale.x
      value: 2
      objectReference: {fileID: 0}
    - target: {fileID: 4729046375724384, guid: 48a8bf1cfd4090647aa6cdcd4cddfc23, type: 3}
      propertyPath: m_LocalScale.y
      value: 0.3
      objectReference: {fileID: 0}
    - target: {fileID: 4729046375724384, guid: 48a8bf1cfd4090647aa6cdcd4cddfc23, type: 3}
      propertyPath: m_LocalScale.z
      value: 0.3
      objectReference: {fileID: 0}
    - target: {fileID: 4729046375724384, guid: 48a8bf1cfd4090647aa6cdcd4cddfc23, type: 3}
      propertyPath: m_LocalEulerAnglesHint.y
      value: -39.959003
      objectReference: {fileID: 0}
    m_RemovedComponents: []
  m_SourcePrefab: {fileID: 100100000, guid: 48a8bf1cfd4090647aa6cdcd4cddfc23, type: 3}
--- !u!4 &333183858 stripped
Transform:
  m_CorrespondingSourceObject: {fileID: 4729046375724384, guid: 48a8bf1cfd4090647aa6cdcd4cddfc23,
    type: 3}
  m_PrefabInstance: {fileID: 333183857}
  m_PrefabAsset: {fileID: 0}
--- !u!1001 &429631461
PrefabInstance:
  m_ObjectHideFlags: 0
  serializedVersion: 2
  m_Modification:
    m_TransformParent: {fileID: 2142451069}
    m_Modifications:
    - target: {fileID: 1752614318191108, guid: 48a8bf1cfd4090647aa6cdcd4cddfc23, type: 3}
      propertyPath: m_Name
      value: Cube (2)
      objectReference: {fileID: 0}
    - target: {fileID: 4729046375724384, guid: 48a8bf1cfd4090647aa6cdcd4cddfc23, type: 3}
      propertyPath: m_LocalPosition.x
      value: 0.03999996
      objectReference: {fileID: 0}
    - target: {fileID: 4729046375724384, guid: 48a8bf1cfd4090647aa6cdcd4cddfc23, type: 3}
      propertyPath: m_LocalPosition.y
      value: 1.817
      objectReference: {fileID: 0}
    - target: {fileID: 4729046375724384, guid: 48a8bf1cfd4090647aa6cdcd4cddfc23, type: 3}
      propertyPath: m_LocalPosition.z
      value: -0.99
      objectReference: {fileID: 0}
    - target: {fileID: 4729046375724384, guid: 48a8bf1cfd4090647aa6cdcd4cddfc23, type: 3}
      propertyPath: m_LocalRotation.x
      value: -0
      objectReference: {fileID: 0}
    - target: {fileID: 4729046375724384, guid: 48a8bf1cfd4090647aa6cdcd4cddfc23, type: 3}
      propertyPath: m_LocalRotation.y
      value: -0.34168717
      objectReference: {fileID: 0}
    - target: {fileID: 4729046375724384, guid: 48a8bf1cfd4090647aa6cdcd4cddfc23, type: 3}
      propertyPath: m_LocalRotation.z
      value: -0
      objectReference: {fileID: 0}
    - target: {fileID: 4729046375724384, guid: 48a8bf1cfd4090647aa6cdcd4cddfc23, type: 3}
      propertyPath: m_LocalRotation.w
      value: 0.93981373
      objectReference: {fileID: 0}
    - target: {fileID: 4729046375724384, guid: 48a8bf1cfd4090647aa6cdcd4cddfc23, type: 3}
      propertyPath: m_RootOrder
      value: 3
      objectReference: {fileID: 0}
    - target: {fileID: 4729046375724384, guid: 48a8bf1cfd4090647aa6cdcd4cddfc23, type: 3}
      propertyPath: m_LocalScale.x
      value: 2
      objectReference: {fileID: 0}
    - target: {fileID: 4729046375724384, guid: 48a8bf1cfd4090647aa6cdcd4cddfc23, type: 3}
      propertyPath: m_LocalScale.y
      value: 0.3
      objectReference: {fileID: 0}
    - target: {fileID: 4729046375724384, guid: 48a8bf1cfd4090647aa6cdcd4cddfc23, type: 3}
      propertyPath: m_LocalScale.z
      value: 0.3
      objectReference: {fileID: 0}
    - target: {fileID: 4729046375724384, guid: 48a8bf1cfd4090647aa6cdcd4cddfc23, type: 3}
      propertyPath: m_LocalEulerAnglesHint.y
      value: -39.959003
      objectReference: {fileID: 0}
    m_RemovedComponents: []
  m_SourcePrefab: {fileID: 100100000, guid: 48a8bf1cfd4090647aa6cdcd4cddfc23, type: 3}
--- !u!1 &467207848
GameObject:
  m_ObjectHideFlags: 0
  m_CorrespondingSourceObject: {fileID: 0}
  m_PrefabInstance: {fileID: 0}
  m_PrefabAsset: {fileID: 0}
  serializedVersion: 6
  m_Component:
  - component: {fileID: 467207852}
  - component: {fileID: 467207851}
  - component: {fileID: 467207850}
  - component: {fileID: 467207849}
  m_Layer: 0
  m_Name: Capsule (4)
  m_TagString: Untagged
  m_Icon: {fileID: 0}
  m_NavMeshLayer: 0
  m_StaticEditorFlags: 0
  m_IsActive: 1
--- !u!136 &467207849
CapsuleCollider:
  m_ObjectHideFlags: 0
  m_CorrespondingSourceObject: {fileID: 0}
  m_PrefabInstance: {fileID: 0}
  m_PrefabAsset: {fileID: 0}
  m_GameObject: {fileID: 467207848}
  m_Material: {fileID: 0}
  m_IsTrigger: 0
  m_Enabled: 1
  m_Radius: 0.5
  m_Height: 2
  m_Direction: 1
  m_Center: {x: 0, y: 0, z: 0}
--- !u!23 &467207850
MeshRenderer:
  m_ObjectHideFlags: 0
  m_CorrespondingSourceObject: {fileID: 0}
  m_PrefabInstance: {fileID: 0}
  m_PrefabAsset: {fileID: 0}
  m_GameObject: {fileID: 467207848}
  m_Enabled: 1
  m_CastShadows: 1
  m_ReceiveShadows: 1
  m_DynamicOccludee: 1
  m_MotionVectors: 1
  m_LightProbeUsage: 1
  m_ReflectionProbeUsage: 1
  m_RayTracingMode: 2
  m_RayTraceProcedural: 0
  m_RenderingLayerMask: 4294967295
  m_RendererPriority: 0
  m_Materials:
  - {fileID: 2100000, guid: 73c176f402d2c2f4d929aa5da7585d17, type: 2}
  m_StaticBatchInfo:
    firstSubMesh: 0
    subMeshCount: 0
  m_StaticBatchRoot: {fileID: 0}
  m_ProbeAnchor: {fileID: 0}
  m_LightProbeVolumeOverride: {fileID: 0}
  m_ScaleInLightmap: 1
  m_ReceiveGI: 1
  m_PreserveUVs: 0
  m_IgnoreNormalsForChartDetection: 0
  m_ImportantGI: 0
  m_StitchLightmapSeams: 0
  m_SelectedEditorRenderState: 3
  m_MinimumChartSize: 4
  m_AutoUVMaxDistance: 0.5
  m_AutoUVMaxAngle: 89
  m_LightmapParameters: {fileID: 0}
  m_SortingLayerID: 0
  m_SortingLayer: 0
  m_SortingOrder: 0
  m_AdditionalVertexStreams: {fileID: 0}
--- !u!33 &467207851
MeshFilter:
  m_ObjectHideFlags: 0
  m_CorrespondingSourceObject: {fileID: 0}
  m_PrefabInstance: {fileID: 0}
  m_PrefabAsset: {fileID: 0}
  m_GameObject: {fileID: 467207848}
  m_Mesh: {fileID: 10208, guid: 0000000000000000e000000000000000, type: 0}
--- !u!4 &467207852
Transform:
  m_ObjectHideFlags: 0
  m_CorrespondingSourceObject: {fileID: 0}
  m_PrefabInstance: {fileID: 0}
  m_PrefabAsset: {fileID: 0}
  m_GameObject: {fileID: 467207848}
  m_LocalRotation: {x: -0, y: -0, z: -0, w: 1}
  m_LocalPosition: {x: -1.46, y: 1, z: -1.0700002}
  m_LocalScale: {x: 1, y: 1, z: 1}
  m_Children: []
  m_Father: {fileID: 1902903443}
  m_RootOrder: 2
  m_LocalEulerAnglesHint: {x: 0, y: 0, z: 0}
--- !u!1 &487878712
GameObject:
  m_ObjectHideFlags: 0
  m_CorrespondingSourceObject: {fileID: 0}
  m_PrefabInstance: {fileID: 0}
  m_PrefabAsset: {fileID: 0}
  serializedVersion: 6
  m_Component:
  - component: {fileID: 487878713}
  - component: {fileID: 487878716}
  - component: {fileID: 487878715}
  m_Layer: 0
  m_Name: Spot Light
  m_TagString: Untagged
  m_Icon: {fileID: 0}
  m_NavMeshLayer: 0
  m_StaticEditorFlags: 0
  m_IsActive: 1
--- !u!4 &487878713
Transform:
  m_ObjectHideFlags: 0
  m_CorrespondingSourceObject: {fileID: 0}
  m_PrefabInstance: {fileID: 0}
  m_PrefabAsset: {fileID: 0}
  m_GameObject: {fileID: 487878712}
  m_LocalRotation: {x: 0.6532815, y: 0.27059805, z: -0.27059805, w: 0.6532815}
  m_LocalPosition: {x: 0, y: 5, z: 0}
  m_LocalScale: {x: 1, y: 1, z: 1}
  m_Children: []
  m_Father: {fileID: 1169686270}
  m_RootOrder: 0
  m_LocalEulerAnglesHint: {x: 90, y: 45, z: 0}
--- !u!114 &487878715
MonoBehaviour:
  m_ObjectHideFlags: 0
  m_CorrespondingSourceObject: {fileID: 0}
  m_PrefabInstance: {fileID: 0}
  m_PrefabAsset: {fileID: 0}
  m_GameObject: {fileID: 487878712}
  m_Enabled: 1
  m_EditorHideFlags: 0
  m_Script: {fileID: 11500000, guid: 7a68c43fe1f2a47cfa234b5eeaa98012, type: 3}
  m_Name: 
  m_EditorClassIdentifier: 
<<<<<<< HEAD
  m_Version: 10
=======
  m_Version: 11
>>>>>>> 872f14ec
  m_ObsoleteShadowResolutionTier: 1
  m_ObsoleteUseShadowQualitySettings: 0
  m_ObsoleteCustomShadowResolution: 512
  m_ObsoleteContactShadows: 0
  m_PointlightHDType: 0
  m_SpotLightShape: 1
  m_AreaLightShape: 0
  m_Intensity: 600
  m_EnableSpotReflector: 0
  m_LuxAtDistance: 1
  m_InnerSpotPercent: 50
  m_LightDimmer: 1
  m_VolumetricDimmer: 1
  m_LightUnit: 0
  m_FadeDistance: 10000
  m_AffectDiffuse: 1
  m_AffectSpecular: 1
  m_NonLightmappedOnly: 0
  m_ShapeWidth: 0.5
  m_ShapeHeight: 0.5
  m_AspectRatio: 1
  m_ShapeRadius: 0
  m_SoftnessScale: 1
  m_UseCustomSpotLightShadowCone: 0
  m_CustomSpotLightShadowCone: 30
  m_MaxSmoothness: 1
  m_ApplyRangeAttenuation: 1
  m_DisplayAreaLightEmissiveMesh: 0
  m_AreaLightCookie: {fileID: 0}
  m_AreaLightShadowCone: 120
  m_UseScreenSpaceShadows: 0
  m_InteractsWithSky: 1
  m_AngularDiameter: 0.5
  m_FlareSize: 2
  m_FlareTint: {r: 1, g: 1, b: 1, a: 1}
  m_FlareFalloff: 4
  m_SurfaceTexture: {fileID: 0}
  m_SurfaceTint: {r: 1, g: 1, b: 1, a: 1}
  m_Distance: 1.5e+11
  m_UseRayTracedShadows: 0
  m_NumRayTracingSamples: 4
  m_FilterTracedShadow: 1
  m_FilterSizeTraced: 16
  m_SunLightConeAngle: 0.5
  m_LightShadowRadius: 0.5
  m_SemiTransparentShadow: 0
  m_ColorShadow: 1
  m_DistanceBasedFiltering: 0
  m_EvsmExponent: 15
  m_EvsmLightLeakBias: 0
  m_EvsmVarianceBias: 0.00001
  m_EvsmBlurPasses: 0
  m_LightlayersMask: 1
  m_LinkShadowLayers: 1
  m_ShadowNearPlane: 0.1
  m_BlockerSampleCount: 24
  m_FilterSampleCount: 16
  m_MinFilterSize: 1
  m_KernelSize: 5
  m_LightAngle: 1
  m_MaxDepthBias: 0.001
  m_ShadowResolution:
    m_Override: 512
    m_UseOverride: 1
    m_Level: 1
  m_ShadowDimmer: 1
  m_VolumetricShadowDimmer: 1
  m_ShadowFadeDistance: 10000
  m_UseContactShadow:
    m_Override: 0
    m_UseOverride: 1
    m_Level: 0
  m_RayTracedContactShadow: 0
  m_ShadowTint: {r: 0, g: 0, b: 0, a: 1}
  m_PenumbraTint: 0
  m_NormalBias: 0.75
  m_SlopeBias: 0.5
  m_ShadowUpdateMode: 0
  m_BarnDoorAngle: 90
  m_BarnDoorLength: 0.05
  m_ShadowCascadeRatios:
  - 0.05
  - 0.2
  - 0.3
  m_ShadowCascadeBorders:
  - 0.2
  - 0.2
  - 0.2
  - 0.2
  m_ShadowAlgorithm: 0
  m_ShadowVariant: 4
  m_ShadowPrecision: 0
  useOldInspector: 0
  useVolumetric: 1
  featuresFoldout: 1
  showAdditionalSettings: 1
  m_AreaLightEmissiveMeshShadowCastingMode: 0
  m_AreaLightEmissiveMeshMotionVectorGenerationMode: 0
--- !u!108 &487878716
Light:
  m_ObjectHideFlags: 0
  m_CorrespondingSourceObject: {fileID: 0}
  m_PrefabInstance: {fileID: 0}
  m_PrefabAsset: {fileID: 0}
  m_GameObject: {fileID: 487878712}
  m_Enabled: 1
  serializedVersion: 10
  m_Type: 0
  m_Shape: 0
  m_Color: {r: 1, g: 1, b: 1, a: 1}
  m_Intensity: 47.746483
  m_Range: 30
  m_SpotAngle: 40
  m_InnerSpotAngle: 29.320492
  m_CookieSize: 10
  m_Shadows:
    m_Type: 1
    m_Resolution: -1
    m_CustomResolution: -1
    m_Strength: 1
    m_Bias: 0.05
    m_NormalBias: 0.1
    m_NearPlane: 2.16
    m_CullingMatrixOverride:
      e00: 2.7474773
      e01: 0
      e02: 0
      e03: 0
      e10: 0
      e11: 2.7474773
      e12: 0
      e13: 0
      e20: 0
      e21: 0
      e22: 1.0066667
      e23: -0.20066667
      e30: 0
      e31: 0
      e32: 1
      e33: 0
    m_UseCullingMatrixOverride: 1
  m_Cookie: {fileID: 2800000, guid: 45f0819bab75a8b47b8c90e4c8a34999, type: 3}
  m_DrawHalo: 0
  m_Flare: {fileID: 0}
  m_RenderMode: 0
  m_CullingMask:
    serializedVersion: 2
    m_Bits: 4294967295
  m_RenderingLayerMask: 1
  m_Lightmapping: 4
  m_LightShadowCasterMode: 0
  m_AreaSize: {x: 1, y: 1}
  m_BounceIntensity: 1
  m_ColorTemperature: 6570
  m_UseColorTemperature: 0
  m_BoundingSphereOverride: {x: 0, y: 0, z: 0, w: 30}
  m_UseBoundingSphereOverride: 1
  m_ShadowRadius: 0
  m_ShadowAngle: 0
--- !u!1001 &517278656
PrefabInstance:
  m_ObjectHideFlags: 0
  serializedVersion: 2
  m_Modification:
    m_TransformParent: {fileID: 0}
    m_Modifications:
    - target: {fileID: 100000, guid: 35676372ff25f7942a8cfe7ddf9c7878, type: 3}
      propertyPath: m_StaticEditorFlags
      value: 0
      objectReference: {fileID: 0}
    - target: {fileID: 400000, guid: 35676372ff25f7942a8cfe7ddf9c7878, type: 3}
      propertyPath: m_LocalPosition.x
      value: -0
      objectReference: {fileID: 0}
    - target: {fileID: 400000, guid: 35676372ff25f7942a8cfe7ddf9c7878, type: 3}
      propertyPath: m_LocalPosition.y
      value: -3
      objectReference: {fileID: 0}
    - target: {fileID: 400000, guid: 35676372ff25f7942a8cfe7ddf9c7878, type: 3}
      propertyPath: m_LocalPosition.z
      value: 3
      objectReference: {fileID: 0}
    - target: {fileID: 400000, guid: 35676372ff25f7942a8cfe7ddf9c7878, type: 3}
      propertyPath: m_LocalRotation.x
      value: 0
      objectReference: {fileID: 0}
    - target: {fileID: 400000, guid: 35676372ff25f7942a8cfe7ddf9c7878, type: 3}
      propertyPath: m_LocalRotation.y
      value: 0
      objectReference: {fileID: 0}
    - target: {fileID: 400000, guid: 35676372ff25f7942a8cfe7ddf9c7878, type: 3}
      propertyPath: m_LocalRotation.z
      value: 0
      objectReference: {fileID: 0}
    - target: {fileID: 400000, guid: 35676372ff25f7942a8cfe7ddf9c7878, type: 3}
      propertyPath: m_LocalRotation.w
      value: 1
      objectReference: {fileID: 0}
    - target: {fileID: 400000, guid: 35676372ff25f7942a8cfe7ddf9c7878, type: 3}
      propertyPath: m_RootOrder
      value: 2
      objectReference: {fileID: 0}
    - target: {fileID: 2300000, guid: 35676372ff25f7942a8cfe7ddf9c7878, type: 3}
      propertyPath: m_Materials.Array.data[0]
      value: 
      objectReference: {fileID: 2100000, guid: 73c176f402d2c2f4d929aa5da7585d17, type: 2}
    m_RemovedComponents: []
  m_SourcePrefab: {fileID: 100100000, guid: 35676372ff25f7942a8cfe7ddf9c7878, type: 3}
--- !u!850595691 &563410596
LightingSettings:
  m_ObjectHideFlags: 0
  m_CorrespondingSourceObject: {fileID: 0}
  m_PrefabInstance: {fileID: 0}
  m_PrefabAsset: {fileID: 0}
  m_Name: Settings.lighting
  serializedVersion: 2
  m_GIWorkflowMode: 0
  m_EnableBakedLightmaps: 1
  m_EnableRealtimeLightmaps: 1
  m_RealtimeEnvironmentLighting: 1
  m_BounceScale: 1
  m_AlbedoBoost: 1
  m_IndirectOutputScale: 1
  m_UsingShadowmask: 1
  m_BakeBackend: 1
  m_LightmapMaxSize: 1024
  m_BakeResolution: 40
  m_Padding: 2
  m_TextureCompression: 1
  m_AO: 0
  m_AOMaxDistance: 1
  m_CompAOExponent: 1
  m_CompAOExponentDirect: 0
  m_ExtractAO: 0
  m_MixedBakeMode: 2
  m_LightmapsBakeMode: 1
  m_FilterMode: 1
  m_LightmapParameters: {fileID: 15204, guid: 0000000000000000f000000000000000, type: 0}
  m_ExportTrainingData: 0
  m_TrainingDataDestination: TrainingData
  m_RealtimeResolution: 2
  m_ForceWhiteAlbedo: 0
  m_ForceUpdates: 0
  m_FinalGather: 0
  m_FinalGatherRayCount: 256
  m_FinalGatherFiltering: 1
  m_PVRCulling: 1
  m_PVRSampling: 1
  m_PVRDirectSampleCount: 32
  m_PVRSampleCount: 500
  m_PVREnvironmentSampleCount: 500
  m_PVREnvironmentReferencePointCount: 2048
  m_LightProbeSampleCountMultiplier: 4
  m_PVRBounces: 2
  m_PVRRussianRouletteStartBounce: 2
  m_PVREnvironmentMIS: 0
  m_PVRFilteringMode: 2
  m_PVRDenoiserTypeDirect: 0
  m_PVRDenoiserTypeIndirect: 0
  m_PVRDenoiserTypeAO: 0
  m_PVRFilterTypeDirect: 0
  m_PVRFilterTypeIndirect: 0
  m_PVRFilterTypeAO: 0
  m_PVRFilteringGaussRadiusDirect: 1
  m_PVRFilteringGaussRadiusIndirect: 5
  m_PVRFilteringGaussRadiusAO: 2
  m_PVRFilteringAtrousPositionSigmaDirect: 0.5
  m_PVRFilteringAtrousPositionSigmaIndirect: 2
  m_PVRFilteringAtrousPositionSigmaAO: 1
--- !u!1 &574762493
GameObject:
  m_ObjectHideFlags: 0
  m_CorrespondingSourceObject: {fileID: 0}
  m_PrefabInstance: {fileID: 0}
  m_PrefabAsset: {fileID: 0}
  serializedVersion: 6
  m_Component:
  - component: {fileID: 574762494}
  m_Layer: 0
  m_Name: Texts
  m_TagString: Untagged
  m_Icon: {fileID: 0}
  m_NavMeshLayer: 0
  m_StaticEditorFlags: 0
  m_IsActive: 1
--- !u!4 &574762494
Transform:
  m_ObjectHideFlags: 0
  m_CorrespondingSourceObject: {fileID: 0}
  m_PrefabInstance: {fileID: 0}
  m_PrefabAsset: {fileID: 0}
  m_GameObject: {fileID: 574762493}
  m_LocalRotation: {x: 0, y: 0, z: 0, w: 1}
  m_LocalPosition: {x: 0, y: 0, z: 0}
  m_LocalScale: {x: 1, y: 1, z: 1}
  m_Children:
  - {fileID: 1930668413}
  - {fileID: 1074616646}
  - {fileID: 1890834151}
  - {fileID: 626316075}
  - {fileID: 87360115}
  m_Father: {fileID: 0}
  m_RootOrder: 3
  m_LocalEulerAnglesHint: {x: 0, y: 0, z: 0}
--- !u!1 &576870512
GameObject:
  m_ObjectHideFlags: 0
  m_CorrespondingSourceObject: {fileID: 0}
  m_PrefabInstance: {fileID: 0}
  m_PrefabAsset: {fileID: 0}
  serializedVersion: 6
  m_Component:
  - component: {fileID: 576870513}
  - component: {fileID: 576870515}
  - component: {fileID: 576870514}
  m_Layer: 0
  m_Name: Spot Light
  m_TagString: Untagged
  m_Icon: {fileID: 0}
  m_NavMeshLayer: 0
  m_StaticEditorFlags: 0
  m_IsActive: 1
--- !u!4 &576870513
Transform:
  m_ObjectHideFlags: 0
  m_CorrespondingSourceObject: {fileID: 0}
  m_PrefabInstance: {fileID: 0}
  m_PrefabAsset: {fileID: 0}
  m_GameObject: {fileID: 576870512}
  m_LocalRotation: {x: 0.20677853, y: -0.18417637, z: -0.07893372, w: 0.95764875}
  m_LocalPosition: {x: 0.99, y: 2.6, z: -2.17}
  m_LocalScale: {x: 1, y: 1, z: 1}
  m_Children: []
  m_Father: {fileID: 845179403}
  m_RootOrder: 0
  m_LocalEulerAnglesHint: {x: 21.529, y: -24.475, z: -14.146}
--- !u!114 &576870514
MonoBehaviour:
  m_ObjectHideFlags: 0
  m_CorrespondingSourceObject: {fileID: 0}
  m_PrefabInstance: {fileID: 0}
  m_PrefabAsset: {fileID: 0}
  m_GameObject: {fileID: 576870512}
  m_Enabled: 1
  m_EditorHideFlags: 0
  m_Script: {fileID: 11500000, guid: 7a68c43fe1f2a47cfa234b5eeaa98012, type: 3}
  m_Name: 
  m_EditorClassIdentifier: 
<<<<<<< HEAD
  m_Version: 10
=======
  m_Version: 11
>>>>>>> 872f14ec
  m_ObsoleteShadowResolutionTier: 1
  m_ObsoleteUseShadowQualitySettings: 0
  m_ObsoleteCustomShadowResolution: 512
  m_ObsoleteContactShadows: 0
  m_PointlightHDType: 0
  m_SpotLightShape: 2
  m_AreaLightShape: 0
  m_Intensity: 600
  m_EnableSpotReflector: 0
  m_LuxAtDistance: 1
  m_InnerSpotPercent: 50
  m_LightDimmer: 1
  m_VolumetricDimmer: 1
  m_LightUnit: 0
  m_FadeDistance: 10000
  m_AffectDiffuse: 1
  m_AffectSpecular: 1
  m_NonLightmappedOnly: 0
  m_ShapeWidth: 3.5
  m_ShapeHeight: 3.5
  m_AspectRatio: 1
  m_ShapeRadius: 0
  m_SoftnessScale: 1
  m_UseCustomSpotLightShadowCone: 0
  m_CustomSpotLightShadowCone: 30
  m_MaxSmoothness: 1
  m_ApplyRangeAttenuation: 0
  m_DisplayAreaLightEmissiveMesh: 0
  m_AreaLightCookie: {fileID: 0}
  m_AreaLightShadowCone: 120
  m_UseScreenSpaceShadows: 0
  m_InteractsWithSky: 1
  m_AngularDiameter: 0.5
  m_FlareSize: 2
  m_FlareTint: {r: 1, g: 1, b: 1, a: 1}
  m_FlareFalloff: 4
  m_SurfaceTexture: {fileID: 0}
  m_SurfaceTint: {r: 1, g: 1, b: 1, a: 1}
  m_Distance: 1.5e+11
  m_UseRayTracedShadows: 0
  m_NumRayTracingSamples: 4
  m_FilterTracedShadow: 1
  m_FilterSizeTraced: 16
  m_SunLightConeAngle: 0.5
  m_LightShadowRadius: 0.5
  m_SemiTransparentShadow: 0
  m_ColorShadow: 1
  m_DistanceBasedFiltering: 0
  m_EvsmExponent: 15
  m_EvsmLightLeakBias: 0
  m_EvsmVarianceBias: 0.00001
  m_EvsmBlurPasses: 0
  m_LightlayersMask: 1
  m_LinkShadowLayers: 1
  m_ShadowNearPlane: 0.1
  m_BlockerSampleCount: 24
  m_FilterSampleCount: 16
  m_MinFilterSize: 1
  m_KernelSize: 5
  m_LightAngle: 1
  m_MaxDepthBias: 0.001
  m_ShadowResolution:
    m_Override: 512
    m_UseOverride: 1
    m_Level: 1
  m_ShadowDimmer: 1
  m_VolumetricShadowDimmer: 1
  m_ShadowFadeDistance: 10000
  m_UseContactShadow:
    m_Override: 0
    m_UseOverride: 1
    m_Level: 0
  m_RayTracedContactShadow: 0
  m_ShadowTint: {r: 0, g: 0, b: 0, a: 1}
  m_PenumbraTint: 0
  m_NormalBias: 0.75
  m_SlopeBias: 0.5
  m_ShadowUpdateMode: 0
  m_BarnDoorAngle: 90
  m_BarnDoorLength: 0.05
  m_ShadowCascadeRatios:
  - 0.05
  - 0.2
  - 0.3
  m_ShadowCascadeBorders:
  - 0.2
  - 0.2
  - 0.2
  - 0.2
  m_ShadowAlgorithm: 0
  m_ShadowVariant: 4
  m_ShadowPrecision: 0
  useOldInspector: 0
  useVolumetric: 1
  featuresFoldout: 1
  showAdditionalSettings: 5
  m_AreaLightEmissiveMeshShadowCastingMode: 0
  m_AreaLightEmissiveMeshMotionVectorGenerationMode: 0
--- !u!108 &576870515
Light:
  m_ObjectHideFlags: 0
  m_CorrespondingSourceObject: {fileID: 0}
  m_PrefabInstance: {fileID: 0}
  m_PrefabAsset: {fileID: 0}
  m_GameObject: {fileID: 576870512}
  m_Enabled: 1
  serializedVersion: 10
  m_Type: 0
  m_Shape: 0
  m_Color: {r: 1, g: 1, b: 1, a: 1}
  m_Intensity: 47.746483
  m_Range: 30
  m_SpotAngle: 30
  m_InnerSpotAngle: 21.80208
  m_CookieSize: 10
  m_Shadows:
    m_Type: 1
    m_Resolution: -1
    m_CustomResolution: -1
    m_Strength: 1
    m_Bias: 0.05
    m_NormalBias: 0.1
    m_NearPlane: 2.16
    m_CullingMatrixOverride:
      e00: 0.5714286
      e01: 0
      e02: 0
      e03: 0
      e10: 0
      e11: 0.5714286
      e12: 0
      e13: 0
      e20: 0
      e21: 0
      e22: 0.066889636
      e23: -1.006689
      e30: 0
      e31: 0
      e32: 0
      e33: 1
    m_UseCullingMatrixOverride: 1
  m_Cookie: {fileID: 2800000, guid: 45f0819bab75a8b47b8c90e4c8a34999, type: 3}
  m_DrawHalo: 0
  m_Flare: {fileID: 0}
  m_RenderMode: 0
  m_CullingMask:
    serializedVersion: 2
    m_Bits: 4294967295
  m_RenderingLayerMask: 1
  m_Lightmapping: 4
  m_LightShadowCasterMode: 0
  m_AreaSize: {x: 1, y: 1}
  m_BounceIntensity: 1
  m_ColorTemperature: 6570
  m_UseColorTemperature: 0
  m_BoundingSphereOverride: {x: 0, y: 0, z: 15, w: 15.202796}
  m_UseBoundingSphereOverride: 1
  m_ShadowRadius: 0
  m_ShadowAngle: 0
--- !u!1001 &607344269
PrefabInstance:
  m_ObjectHideFlags: 0
  serializedVersion: 2
  m_Modification:
    m_TransformParent: {fileID: 1902903443}
    m_Modifications:
    - target: {fileID: 1752614318191108, guid: 48a8bf1cfd4090647aa6cdcd4cddfc23, type: 3}
      propertyPath: m_Name
      value: Cube (3)
      objectReference: {fileID: 0}
    - target: {fileID: 4729046375724384, guid: 48a8bf1cfd4090647aa6cdcd4cddfc23, type: 3}
      propertyPath: m_LocalPosition.x
      value: 0.427
      objectReference: {fileID: 0}
    - target: {fileID: 4729046375724384, guid: 48a8bf1cfd4090647aa6cdcd4cddfc23, type: 3}
      propertyPath: m_LocalPosition.y
      value: 1.501
      objectReference: {fileID: 0}
    - target: {fileID: 4729046375724384, guid: 48a8bf1cfd4090647aa6cdcd4cddfc23, type: 3}
      propertyPath: m_LocalPosition.z
      value: 0.6890001
      objectReference: {fileID: 0}
    - target: {fileID: 4729046375724384, guid: 48a8bf1cfd4090647aa6cdcd4cddfc23, type: 3}
      propertyPath: m_LocalRotation.x
      value: -0
      objectReference: {fileID: 0}
    - target: {fileID: 4729046375724384, guid: 48a8bf1cfd4090647aa6cdcd4cddfc23, type: 3}
      propertyPath: m_LocalRotation.y
      value: 0.41579127
      objectReference: {fileID: 0}
    - target: {fileID: 4729046375724384, guid: 48a8bf1cfd4090647aa6cdcd4cddfc23, type: 3}
      propertyPath: m_LocalRotation.z
      value: -0
      objectReference: {fileID: 0}
    - target: {fileID: 4729046375724384, guid: 48a8bf1cfd4090647aa6cdcd4cddfc23, type: 3}
      propertyPath: m_LocalRotation.w
      value: 0.90946007
      objectReference: {fileID: 0}
    - target: {fileID: 4729046375724384, guid: 48a8bf1cfd4090647aa6cdcd4cddfc23, type: 3}
      propertyPath: m_RootOrder
      value: 4
      objectReference: {fileID: 0}
    - target: {fileID: 4729046375724384, guid: 48a8bf1cfd4090647aa6cdcd4cddfc23, type: 3}
      propertyPath: m_LocalScale.x
      value: 2
      objectReference: {fileID: 0}
    - target: {fileID: 4729046375724384, guid: 48a8bf1cfd4090647aa6cdcd4cddfc23, type: 3}
      propertyPath: m_LocalScale.y
      value: 0.3
      objectReference: {fileID: 0}
    - target: {fileID: 4729046375724384, guid: 48a8bf1cfd4090647aa6cdcd4cddfc23, type: 3}
      propertyPath: m_LocalScale.z
      value: 0.3
      objectReference: {fileID: 0}
    - target: {fileID: 4729046375724384, guid: 48a8bf1cfd4090647aa6cdcd4cddfc23, type: 3}
      propertyPath: m_LocalEulerAnglesHint.y
      value: 49.138
      objectReference: {fileID: 0}
    m_RemovedComponents: []
  m_SourcePrefab: {fileID: 100100000, guid: 48a8bf1cfd4090647aa6cdcd4cddfc23, type: 3}
--- !u!4 &607344270 stripped
Transform:
  m_CorrespondingSourceObject: {fileID: 4729046375724384, guid: 48a8bf1cfd4090647aa6cdcd4cddfc23,
    type: 3}
  m_PrefabInstance: {fileID: 607344269}
  m_PrefabAsset: {fileID: 0}
--- !u!1 &626316074
GameObject:
  m_ObjectHideFlags: 0
  m_CorrespondingSourceObject: {fileID: 0}
  m_PrefabInstance: {fileID: 0}
  m_PrefabAsset: {fileID: 0}
  serializedVersion: 6
  m_Component:
  - component: {fileID: 626316075}
  - component: {fileID: 626316077}
  - component: {fileID: 626316076}
  - component: {fileID: 626316078}
  m_Layer: 0
  m_Name: New Text (3)
  m_TagString: Untagged
  m_Icon: {fileID: 0}
  m_NavMeshLayer: 0
  m_StaticEditorFlags: 0
  m_IsActive: 1
--- !u!4 &626316075
Transform:
  m_ObjectHideFlags: 0
  m_CorrespondingSourceObject: {fileID: 0}
  m_PrefabInstance: {fileID: 0}
  m_PrefabAsset: {fileID: 0}
  m_GameObject: {fileID: 626316074}
  m_LocalRotation: {x: -0, y: -0, z: -0, w: 1}
  m_LocalPosition: {x: 4.9171, y: -2.986184, z: -3}
  m_LocalScale: {x: 1, y: 1, z: 1}
  m_Children: []
  m_Father: {fileID: 574762494}
  m_RootOrder: 3
  m_LocalEulerAnglesHint: {x: 0, y: 0, z: 0}
--- !u!102 &626316076
TextMesh:
  serializedVersion: 3
  m_ObjectHideFlags: 0
  m_CorrespondingSourceObject: {fileID: 0}
  m_PrefabInstance: {fileID: 0}
  m_PrefabAsset: {fileID: 0}
  m_GameObject: {fileID: 626316074}
  m_Text: Spot - Box
  m_OffsetZ: 0
  m_CharacterSize: 0.22452511
  m_LineSpacing: 1
  m_Anchor: 7
  m_Alignment: 1
  m_TabSize: 4
  m_FontSize: 0
  m_FontStyle: 0
  m_RichText: 0
  m_Font: {fileID: 12800000, guid: 306d620c715872046bf76568b7f382d4, type: 3}
  m_Color:
    serializedVersion: 2
    rgba: 4294967295
--- !u!23 &626316077
MeshRenderer:
  m_ObjectHideFlags: 0
  m_CorrespondingSourceObject: {fileID: 0}
  m_PrefabInstance: {fileID: 0}
  m_PrefabAsset: {fileID: 0}
  m_GameObject: {fileID: 626316074}
  m_Enabled: 1
  m_CastShadows: 1
  m_ReceiveShadows: 1
  m_DynamicOccludee: 1
  m_MotionVectors: 1
  m_LightProbeUsage: 1
  m_ReflectionProbeUsage: 1
  m_RayTracingMode: 2
  m_RayTraceProcedural: 0
  m_RenderingLayerMask: 4294967295
  m_RendererPriority: 0
  m_Materials:
  - {fileID: 2100000, guid: 306d620c715872046bf76568b7f382d4, type: 3}
  m_StaticBatchInfo:
    firstSubMesh: 0
    subMeshCount: 0
  m_StaticBatchRoot: {fileID: 0}
  m_ProbeAnchor: {fileID: 0}
  m_LightProbeVolumeOverride: {fileID: 0}
  m_ScaleInLightmap: 1
  m_ReceiveGI: 1
  m_PreserveUVs: 0
  m_IgnoreNormalsForChartDetection: 0
  m_ImportantGI: 0
  m_StitchLightmapSeams: 0
  m_SelectedEditorRenderState: 3
  m_MinimumChartSize: 4
  m_AutoUVMaxDistance: 0.5
  m_AutoUVMaxAngle: 89
  m_LightmapParameters: {fileID: 0}
  m_SortingLayerID: 0
  m_SortingLayer: 0
  m_SortingOrder: 0
  m_AdditionalVertexStreams: {fileID: 0}
--- !u!114 &626316078
MonoBehaviour:
  m_ObjectHideFlags: 0
  m_CorrespondingSourceObject: {fileID: 0}
  m_PrefabInstance: {fileID: 0}
  m_PrefabAsset: {fileID: 0}
  m_GameObject: {fileID: 626316074}
  m_Enabled: 1
  m_EditorHideFlags: 0
  m_Script: {fileID: 11500000, guid: 1843972f86a70ad4f9ac115809638244, type: 3}
  m_Name: 
  m_EditorClassIdentifier: 
  pixelSize: 8
  testSettings: {fileID: 1900725528}
  targetCamera: {fileID: 0}
  forceTargetDimensions: {x: 200, y: 150}
  overrideTestSettings: 0
  textMesh: {fileID: 626316076}
--- !u!1 &673842478
GameObject:
  m_ObjectHideFlags: 0
  m_CorrespondingSourceObject: {fileID: 0}
  m_PrefabInstance: {fileID: 0}
  m_PrefabAsset: {fileID: 0}
  serializedVersion: 6
  m_Component:
  - component: {fileID: 673842479}
  m_Layer: 0
  m_Name: GameObject (2)
  m_TagString: Untagged
  m_Icon: {fileID: 0}
  m_NavMeshLayer: 0
  m_StaticEditorFlags: 0
  m_IsActive: 1
--- !u!4 &673842479
Transform:
  m_ObjectHideFlags: 0
  m_CorrespondingSourceObject: {fileID: 0}
  m_PrefabInstance: {fileID: 0}
  m_PrefabAsset: {fileID: 0}
  m_GameObject: {fileID: 673842478}
  m_LocalRotation: {x: -0.23911758, y: -0.3696438, z: -0.099045746, w: 0.89239913}
  m_LocalPosition: {x: 0, y: 0, z: 0}
  m_LocalScale: {x: 1, y: 1, z: 1}
  m_Children:
  - {fileID: 1083378959}
  m_Father: {fileID: 1192666584}
  m_RootOrder: 1
  m_LocalEulerAnglesHint: {x: -30, y: -45, z: 0}
--- !u!1 &737838452
GameObject:
  m_ObjectHideFlags: 0
  m_CorrespondingSourceObject: {fileID: 0}
  m_PrefabInstance: {fileID: 0}
  m_PrefabAsset: {fileID: 0}
  serializedVersion: 6
  m_Component:
  - component: {fileID: 737838453}
  m_Layer: 0
  m_Name: Spot_Pyramid
  m_TagString: Untagged
  m_Icon: {fileID: 0}
  m_NavMeshLayer: 0
  m_StaticEditorFlags: 0
  m_IsActive: 1
--- !u!4 &737838453
Transform:
  m_ObjectHideFlags: 0
  m_CorrespondingSourceObject: {fileID: 0}
  m_PrefabInstance: {fileID: 0}
  m_PrefabAsset: {fileID: 0}
  m_GameObject: {fileID: 737838452}
  m_LocalRotation: {x: 0, y: 0, z: 0, w: 1}
  m_LocalPosition: {x: -2, y: -3, z: 0}
  m_LocalScale: {x: 1, y: 1, z: 1}
  m_Children:
  - {fileID: 1028431635}
  - {fileID: 1169686270}
  - {fileID: 2138720844}
  - {fileID: 183745594}
  m_Father: {fileID: 0}
  m_RootOrder: 6
  m_LocalEulerAnglesHint: {x: 0, y: 0, z: 0}
--- !u!1001 &809663470
PrefabInstance:
  m_ObjectHideFlags: 0
  serializedVersion: 2
  m_Modification:
    m_TransformParent: {fileID: 2109923720}
    m_Modifications:
    - target: {fileID: 1752614318191108, guid: 48a8bf1cfd4090647aa6cdcd4cddfc23, type: 3}
      propertyPath: m_Name
      value: Cube (1)
      objectReference: {fileID: 0}
    - target: {fileID: 4729046375724384, guid: 48a8bf1cfd4090647aa6cdcd4cddfc23, type: 3}
      propertyPath: m_LocalPosition.x
      value: 0.15299988
      objectReference: {fileID: 0}
    - target: {fileID: 4729046375724384, guid: 48a8bf1cfd4090647aa6cdcd4cddfc23, type: 3}
      propertyPath: m_LocalPosition.y
      value: 1.817
      objectReference: {fileID: 0}
    - target: {fileID: 4729046375724384, guid: 48a8bf1cfd4090647aa6cdcd4cddfc23, type: 3}
      propertyPath: m_LocalPosition.z
      value: -0.80200005
      objectReference: {fileID: 0}
    - target: {fileID: 4729046375724384, guid: 48a8bf1cfd4090647aa6cdcd4cddfc23, type: 3}
      propertyPath: m_LocalRotation.x
      value: -0
      objectReference: {fileID: 0}
    - target: {fileID: 4729046375724384, guid: 48a8bf1cfd4090647aa6cdcd4cddfc23, type: 3}
      propertyPath: m_LocalRotation.y
      value: -0.27791908
      objectReference: {fileID: 0}
    - target: {fileID: 4729046375724384, guid: 48a8bf1cfd4090647aa6cdcd4cddfc23, type: 3}
      propertyPath: m_LocalRotation.z
      value: -0
      objectReference: {fileID: 0}
    - target: {fileID: 4729046375724384, guid: 48a8bf1cfd4090647aa6cdcd4cddfc23, type: 3}
      propertyPath: m_LocalRotation.w
      value: 0.96060455
      objectReference: {fileID: 0}
    - target: {fileID: 4729046375724384, guid: 48a8bf1cfd4090647aa6cdcd4cddfc23, type: 3}
      propertyPath: m_RootOrder
      value: 3
      objectReference: {fileID: 0}
    - target: {fileID: 4729046375724384, guid: 48a8bf1cfd4090647aa6cdcd4cddfc23, type: 3}
      propertyPath: m_LocalScale.x
      value: 2
      objectReference: {fileID: 0}
    - target: {fileID: 4729046375724384, guid: 48a8bf1cfd4090647aa6cdcd4cddfc23, type: 3}
      propertyPath: m_LocalScale.y
      value: 0.3
      objectReference: {fileID: 0}
    - target: {fileID: 4729046375724384, guid: 48a8bf1cfd4090647aa6cdcd4cddfc23, type: 3}
      propertyPath: m_LocalScale.z
      value: 0.3
      objectReference: {fileID: 0}
    - target: {fileID: 4729046375724384, guid: 48a8bf1cfd4090647aa6cdcd4cddfc23, type: 3}
      propertyPath: m_LocalEulerAnglesHint.y
      value: -32.272003
      objectReference: {fileID: 0}
    m_RemovedComponents: []
  m_SourcePrefab: {fileID: 100100000, guid: 48a8bf1cfd4090647aa6cdcd4cddfc23, type: 3}
--- !u!4 &809663471 stripped
Transform:
  m_CorrespondingSourceObject: {fileID: 4729046375724384, guid: 48a8bf1cfd4090647aa6cdcd4cddfc23,
    type: 3}
  m_PrefabInstance: {fileID: 809663470}
  m_PrefabAsset: {fileID: 0}
--- !u!1 &835557360
GameObject:
  m_ObjectHideFlags: 0
  m_CorrespondingSourceObject: {fileID: 0}
  m_PrefabInstance: {fileID: 0}
  m_PrefabAsset: {fileID: 0}
  serializedVersion: 6
  m_Component:
  - component: {fileID: 835557364}
  - component: {fileID: 835557363}
  - component: {fileID: 835557362}
  - component: {fileID: 835557361}
  m_Layer: 0
  m_Name: Capsule
  m_TagString: Untagged
  m_Icon: {fileID: 0}
  m_NavMeshLayer: 0
  m_StaticEditorFlags: 0
  m_IsActive: 1
--- !u!136 &835557361
CapsuleCollider:
  m_ObjectHideFlags: 0
  m_CorrespondingSourceObject: {fileID: 0}
  m_PrefabInstance: {fileID: 0}
  m_PrefabAsset: {fileID: 0}
  m_GameObject: {fileID: 835557360}
  m_Material: {fileID: 0}
  m_IsTrigger: 0
  m_Enabled: 1
  m_Radius: 0.5
  m_Height: 2
  m_Direction: 1
  m_Center: {x: 0, y: 0, z: 0}
--- !u!23 &835557362
MeshRenderer:
  m_ObjectHideFlags: 0
  m_CorrespondingSourceObject: {fileID: 0}
  m_PrefabInstance: {fileID: 0}
  m_PrefabAsset: {fileID: 0}
  m_GameObject: {fileID: 835557360}
  m_Enabled: 1
  m_CastShadows: 1
  m_ReceiveShadows: 1
  m_DynamicOccludee: 1
  m_MotionVectors: 1
  m_LightProbeUsage: 1
  m_ReflectionProbeUsage: 1
  m_RayTracingMode: 2
  m_RayTraceProcedural: 0
  m_RenderingLayerMask: 4294967295
  m_RendererPriority: 0
  m_Materials:
  - {fileID: 2100000, guid: 73c176f402d2c2f4d929aa5da7585d17, type: 2}
  m_StaticBatchInfo:
    firstSubMesh: 0
    subMeshCount: 0
  m_StaticBatchRoot: {fileID: 0}
  m_ProbeAnchor: {fileID: 0}
  m_LightProbeVolumeOverride: {fileID: 0}
  m_ScaleInLightmap: 1
  m_ReceiveGI: 1
  m_PreserveUVs: 0
  m_IgnoreNormalsForChartDetection: 0
  m_ImportantGI: 0
  m_StitchLightmapSeams: 0
  m_SelectedEditorRenderState: 3
  m_MinimumChartSize: 4
  m_AutoUVMaxDistance: 0.5
  m_AutoUVMaxAngle: 89
  m_LightmapParameters: {fileID: 0}
  m_SortingLayerID: 0
  m_SortingLayer: 0
  m_SortingOrder: 0
  m_AdditionalVertexStreams: {fileID: 0}
--- !u!33 &835557363
MeshFilter:
  m_ObjectHideFlags: 0
  m_CorrespondingSourceObject: {fileID: 0}
  m_PrefabInstance: {fileID: 0}
  m_PrefabAsset: {fileID: 0}
  m_GameObject: {fileID: 835557360}
  m_Mesh: {fileID: 10208, guid: 0000000000000000e000000000000000, type: 0}
--- !u!4 &835557364
Transform:
  m_ObjectHideFlags: 0
  m_CorrespondingSourceObject: {fileID: 0}
  m_PrefabInstance: {fileID: 0}
  m_PrefabAsset: {fileID: 0}
  m_GameObject: {fileID: 835557360}
  m_LocalRotation: {x: -0, y: -0, z: -0, w: 1}
  m_LocalPosition: {x: 0, y: 1, z: 0}
  m_LocalScale: {x: 1, y: 1, z: 1}
  m_Children: []
  m_Father: {fileID: 2109923720}
  m_RootOrder: 0
  m_LocalEulerAnglesHint: {x: 0, y: 0, z: 0}
--- !u!1 &845179402
GameObject:
  m_ObjectHideFlags: 0
  m_CorrespondingSourceObject: {fileID: 0}
  m_PrefabInstance: {fileID: 0}
  m_PrefabAsset: {fileID: 0}
  serializedVersion: 6
  m_Component:
  - component: {fileID: 845179403}
  m_Layer: 0
  m_Name: GameObject (2)
  m_TagString: Untagged
  m_Icon: {fileID: 0}
  m_NavMeshLayer: 0
  m_StaticEditorFlags: 0
  m_IsActive: 1
--- !u!4 &845179403
Transform:
  m_ObjectHideFlags: 0
  m_CorrespondingSourceObject: {fileID: 0}
  m_PrefabInstance: {fileID: 0}
  m_PrefabAsset: {fileID: 0}
  m_GameObject: {fileID: 845179402}
  m_LocalRotation: {x: -0.23911758, y: -0.3696438, z: -0.099045746, w: 0.89239913}
  m_LocalPosition: {x: 0, y: 0, z: 0}
  m_LocalScale: {x: 1, y: 1, z: 1}
  m_Children:
  - {fileID: 576870513}
  m_Father: {fileID: 2142451069}
  m_RootOrder: 1
  m_LocalEulerAnglesHint: {x: -30, y: -45, z: 0}
--- !u!1 &956017064
GameObject:
  m_ObjectHideFlags: 0
  m_CorrespondingSourceObject: {fileID: 0}
  m_PrefabInstance: {fileID: 0}
  m_PrefabAsset: {fileID: 0}
  serializedVersion: 6
  m_Component:
  - component: {fileID: 956017065}
  m_Layer: 0
  m_Name: GameObject
  m_TagString: Untagged
  m_Icon: {fileID: 0}
  m_NavMeshLayer: 0
  m_StaticEditorFlags: 0
  m_IsActive: 1
--- !u!4 &956017065
Transform:
  m_ObjectHideFlags: 0
  m_CorrespondingSourceObject: {fileID: 0}
  m_PrefabInstance: {fileID: 0}
  m_PrefabAsset: {fileID: 0}
  m_GameObject: {fileID: 956017064}
  m_LocalRotation: {x: -0.23911758, y: -0.3696438, z: -0.099045746, w: 0.89239913}
  m_LocalPosition: {x: 0, y: 0, z: 0}
  m_LocalScale: {x: 1, y: 1, z: 1}
  m_Children:
  - {fileID: 1637281120}
  m_Father: {fileID: 2109923720}
  m_RootOrder: 1
  m_LocalEulerAnglesHint: {x: -30, y: -45, z: 0}
--- !u!1 &1028431631
GameObject:
  m_ObjectHideFlags: 0
  m_CorrespondingSourceObject: {fileID: 0}
  m_PrefabInstance: {fileID: 0}
  m_PrefabAsset: {fileID: 0}
  serializedVersion: 6
  m_Component:
  - component: {fileID: 1028431635}
  - component: {fileID: 1028431634}
  - component: {fileID: 1028431633}
  - component: {fileID: 1028431632}
  m_Layer: 0
  m_Name: Capsule (1)
  m_TagString: Untagged
  m_Icon: {fileID: 0}
  m_NavMeshLayer: 0
  m_StaticEditorFlags: 0
  m_IsActive: 1
--- !u!136 &1028431632
CapsuleCollider:
  m_ObjectHideFlags: 0
  m_CorrespondingSourceObject: {fileID: 0}
  m_PrefabInstance: {fileID: 0}
  m_PrefabAsset: {fileID: 0}
  m_GameObject: {fileID: 1028431631}
  m_Material: {fileID: 0}
  m_IsTrigger: 0
  m_Enabled: 1
  m_Radius: 0.5
  m_Height: 2
  m_Direction: 1
  m_Center: {x: 0, y: 0, z: 0}
--- !u!23 &1028431633
MeshRenderer:
  m_ObjectHideFlags: 0
  m_CorrespondingSourceObject: {fileID: 0}
  m_PrefabInstance: {fileID: 0}
  m_PrefabAsset: {fileID: 0}
  m_GameObject: {fileID: 1028431631}
  m_Enabled: 1
  m_CastShadows: 1
  m_ReceiveShadows: 1
  m_DynamicOccludee: 1
  m_MotionVectors: 1
  m_LightProbeUsage: 1
  m_ReflectionProbeUsage: 1
  m_RayTracingMode: 2
  m_RayTraceProcedural: 0
  m_RenderingLayerMask: 4294967295
  m_RendererPriority: 0
  m_Materials:
  - {fileID: 2100000, guid: 73c176f402d2c2f4d929aa5da7585d17, type: 2}
  m_StaticBatchInfo:
    firstSubMesh: 0
    subMeshCount: 0
  m_StaticBatchRoot: {fileID: 0}
  m_ProbeAnchor: {fileID: 0}
  m_LightProbeVolumeOverride: {fileID: 0}
  m_ScaleInLightmap: 1
  m_ReceiveGI: 1
  m_PreserveUVs: 0
  m_IgnoreNormalsForChartDetection: 0
  m_ImportantGI: 0
  m_StitchLightmapSeams: 0
  m_SelectedEditorRenderState: 3
  m_MinimumChartSize: 4
  m_AutoUVMaxDistance: 0.5
  m_AutoUVMaxAngle: 89
  m_LightmapParameters: {fileID: 0}
  m_SortingLayerID: 0
  m_SortingLayer: 0
  m_SortingOrder: 0
  m_AdditionalVertexStreams: {fileID: 0}
--- !u!33 &1028431634
MeshFilter:
  m_ObjectHideFlags: 0
  m_CorrespondingSourceObject: {fileID: 0}
  m_PrefabInstance: {fileID: 0}
  m_PrefabAsset: {fileID: 0}
  m_GameObject: {fileID: 1028431631}
  m_Mesh: {fileID: 10208, guid: 0000000000000000e000000000000000, type: 0}
--- !u!4 &1028431635
Transform:
  m_ObjectHideFlags: 0
  m_CorrespondingSourceObject: {fileID: 0}
  m_PrefabInstance: {fileID: 0}
  m_PrefabAsset: {fileID: 0}
  m_GameObject: {fileID: 1028431631}
  m_LocalRotation: {x: -0, y: -0, z: -0, w: 1}
  m_LocalPosition: {x: 0, y: 1, z: 0}
  m_LocalScale: {x: 1, y: 1, z: 1}
  m_Children: []
  m_Father: {fileID: 737838453}
  m_RootOrder: 0
  m_LocalEulerAnglesHint: {x: 0, y: 0, z: 0}
--- !u!1 &1074616645
GameObject:
  m_ObjectHideFlags: 0
  m_CorrespondingSourceObject: {fileID: 0}
  m_PrefabInstance: {fileID: 0}
  m_PrefabAsset: {fileID: 0}
  serializedVersion: 6
  m_Component:
  - component: {fileID: 1074616646}
  - component: {fileID: 1074616648}
  - component: {fileID: 1074616647}
  - component: {fileID: 1074616649}
  m_Layer: 0
  m_Name: New Text (1)
  m_TagString: Untagged
  m_Icon: {fileID: 0}
  m_NavMeshLayer: 0
  m_StaticEditorFlags: 0
  m_IsActive: 1
--- !u!4 &1074616646
Transform:
  m_ObjectHideFlags: 0
  m_CorrespondingSourceObject: {fileID: 0}
  m_PrefabInstance: {fileID: 0}
  m_PrefabAsset: {fileID: 0}
  m_GameObject: {fileID: 1074616645}
  m_LocalRotation: {x: -0, y: -0, z: -0, w: 1}
  m_LocalPosition: {x: -1.4594132, y: -2.986184, z: -3}
  m_LocalScale: {x: 1, y: 1, z: 1}
  m_Children: []
  m_Father: {fileID: 574762494}
  m_RootOrder: 1
  m_LocalEulerAnglesHint: {x: 0, y: 0, z: 0}
--- !u!102 &1074616647
TextMesh:
  serializedVersion: 3
  m_ObjectHideFlags: 0
  m_CorrespondingSourceObject: {fileID: 0}
  m_PrefabInstance: {fileID: 0}
  m_PrefabAsset: {fileID: 0}
  m_GameObject: {fileID: 1074616645}
  m_Text: Spot - Pyramid
  m_OffsetZ: 0
  m_CharacterSize: 0.22452511
  m_LineSpacing: 1
  m_Anchor: 7
  m_Alignment: 1
  m_TabSize: 4
  m_FontSize: 0
  m_FontStyle: 0
  m_RichText: 0
  m_Font: {fileID: 12800000, guid: 306d620c715872046bf76568b7f382d4, type: 3}
  m_Color:
    serializedVersion: 2
    rgba: 4294967295
--- !u!23 &1074616648
MeshRenderer:
  m_ObjectHideFlags: 0
  m_CorrespondingSourceObject: {fileID: 0}
  m_PrefabInstance: {fileID: 0}
  m_PrefabAsset: {fileID: 0}
  m_GameObject: {fileID: 1074616645}
  m_Enabled: 1
  m_CastShadows: 1
  m_ReceiveShadows: 1
  m_DynamicOccludee: 1
  m_MotionVectors: 1
  m_LightProbeUsage: 1
  m_ReflectionProbeUsage: 1
  m_RayTracingMode: 2
  m_RayTraceProcedural: 0
  m_RenderingLayerMask: 4294967295
  m_RendererPriority: 0
  m_Materials:
  - {fileID: 2100000, guid: 306d620c715872046bf76568b7f382d4, type: 3}
  m_StaticBatchInfo:
    firstSubMesh: 0
    subMeshCount: 0
  m_StaticBatchRoot: {fileID: 0}
  m_ProbeAnchor: {fileID: 0}
  m_LightProbeVolumeOverride: {fileID: 0}
  m_ScaleInLightmap: 1
  m_ReceiveGI: 1
  m_PreserveUVs: 0
  m_IgnoreNormalsForChartDetection: 0
  m_ImportantGI: 0
  m_StitchLightmapSeams: 0
  m_SelectedEditorRenderState: 3
  m_MinimumChartSize: 4
  m_AutoUVMaxDistance: 0.5
  m_AutoUVMaxAngle: 89
  m_LightmapParameters: {fileID: 0}
  m_SortingLayerID: 0
  m_SortingLayer: 0
  m_SortingOrder: 0
  m_AdditionalVertexStreams: {fileID: 0}
--- !u!114 &1074616649
MonoBehaviour:
  m_ObjectHideFlags: 0
  m_CorrespondingSourceObject: {fileID: 0}
  m_PrefabInstance: {fileID: 0}
  m_PrefabAsset: {fileID: 0}
  m_GameObject: {fileID: 1074616645}
  m_Enabled: 1
  m_EditorHideFlags: 0
  m_Script: {fileID: 11500000, guid: 1843972f86a70ad4f9ac115809638244, type: 3}
  m_Name: 
  m_EditorClassIdentifier: 
  pixelSize: 8
  testSettings: {fileID: 1900725528}
  targetCamera: {fileID: 0}
  forceTargetDimensions: {x: 200, y: 150}
  overrideTestSettings: 0
  textMesh: {fileID: 1074616647}
--- !u!1 &1083378958
GameObject:
  m_ObjectHideFlags: 0
  m_CorrespondingSourceObject: {fileID: 0}
  m_PrefabInstance: {fileID: 0}
  m_PrefabAsset: {fileID: 0}
  serializedVersion: 6
  m_Component:
  - component: {fileID: 1083378959}
  - component: {fileID: 1083378962}
  - component: {fileID: 1083378961}
  m_Layer: 0
  m_Name: Spot Light
  m_TagString: Untagged
  m_Icon: {fileID: 0}
  m_NavMeshLayer: 0
  m_StaticEditorFlags: 0
  m_IsActive: 1
--- !u!4 &1083378959
Transform:
  m_ObjectHideFlags: 0
  m_CorrespondingSourceObject: {fileID: 0}
  m_PrefabInstance: {fileID: 0}
  m_PrefabAsset: {fileID: 0}
  m_GameObject: {fileID: 1083378958}
  m_LocalRotation: {x: 0.6532815, y: 0.27059805, z: -0.27059805, w: 0.6532815}
  m_LocalPosition: {x: 0, y: 5, z: 0}
  m_LocalScale: {x: 1, y: 1, z: 1}
  m_Children: []
  m_Father: {fileID: 673842479}
  m_RootOrder: 0
  m_LocalEulerAnglesHint: {x: 90, y: 45, z: 0}
--- !u!114 &1083378961
MonoBehaviour:
  m_ObjectHideFlags: 0
  m_CorrespondingSourceObject: {fileID: 0}
  m_PrefabInstance: {fileID: 0}
  m_PrefabAsset: {fileID: 0}
  m_GameObject: {fileID: 1083378958}
  m_Enabled: 1
  m_EditorHideFlags: 0
  m_Script: {fileID: 11500000, guid: 7a68c43fe1f2a47cfa234b5eeaa98012, type: 3}
  m_Name: 
  m_EditorClassIdentifier: 
<<<<<<< HEAD
  m_Version: 10
=======
  m_Version: 11
>>>>>>> 872f14ec
  m_ObsoleteShadowResolutionTier: 1
  m_ObsoleteUseShadowQualitySettings: 0
  m_ObsoleteCustomShadowResolution: 512
  m_ObsoleteContactShadows: 0
  m_PointlightHDType: 0
  m_SpotLightShape: 2
  m_AreaLightShape: 0
  m_Intensity: 600
  m_EnableSpotReflector: 0
  m_LuxAtDistance: 1
  m_InnerSpotPercent: 50
  m_LightDimmer: 1
  m_VolumetricDimmer: 1
  m_LightUnit: 0
  m_FadeDistance: 10000
  m_AffectDiffuse: 1
  m_AffectSpecular: 1
  m_NonLightmappedOnly: 0
  m_ShapeWidth: 3.5
  m_ShapeHeight: 3.5
  m_AspectRatio: 1
  m_ShapeRadius: 0
  m_SoftnessScale: 1
  m_UseCustomSpotLightShadowCone: 0
  m_CustomSpotLightShadowCone: 30
  m_MaxSmoothness: 1
  m_ApplyRangeAttenuation: 1
  m_DisplayAreaLightEmissiveMesh: 0
  m_AreaLightCookie: {fileID: 0}
  m_AreaLightShadowCone: 120
  m_UseScreenSpaceShadows: 0
  m_InteractsWithSky: 1
  m_AngularDiameter: 0.5
  m_FlareSize: 2
  m_FlareTint: {r: 1, g: 1, b: 1, a: 1}
  m_FlareFalloff: 4
  m_SurfaceTexture: {fileID: 0}
  m_SurfaceTint: {r: 1, g: 1, b: 1, a: 1}
  m_Distance: 1.5e+11
  m_UseRayTracedShadows: 0
  m_NumRayTracingSamples: 4
  m_FilterTracedShadow: 1
  m_FilterSizeTraced: 16
  m_SunLightConeAngle: 0.5
  m_LightShadowRadius: 0.5
  m_SemiTransparentShadow: 0
  m_ColorShadow: 1
  m_DistanceBasedFiltering: 0
  m_EvsmExponent: 15
  m_EvsmLightLeakBias: 0
  m_EvsmVarianceBias: 0.00001
  m_EvsmBlurPasses: 0
  m_LightlayersMask: 1
  m_LinkShadowLayers: 1
  m_ShadowNearPlane: 0.1
  m_BlockerSampleCount: 24
  m_FilterSampleCount: 16
  m_MinFilterSize: 1
  m_KernelSize: 5
  m_LightAngle: 1
  m_MaxDepthBias: 0.001
  m_ShadowResolution:
    m_Override: 512
    m_UseOverride: 1
    m_Level: 1
  m_ShadowDimmer: 1
  m_VolumetricShadowDimmer: 1
  m_ShadowFadeDistance: 10000
  m_UseContactShadow:
    m_Override: 0
    m_UseOverride: 1
    m_Level: 0
  m_RayTracedContactShadow: 0
  m_ShadowTint: {r: 0, g: 0, b: 0, a: 1}
  m_PenumbraTint: 0
  m_NormalBias: 0.75
  m_SlopeBias: 0.5
  m_ShadowUpdateMode: 0
  m_BarnDoorAngle: 90
  m_BarnDoorLength: 0.05
  m_ShadowCascadeRatios:
  - 0.05
  - 0.2
  - 0.3
  m_ShadowCascadeBorders:
  - 0.2
  - 0.2
  - 0.2
  - 0.2
  m_ShadowAlgorithm: 0
  m_ShadowVariant: 4
  m_ShadowPrecision: 0
  useOldInspector: 0
  useVolumetric: 1
  featuresFoldout: 1
  showAdditionalSettings: 5
  m_AreaLightEmissiveMeshShadowCastingMode: 0
  m_AreaLightEmissiveMeshMotionVectorGenerationMode: 0
--- !u!108 &1083378962
Light:
  m_ObjectHideFlags: 0
  m_CorrespondingSourceObject: {fileID: 0}
  m_PrefabInstance: {fileID: 0}
  m_PrefabAsset: {fileID: 0}
  m_GameObject: {fileID: 1083378958}
  m_Enabled: 1
  serializedVersion: 10
  m_Type: 0
  m_Shape: 0
  m_Color: {r: 1, g: 1, b: 1, a: 1}
  m_Intensity: 47.746483
  m_Range: 30
  m_SpotAngle: 30
  m_InnerSpotAngle: 21.80208
  m_CookieSize: 10
  m_Shadows:
    m_Type: 1
    m_Resolution: -1
    m_CustomResolution: -1
    m_Strength: 1
    m_Bias: 0.05
    m_NormalBias: 0.1
    m_NearPlane: 2.16
    m_CullingMatrixOverride:
      e00: 0.5714286
      e01: 0
      e02: 0
      e03: 0
      e10: 0
      e11: 0.5714286
      e12: 0
      e13: 0
      e20: 0
      e21: 0
      e22: 0.066889636
      e23: -1.006689
      e30: 0
      e31: 0
      e32: 0
      e33: 1
    m_UseCullingMatrixOverride: 1
  m_Cookie: {fileID: 2800000, guid: 45f0819bab75a8b47b8c90e4c8a34999, type: 3}
  m_DrawHalo: 0
  m_Flare: {fileID: 0}
  m_RenderMode: 0
  m_CullingMask:
    serializedVersion: 2
    m_Bits: 4294967295
  m_RenderingLayerMask: 1
  m_Lightmapping: 4
  m_LightShadowCasterMode: 0
  m_AreaSize: {x: 1, y: 1}
  m_BounceIntensity: 1
  m_ColorTemperature: 6570
  m_UseColorTemperature: 0
  m_BoundingSphereOverride: {x: 0, y: 0, z: 15, w: 15.202796}
  m_UseBoundingSphereOverride: 1
  m_ShadowRadius: 0
  m_ShadowAngle: 0
--- !u!1 &1169686269
GameObject:
  m_ObjectHideFlags: 0
  m_CorrespondingSourceObject: {fileID: 0}
  m_PrefabInstance: {fileID: 0}
  m_PrefabAsset: {fileID: 0}
  serializedVersion: 6
  m_Component:
  - component: {fileID: 1169686270}
  m_Layer: 0
  m_Name: GameObject (1)
  m_TagString: Untagged
  m_Icon: {fileID: 0}
  m_NavMeshLayer: 0
  m_StaticEditorFlags: 0
  m_IsActive: 1
--- !u!4 &1169686270
Transform:
  m_ObjectHideFlags: 0
  m_CorrespondingSourceObject: {fileID: 0}
  m_PrefabInstance: {fileID: 0}
  m_PrefabAsset: {fileID: 0}
  m_GameObject: {fileID: 1169686269}
  m_LocalRotation: {x: -0.23911758, y: -0.3696438, z: -0.099045746, w: 0.89239913}
  m_LocalPosition: {x: 0, y: 0, z: 0}
  m_LocalScale: {x: 1, y: 1, z: 1}
  m_Children:
  - {fileID: 487878713}
  m_Father: {fileID: 737838453}
  m_RootOrder: 1
  m_LocalEulerAnglesHint: {x: -30, y: -45, z: 0}
--- !u!1 &1192666583
GameObject:
  m_ObjectHideFlags: 0
  m_CorrespondingSourceObject: {fileID: 0}
  m_PrefabInstance: {fileID: 0}
  m_PrefabAsset: {fileID: 0}
  serializedVersion: 6
  m_Component:
  - component: {fileID: 1192666584}
  m_Layer: 0
  m_Name: Spot_Box
  m_TagString: Untagged
  m_Icon: {fileID: 0}
  m_NavMeshLayer: 0
  m_StaticEditorFlags: 0
  m_IsActive: 1
--- !u!4 &1192666584
Transform:
  m_ObjectHideFlags: 0
  m_CorrespondingSourceObject: {fileID: 0}
  m_PrefabInstance: {fileID: 0}
  m_PrefabAsset: {fileID: 0}
  m_GameObject: {fileID: 1192666583}
  m_LocalRotation: {x: 0, y: 0, z: 0, w: 1}
  m_LocalPosition: {x: 6, y: -3, z: 0}
  m_LocalScale: {x: 1, y: 1, z: 1}
  m_Children:
  - {fileID: 1498382502}
  - {fileID: 673842479}
  - {fileID: 1753161994}
  - {fileID: 333183858}
  m_Father: {fileID: 0}
  m_RootOrder: 7
  m_LocalEulerAnglesHint: {x: 0, y: 0, z: 0}
--- !u!1 &1302673719
GameObject:
  m_ObjectHideFlags: 0
  m_CorrespondingSourceObject: {fileID: 0}
  m_PrefabInstance: {fileID: 0}
  m_PrefabAsset: {fileID: 0}
  serializedVersion: 6
  m_Component:
  - component: {fileID: 1302673723}
  - component: {fileID: 1302673722}
  - component: {fileID: 1302673721}
  m_Layer: 0
  m_Name: Point Light
  m_TagString: Untagged
  m_Icon: {fileID: 0}
  m_NavMeshLayer: 0
  m_StaticEditorFlags: 0
  m_IsActive: 1
--- !u!114 &1302673721
MonoBehaviour:
  m_ObjectHideFlags: 2
  m_CorrespondingSourceObject: {fileID: 0}
  m_PrefabInstance: {fileID: 0}
  m_PrefabAsset: {fileID: 0}
  m_GameObject: {fileID: 1302673719}
  m_Enabled: 1
  m_EditorHideFlags: 0
  m_Script: {fileID: 11500000, guid: 7a68c43fe1f2a47cfa234b5eeaa98012, type: 3}
  m_Name: 
  m_EditorClassIdentifier: 
<<<<<<< HEAD
  m_Version: 10
=======
  m_Version: 11
>>>>>>> 872f14ec
  m_ObsoleteShadowResolutionTier: 1
  m_ObsoleteUseShadowQualitySettings: 0
  m_ObsoleteCustomShadowResolution: 512
  m_ObsoleteContactShadows: 0
  m_PointlightHDType: 0
  m_SpotLightShape: 0
  m_AreaLightShape: 0
  m_Intensity: 600
  m_EnableSpotReflector: 0
  m_LuxAtDistance: 1
  m_InnerSpotPercent: 0
  m_LightDimmer: 1
  m_VolumetricDimmer: 1
  m_LightUnit: 0
  m_FadeDistance: 10000
  m_AffectDiffuse: 1
  m_AffectSpecular: 1
  m_NonLightmappedOnly: 0
  m_ShapeWidth: 0.5
  m_ShapeHeight: 0.5
  m_AspectRatio: 1
  m_ShapeRadius: 0
  m_SoftnessScale: 1
  m_UseCustomSpotLightShadowCone: 0
  m_CustomSpotLightShadowCone: 30
  m_MaxSmoothness: 1
  m_ApplyRangeAttenuation: 1
  m_DisplayAreaLightEmissiveMesh: 0
  m_AreaLightCookie: {fileID: 0}
  m_AreaLightShadowCone: 120
  m_UseScreenSpaceShadows: 0
  m_InteractsWithSky: 1
  m_AngularDiameter: 0.5
  m_FlareSize: 2
  m_FlareTint: {r: 1, g: 1, b: 1, a: 1}
  m_FlareFalloff: 4
  m_SurfaceTexture: {fileID: 0}
  m_SurfaceTint: {r: 1, g: 1, b: 1, a: 1}
  m_Distance: 1.5e+11
  m_UseRayTracedShadows: 0
  m_NumRayTracingSamples: 4
  m_FilterTracedShadow: 1
  m_FilterSizeTraced: 16
  m_SunLightConeAngle: 0.5
  m_LightShadowRadius: 0.5
  m_SemiTransparentShadow: 0
  m_ColorShadow: 1
  m_DistanceBasedFiltering: 0
  m_EvsmExponent: 15
  m_EvsmLightLeakBias: 0
  m_EvsmVarianceBias: 0.00001
  m_EvsmBlurPasses: 0
  m_LightlayersMask: 1
  m_LinkShadowLayers: 1
  m_ShadowNearPlane: 0.1
  m_BlockerSampleCount: 24
  m_FilterSampleCount: 16
  m_MinFilterSize: 1
  m_KernelSize: 5
  m_LightAngle: 1
  m_MaxDepthBias: 0.001
  m_ShadowResolution:
    m_Override: 512
    m_UseOverride: 1
    m_Level: 1
  m_ShadowDimmer: 1
  m_VolumetricShadowDimmer: 1
  m_ShadowFadeDistance: 10000
  m_UseContactShadow:
    m_Override: 0
    m_UseOverride: 1
    m_Level: 0
  m_RayTracedContactShadow: 0
  m_ShadowTint: {r: 0, g: 0, b: 0, a: 1}
  m_PenumbraTint: 0
  m_NormalBias: 0.75
  m_SlopeBias: 0.5
  m_ShadowUpdateMode: 0
  m_BarnDoorAngle: 90
  m_BarnDoorLength: 0.05
  m_ShadowCascadeRatios:
  - 0.05
  - 0.2
  - 0.3
  m_ShadowCascadeBorders:
  - 0.2
  - 0.2
  - 0.2
  - 0.2
  m_ShadowAlgorithm: 0
  m_ShadowVariant: 4
  m_ShadowPrecision: 0
  useOldInspector: 0
  useVolumetric: 1
  featuresFoldout: 1
  showAdditionalSettings: 1
  m_AreaLightEmissiveMeshShadowCastingMode: 0
  m_AreaLightEmissiveMeshMotionVectorGenerationMode: 0
--- !u!108 &1302673722
Light:
  m_ObjectHideFlags: 0
  m_CorrespondingSourceObject: {fileID: 0}
  m_PrefabInstance: {fileID: 0}
  m_PrefabAsset: {fileID: 0}
  m_GameObject: {fileID: 1302673719}
  m_Enabled: 1
  serializedVersion: 10
  m_Type: 2
  m_Shape: 0
  m_Color: {r: 1, g: 1, b: 1, a: 1}
  m_Intensity: 47.746483
  m_Range: 5
  m_SpotAngle: 30
  m_InnerSpotAngle: 21.80208
  m_CookieSize: 10
  m_Shadows:
    m_Type: 1
    m_Resolution: -1
    m_CustomResolution: -1
    m_Strength: 1
    m_Bias: 0.05
    m_NormalBias: 0.4
    m_NearPlane: 0.2
    m_CullingMatrixOverride:
      e00: 1
      e01: 0
      e02: 0
      e03: 0
      e10: 0
      e11: 1
      e12: 0
      e13: 0
      e20: 0
      e21: 0
      e22: 1
      e23: 0
      e30: 0
      e31: 0
      e32: 0
      e33: 1
    m_UseCullingMatrixOverride: 0
  m_Cookie: {fileID: 8900000, guid: bcd1d60980af623478368e9455ea5689, type: 3}
  m_DrawHalo: 0
  m_Flare: {fileID: 0}
  m_RenderMode: 0
  m_CullingMask:
    serializedVersion: 2
    m_Bits: 4294967295
  m_RenderingLayerMask: 1
  m_Lightmapping: 4
  m_LightShadowCasterMode: 0
  m_AreaSize: {x: 1, y: 1}
  m_BounceIntensity: 1
  m_ColorTemperature: 6570
  m_UseColorTemperature: 0
  m_BoundingSphereOverride: {x: 0, y: 0, z: 0, w: 0}
  m_UseBoundingSphereOverride: 0
  m_ShadowRadius: 0
  m_ShadowAngle: 0
--- !u!4 &1302673723
Transform:
  m_ObjectHideFlags: 0
  m_CorrespondingSourceObject: {fileID: 0}
  m_PrefabInstance: {fileID: 0}
  m_PrefabAsset: {fileID: 0}
  m_GameObject: {fileID: 1302673719}
  m_LocalRotation: {x: -0, y: -0, z: -0, w: 1}
  m_LocalPosition: {x: 0.22, y: 1.6, z: -0.23000002}
  m_LocalScale: {x: 1, y: 1, z: 1}
  m_Children: []
  m_Father: {fileID: 1902903443}
  m_RootOrder: 0
  m_LocalEulerAnglesHint: {x: 0, y: 0, z: 0}
--- !u!1 &1375846046
GameObject:
  m_ObjectHideFlags: 0
  m_CorrespondingSourceObject: {fileID: 0}
  m_PrefabInstance: {fileID: 0}
  m_PrefabAsset: {fileID: 0}
  serializedVersion: 6
  m_Component:
  - component: {fileID: 1375846047}
  - component: {fileID: 1375846050}
  - component: {fileID: 1375846049}
  - component: {fileID: 1375846048}
  m_Layer: 0
  m_Name: Capsule (2)
  m_TagString: Untagged
  m_Icon: {fileID: 0}
  m_NavMeshLayer: 0
  m_StaticEditorFlags: 0
  m_IsActive: 1
--- !u!4 &1375846047
Transform:
  m_ObjectHideFlags: 0
  m_CorrespondingSourceObject: {fileID: 0}
  m_PrefabInstance: {fileID: 0}
  m_PrefabAsset: {fileID: 0}
  m_GameObject: {fileID: 1375846046}
  m_LocalRotation: {x: -0, y: -0, z: -0, w: 1}
  m_LocalPosition: {x: 0, y: 1, z: 0}
  m_LocalScale: {x: 1, y: 1, z: 1}
  m_Children: []
  m_Father: {fileID: 2142451069}
  m_RootOrder: 0
  m_LocalEulerAnglesHint: {x: 0, y: 0, z: 0}
--- !u!136 &1375846048
CapsuleCollider:
  m_ObjectHideFlags: 0
  m_CorrespondingSourceObject: {fileID: 0}
  m_PrefabInstance: {fileID: 0}
  m_PrefabAsset: {fileID: 0}
  m_GameObject: {fileID: 1375846046}
  m_Material: {fileID: 0}
  m_IsTrigger: 0
  m_Enabled: 1
  m_Radius: 0.5
  m_Height: 2
  m_Direction: 1
  m_Center: {x: 0, y: 0, z: 0}
--- !u!23 &1375846049
MeshRenderer:
  m_ObjectHideFlags: 0
  m_CorrespondingSourceObject: {fileID: 0}
  m_PrefabInstance: {fileID: 0}
  m_PrefabAsset: {fileID: 0}
  m_GameObject: {fileID: 1375846046}
  m_Enabled: 1
  m_CastShadows: 1
  m_ReceiveShadows: 1
  m_DynamicOccludee: 1
  m_MotionVectors: 1
  m_LightProbeUsage: 1
  m_ReflectionProbeUsage: 1
  m_RayTracingMode: 2
  m_RayTraceProcedural: 0
  m_RenderingLayerMask: 4294967295
  m_RendererPriority: 0
  m_Materials:
  - {fileID: 2100000, guid: 73c176f402d2c2f4d929aa5da7585d17, type: 2}
  m_StaticBatchInfo:
    firstSubMesh: 0
    subMeshCount: 0
  m_StaticBatchRoot: {fileID: 0}
  m_ProbeAnchor: {fileID: 0}
  m_LightProbeVolumeOverride: {fileID: 0}
  m_ScaleInLightmap: 1
  m_ReceiveGI: 1
  m_PreserveUVs: 0
  m_IgnoreNormalsForChartDetection: 0
  m_ImportantGI: 0
  m_StitchLightmapSeams: 0
  m_SelectedEditorRenderState: 3
  m_MinimumChartSize: 4
  m_AutoUVMaxDistance: 0.5
  m_AutoUVMaxAngle: 89
  m_LightmapParameters: {fileID: 0}
  m_SortingLayerID: 0
  m_SortingLayer: 0
  m_SortingOrder: 0
  m_AdditionalVertexStreams: {fileID: 0}
--- !u!33 &1375846050
MeshFilter:
  m_ObjectHideFlags: 0
  m_CorrespondingSourceObject: {fileID: 0}
  m_PrefabInstance: {fileID: 0}
  m_PrefabAsset: {fileID: 0}
  m_GameObject: {fileID: 1375846046}
  m_Mesh: {fileID: 10208, guid: 0000000000000000e000000000000000, type: 0}
--- !u!1 &1498382498
GameObject:
  m_ObjectHideFlags: 0
  m_CorrespondingSourceObject: {fileID: 0}
  m_PrefabInstance: {fileID: 0}
  m_PrefabAsset: {fileID: 0}
  serializedVersion: 6
  m_Component:
  - component: {fileID: 1498382502}
  - component: {fileID: 1498382501}
  - component: {fileID: 1498382500}
  - component: {fileID: 1498382499}
  m_Layer: 0
  m_Name: Capsule (2)
  m_TagString: Untagged
  m_Icon: {fileID: 0}
  m_NavMeshLayer: 0
  m_StaticEditorFlags: 0
  m_IsActive: 1
--- !u!136 &1498382499
CapsuleCollider:
  m_ObjectHideFlags: 0
  m_CorrespondingSourceObject: {fileID: 0}
  m_PrefabInstance: {fileID: 0}
  m_PrefabAsset: {fileID: 0}
  m_GameObject: {fileID: 1498382498}
  m_Material: {fileID: 0}
  m_IsTrigger: 0
  m_Enabled: 1
  m_Radius: 0.5
  m_Height: 2
  m_Direction: 1
  m_Center: {x: 0, y: 0, z: 0}
--- !u!23 &1498382500
MeshRenderer:
  m_ObjectHideFlags: 0
  m_CorrespondingSourceObject: {fileID: 0}
  m_PrefabInstance: {fileID: 0}
  m_PrefabAsset: {fileID: 0}
  m_GameObject: {fileID: 1498382498}
  m_Enabled: 1
  m_CastShadows: 1
  m_ReceiveShadows: 1
  m_DynamicOccludee: 1
  m_MotionVectors: 1
  m_LightProbeUsage: 1
  m_ReflectionProbeUsage: 1
  m_RayTracingMode: 2
  m_RayTraceProcedural: 0
  m_RenderingLayerMask: 4294967295
  m_RendererPriority: 0
  m_Materials:
  - {fileID: 2100000, guid: 73c176f402d2c2f4d929aa5da7585d17, type: 2}
  m_StaticBatchInfo:
    firstSubMesh: 0
    subMeshCount: 0
  m_StaticBatchRoot: {fileID: 0}
  m_ProbeAnchor: {fileID: 0}
  m_LightProbeVolumeOverride: {fileID: 0}
  m_ScaleInLightmap: 1
  m_ReceiveGI: 1
  m_PreserveUVs: 0
  m_IgnoreNormalsForChartDetection: 0
  m_ImportantGI: 0
  m_StitchLightmapSeams: 0
  m_SelectedEditorRenderState: 3
  m_MinimumChartSize: 4
  m_AutoUVMaxDistance: 0.5
  m_AutoUVMaxAngle: 89
  m_LightmapParameters: {fileID: 0}
  m_SortingLayerID: 0
  m_SortingLayer: 0
  m_SortingOrder: 0
  m_AdditionalVertexStreams: {fileID: 0}
--- !u!33 &1498382501
MeshFilter:
  m_ObjectHideFlags: 0
  m_CorrespondingSourceObject: {fileID: 0}
  m_PrefabInstance: {fileID: 0}
  m_PrefabAsset: {fileID: 0}
  m_GameObject: {fileID: 1498382498}
  m_Mesh: {fileID: 10208, guid: 0000000000000000e000000000000000, type: 0}
--- !u!4 &1498382502
Transform:
  m_ObjectHideFlags: 0
  m_CorrespondingSourceObject: {fileID: 0}
  m_PrefabInstance: {fileID: 0}
  m_PrefabAsset: {fileID: 0}
  m_GameObject: {fileID: 1498382498}
  m_LocalRotation: {x: -0, y: -0, z: -0, w: 1}
  m_LocalPosition: {x: 0, y: 1, z: 0}
  m_LocalScale: {x: 1, y: 1, z: 1}
  m_Children: []
  m_Father: {fileID: 1192666584}
  m_RootOrder: 0
  m_LocalEulerAnglesHint: {x: 0, y: 0, z: 0}
--- !u!1001 &1528541106
PrefabInstance:
  m_ObjectHideFlags: 0
  serializedVersion: 2
  m_Modification:
    m_TransformParent: {fileID: 0}
    m_Modifications:
    - target: {fileID: 4827451743472390, guid: e0446b620fbf66540b1b93f937834a01, type: 3}
      propertyPath: m_LocalPosition.x
      value: -4.945982
      objectReference: {fileID: 0}
    - target: {fileID: 4827451743472390, guid: e0446b620fbf66540b1b93f937834a01, type: 3}
      propertyPath: m_LocalPosition.y
      value: 3.5591245
      objectReference: {fileID: 0}
    - target: {fileID: 4827451743472390, guid: e0446b620fbf66540b1b93f937834a01, type: 3}
      propertyPath: m_LocalPosition.z
      value: -6.423647
      objectReference: {fileID: 0}
    - target: {fileID: 4827451743472390, guid: e0446b620fbf66540b1b93f937834a01, type: 3}
      propertyPath: m_LocalRotation.x
      value: 0
      objectReference: {fileID: 0}
    - target: {fileID: 4827451743472390, guid: e0446b620fbf66540b1b93f937834a01, type: 3}
      propertyPath: m_LocalRotation.y
      value: 0
      objectReference: {fileID: 0}
    - target: {fileID: 4827451743472390, guid: e0446b620fbf66540b1b93f937834a01, type: 3}
      propertyPath: m_LocalRotation.z
      value: 0
      objectReference: {fileID: 0}
    - target: {fileID: 4827451743472390, guid: e0446b620fbf66540b1b93f937834a01, type: 3}
      propertyPath: m_LocalRotation.w
      value: 1
      objectReference: {fileID: 0}
    - target: {fileID: 4827451743472390, guid: e0446b620fbf66540b1b93f937834a01, type: 3}
      propertyPath: m_RootOrder
      value: 1
      objectReference: {fileID: 0}
    m_RemovedComponents: []
  m_SourcePrefab: {fileID: 100100000, guid: e0446b620fbf66540b1b93f937834a01, type: 3}
--- !u!1 &1556403009
GameObject:
  m_ObjectHideFlags: 0
  m_CorrespondingSourceObject: {fileID: 0}
  m_PrefabInstance: {fileID: 0}
  m_PrefabAsset: {fileID: 0}
  serializedVersion: 6
  m_Component:
  - component: {fileID: 1556403010}
  - component: {fileID: 1556403013}
  - component: {fileID: 1556403012}
  - component: {fileID: 1556403011}
  m_Layer: 0
  m_Name: Capsule (1)
  m_TagString: Untagged
  m_Icon: {fileID: 0}
  m_NavMeshLayer: 0
  m_StaticEditorFlags: 0
  m_IsActive: 1
--- !u!4 &1556403010
Transform:
  m_ObjectHideFlags: 0
  m_CorrespondingSourceObject: {fileID: 0}
  m_PrefabInstance: {fileID: 0}
  m_PrefabAsset: {fileID: 0}
  m_GameObject: {fileID: 1556403009}
  m_LocalRotation: {x: -0, y: -0, z: -0, w: 1}
  m_LocalPosition: {x: -0.93, y: 1, z: -0.58}
  m_LocalScale: {x: 1, y: 1, z: 1}
  m_Children: []
  m_Father: {fileID: 2109923720}
  m_RootOrder: 2
  m_LocalEulerAnglesHint: {x: 0, y: 0, z: 0}
--- !u!136 &1556403011
CapsuleCollider:
  m_ObjectHideFlags: 0
  m_CorrespondingSourceObject: {fileID: 0}
  m_PrefabInstance: {fileID: 0}
  m_PrefabAsset: {fileID: 0}
  m_GameObject: {fileID: 1556403009}
  m_Material: {fileID: 0}
  m_IsTrigger: 0
  m_Enabled: 1
  m_Radius: 0.5
  m_Height: 2
  m_Direction: 1
  m_Center: {x: 0, y: 0, z: 0}
--- !u!23 &1556403012
MeshRenderer:
  m_ObjectHideFlags: 0
  m_CorrespondingSourceObject: {fileID: 0}
  m_PrefabInstance: {fileID: 0}
  m_PrefabAsset: {fileID: 0}
  m_GameObject: {fileID: 1556403009}
  m_Enabled: 1
  m_CastShadows: 1
  m_ReceiveShadows: 1
  m_DynamicOccludee: 1
  m_MotionVectors: 1
  m_LightProbeUsage: 1
  m_ReflectionProbeUsage: 1
  m_RayTracingMode: 2
  m_RayTraceProcedural: 0
  m_RenderingLayerMask: 4294967295
  m_RendererPriority: 0
  m_Materials:
  - {fileID: 2100000, guid: 2505e1d9c7a8c654487d6a2dcae04242, type: 2}
  m_StaticBatchInfo:
    firstSubMesh: 0
    subMeshCount: 0
  m_StaticBatchRoot: {fileID: 0}
  m_ProbeAnchor: {fileID: 0}
  m_LightProbeVolumeOverride: {fileID: 0}
  m_ScaleInLightmap: 1
  m_ReceiveGI: 1
  m_PreserveUVs: 0
  m_IgnoreNormalsForChartDetection: 0
  m_ImportantGI: 0
  m_StitchLightmapSeams: 0
  m_SelectedEditorRenderState: 3
  m_MinimumChartSize: 4
  m_AutoUVMaxDistance: 0.5
  m_AutoUVMaxAngle: 89
  m_LightmapParameters: {fileID: 0}
  m_SortingLayerID: 0
  m_SortingLayer: 0
  m_SortingOrder: 0
  m_AdditionalVertexStreams: {fileID: 0}
--- !u!33 &1556403013
MeshFilter:
  m_ObjectHideFlags: 0
  m_CorrespondingSourceObject: {fileID: 0}
  m_PrefabInstance: {fileID: 0}
  m_PrefabAsset: {fileID: 0}
  m_GameObject: {fileID: 1556403009}
  m_Mesh: {fileID: 10208, guid: 0000000000000000e000000000000000, type: 0}
--- !u!1 &1637281119
GameObject:
  m_ObjectHideFlags: 0
  m_CorrespondingSourceObject: {fileID: 0}
  m_PrefabInstance: {fileID: 0}
  m_PrefabAsset: {fileID: 0}
  serializedVersion: 6
  m_Component:
  - component: {fileID: 1637281120}
  - component: {fileID: 1637281123}
  - component: {fileID: 1637281122}
  m_Layer: 0
  m_Name: Spot Light
  m_TagString: Untagged
  m_Icon: {fileID: 0}
  m_NavMeshLayer: 0
  m_StaticEditorFlags: 0
  m_IsActive: 1
--- !u!4 &1637281120
Transform:
  m_ObjectHideFlags: 0
  m_CorrespondingSourceObject: {fileID: 0}
  m_PrefabInstance: {fileID: 0}
  m_PrefabAsset: {fileID: 0}
  m_GameObject: {fileID: 1637281119}
  m_LocalRotation: {x: 0.6532815, y: 0.27059805, z: -0.27059805, w: 0.6532815}
  m_LocalPosition: {x: 0, y: 5, z: 0}
  m_LocalScale: {x: 1, y: 1, z: 1}
  m_Children: []
  m_Father: {fileID: 956017065}
  m_RootOrder: 0
  m_LocalEulerAnglesHint: {x: 90, y: 45, z: 0}
--- !u!114 &1637281122
MonoBehaviour:
  m_ObjectHideFlags: 2
  m_CorrespondingSourceObject: {fileID: 0}
  m_PrefabInstance: {fileID: 0}
  m_PrefabAsset: {fileID: 0}
  m_GameObject: {fileID: 1637281119}
  m_Enabled: 1
  m_EditorHideFlags: 0
  m_Script: {fileID: 11500000, guid: 7a68c43fe1f2a47cfa234b5eeaa98012, type: 3}
  m_Name: 
  m_EditorClassIdentifier: 
<<<<<<< HEAD
  m_Version: 10
=======
  m_Version: 11
>>>>>>> 872f14ec
  m_ObsoleteShadowResolutionTier: 1
  m_ObsoleteUseShadowQualitySettings: 0
  m_ObsoleteCustomShadowResolution: 512
  m_ObsoleteContactShadows: 0
  m_PointlightHDType: 0
  m_SpotLightShape: 0
  m_AreaLightShape: 0
  m_Intensity: 600
  m_EnableSpotReflector: 0
  m_LuxAtDistance: 1
  m_InnerSpotPercent: 50
  m_LightDimmer: 1
  m_VolumetricDimmer: 1
  m_LightUnit: 0
  m_FadeDistance: 10000
  m_AffectDiffuse: 1
  m_AffectSpecular: 1
  m_NonLightmappedOnly: 0
  m_ShapeWidth: 0.5
  m_ShapeHeight: 0.5
  m_AspectRatio: 1
  m_ShapeRadius: 0
  m_SoftnessScale: 1
  m_UseCustomSpotLightShadowCone: 0
  m_CustomSpotLightShadowCone: 30
  m_MaxSmoothness: 1
  m_ApplyRangeAttenuation: 1
  m_DisplayAreaLightEmissiveMesh: 0
  m_AreaLightCookie: {fileID: 0}
  m_AreaLightShadowCone: 120
  m_UseScreenSpaceShadows: 0
  m_InteractsWithSky: 1
  m_AngularDiameter: 0.5
  m_FlareSize: 2
  m_FlareTint: {r: 1, g: 1, b: 1, a: 1}
  m_FlareFalloff: 4
  m_SurfaceTexture: {fileID: 0}
  m_SurfaceTint: {r: 1, g: 1, b: 1, a: 1}
  m_Distance: 1.5e+11
  m_UseRayTracedShadows: 0
  m_NumRayTracingSamples: 4
  m_FilterTracedShadow: 1
  m_FilterSizeTraced: 16
  m_SunLightConeAngle: 0.5
  m_LightShadowRadius: 0.5
  m_SemiTransparentShadow: 0
  m_ColorShadow: 1
  m_DistanceBasedFiltering: 0
  m_EvsmExponent: 15
  m_EvsmLightLeakBias: 0
  m_EvsmVarianceBias: 0.00001
  m_EvsmBlurPasses: 0
  m_LightlayersMask: 1
  m_LinkShadowLayers: 1
  m_ShadowNearPlane: 0.1
  m_BlockerSampleCount: 24
  m_FilterSampleCount: 16
  m_MinFilterSize: 1
  m_KernelSize: 5
  m_LightAngle: 1
  m_MaxDepthBias: 0.001
  m_ShadowResolution:
    m_Override: 512
    m_UseOverride: 1
    m_Level: 1
  m_ShadowDimmer: 1
  m_VolumetricShadowDimmer: 1
  m_ShadowFadeDistance: 10000
  m_UseContactShadow:
    m_Override: 0
    m_UseOverride: 1
    m_Level: 0
  m_RayTracedContactShadow: 0
  m_ShadowTint: {r: 0, g: 0, b: 0, a: 1}
  m_PenumbraTint: 0
  m_NormalBias: 0.75
  m_SlopeBias: 0.5
  m_ShadowUpdateMode: 0
  m_BarnDoorAngle: 90
  m_BarnDoorLength: 0.05
  m_ShadowCascadeRatios:
  - 0.05
  - 0.2
  - 0.3
  m_ShadowCascadeBorders:
  - 0.2
  - 0.2
  - 0.2
  - 0.2
  m_ShadowAlgorithm: 0
  m_ShadowVariant: 4
  m_ShadowPrecision: 0
  useOldInspector: 0
  useVolumetric: 1
  featuresFoldout: 1
  showAdditionalSettings: 1
  m_AreaLightEmissiveMeshShadowCastingMode: 0
  m_AreaLightEmissiveMeshMotionVectorGenerationMode: 0
--- !u!108 &1637281123
Light:
  m_ObjectHideFlags: 0
  m_CorrespondingSourceObject: {fileID: 0}
  m_PrefabInstance: {fileID: 0}
  m_PrefabAsset: {fileID: 0}
  m_GameObject: {fileID: 1637281119}
  m_Enabled: 1
  serializedVersion: 10
  m_Type: 0
  m_Shape: 0
  m_Color: {r: 1, g: 1, b: 1, a: 1}
  m_Intensity: 47.746483
  m_Range: 30
  m_SpotAngle: 40
  m_InnerSpotAngle: 29.320492
  m_CookieSize: 10
  m_Shadows:
    m_Type: 1
    m_Resolution: -1
    m_CustomResolution: -1
    m_Strength: 1
    m_Bias: 0.05
    m_NormalBias: 0.1
    m_NearPlane: 2.16
    m_CullingMatrixOverride:
      e00: 1
      e01: 0
      e02: 0
      e03: 0
      e10: 0
      e11: 1
      e12: 0
      e13: 0
      e20: 0
      e21: 0
      e22: 1
      e23: 0
      e30: 0
      e31: 0
      e32: 0
      e33: 1
    m_UseCullingMatrixOverride: 0
  m_Cookie: {fileID: 2800000, guid: 45f0819bab75a8b47b8c90e4c8a34999, type: 3}
  m_DrawHalo: 0
  m_Flare: {fileID: 0}
  m_RenderMode: 0
  m_CullingMask:
    serializedVersion: 2
    m_Bits: 4294967295
  m_RenderingLayerMask: 1
  m_Lightmapping: 4
  m_LightShadowCasterMode: 0
  m_AreaSize: {x: 1, y: 1}
  m_BounceIntensity: 1
  m_ColorTemperature: 6570
  m_UseColorTemperature: 0
  m_BoundingSphereOverride: {x: 0, y: 0, z: 0, w: 0}
  m_UseBoundingSphereOverride: 0
  m_ShadowRadius: 0
  m_ShadowAngle: 0
--- !u!1 &1660772714
GameObject:
  m_ObjectHideFlags: 0
  m_CorrespondingSourceObject: {fileID: 0}
  m_PrefabInstance: {fileID: 0}
  m_PrefabAsset: {fileID: 0}
  serializedVersion: 6
  m_Component:
  - component: {fileID: 1660772715}
  - component: {fileID: 1660772718}
  - component: {fileID: 1660772717}
  - component: {fileID: 1660772716}
  m_Layer: 0
  m_Name: Capsule (4)
  m_TagString: Untagged
  m_Icon: {fileID: 0}
  m_NavMeshLayer: 0
  m_StaticEditorFlags: 0
  m_IsActive: 1
--- !u!4 &1660772715
Transform:
  m_ObjectHideFlags: 0
  m_CorrespondingSourceObject: {fileID: 0}
  m_PrefabInstance: {fileID: 0}
  m_PrefabAsset: {fileID: 0}
  m_GameObject: {fileID: 1660772714}
  m_LocalRotation: {x: -0, y: -0, z: -0, w: 1}
  m_LocalPosition: {x: 0.69299984, y: 1, z: 2.0500002}
  m_LocalScale: {x: 1, y: 1, z: 1}
  m_Children: []
  m_Father: {fileID: 1902903443}
  m_RootOrder: 3
  m_LocalEulerAnglesHint: {x: 0, y: 0, z: 0}
--- !u!136 &1660772716
CapsuleCollider:
  m_ObjectHideFlags: 0
  m_CorrespondingSourceObject: {fileID: 0}
  m_PrefabInstance: {fileID: 0}
  m_PrefabAsset: {fileID: 0}
  m_GameObject: {fileID: 1660772714}
  m_Material: {fileID: 0}
  m_IsTrigger: 0
  m_Enabled: 1
  m_Radius: 0.5
  m_Height: 2
  m_Direction: 1
  m_Center: {x: 0, y: 0, z: 0}
--- !u!23 &1660772717
MeshRenderer:
  m_ObjectHideFlags: 0
  m_CorrespondingSourceObject: {fileID: 0}
  m_PrefabInstance: {fileID: 0}
  m_PrefabAsset: {fileID: 0}
  m_GameObject: {fileID: 1660772714}
  m_Enabled: 1
  m_CastShadows: 1
  m_ReceiveShadows: 1
  m_DynamicOccludee: 1
  m_MotionVectors: 1
  m_LightProbeUsage: 1
  m_ReflectionProbeUsage: 1
  m_RayTracingMode: 2
  m_RayTraceProcedural: 0
  m_RenderingLayerMask: 4294967295
  m_RendererPriority: 0
  m_Materials:
  - {fileID: 2100000, guid: 2505e1d9c7a8c654487d6a2dcae04242, type: 2}
  m_StaticBatchInfo:
    firstSubMesh: 0
    subMeshCount: 0
  m_StaticBatchRoot: {fileID: 0}
  m_ProbeAnchor: {fileID: 0}
  m_LightProbeVolumeOverride: {fileID: 0}
  m_ScaleInLightmap: 1
  m_ReceiveGI: 1
  m_PreserveUVs: 0
  m_IgnoreNormalsForChartDetection: 0
  m_ImportantGI: 0
  m_StitchLightmapSeams: 0
  m_SelectedEditorRenderState: 3
  m_MinimumChartSize: 4
  m_AutoUVMaxDistance: 0.5
  m_AutoUVMaxAngle: 89
  m_LightmapParameters: {fileID: 0}
  m_SortingLayerID: 0
  m_SortingLayer: 0
  m_SortingOrder: 0
  m_AdditionalVertexStreams: {fileID: 0}
--- !u!33 &1660772718
MeshFilter:
  m_ObjectHideFlags: 0
  m_CorrespondingSourceObject: {fileID: 0}
  m_PrefabInstance: {fileID: 0}
  m_PrefabAsset: {fileID: 0}
  m_GameObject: {fileID: 1660772714}
  m_Mesh: {fileID: 10208, guid: 0000000000000000e000000000000000, type: 0}
--- !u!1 &1732980389
GameObject:
  m_ObjectHideFlags: 0
  m_CorrespondingSourceObject: {fileID: 0}
  m_PrefabInstance: {fileID: 0}
  m_PrefabAsset: {fileID: 0}
  serializedVersion: 6
  m_Component:
  - component: {fileID: 1732980390}
  - component: {fileID: 1732980393}
  - component: {fileID: 1732980392}
  - component: {fileID: 1732980391}
  m_Layer: 0
  m_Name: Capsule (3)
  m_TagString: Untagged
  m_Icon: {fileID: 0}
  m_NavMeshLayer: 0
  m_StaticEditorFlags: 0
  m_IsActive: 1
--- !u!4 &1732980390
Transform:
  m_ObjectHideFlags: 0
  m_CorrespondingSourceObject: {fileID: 0}
  m_PrefabInstance: {fileID: 0}
  m_PrefabAsset: {fileID: 0}
  m_GameObject: {fileID: 1732980389}
  m_LocalRotation: {x: -0, y: -0, z: -0, w: 1}
  m_LocalPosition: {x: -0.86000013, y: 1, z: -0.72}
  m_LocalScale: {x: 1, y: 1, z: 1}
  m_Children: []
  m_Father: {fileID: 2142451069}
  m_RootOrder: 2
  m_LocalEulerAnglesHint: {x: 0, y: 0, z: 0}
--- !u!136 &1732980391
CapsuleCollider:
  m_ObjectHideFlags: 0
  m_CorrespondingSourceObject: {fileID: 0}
  m_PrefabInstance: {fileID: 0}
  m_PrefabAsset: {fileID: 0}
  m_GameObject: {fileID: 1732980389}
  m_Material: {fileID: 0}
  m_IsTrigger: 0
  m_Enabled: 1
  m_Radius: 0.5
  m_Height: 2
  m_Direction: 1
  m_Center: {x: 0, y: 0, z: 0}
--- !u!23 &1732980392
MeshRenderer:
  m_ObjectHideFlags: 0
  m_CorrespondingSourceObject: {fileID: 0}
  m_PrefabInstance: {fileID: 0}
  m_PrefabAsset: {fileID: 0}
  m_GameObject: {fileID: 1732980389}
  m_Enabled: 1
  m_CastShadows: 1
  m_ReceiveShadows: 1
  m_DynamicOccludee: 1
  m_MotionVectors: 1
  m_LightProbeUsage: 1
  m_ReflectionProbeUsage: 1
  m_RayTracingMode: 2
  m_RayTraceProcedural: 0
  m_RenderingLayerMask: 4294967295
  m_RendererPriority: 0
  m_Materials:
  - {fileID: 2100000, guid: 2505e1d9c7a8c654487d6a2dcae04242, type: 2}
  m_StaticBatchInfo:
    firstSubMesh: 0
    subMeshCount: 0
  m_StaticBatchRoot: {fileID: 0}
  m_ProbeAnchor: {fileID: 0}
  m_LightProbeVolumeOverride: {fileID: 0}
  m_ScaleInLightmap: 1
  m_ReceiveGI: 1
  m_PreserveUVs: 0
  m_IgnoreNormalsForChartDetection: 0
  m_ImportantGI: 0
  m_StitchLightmapSeams: 0
  m_SelectedEditorRenderState: 3
  m_MinimumChartSize: 4
  m_AutoUVMaxDistance: 0.5
  m_AutoUVMaxAngle: 89
  m_LightmapParameters: {fileID: 0}
  m_SortingLayerID: 0
  m_SortingLayer: 0
  m_SortingOrder: 0
  m_AdditionalVertexStreams: {fileID: 0}
--- !u!33 &1732980393
MeshFilter:
  m_ObjectHideFlags: 0
  m_CorrespondingSourceObject: {fileID: 0}
  m_PrefabInstance: {fileID: 0}
  m_PrefabAsset: {fileID: 0}
  m_GameObject: {fileID: 1732980389}
  m_Mesh: {fileID: 10208, guid: 0000000000000000e000000000000000, type: 0}
--- !u!1 &1753161993
GameObject:
  m_ObjectHideFlags: 0
  m_CorrespondingSourceObject: {fileID: 0}
  m_PrefabInstance: {fileID: 0}
  m_PrefabAsset: {fileID: 0}
  serializedVersion: 6
  m_Component:
  - component: {fileID: 1753161994}
  - component: {fileID: 1753161997}
  - component: {fileID: 1753161996}
  - component: {fileID: 1753161995}
  m_Layer: 0
  m_Name: Capsule (3)
  m_TagString: Untagged
  m_Icon: {fileID: 0}
  m_NavMeshLayer: 0
  m_StaticEditorFlags: 0
  m_IsActive: 1
--- !u!4 &1753161994
Transform:
  m_ObjectHideFlags: 0
  m_CorrespondingSourceObject: {fileID: 0}
  m_PrefabInstance: {fileID: 0}
  m_PrefabAsset: {fileID: 0}
  m_GameObject: {fileID: 1753161993}
  m_LocalRotation: {x: -0, y: -0, z: -0, w: 1}
  m_LocalPosition: {x: -0.86000013, y: 1, z: -0.72}
  m_LocalScale: {x: 1, y: 1, z: 1}
  m_Children: []
  m_Father: {fileID: 1192666584}
  m_RootOrder: 2
  m_LocalEulerAnglesHint: {x: 0, y: 0, z: 0}
--- !u!136 &1753161995
CapsuleCollider:
  m_ObjectHideFlags: 0
  m_CorrespondingSourceObject: {fileID: 0}
  m_PrefabInstance: {fileID: 0}
  m_PrefabAsset: {fileID: 0}
  m_GameObject: {fileID: 1753161993}
  m_Material: {fileID: 0}
  m_IsTrigger: 0
  m_Enabled: 1
  m_Radius: 0.5
  m_Height: 2
  m_Direction: 1
  m_Center: {x: 0, y: 0, z: 0}
--- !u!23 &1753161996
MeshRenderer:
  m_ObjectHideFlags: 0
  m_CorrespondingSourceObject: {fileID: 0}
  m_PrefabInstance: {fileID: 0}
  m_PrefabAsset: {fileID: 0}
  m_GameObject: {fileID: 1753161993}
  m_Enabled: 1
  m_CastShadows: 1
  m_ReceiveShadows: 1
  m_DynamicOccludee: 1
  m_MotionVectors: 1
  m_LightProbeUsage: 1
  m_ReflectionProbeUsage: 1
  m_RayTracingMode: 2
  m_RayTraceProcedural: 0
  m_RenderingLayerMask: 4294967295
  m_RendererPriority: 0
  m_Materials:
  - {fileID: 2100000, guid: 2505e1d9c7a8c654487d6a2dcae04242, type: 2}
  m_StaticBatchInfo:
    firstSubMesh: 0
    subMeshCount: 0
  m_StaticBatchRoot: {fileID: 0}
  m_ProbeAnchor: {fileID: 0}
  m_LightProbeVolumeOverride: {fileID: 0}
  m_ScaleInLightmap: 1
  m_ReceiveGI: 1
  m_PreserveUVs: 0
  m_IgnoreNormalsForChartDetection: 0
  m_ImportantGI: 0
  m_StitchLightmapSeams: 0
  m_SelectedEditorRenderState: 3
  m_MinimumChartSize: 4
  m_AutoUVMaxDistance: 0.5
  m_AutoUVMaxAngle: 89
  m_LightmapParameters: {fileID: 0}
  m_SortingLayerID: 0
  m_SortingLayer: 0
  m_SortingOrder: 0
  m_AdditionalVertexStreams: {fileID: 0}
--- !u!33 &1753161997
MeshFilter:
  m_ObjectHideFlags: 0
  m_CorrespondingSourceObject: {fileID: 0}
  m_PrefabInstance: {fileID: 0}
  m_PrefabAsset: {fileID: 0}
  m_GameObject: {fileID: 1753161993}
  m_Mesh: {fileID: 10208, guid: 0000000000000000e000000000000000, type: 0}
--- !u!1 &1837398465
GameObject:
  m_ObjectHideFlags: 0
  m_CorrespondingSourceObject: {fileID: 0}
  m_PrefabInstance: {fileID: 0}
  m_PrefabAsset: {fileID: 0}
  serializedVersion: 6
  m_Component:
  - component: {fileID: 1837398469}
  - component: {fileID: 1837398468}
  - component: {fileID: 1837398467}
  - component: {fileID: 1837398466}
  m_Layer: 0
  m_Name: Capsule (3)
  m_TagString: Untagged
  m_Icon: {fileID: 0}
  m_NavMeshLayer: 0
  m_StaticEditorFlags: 0
  m_IsActive: 1
--- !u!136 &1837398466
CapsuleCollider:
  m_ObjectHideFlags: 0
  m_CorrespondingSourceObject: {fileID: 0}
  m_PrefabInstance: {fileID: 0}
  m_PrefabAsset: {fileID: 0}
  m_GameObject: {fileID: 1837398465}
  m_Material: {fileID: 0}
  m_IsTrigger: 0
  m_Enabled: 1
  m_Radius: 0.5
  m_Height: 2
  m_Direction: 1
  m_Center: {x: 0, y: 0, z: 0}
--- !u!23 &1837398467
MeshRenderer:
  m_ObjectHideFlags: 0
  m_CorrespondingSourceObject: {fileID: 0}
  m_PrefabInstance: {fileID: 0}
  m_PrefabAsset: {fileID: 0}
  m_GameObject: {fileID: 1837398465}
  m_Enabled: 1
  m_CastShadows: 1
  m_ReceiveShadows: 1
  m_DynamicOccludee: 1
  m_MotionVectors: 1
  m_LightProbeUsage: 1
  m_ReflectionProbeUsage: 1
  m_RayTracingMode: 2
  m_RayTraceProcedural: 0
  m_RenderingLayerMask: 4294967295
  m_RendererPriority: 0
  m_Materials:
  - {fileID: 2100000, guid: 73c176f402d2c2f4d929aa5da7585d17, type: 2}
  m_StaticBatchInfo:
    firstSubMesh: 0
    subMeshCount: 0
  m_StaticBatchRoot: {fileID: 0}
  m_ProbeAnchor: {fileID: 0}
  m_LightProbeVolumeOverride: {fileID: 0}
  m_ScaleInLightmap: 1
  m_ReceiveGI: 1
  m_PreserveUVs: 0
  m_IgnoreNormalsForChartDetection: 0
  m_ImportantGI: 0
  m_StitchLightmapSeams: 0
  m_SelectedEditorRenderState: 3
  m_MinimumChartSize: 4
  m_AutoUVMaxDistance: 0.5
  m_AutoUVMaxAngle: 89
  m_LightmapParameters: {fileID: 0}
  m_SortingLayerID: 0
  m_SortingLayer: 0
  m_SortingOrder: 0
  m_AdditionalVertexStreams: {fileID: 0}
--- !u!33 &1837398468
MeshFilter:
  m_ObjectHideFlags: 0
  m_CorrespondingSourceObject: {fileID: 0}
  m_PrefabInstance: {fileID: 0}
  m_PrefabAsset: {fileID: 0}
  m_GameObject: {fileID: 1837398465}
  m_Mesh: {fileID: 10208, guid: 0000000000000000e000000000000000, type: 0}
--- !u!4 &1837398469
Transform:
  m_ObjectHideFlags: 0
  m_CorrespondingSourceObject: {fileID: 0}
  m_PrefabInstance: {fileID: 0}
  m_PrefabAsset: {fileID: 0}
  m_GameObject: {fileID: 1837398465}
  m_LocalRotation: {x: -0, y: -0, z: -0, w: 1}
  m_LocalPosition: {x: 1.95, y: 1, z: 0.80999994}
  m_LocalScale: {x: 1, y: 1, z: 1}
  m_Children: []
  m_Father: {fileID: 1902903443}
  m_RootOrder: 1
  m_LocalEulerAnglesHint: {x: 0, y: 0, z: 0}
--- !u!1 &1890834150
GameObject:
  m_ObjectHideFlags: 0
  m_CorrespondingSourceObject: {fileID: 0}
  m_PrefabInstance: {fileID: 0}
  m_PrefabAsset: {fileID: 0}
  serializedVersion: 6
  m_Component:
  - component: {fileID: 1890834151}
  - component: {fileID: 1890834153}
  - component: {fileID: 1890834152}
  - component: {fileID: 1890834154}
  m_Layer: 0
  m_Name: New Text (2)
  m_TagString: Untagged
  m_Icon: {fileID: 0}
  m_NavMeshLayer: 0
  m_StaticEditorFlags: 0
  m_IsActive: 1
--- !u!4 &1890834151
Transform:
  m_ObjectHideFlags: 0
  m_CorrespondingSourceObject: {fileID: 0}
  m_PrefabInstance: {fileID: 0}
  m_PrefabAsset: {fileID: 0}
  m_GameObject: {fileID: 1890834150}
  m_LocalRotation: {x: -0, y: -0, z: -0, w: 1}
  m_LocalPosition: {x: -4.0882173, y: -2.9868255, z: -4.18}
  m_LocalScale: {x: 1, y: 1, z: 1}
  m_Children: []
  m_Father: {fileID: 574762494}
  m_RootOrder: 2
  m_LocalEulerAnglesHint: {x: 0, y: 0, z: 0}
--- !u!102 &1890834152
TextMesh:
  serializedVersion: 3
  m_ObjectHideFlags: 0
  m_CorrespondingSourceObject: {fileID: 0}
  m_PrefabInstance: {fileID: 0}
  m_PrefabAsset: {fileID: 0}
  m_GameObject: {fileID: 1890834150}
  m_Text: Spot - Cone
  m_OffsetZ: 0
  m_CharacterSize: 0.18667659
  m_LineSpacing: 1
  m_Anchor: 7
  m_Alignment: 1
  m_TabSize: 4
  m_FontSize: 0
  m_FontStyle: 0
  m_RichText: 0
  m_Font: {fileID: 12800000, guid: 306d620c715872046bf76568b7f382d4, type: 3}
  m_Color:
    serializedVersion: 2
    rgba: 4294967295
--- !u!23 &1890834153
MeshRenderer:
  m_ObjectHideFlags: 0
  m_CorrespondingSourceObject: {fileID: 0}
  m_PrefabInstance: {fileID: 0}
  m_PrefabAsset: {fileID: 0}
  m_GameObject: {fileID: 1890834150}
  m_Enabled: 1
  m_CastShadows: 1
  m_ReceiveShadows: 1
  m_DynamicOccludee: 1
  m_MotionVectors: 1
  m_LightProbeUsage: 1
  m_ReflectionProbeUsage: 1
  m_RayTracingMode: 2
  m_RayTraceProcedural: 0
  m_RenderingLayerMask: 4294967295
  m_RendererPriority: 0
  m_Materials:
  - {fileID: 2100000, guid: 306d620c715872046bf76568b7f382d4, type: 3}
  m_StaticBatchInfo:
    firstSubMesh: 0
    subMeshCount: 0
  m_StaticBatchRoot: {fileID: 0}
  m_ProbeAnchor: {fileID: 0}
  m_LightProbeVolumeOverride: {fileID: 0}
  m_ScaleInLightmap: 1
  m_ReceiveGI: 1
  m_PreserveUVs: 0
  m_IgnoreNormalsForChartDetection: 0
  m_ImportantGI: 0
  m_StitchLightmapSeams: 0
  m_SelectedEditorRenderState: 3
  m_MinimumChartSize: 4
  m_AutoUVMaxDistance: 0.5
  m_AutoUVMaxAngle: 89
  m_LightmapParameters: {fileID: 0}
  m_SortingLayerID: 0
  m_SortingLayer: 0
  m_SortingOrder: 0
  m_AdditionalVertexStreams: {fileID: 0}
--- !u!114 &1890834154
MonoBehaviour:
  m_ObjectHideFlags: 0
  m_CorrespondingSourceObject: {fileID: 0}
  m_PrefabInstance: {fileID: 0}
  m_PrefabAsset: {fileID: 0}
  m_GameObject: {fileID: 1890834150}
  m_Enabled: 1
  m_EditorHideFlags: 0
  m_Script: {fileID: 11500000, guid: 1843972f86a70ad4f9ac115809638244, type: 3}
  m_Name: 
  m_EditorClassIdentifier: 
  pixelSize: 8
  testSettings: {fileID: 1900725528}
  targetCamera: {fileID: 0}
  forceTargetDimensions: {x: 200, y: 150}
  overrideTestSettings: 0
  textMesh: {fileID: 1890834152}
--- !u!1001 &1900725526
PrefabInstance:
  m_ObjectHideFlags: 0
  serializedVersion: 2
  m_Modification:
    m_TransformParent: {fileID: 0}
    m_Modifications:
    - target: {fileID: 4209882255362944, guid: c07ace9ab142ca9469fa377877c2f1e7, type: 3}
      propertyPath: m_LocalPosition.x
      value: 0
      objectReference: {fileID: 0}
    - target: {fileID: 4209882255362944, guid: c07ace9ab142ca9469fa377877c2f1e7, type: 3}
      propertyPath: m_LocalPosition.y
      value: 0
      objectReference: {fileID: 0}
    - target: {fileID: 4209882255362944, guid: c07ace9ab142ca9469fa377877c2f1e7, type: 3}
      propertyPath: m_LocalPosition.z
      value: -10
      objectReference: {fileID: 0}
    - target: {fileID: 4209882255362944, guid: c07ace9ab142ca9469fa377877c2f1e7, type: 3}
      propertyPath: m_LocalRotation.x
      value: 0
      objectReference: {fileID: 0}
    - target: {fileID: 4209882255362944, guid: c07ace9ab142ca9469fa377877c2f1e7, type: 3}
      propertyPath: m_LocalRotation.y
      value: 0
      objectReference: {fileID: 0}
    - target: {fileID: 4209882255362944, guid: c07ace9ab142ca9469fa377877c2f1e7, type: 3}
      propertyPath: m_LocalRotation.z
      value: 0
      objectReference: {fileID: 0}
    - target: {fileID: 4209882255362944, guid: c07ace9ab142ca9469fa377877c2f1e7, type: 3}
      propertyPath: m_LocalRotation.w
      value: 1
      objectReference: {fileID: 0}
    - target: {fileID: 4209882255362944, guid: c07ace9ab142ca9469fa377877c2f1e7, type: 3}
      propertyPath: m_RootOrder
      value: 0
      objectReference: {fileID: 0}
    - target: {fileID: 20109210616973140, guid: c07ace9ab142ca9469fa377877c2f1e7,
        type: 3}
      propertyPath: far clip plane
      value: 50
      objectReference: {fileID: 0}
    - target: {fileID: 20109210616973140, guid: c07ace9ab142ca9469fa377877c2f1e7,
        type: 3}
      propertyPath: m_ClearFlags
      value: 2
      objectReference: {fileID: 0}
    - target: {fileID: 114270329781043846, guid: c07ace9ab142ca9469fa377877c2f1e7,
        type: 3}
      propertyPath: width
      value: 853
      objectReference: {fileID: 0}
    - target: {fileID: 114270329781043846, guid: c07ace9ab142ca9469fa377877c2f1e7,
        type: 3}
      propertyPath: height
      value: 480
      objectReference: {fileID: 0}
    - target: {fileID: 114733060649624252, guid: c07ace9ab142ca9469fa377877c2f1e7,
        type: 3}
      propertyPath: width
      value: 853
      objectReference: {fileID: 0}
    - target: {fileID: 114733060649624252, guid: c07ace9ab142ca9469fa377877c2f1e7,
        type: 3}
      propertyPath: height
      value: 480
      objectReference: {fileID: 0}
    - target: {fileID: 114777190906822814, guid: c07ace9ab142ca9469fa377877c2f1e7,
        type: 3}
      propertyPath: m_Version
      value: 7
      objectReference: {fileID: 0}
    - target: {fileID: 114777190906822814, guid: c07ace9ab142ca9469fa377877c2f1e7,
        type: 3}
      propertyPath: m_RenderingPathCustomFrameSettings.bitDatas.data1
      value: 70005818916701
      objectReference: {fileID: 0}
    m_RemovedComponents: []
  m_SourcePrefab: {fileID: 100100000, guid: c07ace9ab142ca9469fa377877c2f1e7, type: 3}
--- !u!20 &1900725527 stripped
Camera:
  m_CorrespondingSourceObject: {fileID: 20109210616973140, guid: c07ace9ab142ca9469fa377877c2f1e7,
    type: 3}
  m_PrefabInstance: {fileID: 1900725526}
  m_PrefabAsset: {fileID: 0}
--- !u!114 &1900725528 stripped
MonoBehaviour:
  m_CorrespondingSourceObject: {fileID: 114995348509370400, guid: c07ace9ab142ca9469fa377877c2f1e7,
    type: 3}
  m_PrefabInstance: {fileID: 1900725526}
  m_PrefabAsset: {fileID: 0}
  m_GameObject: {fileID: 0}
  m_Enabled: 1
  m_EditorHideFlags: 0
  m_Script: {fileID: 11500000, guid: 9459100e7946cb84eb53a26a14473032, type: 3}
  m_Name: 
  m_EditorClassIdentifier: 
--- !u!1 &1902903442
GameObject:
  m_ObjectHideFlags: 0
  m_CorrespondingSourceObject: {fileID: 0}
  m_PrefabInstance: {fileID: 0}
  m_PrefabAsset: {fileID: 0}
  serializedVersion: 6
  m_Component:
  - component: {fileID: 1902903443}
  m_Layer: 0
  m_Name: Point
  m_TagString: Untagged
  m_Icon: {fileID: 0}
  m_NavMeshLayer: 0
  m_StaticEditorFlags: 0
  m_IsActive: 1
--- !u!4 &1902903443
Transform:
  m_ObjectHideFlags: 0
  m_CorrespondingSourceObject: {fileID: 0}
  m_PrefabInstance: {fileID: 0}
  m_PrefabAsset: {fileID: 0}
  m_GameObject: {fileID: 1902903442}
  m_LocalRotation: {x: 0, y: 0, z: 0, w: 1}
  m_LocalPosition: {x: 0, y: -3, z: 5.5}
  m_LocalScale: {x: 1, y: 1, z: 1}
  m_Children:
  - {fileID: 1302673723}
  - {fileID: 1837398469}
  - {fileID: 467207852}
  - {fileID: 1660772715}
  - {fileID: 607344270}
  m_Father: {fileID: 0}
  m_RootOrder: 4
  m_LocalEulerAnglesHint: {x: 0, y: 0, z: 0}
--- !u!1 &1930668412
GameObject:
  m_ObjectHideFlags: 0
  m_CorrespondingSourceObject: {fileID: 0}
  m_PrefabInstance: {fileID: 0}
  m_PrefabAsset: {fileID: 0}
  serializedVersion: 6
  m_Component:
  - component: {fileID: 1930668413}
  - component: {fileID: 1930668415}
  - component: {fileID: 1930668414}
  - component: {fileID: 1930668416}
  m_Layer: 0
  m_Name: New Text
  m_TagString: Untagged
  m_Icon: {fileID: 0}
  m_NavMeshLayer: 0
  m_StaticEditorFlags: 0
  m_IsActive: 1
--- !u!4 &1930668413
Transform:
  m_ObjectHideFlags: 0
  m_CorrespondingSourceObject: {fileID: 0}
  m_PrefabInstance: {fileID: 0}
  m_PrefabAsset: {fileID: 0}
  m_GameObject: {fileID: 1930668412}
  m_LocalRotation: {x: 0, y: 0, z: 0, w: 1}
  m_LocalPosition: {x: 0, y: 1.2509255, z: 3}
  m_LocalScale: {x: 1, y: 1, z: 1}
  m_Children: []
  m_Father: {fileID: 574762494}
  m_RootOrder: 0
  m_LocalEulerAnglesHint: {x: 0, y: 0, z: 0}
--- !u!102 &1930668414
TextMesh:
  serializedVersion: 3
  m_ObjectHideFlags: 0
  m_CorrespondingSourceObject: {fileID: 0}
  m_PrefabInstance: {fileID: 0}
  m_PrefabAsset: {fileID: 0}
  m_GameObject: {fileID: 1930668412}
  m_Text: Point
  m_OffsetZ: 0
  m_CharacterSize: 0.41697517
  m_LineSpacing: 1
  m_Anchor: 7
  m_Alignment: 1
  m_TabSize: 4
  m_FontSize: 0
  m_FontStyle: 0
  m_RichText: 0
  m_Font: {fileID: 12800000, guid: 306d620c715872046bf76568b7f382d4, type: 3}
  m_Color:
    serializedVersion: 2
    rgba: 4294967295
--- !u!23 &1930668415
MeshRenderer:
  m_ObjectHideFlags: 0
  m_CorrespondingSourceObject: {fileID: 0}
  m_PrefabInstance: {fileID: 0}
  m_PrefabAsset: {fileID: 0}
  m_GameObject: {fileID: 1930668412}
  m_Enabled: 1
  m_CastShadows: 1
  m_ReceiveShadows: 1
  m_DynamicOccludee: 1
  m_MotionVectors: 1
  m_LightProbeUsage: 1
  m_ReflectionProbeUsage: 1
  m_RayTracingMode: 2
  m_RayTraceProcedural: 0
  m_RenderingLayerMask: 4294967295
  m_RendererPriority: 0
  m_Materials:
  - {fileID: 2100000, guid: 306d620c715872046bf76568b7f382d4, type: 3}
  m_StaticBatchInfo:
    firstSubMesh: 0
    subMeshCount: 0
  m_StaticBatchRoot: {fileID: 0}
  m_ProbeAnchor: {fileID: 0}
  m_LightProbeVolumeOverride: {fileID: 0}
  m_ScaleInLightmap: 1
  m_ReceiveGI: 1
  m_PreserveUVs: 0
  m_IgnoreNormalsForChartDetection: 0
  m_ImportantGI: 0
  m_StitchLightmapSeams: 0
  m_SelectedEditorRenderState: 3
  m_MinimumChartSize: 4
  m_AutoUVMaxDistance: 0.5
  m_AutoUVMaxAngle: 89
  m_LightmapParameters: {fileID: 0}
  m_SortingLayerID: 0
  m_SortingLayer: 0
  m_SortingOrder: 0
  m_AdditionalVertexStreams: {fileID: 0}
--- !u!114 &1930668416
MonoBehaviour:
  m_ObjectHideFlags: 0
  m_CorrespondingSourceObject: {fileID: 0}
  m_PrefabInstance: {fileID: 0}
  m_PrefabAsset: {fileID: 0}
  m_GameObject: {fileID: 1930668412}
  m_Enabled: 1
  m_EditorHideFlags: 0
  m_Script: {fileID: 11500000, guid: 1843972f86a70ad4f9ac115809638244, type: 3}
  m_Name: 
  m_EditorClassIdentifier: 
  pixelSize: 8
  testSettings: {fileID: 1900725528}
  targetCamera: {fileID: 0}
  forceTargetDimensions: {x: 200, y: 150}
  overrideTestSettings: 0
  textMesh: {fileID: 1930668414}
--- !u!1 &2109923719
GameObject:
  m_ObjectHideFlags: 0
  m_CorrespondingSourceObject: {fileID: 0}
  m_PrefabInstance: {fileID: 0}
  m_PrefabAsset: {fileID: 0}
  serializedVersion: 6
  m_Component:
  - component: {fileID: 2109923720}
  m_Layer: 0
  m_Name: Spot_Cone
  m_TagString: Untagged
  m_Icon: {fileID: 0}
  m_NavMeshLayer: 0
  m_StaticEditorFlags: 0
  m_IsActive: 1
--- !u!4 &2109923720
Transform:
  m_ObjectHideFlags: 0
  m_CorrespondingSourceObject: {fileID: 0}
  m_PrefabInstance: {fileID: 0}
  m_PrefabAsset: {fileID: 0}
  m_GameObject: {fileID: 2109923719}
  m_LocalRotation: {x: 0, y: 0, z: 0, w: 1}
  m_LocalPosition: {x: -5, y: -3, z: -2}
  m_LocalScale: {x: 1, y: 1, z: 1}
  m_Children:
  - {fileID: 835557364}
  - {fileID: 956017065}
  - {fileID: 1556403010}
  - {fileID: 809663471}
  m_Father: {fileID: 0}
  m_RootOrder: 5
  m_LocalEulerAnglesHint: {x: 0, y: 0, z: 0}
--- !u!1 &2138720843
GameObject:
  m_ObjectHideFlags: 0
  m_CorrespondingSourceObject: {fileID: 0}
  m_PrefabInstance: {fileID: 0}
  m_PrefabAsset: {fileID: 0}
  serializedVersion: 6
  m_Component:
  - component: {fileID: 2138720844}
  - component: {fileID: 2138720847}
  - component: {fileID: 2138720846}
  - component: {fileID: 2138720845}
  m_Layer: 0
  m_Name: Capsule (2)
  m_TagString: Untagged
  m_Icon: {fileID: 0}
  m_NavMeshLayer: 0
  m_StaticEditorFlags: 0
  m_IsActive: 1
--- !u!4 &2138720844
Transform:
  m_ObjectHideFlags: 0
  m_CorrespondingSourceObject: {fileID: 0}
  m_PrefabInstance: {fileID: 0}
  m_PrefabAsset: {fileID: 0}
  m_GameObject: {fileID: 2138720843}
  m_LocalRotation: {x: -0, y: -0, z: -0, w: 1}
  m_LocalPosition: {x: -0.8699999, y: 1, z: -0.62}
  m_LocalScale: {x: 1, y: 1, z: 1}
  m_Children: []
  m_Father: {fileID: 737838453}
  m_RootOrder: 2
  m_LocalEulerAnglesHint: {x: 0, y: 0, z: 0}
--- !u!136 &2138720845
CapsuleCollider:
  m_ObjectHideFlags: 0
  m_CorrespondingSourceObject: {fileID: 0}
  m_PrefabInstance: {fileID: 0}
  m_PrefabAsset: {fileID: 0}
  m_GameObject: {fileID: 2138720843}
  m_Material: {fileID: 0}
  m_IsTrigger: 0
  m_Enabled: 1
  m_Radius: 0.5
  m_Height: 2
  m_Direction: 1
  m_Center: {x: 0, y: 0, z: 0}
--- !u!23 &2138720846
MeshRenderer:
  m_ObjectHideFlags: 0
  m_CorrespondingSourceObject: {fileID: 0}
  m_PrefabInstance: {fileID: 0}
  m_PrefabAsset: {fileID: 0}
  m_GameObject: {fileID: 2138720843}
  m_Enabled: 1
  m_CastShadows: 1
  m_ReceiveShadows: 1
  m_DynamicOccludee: 1
  m_MotionVectors: 1
  m_LightProbeUsage: 1
  m_ReflectionProbeUsage: 1
  m_RayTracingMode: 2
  m_RayTraceProcedural: 0
  m_RenderingLayerMask: 4294967295
  m_RendererPriority: 0
  m_Materials:
  - {fileID: 2100000, guid: 2505e1d9c7a8c654487d6a2dcae04242, type: 2}
  m_StaticBatchInfo:
    firstSubMesh: 0
    subMeshCount: 0
  m_StaticBatchRoot: {fileID: 0}
  m_ProbeAnchor: {fileID: 0}
  m_LightProbeVolumeOverride: {fileID: 0}
  m_ScaleInLightmap: 1
  m_ReceiveGI: 1
  m_PreserveUVs: 0
  m_IgnoreNormalsForChartDetection: 0
  m_ImportantGI: 0
  m_StitchLightmapSeams: 0
  m_SelectedEditorRenderState: 3
  m_MinimumChartSize: 4
  m_AutoUVMaxDistance: 0.5
  m_AutoUVMaxAngle: 89
  m_LightmapParameters: {fileID: 0}
  m_SortingLayerID: 0
  m_SortingLayer: 0
  m_SortingOrder: 0
  m_AdditionalVertexStreams: {fileID: 0}
--- !u!33 &2138720847
MeshFilter:
  m_ObjectHideFlags: 0
  m_CorrespondingSourceObject: {fileID: 0}
  m_PrefabInstance: {fileID: 0}
  m_PrefabAsset: {fileID: 0}
  m_GameObject: {fileID: 2138720843}
  m_Mesh: {fileID: 10208, guid: 0000000000000000e000000000000000, type: 0}
--- !u!1 &2142451068
GameObject:
  m_ObjectHideFlags: 0
  m_CorrespondingSourceObject: {fileID: 0}
  m_PrefabInstance: {fileID: 0}
  m_PrefabAsset: {fileID: 0}
  serializedVersion: 6
  m_Component:
  - component: {fileID: 2142451069}
  m_Layer: 0
  m_Name: Spot_Box_No_Attenuation
  m_TagString: Untagged
  m_Icon: {fileID: 0}
  m_NavMeshLayer: 0
  m_StaticEditorFlags: 0
  m_IsActive: 1
--- !u!4 &2142451069
Transform:
  m_ObjectHideFlags: 0
  m_CorrespondingSourceObject: {fileID: 0}
  m_PrefabInstance: {fileID: 0}
  m_PrefabAsset: {fileID: 0}
  m_GameObject: {fileID: 2142451068}
  m_LocalRotation: {x: -0, y: 0.7231106, z: -0, w: 0.69073224}
  m_LocalPosition: {x: 6.88, y: 2.61, z: 3.19}
  m_LocalScale: {x: 1, y: 1, z: 1}
  m_Children:
  - {fileID: 1375846047}
  - {fileID: 845179403}
  - {fileID: 1732980390}
  - {fileID: 327226539}
  m_Father: {fileID: 0}
  m_RootOrder: 8
  m_LocalEulerAnglesHint: {x: 0, y: 92.624, z: 0}<|MERGE_RESOLUTION|>--- conflicted
+++ resolved
@@ -38,11 +38,7 @@
   m_ReflectionIntensity: 1
   m_CustomReflection: {fileID: 0}
   m_Sun: {fileID: 0}
-<<<<<<< HEAD
-  m_IndirectSpecularColor: {r: 0.30957052, g: 0.3253681, b: 0.35991505, a: 1}
-=======
   m_IndirectSpecularColor: {r: 0.31014416, g: 0.3259645, b: 0.36057484, a: 1}
->>>>>>> 872f14ec
   m_UseRadianceAmbientProbe: 0
 --- !u!157 &3
 LightmapSettings:
@@ -580,11 +576,7 @@
   m_Script: {fileID: 11500000, guid: 7a68c43fe1f2a47cfa234b5eeaa98012, type: 3}
   m_Name: 
   m_EditorClassIdentifier: 
-<<<<<<< HEAD
-  m_Version: 10
-=======
   m_Version: 11
->>>>>>> 872f14ec
   m_ObsoleteShadowResolutionTier: 1
   m_ObsoleteUseShadowQualitySettings: 0
   m_ObsoleteCustomShadowResolution: 512
@@ -933,11 +925,7 @@
   m_Script: {fileID: 11500000, guid: 7a68c43fe1f2a47cfa234b5eeaa98012, type: 3}
   m_Name: 
   m_EditorClassIdentifier: 
-<<<<<<< HEAD
-  m_Version: 10
-=======
   m_Version: 11
->>>>>>> 872f14ec
   m_ObsoleteShadowResolutionTier: 1
   m_ObsoleteUseShadowQualitySettings: 0
   m_ObsoleteCustomShadowResolution: 512
@@ -1822,11 +1810,7 @@
   m_Script: {fileID: 11500000, guid: 7a68c43fe1f2a47cfa234b5eeaa98012, type: 3}
   m_Name: 
   m_EditorClassIdentifier: 
-<<<<<<< HEAD
-  m_Version: 10
-=======
   m_Version: 11
->>>>>>> 872f14ec
   m_ObsoleteShadowResolutionTier: 1
   m_ObsoleteUseShadowQualitySettings: 0
   m_ObsoleteCustomShadowResolution: 512
@@ -2081,11 +2065,7 @@
   m_Script: {fileID: 11500000, guid: 7a68c43fe1f2a47cfa234b5eeaa98012, type: 3}
   m_Name: 
   m_EditorClassIdentifier: 
-<<<<<<< HEAD
-  m_Version: 10
-=======
   m_Version: 11
->>>>>>> 872f14ec
   m_ObsoleteShadowResolutionTier: 1
   m_ObsoleteUseShadowQualitySettings: 0
   m_ObsoleteCustomShadowResolution: 512
@@ -2632,11 +2612,7 @@
   m_Script: {fileID: 11500000, guid: 7a68c43fe1f2a47cfa234b5eeaa98012, type: 3}
   m_Name: 
   m_EditorClassIdentifier: 
-<<<<<<< HEAD
-  m_Version: 10
-=======
   m_Version: 11
->>>>>>> 872f14ec
   m_ObsoleteShadowResolutionTier: 1
   m_ObsoleteUseShadowQualitySettings: 0
   m_ObsoleteCustomShadowResolution: 512

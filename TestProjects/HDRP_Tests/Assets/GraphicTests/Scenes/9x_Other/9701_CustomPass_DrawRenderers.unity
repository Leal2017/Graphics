%YAML 1.1
%TAG !u! tag:unity3d.com,2011:
--- !u!29 &1
OcclusionCullingSettings:
  m_ObjectHideFlags: 0
  serializedVersion: 2
  m_OcclusionBakeSettings:
    smallestOccluder: 5
    smallestHole: 0.25
    backfaceThreshold: 100
  m_SceneGUID: 00000000000000000000000000000000
  m_OcclusionCullingData: {fileID: 0}
--- !u!104 &2
RenderSettings:
  m_ObjectHideFlags: 0
  serializedVersion: 9
  m_Fog: 0
  m_FogColor: {r: 0.5, g: 0.5, b: 0.5, a: 1}
  m_FogMode: 3
  m_FogDensity: 0.01
  m_LinearFogStart: 0
  m_LinearFogEnd: 300
  m_AmbientSkyColor: {r: 0.212, g: 0.227, b: 0.259, a: 1}
  m_AmbientEquatorColor: {r: 0.114, g: 0.125, b: 0.133, a: 1}
  m_AmbientGroundColor: {r: 0.047, g: 0.043, b: 0.035, a: 1}
  m_AmbientIntensity: 1
  m_AmbientMode: 0
  m_SubtractiveShadowColor: {r: 0.42, g: 0.478, b: 0.627, a: 1}
  m_SkyboxMaterial: {fileID: 0}
  m_HaloStrength: 0.5
  m_FlareStrength: 1
  m_FlareFadeSpeed: 3
  m_HaloTexture: {fileID: 0}
  m_SpotCookie: {fileID: 10001, guid: 0000000000000000e000000000000000, type: 0}
  m_DefaultReflectionMode: 0
  m_DefaultReflectionResolution: 128
  m_ReflectionBounces: 1
  m_ReflectionIntensity: 1
  m_CustomReflection: {fileID: 0}
  m_Sun: {fileID: 0}
  m_IndirectSpecularColor: {r: 0.031361558, g: 0.040105402, b: 0.051489316, a: 1}
  m_UseRadianceAmbientProbe: 0
--- !u!157 &3
LightmapSettings:
  m_ObjectHideFlags: 0
  serializedVersion: 12
  m_GIWorkflowMode: 1
  m_GISettings:
    serializedVersion: 2
    m_BounceScale: 1
    m_IndirectOutputScale: 1
    m_AlbedoBoost: 1
    m_EnvironmentLightingMode: 0
    m_EnableBakedLightmaps: 1
    m_EnableRealtimeLightmaps: 1
  m_LightmapEditorSettings:
    serializedVersion: 12
    m_Resolution: 2
    m_BakeResolution: 40
    m_AtlasSize: 1024
    m_AO: 0
    m_AOMaxDistance: 1
    m_CompAOExponent: 1
    m_CompAOExponentDirect: 0
    m_ExtractAmbientOcclusion: 0
    m_Padding: 2
    m_LightmapParameters: {fileID: 0}
    m_LightmapsBakeMode: 1
    m_TextureCompression: 1
    m_FinalGather: 0
    m_FinalGatherFiltering: 1
    m_FinalGatherRayCount: 256
    m_ReflectionCompression: 2
    m_MixedBakeMode: 2
    m_BakeBackend: 1
    m_PVRSampling: 1
    m_PVRDirectSampleCount: 32
    m_PVRSampleCount: 512
    m_PVRBounces: 2
    m_PVREnvironmentSampleCount: 256
    m_PVREnvironmentReferencePointCount: 2048
    m_PVRFilteringMode: 1
    m_PVRDenoiserTypeDirect: 1
    m_PVRDenoiserTypeIndirect: 1
    m_PVRDenoiserTypeAO: 1
    m_PVRFilterTypeDirect: 0
    m_PVRFilterTypeIndirect: 0
    m_PVRFilterTypeAO: 0
    m_PVREnvironmentMIS: 1
    m_PVRCulling: 1
    m_PVRFilteringGaussRadiusDirect: 1
    m_PVRFilteringGaussRadiusIndirect: 5
    m_PVRFilteringGaussRadiusAO: 2
    m_PVRFilteringAtrousPositionSigmaDirect: 0.5
    m_PVRFilteringAtrousPositionSigmaIndirect: 2
    m_PVRFilteringAtrousPositionSigmaAO: 1
    m_ExportTrainingData: 0
    m_TrainingDataDestination: TrainingData
    m_LightProbeSampleCountMultiplier: 4
  m_LightingDataAsset: {fileID: 0}
  m_LightingSettings: {fileID: 4890085278179872738, guid: dcc90465ec47fe341a09e00fd8b93edf,
    type: 2}
--- !u!196 &4
NavMeshSettings:
  serializedVersion: 2
  m_ObjectHideFlags: 0
  m_BuildSettings:
    serializedVersion: 2
    agentTypeID: 0
    agentRadius: 0.5
    agentHeight: 2
    agentSlope: 45
    agentClimb: 0.4
    ledgeDropHeight: 0
    maxJumpAcrossDistance: 0
    minRegionArea: 2
    manualCellSize: 0
    cellSize: 0.16666667
    manualTileSize: 0
    tileSize: 256
    accuratePlacement: 0
    maxJobWorkers: 0
    preserveTilesOutsideBounds: 0
    debug:
      m_Flags: 0
  m_NavMeshData: {fileID: 0}
--- !u!1 &4856562
GameObject:
  m_ObjectHideFlags: 0
  m_CorrespondingSourceObject: {fileID: 0}
  m_PrefabInstance: {fileID: 0}
  m_PrefabAsset: {fileID: 0}
  serializedVersion: 6
  m_Component:
  - component: {fileID: 4856566}
  - component: {fileID: 4856565}
  - component: {fileID: 4856564}
  - component: {fileID: 4856563}
  m_Layer: 12
  m_Name: Sphere (3)
  m_TagString: Untagged
  m_Icon: {fileID: 0}
  m_NavMeshLayer: 0
  m_StaticEditorFlags: 0
  m_IsActive: 1
--- !u!135 &4856563
SphereCollider:
  m_ObjectHideFlags: 0
  m_CorrespondingSourceObject: {fileID: 0}
  m_PrefabInstance: {fileID: 0}
  m_PrefabAsset: {fileID: 0}
  m_GameObject: {fileID: 4856562}
  m_Material: {fileID: 0}
  m_IsTrigger: 0
  m_Enabled: 1
  serializedVersion: 2
  m_Radius: 0.5
  m_Center: {x: 0, y: 0, z: 0}
--- !u!23 &4856564
MeshRenderer:
  m_ObjectHideFlags: 0
  m_CorrespondingSourceObject: {fileID: 0}
  m_PrefabInstance: {fileID: 0}
  m_PrefabAsset: {fileID: 0}
  m_GameObject: {fileID: 4856562}
  m_Enabled: 1
  m_CastShadows: 1
  m_ReceiveShadows: 1
  m_DynamicOccludee: 1
  m_MotionVectors: 1
  m_LightProbeUsage: 1
  m_ReflectionProbeUsage: 1
  m_RayTracingMode: 2
  m_RayTraceProcedural: 0
  m_RenderingLayerMask: 1
  m_RendererPriority: 0
  m_Materials:
  - {fileID: 2100000, guid: 93021a2d1a5c4484c840177b21af6d45, type: 2}
  m_StaticBatchInfo:
    firstSubMesh: 0
    subMeshCount: 0
  m_StaticBatchRoot: {fileID: 0}
  m_ProbeAnchor: {fileID: 0}
  m_LightProbeVolumeOverride: {fileID: 0}
  m_ScaleInLightmap: 1
  m_ReceiveGI: 1
  m_PreserveUVs: 0
  m_IgnoreNormalsForChartDetection: 0
  m_ImportantGI: 0
  m_StitchLightmapSeams: 1
  m_SelectedEditorRenderState: 3
  m_MinimumChartSize: 4
  m_AutoUVMaxDistance: 0.5
  m_AutoUVMaxAngle: 89
  m_LightmapParameters: {fileID: 0}
  m_SortingLayerID: 0
  m_SortingLayer: 0
  m_SortingOrder: 0
  m_AdditionalVertexStreams: {fileID: 0}
--- !u!33 &4856565
MeshFilter:
  m_ObjectHideFlags: 0
  m_CorrespondingSourceObject: {fileID: 0}
  m_PrefabInstance: {fileID: 0}
  m_PrefabAsset: {fileID: 0}
  m_GameObject: {fileID: 4856562}
  m_Mesh: {fileID: 10207, guid: 0000000000000000e000000000000000, type: 0}
--- !u!4 &4856566
Transform:
  m_ObjectHideFlags: 0
  m_CorrespondingSourceObject: {fileID: 0}
  m_PrefabInstance: {fileID: 0}
  m_PrefabAsset: {fileID: 0}
  m_GameObject: {fileID: 4856562}
  m_LocalRotation: {x: -0, y: -0, z: -0, w: 1}
  m_LocalPosition: {x: 0.5273832, y: 0.8020843, z: -0.4328437}
  m_LocalScale: {x: 1.6663209, y: 1.6663209, z: 1.6663209}
  m_Children: []
  m_Father: {fileID: 110938678}
  m_RootOrder: 3
  m_LocalEulerAnglesHint: {x: 0, y: 0, z: 0}
<<<<<<< HEAD
--- !u!114 &38172260
MonoBehaviour:
  m_ObjectHideFlags: 0
  m_CorrespondingSourceObject: {fileID: 0}
  m_PrefabInstance: {fileID: 0}
  m_PrefabAsset: {fileID: 0}
  m_GameObject: {fileID: 0}
  m_Enabled: 1
  m_EditorHideFlags: 0
  m_Script: {fileID: 11500000, guid: 3df29e7cc05fbec4aa43e06ea875565d, type: 3}
  m_Name: 
  m_EditorClassIdentifier: 
  active: 1
  m_AdvancedMode: 0
  rotation:
    m_OverrideState: 0
    m_Value: 0
    min: 0
    max: 360
  skyIntensityMode:
    m_OverrideState: 0
    m_Value: 0
  exposure:
    m_OverrideState: 0
    m_Value: 0
  multiplier:
    m_OverrideState: 0
    m_Value: 1
    min: 0
  upperHemisphereLuxValue:
    m_OverrideState: 0
    m_Value: 1
    min: 0
  upperHemisphereLuxColor:
    m_OverrideState: 0
    m_Value: {x: 0, y: 0, z: 0}
  desiredLuxValue:
    m_OverrideState: 0
    m_Value: 20000
  updateMode:
    m_OverrideState: 0
    m_Value: 0
  updatePeriod:
    m_OverrideState: 0
    m_Value: 0
    min: 0
  includeSunInBaking:
    m_OverrideState: 0
    m_Value: 0
  sunSize:
    m_OverrideState: 0
    m_Value: 0.04
    min: 0
    max: 1
  sunSizeConvergence:
    m_OverrideState: 0
    m_Value: 5
    min: 1
    max: 10
  atmosphereThickness:
    m_OverrideState: 0
    m_Value: 1
    min: 0
    max: 5
  skyTint:
    m_OverrideState: 0
    m_Value: {r: 0.5, g: 0.5, b: 0.5, a: 1}
    hdr: 0
    showAlpha: 1
    showEyeDropper: 1
  groundColor:
    m_OverrideState: 0
    m_Value: {r: 0.369, g: 0.349, b: 0.341, a: 1}
    hdr: 0
    showAlpha: 1
    showEyeDropper: 1
  enableSunDisk:
    m_OverrideState: 0
    m_Value: 1
=======
>>>>>>> 66b5a7ea
--- !u!1001 &65093927
PrefabInstance:
  m_ObjectHideFlags: 0
  serializedVersion: 2
  m_Modification:
    m_TransformParent: {fileID: 0}
    m_Modifications:
    - target: {fileID: 1132393308280272, guid: c07ace9ab142ca9469fa377877c2f1e7, type: 3}
      propertyPath: m_Name
      value: HDRP_Test_Camera
      objectReference: {fileID: 0}
    - target: {fileID: 1132393308280272, guid: c07ace9ab142ca9469fa377877c2f1e7, type: 3}
      propertyPath: m_IsActive
      value: 1
      objectReference: {fileID: 0}
    - target: {fileID: 4209882255362944, guid: c07ace9ab142ca9469fa377877c2f1e7, type: 3}
      propertyPath: m_LocalPosition.x
<<<<<<< HEAD
      value: 16.75
=======
      value: 18.54
>>>>>>> 66b5a7ea
      objectReference: {fileID: 0}
    - target: {fileID: 4209882255362944, guid: c07ace9ab142ca9469fa377877c2f1e7, type: 3}
      propertyPath: m_LocalPosition.y
      value: 0
      objectReference: {fileID: 0}
    - target: {fileID: 4209882255362944, guid: c07ace9ab142ca9469fa377877c2f1e7, type: 3}
      propertyPath: m_LocalPosition.z
      value: -6.52
      objectReference: {fileID: 0}
    - target: {fileID: 4209882255362944, guid: c07ace9ab142ca9469fa377877c2f1e7, type: 3}
      propertyPath: m_LocalRotation.x
      value: 0
      objectReference: {fileID: 0}
    - target: {fileID: 4209882255362944, guid: c07ace9ab142ca9469fa377877c2f1e7, type: 3}
      propertyPath: m_LocalRotation.y
      value: 0
      objectReference: {fileID: 0}
    - target: {fileID: 4209882255362944, guid: c07ace9ab142ca9469fa377877c2f1e7, type: 3}
      propertyPath: m_LocalRotation.z
      value: 0
      objectReference: {fileID: 0}
    - target: {fileID: 4209882255362944, guid: c07ace9ab142ca9469fa377877c2f1e7, type: 3}
      propertyPath: m_LocalRotation.w
      value: 1
      objectReference: {fileID: 0}
    - target: {fileID: 4209882255362944, guid: c07ace9ab142ca9469fa377877c2f1e7, type: 3}
      propertyPath: m_RootOrder
      value: 1
      objectReference: {fileID: 0}
    - target: {fileID: 4209882255362944, guid: c07ace9ab142ca9469fa377877c2f1e7, type: 3}
      propertyPath: m_LocalEulerAnglesHint.x
      value: 0
      objectReference: {fileID: 0}
    - target: {fileID: 4209882255362944, guid: c07ace9ab142ca9469fa377877c2f1e7, type: 3}
      propertyPath: m_LocalEulerAnglesHint.y
      value: 0
      objectReference: {fileID: 0}
    - target: {fileID: 4209882255362944, guid: c07ace9ab142ca9469fa377877c2f1e7, type: 3}
      propertyPath: m_LocalEulerAnglesHint.z
      value: 0
      objectReference: {fileID: 0}
    - target: {fileID: 20109210616973140, guid: c07ace9ab142ca9469fa377877c2f1e7,
        type: 3}
<<<<<<< HEAD
      propertyPath: field of view
      value: 60
      objectReference: {fileID: 0}
    - target: {fileID: 20109210616973140, guid: c07ace9ab142ca9469fa377877c2f1e7,
        type: 3}
      propertyPath: far clip plane
      value: 5
      objectReference: {fileID: 0}
    - target: {fileID: 20109210616973140, guid: c07ace9ab142ca9469fa377877c2f1e7,
        type: 3}
      propertyPath: m_CullingMask.m_Bits
      value: 32
=======
      propertyPath: far clip plane
      value: 10
>>>>>>> 66b5a7ea
      objectReference: {fileID: 0}
    - target: {fileID: 20109210616973140, guid: c07ace9ab142ca9469fa377877c2f1e7,
        type: 3}
      propertyPath: near clip plane
<<<<<<< HEAD
      value: 0.01
=======
      value: 1
>>>>>>> 66b5a7ea
      objectReference: {fileID: 0}
    - target: {fileID: 20109210616973140, guid: c07ace9ab142ca9469fa377877c2f1e7,
        type: 3}
      propertyPath: m_FocalLength
      value: 20.78461
      objectReference: {fileID: 0}
    - target: {fileID: 114777190906822814, guid: c07ace9ab142ca9469fa377877c2f1e7,
        type: 3}
      propertyPath: m_Version
      value: 7
      objectReference: {fileID: 0}
    - target: {fileID: 114777190906822814, guid: c07ace9ab142ca9469fa377877c2f1e7,
        type: 3}
      propertyPath: m_RenderingPathCustomFrameSettings.bitDatas.data1
      value: 70005818916701
      objectReference: {fileID: 0}
    - target: {fileID: 114995348509370400, guid: c07ace9ab142ca9469fa377877c2f1e7,
        type: 3}
      propertyPath: doBeforeTest.m_PersistentCalls.m_Calls.Array.size
      value: 0
      objectReference: {fileID: 0}
    - target: {fileID: 114995348509370400, guid: c07ace9ab142ca9469fa377877c2f1e7,
        type: 3}
      propertyPath: doBeforeTest.m_PersistentCalls.m_Calls.Array.data[0].m_Mode
      value: 1
      objectReference: {fileID: 0}
    - target: {fileID: 114995348509370400, guid: c07ace9ab142ca9469fa377877c2f1e7,
        type: 3}
      propertyPath: doBeforeTest.m_PersistentCalls.m_Calls.Array.data[0].m_CallState
      value: 2
      objectReference: {fileID: 0}
    - target: {fileID: 114995348509370400, guid: c07ace9ab142ca9469fa377877c2f1e7,
        type: 3}
      propertyPath: checkMemoryAllocation
      value: 0
      objectReference: {fileID: 0}
    m_RemovedComponents: []
  m_SourcePrefab: {fileID: 100100000, guid: c07ace9ab142ca9469fa377877c2f1e7, type: 3}
--- !u!20 &65093928 stripped
Camera:
  m_CorrespondingSourceObject: {fileID: 20109210616973140, guid: c07ace9ab142ca9469fa377877c2f1e7,
    type: 3}
  m_PrefabInstance: {fileID: 65093927}
  m_PrefabAsset: {fileID: 0}
--- !u!4 &65093929 stripped
Transform:
  m_CorrespondingSourceObject: {fileID: 4209882255362944, guid: c07ace9ab142ca9469fa377877c2f1e7,
    type: 3}
  m_PrefabInstance: {fileID: 65093927}
  m_PrefabAsset: {fileID: 0}
--- !u!1 &65093930 stripped
GameObject:
  m_CorrespondingSourceObject: {fileID: 1132393308280272, guid: c07ace9ab142ca9469fa377877c2f1e7,
    type: 3}
  m_PrefabInstance: {fileID: 65093927}
  m_PrefabAsset: {fileID: 0}
--- !u!114 &65093931
MonoBehaviour:
  m_ObjectHideFlags: 0
  m_CorrespondingSourceObject: {fileID: 0}
  m_PrefabInstance: {fileID: 0}
  m_PrefabAsset: {fileID: 0}
  m_GameObject: {fileID: 65093930}
  m_Enabled: 1
  m_EditorHideFlags: 0
  m_Script: {fileID: 11500000, guid: f33372cd2da94ca4480cbacca97d3b25, type: 3}
  m_Name: 
  m_EditorClassIdentifier: 
  targetPipeline: {fileID: 0}
<<<<<<< HEAD
--- !u!1 &67493247
GameObject:
  m_ObjectHideFlags: 0
  m_CorrespondingSourceObject: {fileID: 0}
  m_PrefabInstance: {fileID: 0}
  m_PrefabAsset: {fileID: 0}
  serializedVersion: 6
  m_Component:
  - component: {fileID: 67493248}
  - component: {fileID: 67493251}
  - component: {fileID: 67493250}
  - component: {fileID: 67493249}
  m_Layer: 12
  m_Name: Sphere (3)
  m_TagString: Untagged
  m_Icon: {fileID: 0}
  m_NavMeshLayer: 0
  m_StaticEditorFlags: 0
  m_IsActive: 1
--- !u!4 &67493248
Transform:
  m_ObjectHideFlags: 0
  m_CorrespondingSourceObject: {fileID: 0}
  m_PrefabInstance: {fileID: 0}
  m_PrefabAsset: {fileID: 0}
  m_GameObject: {fileID: 67493247}
  m_LocalRotation: {x: -0, y: -0, z: -0, w: 1}
  m_LocalPosition: {x: 0.5273832, y: 0.8020843, z: -0.4328437}
  m_LocalScale: {x: 1.6663209, y: 1.6663209, z: 1.6663209}
  m_Children: []
  m_Father: {fileID: 1484942372}
  m_RootOrder: 3
  m_LocalEulerAnglesHint: {x: 0, y: 0, z: 0}
--- !u!135 &67493249
SphereCollider:
  m_ObjectHideFlags: 0
  m_CorrespondingSourceObject: {fileID: 0}
  m_PrefabInstance: {fileID: 0}
  m_PrefabAsset: {fileID: 0}
  m_GameObject: {fileID: 67493247}
  m_Material: {fileID: 0}
  m_IsTrigger: 0
  m_Enabled: 1
  serializedVersion: 2
  m_Radius: 0.5
  m_Center: {x: 0, y: 0, z: 0}
--- !u!23 &67493250
MeshRenderer:
  m_ObjectHideFlags: 0
  m_CorrespondingSourceObject: {fileID: 0}
  m_PrefabInstance: {fileID: 0}
  m_PrefabAsset: {fileID: 0}
  m_GameObject: {fileID: 67493247}
  m_Enabled: 1
  m_CastShadows: 1
  m_ReceiveShadows: 1
  m_DynamicOccludee: 1
  m_MotionVectors: 1
  m_LightProbeUsage: 1
  m_ReflectionProbeUsage: 1
  m_RayTracingMode: 2
  m_RayTraceProcedural: 0
  m_RenderingLayerMask: 1
  m_RendererPriority: 0
  m_Materials:
  - {fileID: 2100000, guid: 93021a2d1a5c4484c840177b21af6d45, type: 2}
  m_StaticBatchInfo:
    firstSubMesh: 0
    subMeshCount: 0
  m_StaticBatchRoot: {fileID: 0}
  m_ProbeAnchor: {fileID: 0}
  m_LightProbeVolumeOverride: {fileID: 0}
  m_ScaleInLightmap: 1
  m_ReceiveGI: 1
  m_PreserveUVs: 0
  m_IgnoreNormalsForChartDetection: 0
  m_ImportantGI: 0
  m_StitchLightmapSeams: 1
  m_SelectedEditorRenderState: 3
  m_MinimumChartSize: 4
  m_AutoUVMaxDistance: 0.5
  m_AutoUVMaxAngle: 89
  m_LightmapParameters: {fileID: 0}
  m_SortingLayerID: 0
  m_SortingLayer: 0
  m_SortingOrder: 0
  m_AdditionalVertexStreams: {fileID: 0}
--- !u!33 &67493251
MeshFilter:
  m_ObjectHideFlags: 0
  m_CorrespondingSourceObject: {fileID: 0}
  m_PrefabInstance: {fileID: 0}
  m_PrefabAsset: {fileID: 0}
  m_GameObject: {fileID: 67493247}
  m_Mesh: {fileID: 10207, guid: 0000000000000000e000000000000000, type: 0}
=======
--- !u!4 &65093935 stripped
Transform:
  m_CorrespondingSourceObject: {fileID: 4209882255362944, guid: c07ace9ab142ca9469fa377877c2f1e7,
    type: 3}
  m_PrefabInstance: {fileID: 65093927}
  m_PrefabAsset: {fileID: 0}
>>>>>>> 66b5a7ea
--- !u!1 &85208909
GameObject:
  m_ObjectHideFlags: 0
  m_CorrespondingSourceObject: {fileID: 0}
  m_PrefabInstance: {fileID: 0}
  m_PrefabAsset: {fileID: 0}
  serializedVersion: 6
  m_Component:
  - component: {fileID: 85208912}
  - component: {fileID: 85208911}
  - component: {fileID: 85208910}
  m_Layer: 0
  m_Name: Point Light
  m_TagString: Untagged
  m_Icon: {fileID: 0}
  m_NavMeshLayer: 0
  m_StaticEditorFlags: 0
  m_IsActive: 1
--- !u!114 &85208910
MonoBehaviour:
  m_ObjectHideFlags: 0
  m_CorrespondingSourceObject: {fileID: 0}
  m_PrefabInstance: {fileID: 0}
  m_PrefabAsset: {fileID: 0}
  m_GameObject: {fileID: 85208909}
  m_Enabled: 1
  m_EditorHideFlags: 0
  m_Script: {fileID: 11500000, guid: 7a68c43fe1f2a47cfa234b5eeaa98012, type: 3}
  m_Name: 
  m_EditorClassIdentifier: 
<<<<<<< HEAD
  m_Version: 10
=======
  m_Version: 11
>>>>>>> 66b5a7ea
  m_ObsoleteShadowResolutionTier: 1
  m_ObsoleteUseShadowQualitySettings: 0
  m_ObsoleteCustomShadowResolution: 512
  m_ObsoleteContactShadows: 0
  m_PointlightHDType: 0
  m_SpotLightShape: 0
  m_AreaLightShape: 0
  m_Intensity: 600
  m_EnableSpotReflector: 0
  m_LuxAtDistance: 1
  m_InnerSpotPercent: 0
  m_LightDimmer: 1
  m_VolumetricDimmer: 1
  m_LightUnit: 0
  m_FadeDistance: 10000
  m_AffectDiffuse: 1
  m_AffectSpecular: 1
  m_NonLightmappedOnly: 0
  m_ShapeWidth: 0.5
  m_ShapeHeight: 0.5
  m_AspectRatio: 1
  m_ShapeRadius: 0.025
  m_SoftnessScale: 1
  m_UseCustomSpotLightShadowCone: 0
  m_CustomSpotLightShadowCone: 30
  m_MaxSmoothness: 0.99
  m_ApplyRangeAttenuation: 1
  m_DisplayAreaLightEmissiveMesh: 0
  m_AreaLightCookie: {fileID: 0}
  m_AreaLightShadowCone: 120
  m_UseScreenSpaceShadows: 0
  m_InteractsWithSky: 1
  m_AngularDiameter: 0.5
  m_FlareSize: 2
  m_FlareTint: {r: 1, g: 1, b: 1, a: 1}
  m_FlareFalloff: 4
  m_SurfaceTexture: {fileID: 0}
  m_SurfaceTint: {r: 1, g: 1, b: 1, a: 1}
  m_Distance: 1.5e+11
  m_UseRayTracedShadows: 0
  m_NumRayTracingSamples: 4
  m_FilterTracedShadow: 1
  m_FilterSizeTraced: 16
  m_SunLightConeAngle: 0.5
  m_LightShadowRadius: 0.5
  m_SemiTransparentShadow: 0
  m_ColorShadow: 1
  m_DistanceBasedFiltering: 0
  m_EvsmExponent: 15
  m_EvsmLightLeakBias: 0
  m_EvsmVarianceBias: 0.00001
  m_EvsmBlurPasses: 0
  m_LightlayersMask: 1
  m_LinkShadowLayers: 1
  m_ShadowNearPlane: 0.1
  m_BlockerSampleCount: 24
  m_FilterSampleCount: 16
  m_MinFilterSize: 1
  m_KernelSize: 5
  m_LightAngle: 1
  m_MaxDepthBias: 0.001
  m_ShadowResolution:
    m_Override: 512
    m_UseOverride: 1
    m_Level: 0
  m_ShadowDimmer: 1
  m_VolumetricShadowDimmer: 1
  m_ShadowFadeDistance: 10000
  m_UseContactShadow:
    m_Override: 0
    m_UseOverride: 1
    m_Level: 0
  m_RayTracedContactShadow: 0
  m_ShadowTint: {r: 0, g: 0, b: 0, a: 1}
  m_PenumbraTint: 0
  m_NormalBias: 0.75
  m_SlopeBias: 0.5
  m_ShadowUpdateMode: 0
  m_BarnDoorAngle: 90
  m_BarnDoorLength: 0.05
  m_ShadowCascadeRatios:
  - 0.05
  - 0.2
  - 0.3
  m_ShadowCascadeBorders:
  - 0.2
  - 0.2
  - 0.2
  - 0.2
  m_ShadowAlgorithm: 0
  m_ShadowVariant: 0
  m_ShadowPrecision: 0
  useOldInspector: 0
  useVolumetric: 1
  featuresFoldout: 1
  showAdditionalSettings: 1
  m_AreaLightEmissiveMeshShadowCastingMode: 0
  m_AreaLightEmissiveMeshMotionVectorGenerationMode: 0
--- !u!108 &85208911
Light:
  m_ObjectHideFlags: 0
  m_CorrespondingSourceObject: {fileID: 0}
  m_PrefabInstance: {fileID: 0}
  m_PrefabAsset: {fileID: 0}
  m_GameObject: {fileID: 85208909}
  m_Enabled: 1
  serializedVersion: 10
  m_Type: 2
  m_Shape: 0
  m_Color: {r: 0, g: 1, b: 0.027679205, a: 1}
  m_Intensity: 47.746483
  m_Range: 10
  m_SpotAngle: 30
  m_InnerSpotAngle: 21.80208
  m_CookieSize: 10
  m_Shadows:
    m_Type: 0
    m_Resolution: -1
    m_CustomResolution: -1
    m_Strength: 1
    m_Bias: 0.05
    m_NormalBias: 0.4
    m_NearPlane: 0.2
    m_CullingMatrixOverride:
      e00: 1
      e01: 0
      e02: 0
      e03: 0
      e10: 0
      e11: 1
      e12: 0
      e13: 0
      e20: 0
      e21: 0
      e22: 1
      e23: 0
      e30: 0
      e31: 0
      e32: 0
      e33: 1
    m_UseCullingMatrixOverride: 0
  m_Cookie: {fileID: 0}
  m_DrawHalo: 0
  m_Flare: {fileID: 0}
  m_RenderMode: 0
  m_CullingMask:
    serializedVersion: 2
    m_Bits: 4294967295
  m_RenderingLayerMask: 1
  m_Lightmapping: 4
  m_LightShadowCasterMode: 2
  m_AreaSize: {x: 1, y: 1}
  m_BounceIntensity: 1
  m_ColorTemperature: 6570
  m_UseColorTemperature: 0
  m_BoundingSphereOverride: {x: 0, y: 0, z: 0, w: 0}
  m_UseBoundingSphereOverride: 0
  m_UseViewFrustumForShadowCasterCull: 1
  m_ShadowRadius: 0
  m_ShadowAngle: 0
--- !u!4 &85208912
Transform:
  m_ObjectHideFlags: 0
  m_CorrespondingSourceObject: {fileID: 0}
  m_PrefabInstance: {fileID: 0}
  m_PrefabAsset: {fileID: 0}
  m_GameObject: {fileID: 85208909}
  m_LocalRotation: {x: -0, y: -0, z: -0, w: 1}
  m_LocalPosition: {x: 0.4572242, y: 3.4220843, z: -2.3758435}
  m_LocalScale: {x: 1, y: 1, z: 1}
  m_Children: []
  m_Father: {fileID: 110938678}
  m_RootOrder: 5
  m_LocalEulerAnglesHint: {x: 0, y: 0, z: 0}
--- !u!1 &110938677
GameObject:
  m_ObjectHideFlags: 0
  m_CorrespondingSourceObject: {fileID: 0}
  m_PrefabInstance: {fileID: 0}
  m_PrefabAsset: {fileID: 0}
  serializedVersion: 6
  m_Component:
  - component: {fileID: 110938678}
  m_Layer: 0
  m_Name: Objects
  m_TagString: Untagged
  m_Icon: {fileID: 0}
  m_NavMeshLayer: 0
  m_StaticEditorFlags: 0
  m_IsActive: 1
--- !u!4 &110938678
Transform:
  m_ObjectHideFlags: 0
  m_CorrespondingSourceObject: {fileID: 0}
  m_PrefabInstance: {fileID: 0}
  m_PrefabAsset: {fileID: 0}
  m_GameObject: {fileID: 110938677}
  m_LocalRotation: {x: -0, y: -0, z: -0, w: 1}
<<<<<<< HEAD
  m_LocalPosition: {x: -0.6702242, y: -2.49, z: 199.05}
=======
  m_LocalPosition: {x: 0.03586036, y: -2.032743, z: 1.7446542}
>>>>>>> 66b5a7ea
  m_LocalScale: {x: 1, y: 1, z: 1}
  m_Children:
  - {fileID: 2130596030}
  - {fileID: 1388312410}
  - {fileID: 402875808}
  - {fileID: 4856566}
  - {fileID: 1527043437}
  - {fileID: 85208912}
  - {fileID: 1003382855}
<<<<<<< HEAD
  m_Father: {fileID: 2301058368061906180}
  m_RootOrder: 7
=======
  m_Father: {fileID: 816562332}
  m_RootOrder: 2
>>>>>>> 66b5a7ea
  m_LocalEulerAnglesHint: {x: 0, y: 0, z: 0}
--- !u!1 &166068871
GameObject:
  m_ObjectHideFlags: 0
  m_CorrespondingSourceObject: {fileID: 0}
  m_PrefabInstance: {fileID: 0}
  m_PrefabAsset: {fileID: 0}
  serializedVersion: 6
  m_Component:
  - component: {fileID: 166068872}
  - component: {fileID: 166068874}
  - component: {fileID: 166068873}
  m_Layer: 0
<<<<<<< HEAD
  m_Name: CustomPass_BeforePreRefraction
  m_TagString: Untagged
  m_Icon: {fileID: 0}
  m_NavMeshLayer: 0
  m_StaticEditorFlags: 0
  m_IsActive: 1
--- !u!114 &202184536
MonoBehaviour:
  m_ObjectHideFlags: 0
  m_CorrespondingSourceObject: {fileID: 0}
  m_PrefabInstance: {fileID: 0}
  m_PrefabAsset: {fileID: 0}
  m_GameObject: {fileID: 202184535}
  m_Enabled: 1
  m_EditorHideFlags: 0
  m_Script: {fileID: 11500000, guid: 26d6499a6bd256e47b859377446493a1, type: 3}
  m_Name: 
  m_EditorClassIdentifier: 
  isGlobal: 1
  fadeRadius: 0
  priority: 0
  customPasses:
  - id: 0
  injectionPoint: 4
  references:
    version: 1
    00000000:
      type: {class: DrawRenderersCustomPass, ns: UnityEngine.Rendering.HighDefinition,
        asm: Unity.RenderPipelines.HighDefinition.Runtime}
      data:
        m_Name: Custom Pass
        enabled: 1
        targetColorBuffer: 0
        targetDepthBuffer: 0
        clearFlags: 0
        passFoldout: 0
        m_Version: 0
        filterFoldout: 1
        rendererFoldout: 1
        renderQueueType: 5
        layerMask:
          serializedVersion: 2
          m_Bits: 8192
        sortingCriteria: 59
        overrideMaterial: {fileID: 0}
        overrideMaterialPassIndex: 0
        overrideMaterialPassName: Forward
        overrideDepthState: 1
        depthCompareFunction: 4
        depthWrite: 1
        shaderPass: 0
--- !u!4 &202184537
Transform:
  m_ObjectHideFlags: 0
  m_CorrespondingSourceObject: {fileID: 0}
  m_PrefabInstance: {fileID: 0}
  m_PrefabAsset: {fileID: 0}
  m_GameObject: {fileID: 202184535}
  m_LocalRotation: {x: -0, y: -0, z: -0, w: 1}
  m_LocalPosition: {x: 1.29, y: 0, z: 200}
  m_LocalScale: {x: 1, y: 1, z: 1}
  m_Children: []
  m_Father: {fileID: 2301058368061906180}
  m_RootOrder: 3
  m_LocalEulerAnglesHint: {x: 0, y: 0, z: 0}
--- !u!1 &206488783
GameObject:
  m_ObjectHideFlags: 0
  m_CorrespondingSourceObject: {fileID: 0}
  m_PrefabInstance: {fileID: 0}
  m_PrefabAsset: {fileID: 0}
  serializedVersion: 6
  m_Component:
  - component: {fileID: 206488784}
  - component: {fileID: 206488786}
  - component: {fileID: 206488785}
  m_Layer: 5
  m_Name: New Text
  m_TagString: Untagged
  m_Icon: {fileID: 0}
  m_NavMeshLayer: 0
  m_StaticEditorFlags: 0
  m_IsActive: 1
--- !u!4 &206488784
Transform:
  m_ObjectHideFlags: 0
  m_CorrespondingSourceObject: {fileID: 0}
  m_PrefabInstance: {fileID: 0}
  m_PrefabAsset: {fileID: 0}
  m_GameObject: {fileID: 206488783}
  m_LocalRotation: {x: 0, y: 0, z: 0, w: 1}
  m_LocalPosition: {x: -2.43, y: -3.84, z: 193.89}
  m_LocalScale: {x: 0.06005256, y: 0.06005256, z: 0.06005256}
  m_Children: []
  m_Father: {fileID: 2301058368061906180}
  m_RootOrder: 8
  m_LocalEulerAnglesHint: {x: 0, y: 0, z: 0}
--- !u!102 &206488785
TextMesh:
  serializedVersion: 3
  m_ObjectHideFlags: 0
  m_CorrespondingSourceObject: {fileID: 0}
  m_PrefabInstance: {fileID: 0}
  m_PrefabAsset: {fileID: 0}
  m_GameObject: {fileID: 206488783}
  m_Text: Deferred
  m_OffsetZ: 0
  m_CharacterSize: 1
  m_LineSpacing: 1
  m_Anchor: 0
  m_Alignment: 0
  m_TabSize: 4
  m_FontSize: 189
  m_FontStyle: 0
  m_RichText: 1
  m_Font: {fileID: 10102, guid: 0000000000000000e000000000000000, type: 0}
  m_Color:
    serializedVersion: 2
    rgba: 4294967295
--- !u!23 &206488786
MeshRenderer:
  m_ObjectHideFlags: 0
  m_CorrespondingSourceObject: {fileID: 0}
  m_PrefabInstance: {fileID: 0}
  m_PrefabAsset: {fileID: 0}
  m_GameObject: {fileID: 206488783}
  m_Enabled: 1
  m_CastShadows: 1
  m_ReceiveShadows: 1
  m_DynamicOccludee: 1
  m_MotionVectors: 1
  m_LightProbeUsage: 1
  m_ReflectionProbeUsage: 1
  m_RayTracingMode: 2
  m_RayTraceProcedural: 0
  m_RenderingLayerMask: 1
  m_RendererPriority: 0
  m_Materials:
  - {fileID: 10100, guid: 0000000000000000e000000000000000, type: 0}
  m_StaticBatchInfo:
    firstSubMesh: 0
    subMeshCount: 0
  m_StaticBatchRoot: {fileID: 0}
  m_ProbeAnchor: {fileID: 0}
  m_LightProbeVolumeOverride: {fileID: 0}
  m_ScaleInLightmap: 1
  m_ReceiveGI: 1
  m_PreserveUVs: 0
  m_IgnoreNormalsForChartDetection: 0
  m_ImportantGI: 0
  m_StitchLightmapSeams: 1
  m_SelectedEditorRenderState: 3
  m_MinimumChartSize: 4
  m_AutoUVMaxDistance: 0.5
  m_AutoUVMaxAngle: 89
  m_LightmapParameters: {fileID: 0}
  m_SortingLayerID: 0
  m_SortingLayer: 0
  m_SortingOrder: 0
  m_AdditionalVertexStreams: {fileID: 0}
--- !u!1 &247671010
GameObject:
  m_ObjectHideFlags: 0
  m_CorrespondingSourceObject: {fileID: 0}
  m_PrefabInstance: {fileID: 0}
  m_PrefabAsset: {fileID: 0}
  serializedVersion: 6
  m_Component:
  - component: {fileID: 247671011}
  - component: {fileID: 247671013}
  - component: {fileID: 247671012}
  m_Layer: 5
  m_Name: New Text
  m_TagString: Untagged
  m_Icon: {fileID: 0}
  m_NavMeshLayer: 0
  m_StaticEditorFlags: 0
  m_IsActive: 1
--- !u!4 &247671011
Transform:
  m_ObjectHideFlags: 0
  m_CorrespondingSourceObject: {fileID: 0}
  m_PrefabInstance: {fileID: 0}
  m_PrefabAsset: {fileID: 0}
  m_GameObject: {fileID: 247671010}
  m_LocalRotation: {x: -0, y: -0, z: -0, w: 1}
  m_LocalPosition: {x: -2.28, y: -3.84, z: 193.89}
  m_LocalScale: {x: 0.06005, y: 0.06005, z: 0.06005}
  m_Children: []
  m_Father: {fileID: 1938177837}
  m_RootOrder: 8
  m_LocalEulerAnglesHint: {x: 0, y: 0, z: 0}
--- !u!102 &247671012
TextMesh:
  serializedVersion: 3
  m_ObjectHideFlags: 0
  m_CorrespondingSourceObject: {fileID: 0}
  m_PrefabInstance: {fileID: 0}
  m_PrefabAsset: {fileID: 0}
  m_GameObject: {fileID: 247671010}
  m_Text: Forward
  m_OffsetZ: 0
  m_CharacterSize: 1
  m_LineSpacing: 1
  m_Anchor: 0
  m_Alignment: 0
  m_TabSize: 4
  m_FontSize: 189
  m_FontStyle: 0
  m_RichText: 1
  m_Font: {fileID: 10102, guid: 0000000000000000e000000000000000, type: 0}
  m_Color:
    serializedVersion: 2
    rgba: 4294967295
--- !u!23 &247671013
MeshRenderer:
  m_ObjectHideFlags: 0
  m_CorrespondingSourceObject: {fileID: 0}
  m_PrefabInstance: {fileID: 0}
  m_PrefabAsset: {fileID: 0}
  m_GameObject: {fileID: 247671010}
  m_Enabled: 1
  m_CastShadows: 1
  m_ReceiveShadows: 1
  m_DynamicOccludee: 1
  m_MotionVectors: 1
  m_LightProbeUsage: 1
  m_ReflectionProbeUsage: 1
  m_RayTracingMode: 2
  m_RayTraceProcedural: 0
  m_RenderingLayerMask: 1
  m_RendererPriority: 0
  m_Materials:
  - {fileID: 10100, guid: 0000000000000000e000000000000000, type: 0}
  m_StaticBatchInfo:
    firstSubMesh: 0
    subMeshCount: 0
  m_StaticBatchRoot: {fileID: 0}
  m_ProbeAnchor: {fileID: 0}
  m_LightProbeVolumeOverride: {fileID: 0}
  m_ScaleInLightmap: 1
  m_ReceiveGI: 1
  m_PreserveUVs: 0
  m_IgnoreNormalsForChartDetection: 0
  m_ImportantGI: 0
  m_StitchLightmapSeams: 1
  m_SelectedEditorRenderState: 3
  m_MinimumChartSize: 4
  m_AutoUVMaxDistance: 0.5
  m_AutoUVMaxAngle: 89
  m_LightmapParameters: {fileID: 0}
  m_SortingLayerID: 0
  m_SortingLayer: 0
  m_SortingOrder: 0
  m_AdditionalVertexStreams: {fileID: 0}
--- !u!1 &402875804
GameObject:
  m_ObjectHideFlags: 0
  m_CorrespondingSourceObject: {fileID: 0}
  m_PrefabInstance: {fileID: 0}
  m_PrefabAsset: {fileID: 0}
  serializedVersion: 6
  m_Component:
  - component: {fileID: 402875808}
  - component: {fileID: 402875807}
  - component: {fileID: 402875806}
  m_Layer: 14
  m_Name: Sphere (2)
=======
  m_Name: Reflection Probe
>>>>>>> 66b5a7ea
  m_TagString: Untagged
  m_Icon: {fileID: 0}
  m_NavMeshLayer: 0
  m_StaticEditorFlags: 0
  m_IsActive: 1
<<<<<<< HEAD
--- !u!23 &402875806
MeshRenderer:
  m_ObjectHideFlags: 0
  m_CorrespondingSourceObject: {fileID: 0}
  m_PrefabInstance: {fileID: 0}
  m_PrefabAsset: {fileID: 0}
  m_GameObject: {fileID: 402875804}
  m_Enabled: 1
  m_CastShadows: 1
  m_ReceiveShadows: 1
  m_DynamicOccludee: 1
  m_MotionVectors: 1
  m_LightProbeUsage: 1
  m_ReflectionProbeUsage: 1
  m_RayTracingMode: 2
  m_RayTraceProcedural: 0
  m_RenderingLayerMask: 2
  m_RendererPriority: 0
  m_Materials:
  - {fileID: 2100000, guid: 3519774ed36188e44b17adb192f1a441, type: 2}
  m_StaticBatchInfo:
    firstSubMesh: 0
    subMeshCount: 0
  m_StaticBatchRoot: {fileID: 0}
  m_ProbeAnchor: {fileID: 0}
  m_LightProbeVolumeOverride: {fileID: 0}
  m_ScaleInLightmap: 1
  m_ReceiveGI: 1
  m_PreserveUVs: 0
  m_IgnoreNormalsForChartDetection: 0
  m_ImportantGI: 0
  m_StitchLightmapSeams: 1
  m_SelectedEditorRenderState: 3
  m_MinimumChartSize: 4
  m_AutoUVMaxDistance: 0.5
  m_AutoUVMaxAngle: 89
  m_LightmapParameters: {fileID: 0}
  m_SortingLayerID: 0
  m_SortingLayer: 0
  m_SortingOrder: 0
  m_AdditionalVertexStreams: {fileID: 0}
--- !u!33 &402875807
MeshFilter:
  m_ObjectHideFlags: 0
  m_CorrespondingSourceObject: {fileID: 0}
  m_PrefabInstance: {fileID: 0}
  m_PrefabAsset: {fileID: 0}
  m_GameObject: {fileID: 402875804}
  m_Mesh: {fileID: 10207, guid: 0000000000000000e000000000000000, type: 0}
--- !u!4 &402875808
=======
--- !u!4 &166068872
>>>>>>> 66b5a7ea
Transform:
  m_ObjectHideFlags: 0
  m_CorrespondingSourceObject: {fileID: 0}
  m_PrefabInstance: {fileID: 0}
  m_PrefabAsset: {fileID: 0}
  m_GameObject: {fileID: 166068871}
  m_LocalRotation: {x: -0, y: -0, z: -0, w: 1}
  m_LocalPosition: {x: 2.491224, y: 0.9100001, z: -0.53200006}
  m_LocalScale: {x: 0.94253, y: 0.94253, z: 0.94253}
  m_Children: []
  m_Father: {fileID: 224179347}
  m_RootOrder: 6
  m_LocalEulerAnglesHint: {x: 0, y: 0, z: 0}
--- !u!114 &166068873
MonoBehaviour:
  m_ObjectHideFlags: 0
  m_CorrespondingSourceObject: {fileID: 0}
  m_PrefabInstance: {fileID: 0}
  m_PrefabAsset: {fileID: 0}
  m_GameObject: {fileID: 166068871}
  m_Enabled: 1
  m_EditorHideFlags: 0
<<<<<<< HEAD
  m_Script: {fileID: 11500000, guid: 26d6499a6bd256e47b859377446493a1, type: 3}
  m_Name: 
  m_EditorClassIdentifier: 
  isGlobal: 1
  fadeRadius: 0
  priority: 0
  customPasses:
  - id: 0
  injectionPoint: 3
  references:
    version: 1
    00000000:
      type: {class: DrawRenderersCustomPass, ns: UnityEngine.Rendering.HighDefinition,
        asm: Unity.RenderPipelines.HighDefinition.Runtime}
      data:
        m_Name: Custom Pass
        enabled: 1
        targetColorBuffer: 0
        targetDepthBuffer: 0
        clearFlags: 0
        passFoldout: 0
        m_Version: 0
        filterFoldout: 1
        rendererFoldout: 1
        renderQueueType: 10
        layerMask:
          serializedVersion: 2
          m_Bits: 1024
        sortingCriteria: 59
        overrideMaterial: {fileID: 0}
        overrideMaterialPassIndex: 0
        overrideMaterialPassName: Forward
        overrideDepthState: 1
        depthCompareFunction: 4
        depthWrite: 1
        shaderPass: 0
--- !u!4 &474315046
Transform:
  m_ObjectHideFlags: 0
  m_CorrespondingSourceObject: {fileID: 0}
  m_PrefabInstance: {fileID: 0}
  m_PrefabAsset: {fileID: 0}
  m_GameObject: {fileID: 474315044}
  m_LocalRotation: {x: -0, y: -0, z: -0, w: 1}
  m_LocalPosition: {x: 1.29, y: 0, z: 200}
  m_LocalScale: {x: 1, y: 1, z: 1}
  m_Children: []
  m_Father: {fileID: 2301058368061906180}
  m_RootOrder: 6
  m_LocalEulerAnglesHint: {x: 0, y: 0, z: 0}
--- !u!1 &546121084
GameObject:
  m_ObjectHideFlags: 0
  m_CorrespondingSourceObject: {fileID: 0}
  m_PrefabInstance: {fileID: 0}
  m_PrefabAsset: {fileID: 0}
  serializedVersion: 6
  m_Component:
  - component: {fileID: 546121086}
  - component: {fileID: 546121085}
  m_Layer: 0
  m_Name: CustomPass_BeforeTransparent
  m_TagString: Untagged
  m_Icon: {fileID: 0}
  m_NavMeshLayer: 0
  m_StaticEditorFlags: 0
  m_IsActive: 1
--- !u!114 &546121085
MonoBehaviour:
  m_ObjectHideFlags: 0
  m_CorrespondingSourceObject: {fileID: 0}
  m_PrefabInstance: {fileID: 0}
  m_PrefabAsset: {fileID: 0}
  m_GameObject: {fileID: 546121084}
  m_Enabled: 1
  m_EditorHideFlags: 0
  m_Script: {fileID: 11500000, guid: 26d6499a6bd256e47b859377446493a1, type: 3}
  m_Name: 
  m_EditorClassIdentifier: 
  isGlobal: 1
  fadeRadius: 0
  priority: 0
  customPasses:
  - id: 0
  injectionPoint: 1
  references:
    version: 1
    00000000:
      type: {class: DrawRenderersCustomPass, ns: UnityEngine.Rendering.HighDefinition,
        asm: Unity.RenderPipelines.HighDefinition.Runtime}
      data:
        m_Name: Custom Pass
        enabled: 1
        targetColorBuffer: 0
        targetDepthBuffer: 0
        clearFlags: 0
        passFoldout: 0
        m_Version: 0
        filterFoldout: 1
        rendererFoldout: 1
        renderQueueType: 5
        layerMask:
          serializedVersion: 2
          m_Bits: 4096
        sortingCriteria: 59
        overrideMaterial: {fileID: 2100000, guid: 92c17825c88bbfc489881d74a0c59d3d,
          type: 2}
        overrideMaterialPassIndex: 0
        overrideMaterialPassName: FirstPass
        overrideDepthState: 1
        depthCompareFunction: 4
        depthWrite: 1
        shaderPass: 0
--- !u!4 &546121086
Transform:
  m_ObjectHideFlags: 0
  m_CorrespondingSourceObject: {fileID: 0}
  m_PrefabInstance: {fileID: 0}
  m_PrefabAsset: {fileID: 0}
  m_GameObject: {fileID: 546121084}
  m_LocalRotation: {x: -0, y: -0, z: -0, w: 1}
  m_LocalPosition: {x: 1.29, y: 0, z: 200}
  m_LocalScale: {x: 1, y: 1, z: 1}
  m_Children: []
  m_Father: {fileID: 2301058368061906180}
  m_RootOrder: 4
  m_LocalEulerAnglesHint: {x: 0, y: 0, z: 0}
--- !u!1 &617007116
GameObject:
  m_ObjectHideFlags: 0
  m_CorrespondingSourceObject: {fileID: 0}
  m_PrefabInstance: {fileID: 0}
  m_PrefabAsset: {fileID: 0}
  serializedVersion: 6
  m_Component:
  - component: {fileID: 617007121}
  - component: {fileID: 617007120}
  - component: {fileID: 617007119}
  - component: {fileID: 617007118}
  - component: {fileID: 617007117}
  m_Layer: 5
  m_Name: Plane
  m_TagString: Untagged
  m_Icon: {fileID: 0}
  m_NavMeshLayer: 0
  m_StaticEditorFlags: 0
  m_IsActive: 1
--- !u!114 &617007117
MonoBehaviour:
  m_ObjectHideFlags: 0
  m_CorrespondingSourceObject: {fileID: 0}
  m_PrefabInstance: {fileID: 0}
  m_PrefabAsset: {fileID: 0}
  m_GameObject: {fileID: 617007116}
  m_Enabled: 1
  m_EditorHideFlags: 0
  m_Script: {fileID: 11500000, guid: a4ee7c3a3b205a14a94094d01ff91d6b, type: 3}
=======
  m_Script: {fileID: 11500000, guid: d0ef8dc2c2eabfa4e8cb77be57a837c0, type: 3}
>>>>>>> 66b5a7ea
  m_Name: 
  m_EditorClassIdentifier: 
  m_HDProbeVersion: 3
  m_ObsoleteInfiniteProjection: 1
  m_ObsoleteInfluenceVolume:
    m_EditorAdvancedModeBlendDistancePositive: {x: 0, y: 0, z: 0}
    m_EditorAdvancedModeBlendDistanceNegative: {x: 0, y: 0, z: 0}
    m_EditorSimplifiedModeBlendDistance: 0
    m_EditorAdvancedModeBlendNormalDistancePositive: {x: 0, y: 0, z: 0}
    m_EditorAdvancedModeBlendNormalDistanceNegative: {x: 0, y: 0, z: 0}
    m_EditorSimplifiedModeBlendNormalDistance: 0
    m_EditorAdvancedModeEnabled: 0
    m_EditorAdvancedModeFaceFadePositive: {x: 1, y: 1, z: 1}
    m_EditorAdvancedModeFaceFadeNegative: {x: 1, y: 1, z: 1}
    m_Version: 1
    m_ObsoleteSphereBaseOffset: {x: 0, y: 0, z: 0}
    m_ObsoleteOffset: {x: 0, y: 0, z: 0}
    m_Shape: 0
    m_BoxSize: {x: 10, y: 10, z: 10}
    m_BoxBlendDistancePositive: {x: 1, y: 1, z: 1}
    m_BoxBlendDistanceNegative: {x: 1, y: 1, z: 1}
    m_BoxBlendNormalDistancePositive: {x: 0, y: 0, z: 0}
    m_BoxBlendNormalDistanceNegative: {x: 0, y: 0, z: 0}
    m_BoxSideFadePositive: {x: 1, y: 1, z: 1}
    m_BoxSideFadeNegative: {x: 1, y: 1, z: 1}
    m_SphereRadius: 3
    m_SphereBlendDistance: 0
    m_SphereBlendNormalDistance: 0
  m_ObsoleteFrameSettings:
    overrides: 0
    enableShadow: 0
    enableContactShadows: 0
    enableShadowMask: 0
    enableSSR: 0
    enableSSAO: 0
    enableSubsurfaceScattering: 0
    enableTransmission: 0
    enableAtmosphericScattering: 0
    enableVolumetrics: 0
    enableReprojectionForVolumetrics: 0
    enableLightLayers: 0
    enableExposureControl: 1
    diffuseGlobalDimmer: 0
    specularGlobalDimmer: 0
    shaderLitMode: 0
    enableDepthPrepassWithDeferredRendering: 0
    enableTransparentPrepass: 0
    enableMotionVectors: 0
    enableObjectMotionVectors: 0
    enableDecals: 0
    enableRoughRefraction: 0
    enableTransparentPostpass: 0
    enableDistortion: 0
    enablePostprocess: 0
    enableOpaqueObjects: 0
    enableTransparentObjects: 0
    enableRealtimePlanarReflection: 0
    enableMSAA: 0
    enableAsyncCompute: 0
    runLightListAsync: 0
    runSSRAsync: 0
    runSSAOAsync: 0
    runContactShadowsAsync: 0
    runVolumeVoxelizationAsync: 0
    lightLoopSettings:
      overrides: 0
      enableDeferredTileAndCluster: 0
      enableComputeLightEvaluation: 0
      enableComputeLightVariants: 0
      enableComputeMaterialVariants: 0
      enableFptlForForwardOpaque: 0
      enableBigTilePrepass: 0
      isFptlEnabled: 0
  m_ObsoleteMultiplier: 1
  m_ObsoleteWeight: 1
  m_ObsoleteMode: 0
  m_ObsoleteLightLayers: 1
  m_ObsoleteCaptureSettings:
    overrides: 0
    clearColorMode: 0
    backgroundColorHDR: {r: 0.023529412, g: 0.07058824, b: 0.1882353, a: 0}
    clearDepth: 1
    cullingMask:
      serializedVersion: 2
      m_Bits: 4294967295
    useOcclusionCulling: 1
    volumeLayerMask:
      serializedVersion: 2
      m_Bits: 1
    volumeAnchorOverride: {fileID: 0}
    projection: 0
    nearClipPlane: 0.3
    farClipPlane: 1000
    fieldOfView: 90
    orthographicSize: 5
    renderingPath: 0
    shadowDistance: 100
  m_ProbeSettings:
    frustum:
      fieldOfViewMode: 1
      fixedValue: 90
      automaticScale: 1
      viewerScale: 1
    type: 0
    mode: 2
    realtimeMode: 1
    lighting:
      multiplier: 27.67
      weight: 1
      lightLayer: 1
      fadeDistance: 10000
      rangeCompressionFactor: 1
    influence:
      m_EditorAdvancedModeBlendDistancePositive: {x: 1, y: 1, z: 1}
      m_EditorAdvancedModeBlendDistanceNegative: {x: 1, y: 1, z: 1}
      m_EditorSimplifiedModeBlendDistance: 0
      m_EditorAdvancedModeBlendNormalDistancePositive: {x: 0, y: 0, z: 0}
      m_EditorAdvancedModeBlendNormalDistanceNegative: {x: 0, y: 0, z: 0}
      m_EditorSimplifiedModeBlendNormalDistance: 0
      m_EditorAdvancedModeEnabled: 0
      m_EditorAdvancedModeFaceFadePositive: {x: 1, y: 1, z: 1}
      m_EditorAdvancedModeFaceFadeNegative: {x: 1, y: 1, z: 1}
      m_Version: 1
      m_ObsoleteSphereBaseOffset: {x: 0, y: 0, z: 0}
      m_ObsoleteOffset: {x: 0, y: 0, z: 0}
      m_Shape: 0
      m_BoxSize: {x: 2, y: 2, z: 2}
      m_BoxBlendDistancePositive: {x: 0, y: 0, z: 0}
      m_BoxBlendDistanceNegative: {x: 0, y: 0, z: 0}
      m_BoxBlendNormalDistancePositive: {x: 0, y: 0, z: 0}
      m_BoxBlendNormalDistanceNegative: {x: 0, y: 0, z: 0}
      m_BoxSideFadePositive: {x: 1, y: 1, z: 1}
      m_BoxSideFadeNegative: {x: 1, y: 1, z: 1}
      m_SphereRadius: 3
      m_SphereBlendDistance: 0
      m_SphereBlendNormalDistance: 0
    proxy:
      m_CSVersion: 1
      m_ObsoleteSphereInfiniteProjection: 0
      m_ObsoleteBoxInfiniteProjection: 0
      m_Shape: 0
      m_BoxSize: {x: 1, y: 1, z: 1}
      m_SphereRadius: 1
    proxySettings:
      useInfluenceVolumeAsProxyVolume: 0
      capturePositionProxySpace: {x: 0, y: 0, z: 0}
      captureRotationProxySpace: {x: 0, y: 0, z: 0, w: 1}
      mirrorPositionProxySpace: {x: 0, y: 0, z: 0}
<<<<<<< HEAD
      mirrorRotationProxySpace: {x: -0.70710677, y: 0, z: 0, w: 0.70710677}
=======
      mirrorRotationProxySpace: {x: 0, y: 0, z: 0, w: 0}
>>>>>>> 66b5a7ea
    resolution: 512
    cameraSettings:
      customRenderingSettings: 0
      renderingPathCustomFrameSettings:
        bitDatas:
          data1: 70280697347917
          data2: 4539628425463136256
        lodBias: 1
        lodBiasMode: 0
        lodBiasQualityLevel: 0
        maximumLODLevel: 0
        maximumLODLevelMode: 0
        maximumLODLevelQualityLevel: 0
        sssQualityMode: 0
        sssQualityLevel: 0
        sssCustomSampleBudget: 20
        materialQuality: 0
      renderingPathCustomFrameSettingsOverrideMask:
        mask:
          data1: 0
          data2: 0
      bufferClearing:
        clearColorMode: 0
        backgroundColorHDR: {r: 0.023529412, g: 0.07058824, b: 0.1882353, a: 0}
        clearDepth: 1
      volumes:
        layerMask:
          serializedVersion: 2
          m_Bits: 1
        anchorOverride: {fileID: 0}
      frustum:
        mode: 0
        aspect: 1
        farClipPlaneRaw: 1000
        nearClipPlaneRaw: 0.3
        fieldOfView: 90
        projectionMatrix:
          e00: 1
          e01: 0
          e02: 0
          e03: 0
          e10: 0
          e11: 1
          e12: 0
          e13: 0
          e20: 0
          e21: 0
          e22: 1
          e23: 0
          e30: 0
          e31: 0
          e32: 0
          e33: 1
      culling:
        useOcclusionCulling: 1
        cullingMask:
          serializedVersion: 2
          m_Bits: 4294967295
        sceneCullingMaskOverride: 0
      invertFaceCulling: 0
      flipYMode: 0
      probeLayerMask:
        serializedVersion: 2
        m_Bits: 4294967295
      defaultFrameSettings: 0
      m_ObsoleteRenderingPath: 0
      m_ObsoleteFrameSettings:
        overrides: 0
        enableShadow: 0
        enableContactShadows: 0
        enableShadowMask: 0
        enableSSR: 0
        enableSSAO: 0
        enableSubsurfaceScattering: 0
        enableTransmission: 0
        enableAtmosphericScattering: 0
        enableVolumetrics: 0
        enableReprojectionForVolumetrics: 0
        enableLightLayers: 0
        enableExposureControl: 1
        diffuseGlobalDimmer: 0
        specularGlobalDimmer: 0
        shaderLitMode: 0
        enableDepthPrepassWithDeferredRendering: 0
        enableTransparentPrepass: 0
        enableMotionVectors: 0
        enableObjectMotionVectors: 0
        enableDecals: 0
        enableRoughRefraction: 0
        enableTransparentPostpass: 0
        enableDistortion: 0
        enablePostprocess: 0
        enableOpaqueObjects: 0
        enableTransparentObjects: 0
        enableRealtimePlanarReflection: 0
        enableMSAA: 0
        enableAsyncCompute: 0
        runLightListAsync: 0
        runSSRAsync: 0
        runSSAOAsync: 0
        runContactShadowsAsync: 0
        runVolumeVoxelizationAsync: 0
        lightLoopSettings:
          overrides: 0
          enableDeferredTileAndCluster: 0
          enableComputeLightEvaluation: 0
          enableComputeLightVariants: 0
          enableComputeMaterialVariants: 0
          enableFptlForForwardOpaque: 0
          enableBigTilePrepass: 0
          isFptlEnabled: 0
  m_ProbeSettingsOverride:
    probe: 0
    camera:
      camera: 0
  m_ProxyVolume: {fileID: 0}
  m_BakedTexture: {fileID: 0}
  m_CustomTexture: {fileID: 8900000, guid: bcd1d60980af623478368e9455ea5689, type: 3}
  m_BakedRenderData:
    m_WorldToCameraRHS:
      e00: 0
      e01: 0
      e02: 0
      e03: 0
      e10: 0
      e11: 0
      e12: 0
      e13: 0
      e20: 0
      e21: 0
      e22: 0
      e23: 0
      e30: 0
      e31: 0
      e32: 0
      e33: 0
    m_ProjectionMatrix:
      e00: 0
      e01: 0
      e02: 0
      e03: 0
      e10: 0
      e11: 0
      e12: 0
      e13: 0
      e20: 0
      e21: 0
      e22: 0
      e23: 0
      e30: 0
      e31: 0
      e32: 0
      e33: 0
    m_CapturePosition: {x: 0, y: 0, z: 0}
    m_CaptureRotation: {x: 0, y: 0, z: 0, w: 0}
    m_FieldOfView: 0
    m_Aspect: 0
  m_CustomRenderData:
    m_WorldToCameraRHS:
      e00: 0
      e01: 0
      e02: 0
      e03: 0
      e10: 0
      e11: 0
      e12: 0
      e13: 0
      e20: 0
      e21: 0
      e22: 0
      e23: 0
      e30: 0
      e31: 0
      e32: 0
      e33: 0
    m_ProjectionMatrix:
      e00: 0
      e01: 0
      e02: 0
      e03: 0
      e10: 0
      e11: 0
      e12: 0
      e13: 0
      e20: 0
      e21: 0
      e22: 0
      e23: 0
      e30: 0
      e31: 0
      e32: 0
      e33: 0
    m_CapturePosition: {x: 0, y: 0, z: 0}
    m_CaptureRotation: {x: 0, y: 0, z: 0, w: 0}
    m_FieldOfView: 0
    m_Aspect: 0
  m_EditorOnlyData: 0
  m_ReflectionProbeVersion: 9
  m_ObsoleteInfluenceShape: 0
  m_ObsoleteInfluenceSphereRadius: 3
  m_ObsoleteBlendDistancePositive: {x: 1, y: 1, z: 1}
  m_ObsoleteBlendDistanceNegative: {x: 1, y: 1, z: 1}
  m_ObsoleteBlendNormalDistancePositive: {x: 0, y: 0, z: 0}
  m_ObsoleteBlendNormalDistanceNegative: {x: 0, y: 0, z: 0}
  m_ObsoleteBoxSideFadePositive: {x: 1, y: 1, z: 1}
  m_ObsoleteBoxSideFadeNegative: {x: 1, y: 1, z: 1}
--- !u!215 &166068874
ReflectionProbe:
  m_ObjectHideFlags: 0
  m_CorrespondingSourceObject: {fileID: 0}
  m_PrefabInstance: {fileID: 0}
  m_PrefabAsset: {fileID: 0}
  m_GameObject: {fileID: 166068871}
  m_Enabled: 1
<<<<<<< HEAD
  serializedVersion: 4
  m_Convex: 0
  m_CookingOptions: 30
  m_Mesh: {fileID: 10209, guid: 0000000000000000e000000000000000, type: 0}
--- !u!33 &617007120
MeshFilter:
=======
  serializedVersion: 2
  m_Type: 0
  m_Mode: 2
  m_RefreshMode: 2
  m_TimeSlicingMode: 0
  m_Resolution: 128
  m_UpdateFrequency: 0
  m_BoxSize: {x: 2, y: 2, z: 2}
  m_BoxOffset: {x: 0, y: 0, z: 0}
  m_NearClip: 0.3
  m_FarClip: 1000
  m_ShadowDistance: 100
  m_ClearFlags: 1
  m_BackGroundColor: {r: 0.19215687, g: 0.3019608, b: 0.4745098, a: 0}
  m_CullingMask:
    serializedVersion: 2
    m_Bits: 4294967295
  m_IntensityMultiplier: 1
  m_BlendDistance: 0
  m_HDR: 1
  m_BoxProjection: 0
  m_RenderDynamicObjects: 0
  m_UseOcclusionCulling: 1
  m_Importance: 1
  m_CustomBakedTexture: {fileID: 0}
--- !u!1 &190515416
GameObject:
>>>>>>> 66b5a7ea
  m_ObjectHideFlags: 0
  m_CorrespondingSourceObject: {fileID: 0}
  m_PrefabInstance: {fileID: 0}
  m_PrefabAsset: {fileID: 0}
  serializedVersion: 6
  m_Component:
  - component: {fileID: 190515417}
  m_Layer: 0
  m_Name: Forward
  m_TagString: Untagged
  m_Icon: {fileID: 0}
  m_NavMeshLayer: 0
  m_StaticEditorFlags: 0
  m_IsActive: 1
--- !u!4 &190515417
Transform:
  m_ObjectHideFlags: 0
  m_CorrespondingSourceObject: {fileID: 0}
  m_PrefabInstance: {fileID: 0}
  m_PrefabAsset: {fileID: 0}
<<<<<<< HEAD
  m_GameObject: {fileID: 617007116}
  m_LocalRotation: {x: -0.9238796, y: -0, z: -0, w: 0.3826834}
  m_LocalPosition: {x: 0, y: 0, z: 200}
  m_LocalScale: {x: 1, y: 1, z: 1}
  m_Children: []
  m_Father: {fileID: 2301058368061906180}
  m_RootOrder: 0
  m_LocalEulerAnglesHint: {x: -135, y: 0, z: 0}
--- !u!1 &639989339
=======
  m_GameObject: {fileID: 190515416}
  m_LocalRotation: {x: 0, y: 0, z: 0, w: 1}
  m_LocalPosition: {x: -16.26, y: -0.45725694, z: -2.6946542}
  m_LocalScale: {x: 1, y: 1, z: 1}
  m_Children:
  - {fileID: 1936436012}
  - {fileID: 1399965034}
  - {fileID: 224179347}
  - {fileID: 2000601233}
  m_Father: {fileID: 0}
  m_RootOrder: 9
  m_LocalEulerAnglesHint: {x: 0, y: 0, z: 0}
--- !u!1 &202184535
>>>>>>> 66b5a7ea
GameObject:
  m_ObjectHideFlags: 0
  m_CorrespondingSourceObject: {fileID: 0}
  m_PrefabInstance: {fileID: 0}
  m_PrefabAsset: {fileID: 0}
  serializedVersion: 6
  m_Component:
<<<<<<< HEAD
  - component: {fileID: 639989340}
  - component: {fileID: 639989342}
  - component: {fileID: 639989341}
  m_Layer: 0
  m_Name: EventSystem
=======
  - component: {fileID: 202184537}
  - component: {fileID: 202184536}
  m_Layer: 0
  m_Name: CustomPass_BeforePreRefraction
>>>>>>> 66b5a7ea
  m_TagString: Untagged
  m_Icon: {fileID: 0}
  m_NavMeshLayer: 0
  m_StaticEditorFlags: 0
  m_IsActive: 1
<<<<<<< HEAD
--- !u!4 &639989340
Transform:
  m_ObjectHideFlags: 0
  m_CorrespondingSourceObject: {fileID: 0}
  m_PrefabInstance: {fileID: 0}
  m_PrefabAsset: {fileID: 0}
  m_GameObject: {fileID: 639989339}
  m_LocalRotation: {x: -0, y: -0, z: -0, w: 1}
  m_LocalPosition: {x: -16.749998, y: 0, z: 200}
  m_LocalScale: {x: 1, y: 1, z: 1}
  m_Children: []
  m_Father: {fileID: 65093929}
  m_RootOrder: 1
  m_LocalEulerAnglesHint: {x: 0, y: 0, z: 0}
--- !u!114 &639989341
=======
--- !u!114 &202184536
>>>>>>> 66b5a7ea
MonoBehaviour:
  m_ObjectHideFlags: 0
  m_CorrespondingSourceObject: {fileID: 0}
  m_PrefabInstance: {fileID: 0}
  m_PrefabAsset: {fileID: 0}
<<<<<<< HEAD
  m_GameObject: {fileID: 639989339}
  m_Enabled: 1
  m_EditorHideFlags: 0
  m_Script: {fileID: 11500000, guid: 4f231c4fb786f3946a6b90b886c48677, type: 3}
  m_Name: 
  m_EditorClassIdentifier: 
  m_HorizontalAxis: Horizontal
  m_VerticalAxis: Vertical
  m_SubmitButton: Submit
  m_CancelButton: Cancel
  m_InputActionsPerSecond: 10
  m_RepeatDelay: 0.5
  m_ForceModuleActive: 0
--- !u!114 &639989342
MonoBehaviour:
  m_ObjectHideFlags: 0
  m_CorrespondingSourceObject: {fileID: 0}
  m_PrefabInstance: {fileID: 0}
  m_PrefabAsset: {fileID: 0}
  m_GameObject: {fileID: 639989339}
  m_Enabled: 1
  m_EditorHideFlags: 0
  m_Script: {fileID: 11500000, guid: 76c392e42b5098c458856cdf6ecaaaa1, type: 3}
  m_Name: 
  m_EditorClassIdentifier: 
  m_FirstSelected: {fileID: 0}
  m_sendNavigationEvents: 1
  m_DragThreshold: 10
--- !u!1 &698970437
GameObject:
  m_ObjectHideFlags: 0
  m_CorrespondingSourceObject: {fileID: 0}
  m_PrefabInstance: {fileID: 0}
  m_PrefabAsset: {fileID: 0}
  serializedVersion: 6
  m_Component:
  - component: {fileID: 698970438}
  - component: {fileID: 698970439}
  m_Layer: 0
  m_Name: CustomPass_BeforeRendering
  m_TagString: Untagged
  m_Icon: {fileID: 0}
  m_NavMeshLayer: 0
  m_StaticEditorFlags: 0
  m_IsActive: 1
--- !u!4 &698970438
Transform:
  m_ObjectHideFlags: 0
  m_CorrespondingSourceObject: {fileID: 0}
  m_PrefabInstance: {fileID: 0}
  m_PrefabAsset: {fileID: 0}
  m_GameObject: {fileID: 698970437}
  m_LocalRotation: {x: -0, y: -0, z: -0, w: 1}
  m_LocalPosition: {x: 1.29, y: 0, z: 200}
  m_LocalScale: {x: 1, y: 1, z: 1}
  m_Children: []
  m_Father: {fileID: 1938177837}
  m_RootOrder: 1
  m_LocalEulerAnglesHint: {x: 0, y: 0, z: 0}
--- !u!114 &698970439
MonoBehaviour:
  m_ObjectHideFlags: 0
  m_CorrespondingSourceObject: {fileID: 0}
  m_PrefabInstance: {fileID: 0}
  m_PrefabAsset: {fileID: 0}
  m_GameObject: {fileID: 698970437}
  m_Enabled: 1
  m_EditorHideFlags: 0
  m_Script: {fileID: 11500000, guid: 26d6499a6bd256e47b859377446493a1, type: 3}
  m_Name: 
  m_EditorClassIdentifier: 
  isGlobal: 1
  fadeRadius: 0
  priority: 0
  customPasses:
  - id: 0
  injectionPoint: 0
  references:
    version: 1
    00000000:
      type: {class: DrawRenderersCustomPass, ns: UnityEngine.Rendering.HighDefinition,
        asm: Unity.RenderPipelines.HighDefinition.Runtime}
      data:
        m_Name: Custom Pass
        enabled: 1
        targetColorBuffer: 0
        targetDepthBuffer: 0
        clearFlags: 0
        passFoldout: 0
        m_Version: 0
        filterFoldout: 0
        rendererFoldout: 0
        renderQueueType: 2
        layerMask:
          serializedVersion: 2
          m_Bits: 1
        sortingCriteria: 59
        overrideMaterial: {fileID: 0}
        overrideMaterialPassIndex: 0
        overrideMaterialPassName: Forward
        overrideDepthState: 0
        depthCompareFunction: 4
        depthWrite: 1
        shaderPass: 0
--- !u!1 &782038390
GameObject:
  m_ObjectHideFlags: 0
  m_CorrespondingSourceObject: {fileID: 0}
  m_PrefabInstance: {fileID: 0}
  m_PrefabAsset: {fileID: 0}
  serializedVersion: 6
  m_Component:
  - component: {fileID: 782038391}
  - component: {fileID: 782038394}
  - component: {fileID: 782038393}
  - component: {fileID: 782038392}
  m_Layer: 13
  m_Name: Sphere (4)
  m_TagString: Untagged
  m_Icon: {fileID: 0}
  m_NavMeshLayer: 0
  m_StaticEditorFlags: 0
  m_IsActive: 1
--- !u!4 &782038391
Transform:
  m_ObjectHideFlags: 0
  m_CorrespondingSourceObject: {fileID: 0}
  m_PrefabInstance: {fileID: 0}
  m_PrefabAsset: {fileID: 0}
  m_GameObject: {fileID: 782038390}
  m_LocalRotation: {x: -0, y: -0, z: -0, w: 1}
  m_LocalPosition: {x: -1.3953757, y: 0.8020843, z: -0.4328437}
  m_LocalScale: {x: 1.6663209, y: 1.6663209, z: 1.6663209}
  m_Children: []
  m_Father: {fileID: 1484942372}
  m_RootOrder: 4
  m_LocalEulerAnglesHint: {x: 0, y: 0, z: 0}
--- !u!135 &782038392
SphereCollider:
  m_ObjectHideFlags: 0
  m_CorrespondingSourceObject: {fileID: 0}
  m_PrefabInstance: {fileID: 0}
  m_PrefabAsset: {fileID: 0}
  m_GameObject: {fileID: 782038390}
  m_Material: {fileID: 0}
  m_IsTrigger: 0
  m_Enabled: 1
  serializedVersion: 2
  m_Radius: 0.5
  m_Center: {x: 0, y: 0, z: 0}
--- !u!23 &782038393
MeshRenderer:
  m_ObjectHideFlags: 0
  m_CorrespondingSourceObject: {fileID: 0}
  m_PrefabInstance: {fileID: 0}
  m_PrefabAsset: {fileID: 0}
  m_GameObject: {fileID: 782038390}
  m_Enabled: 1
  m_CastShadows: 1
  m_ReceiveShadows: 1
  m_DynamicOccludee: 1
  m_MotionVectors: 1
  m_LightProbeUsage: 1
  m_ReflectionProbeUsage: 1
  m_RayTracingMode: 2
  m_RayTraceProcedural: 0
  m_RenderingLayerMask: 2
  m_RendererPriority: 0
  m_Materials:
  - {fileID: 2100000, guid: 93021a2d1a5c4484c840177b21af6d45, type: 2}
  m_StaticBatchInfo:
    firstSubMesh: 0
    subMeshCount: 0
  m_StaticBatchRoot: {fileID: 0}
  m_ProbeAnchor: {fileID: 0}
  m_LightProbeVolumeOverride: {fileID: 0}
  m_ScaleInLightmap: 1
  m_ReceiveGI: 1
  m_PreserveUVs: 0
  m_IgnoreNormalsForChartDetection: 0
  m_ImportantGI: 0
  m_StitchLightmapSeams: 1
  m_SelectedEditorRenderState: 3
  m_MinimumChartSize: 4
  m_AutoUVMaxDistance: 0.5
  m_AutoUVMaxAngle: 89
  m_LightmapParameters: {fileID: 0}
  m_SortingLayerID: 0
  m_SortingLayer: 0
  m_SortingOrder: 0
  m_AdditionalVertexStreams: {fileID: 0}
--- !u!33 &782038394
MeshFilter:
  m_ObjectHideFlags: 0
  m_CorrespondingSourceObject: {fileID: 0}
  m_PrefabInstance: {fileID: 0}
  m_PrefabAsset: {fileID: 0}
  m_GameObject: {fileID: 782038390}
  m_Mesh: {fileID: 10207, guid: 0000000000000000e000000000000000, type: 0}
--- !u!1 &918385722
GameObject:
  m_ObjectHideFlags: 0
  m_CorrespondingSourceObject: {fileID: 0}
  m_PrefabInstance: {fileID: 0}
  m_PrefabAsset: {fileID: 0}
  serializedVersion: 6
  m_Component:
  - component: {fileID: 918385723}
  - component: {fileID: 918385725}
  - component: {fileID: 918385724}
  m_Layer: 0
  m_Name: Reflection Probe
  m_TagString: Untagged
  m_Icon: {fileID: 0}
  m_NavMeshLayer: 0
  m_StaticEditorFlags: 0
  m_IsActive: 1
--- !u!4 &918385723
Transform:
  m_ObjectHideFlags: 0
  m_CorrespondingSourceObject: {fileID: 0}
  m_PrefabInstance: {fileID: 0}
  m_PrefabAsset: {fileID: 0}
  m_GameObject: {fileID: 918385722}
  m_LocalRotation: {x: -0, y: -0, z: -0, w: 1}
  m_LocalPosition: {x: 2.4912243, y: 0.9100001, z: -0.5319977}
  m_LocalScale: {x: 0.94253, y: 0.94253, z: 0.94253}
  m_Children: []
  m_Father: {fileID: 1484942372}
  m_RootOrder: 6
  m_LocalEulerAnglesHint: {x: 0, y: 0, z: 0}
--- !u!114 &918385724
MonoBehaviour:
  m_ObjectHideFlags: 0
  m_CorrespondingSourceObject: {fileID: 0}
  m_PrefabInstance: {fileID: 0}
  m_PrefabAsset: {fileID: 0}
  m_GameObject: {fileID: 918385722}
=======
  m_GameObject: {fileID: 202184535}
>>>>>>> 66b5a7ea
  m_Enabled: 1
  m_EditorHideFlags: 0
  m_Script: {fileID: 11500000, guid: 26d6499a6bd256e47b859377446493a1, type: 3}
  m_Name: 
  m_EditorClassIdentifier: 
<<<<<<< HEAD
  m_HDProbeVersion: 3
  m_ObsoleteInfiniteProjection: 1
  m_ObsoleteInfluenceVolume:
    m_EditorAdvancedModeBlendDistancePositive: {x: 0, y: 0, z: 0}
    m_EditorAdvancedModeBlendDistanceNegative: {x: 0, y: 0, z: 0}
    m_EditorSimplifiedModeBlendDistance: 0
    m_EditorAdvancedModeBlendNormalDistancePositive: {x: 0, y: 0, z: 0}
    m_EditorAdvancedModeBlendNormalDistanceNegative: {x: 0, y: 0, z: 0}
    m_EditorSimplifiedModeBlendNormalDistance: 0
    m_EditorAdvancedModeEnabled: 0
    m_EditorAdvancedModeFaceFadePositive: {x: 1, y: 1, z: 1}
    m_EditorAdvancedModeFaceFadeNegative: {x: 1, y: 1, z: 1}
    m_Version: 1
    m_ObsoleteSphereBaseOffset: {x: 0, y: 0, z: 0}
    m_ObsoleteOffset: {x: 0, y: 0, z: 0}
    m_Shape: 0
    m_BoxSize: {x: 10, y: 10, z: 10}
    m_BoxBlendDistancePositive: {x: 1, y: 1, z: 1}
    m_BoxBlendDistanceNegative: {x: 1, y: 1, z: 1}
    m_BoxBlendNormalDistancePositive: {x: 0, y: 0, z: 0}
    m_BoxBlendNormalDistanceNegative: {x: 0, y: 0, z: 0}
    m_BoxSideFadePositive: {x: 1, y: 1, z: 1}
    m_BoxSideFadeNegative: {x: 1, y: 1, z: 1}
    m_SphereRadius: 3
    m_SphereBlendDistance: 0
    m_SphereBlendNormalDistance: 0
  m_ObsoleteFrameSettings:
    overrides: 0
    enableShadow: 0
    enableContactShadows: 0
    enableShadowMask: 0
    enableSSR: 0
    enableSSAO: 0
    enableSubsurfaceScattering: 0
    enableTransmission: 0
    enableAtmosphericScattering: 0
    enableVolumetrics: 0
    enableReprojectionForVolumetrics: 0
    enableLightLayers: 0
    enableExposureControl: 1
    diffuseGlobalDimmer: 0
    specularGlobalDimmer: 0
    shaderLitMode: 0
    enableDepthPrepassWithDeferredRendering: 0
    enableTransparentPrepass: 0
    enableMotionVectors: 0
    enableObjectMotionVectors: 0
    enableDecals: 0
    enableRoughRefraction: 0
    enableTransparentPostpass: 0
    enableDistortion: 0
    enablePostprocess: 0
    enableOpaqueObjects: 0
    enableTransparentObjects: 0
    enableRealtimePlanarReflection: 0
    enableMSAA: 0
    enableAsyncCompute: 0
    runLightListAsync: 0
    runSSRAsync: 0
    runSSAOAsync: 0
    runContactShadowsAsync: 0
    runVolumeVoxelizationAsync: 0
    lightLoopSettings:
      overrides: 0
      enableDeferredTileAndCluster: 0
      enableComputeLightEvaluation: 0
      enableComputeLightVariants: 0
      enableComputeMaterialVariants: 0
      enableFptlForForwardOpaque: 0
      enableBigTilePrepass: 0
      isFptlEnabled: 0
  m_ObsoleteMultiplier: 1
  m_ObsoleteWeight: 1
  m_ObsoleteMode: 0
  m_ObsoleteLightLayers: 1
  m_ObsoleteCaptureSettings:
    overrides: 0
    clearColorMode: 0
    backgroundColorHDR: {r: 0.023529412, g: 0.07058824, b: 0.1882353, a: 0}
    clearDepth: 1
    cullingMask:
      serializedVersion: 2
      m_Bits: 4294967295
    useOcclusionCulling: 1
    volumeLayerMask:
      serializedVersion: 2
      m_Bits: 1
    volumeAnchorOverride: {fileID: 0}
    projection: 0
    nearClipPlane: 0.3
    farClipPlane: 1000
    fieldOfView: 90
    orthographicSize: 5
    renderingPath: 0
    shadowDistance: 100
  m_ProbeSettings:
    frustum:
      fieldOfViewMode: 1
      fixedValue: 90
      automaticScale: 1
      viewerScale: 1
    type: 0
    mode: 2
    realtimeMode: 1
    lighting:
      multiplier: 27.67
      weight: 1
      lightLayer: 1
      fadeDistance: 10000
      rangeCompressionFactor: 1
    influence:
      m_EditorAdvancedModeBlendDistancePositive: {x: 1, y: 1, z: 1}
      m_EditorAdvancedModeBlendDistanceNegative: {x: 1, y: 1, z: 1}
      m_EditorSimplifiedModeBlendDistance: 0
      m_EditorAdvancedModeBlendNormalDistancePositive: {x: 0, y: 0, z: 0}
      m_EditorAdvancedModeBlendNormalDistanceNegative: {x: 0, y: 0, z: 0}
      m_EditorSimplifiedModeBlendNormalDistance: 0
      m_EditorAdvancedModeEnabled: 0
      m_EditorAdvancedModeFaceFadePositive: {x: 1, y: 1, z: 1}
      m_EditorAdvancedModeFaceFadeNegative: {x: 1, y: 1, z: 1}
      m_Version: 1
      m_ObsoleteSphereBaseOffset: {x: 0, y: 0, z: 0}
      m_ObsoleteOffset: {x: 0, y: 0, z: 0}
      m_Shape: 0
      m_BoxSize: {x: 2, y: 2, z: 2}
      m_BoxBlendDistancePositive: {x: 0, y: 0, z: 0}
      m_BoxBlendDistanceNegative: {x: 0, y: 0, z: 0}
      m_BoxBlendNormalDistancePositive: {x: 0, y: 0, z: 0}
      m_BoxBlendNormalDistanceNegative: {x: 0, y: 0, z: 0}
      m_BoxSideFadePositive: {x: 1, y: 1, z: 1}
      m_BoxSideFadeNegative: {x: 1, y: 1, z: 1}
      m_SphereRadius: 3
      m_SphereBlendDistance: 0
      m_SphereBlendNormalDistance: 0
    proxy:
      m_CSVersion: 1
      m_ObsoleteSphereInfiniteProjection: 0
      m_ObsoleteBoxInfiniteProjection: 0
      m_Shape: 0
      m_BoxSize: {x: 1, y: 1, z: 1}
      m_SphereRadius: 1
    proxySettings:
      useInfluenceVolumeAsProxyVolume: 0
      capturePositionProxySpace: {x: 0, y: 0, z: 0}
      captureRotationProxySpace: {x: 0, y: 0, z: 0, w: 1}
      mirrorPositionProxySpace: {x: 0, y: 0, z: 0}
      mirrorRotationProxySpace: {x: 0, y: 0, z: 0, w: 0}
    resolution: 512
    cameraSettings:
      customRenderingSettings: 0
      renderingPathCustomFrameSettings:
        bitDatas:
          data1: 70280697347917
          data2: 4539628425463136256
        lodBias: 1
        lodBiasMode: 0
        lodBiasQualityLevel: 0
        maximumLODLevel: 0
        maximumLODLevelMode: 0
        maximumLODLevelQualityLevel: 0
        materialQuality: 0
      renderingPathCustomFrameSettingsOverrideMask:
        mask:
          data1: 0
          data2: 0
      bufferClearing:
        clearColorMode: 0
        backgroundColorHDR: {r: 0.023529412, g: 0.07058824, b: 0.1882353, a: 0}
        clearDepth: 1
      volumes:
        layerMask:
          serializedVersion: 2
=======
  isGlobal: 1
  fadeRadius: 0
  priority: 0
  customPasses:
  - id: 0
  injectionPoint: 4
  references:
    version: 1
    00000000:
      type: {class: DrawRenderersCustomPass, ns: UnityEngine.Rendering.HighDefinition,
        asm: Unity.RenderPipelines.HighDefinition.Runtime}
      data:
        m_Name: Custom Pass
        enabled: 1
        targetColorBuffer: 0
        targetDepthBuffer: 0
        clearFlags: 0
        passFoldout: 0
        m_Version: 0
        filterFoldout: 1
        rendererFoldout: 1
        renderQueueType: 5
        passNames:
        - Forward
        layerMask:
          serializedVersion: 2
          m_Bits: 8192
        sortingCriteria: 59
        overrideMaterial: {fileID: 0}
        overrideMaterialPassIndex: 0
        overrideMaterialPassName: Forward
        overrideDepthState: 0
        depthCompareFunction: 5
        depthWrite: 0
        shaderPass: 0
--- !u!4 &202184537
Transform:
  m_ObjectHideFlags: 0
  m_CorrespondingSourceObject: {fileID: 0}
  m_PrefabInstance: {fileID: 0}
  m_PrefabAsset: {fileID: 0}
  m_GameObject: {fileID: 202184535}
  m_LocalRotation: {x: -0, y: -0, z: -0, w: 1}
  m_LocalPosition: {x: 1.29, y: 0, z: 0}
  m_LocalScale: {x: 1, y: 1, z: 1}
  m_Children: []
  m_Father: {fileID: 0}
  m_RootOrder: 4
  m_LocalEulerAnglesHint: {x: 0, y: 0, z: 0}
--- !u!1 &218933218
GameObject:
  m_ObjectHideFlags: 0
  m_CorrespondingSourceObject: {fileID: 0}
  m_PrefabInstance: {fileID: 0}
  m_PrefabAsset: {fileID: 0}
  serializedVersion: 6
  m_Component:
  - component: {fileID: 218933219}
  - component: {fileID: 218933222}
  - component: {fileID: 218933221}
  - component: {fileID: 218933220}
  m_Layer: 0
  m_Name: Quad
  m_TagString: Untagged
  m_Icon: {fileID: 0}
  m_NavMeshLayer: 0
  m_StaticEditorFlags: 0
  m_IsActive: 1
--- !u!4 &218933219
Transform:
  m_ObjectHideFlags: 0
  m_CorrespondingSourceObject: {fileID: 0}
  m_PrefabInstance: {fileID: 0}
  m_PrefabAsset: {fileID: 0}
  m_GameObject: {fileID: 218933218}
  m_LocalRotation: {x: 0, y: 0, z: 0, w: 1}
  m_LocalPosition: {x: 0, y: 0, z: 3.1}
  m_LocalScale: {x: 6.4, y: 3.6, z: 1}
  m_Children: []
  m_Father: {fileID: 65093935}
  m_RootOrder: 0
  m_LocalEulerAnglesHint: {x: 0, y: 0, z: 0}
--- !u!64 &218933220
MeshCollider:
  m_ObjectHideFlags: 0
  m_CorrespondingSourceObject: {fileID: 0}
  m_PrefabInstance: {fileID: 0}
  m_PrefabAsset: {fileID: 0}
  m_GameObject: {fileID: 218933218}
  m_Material: {fileID: 0}
  m_IsTrigger: 0
  m_Enabled: 1
  serializedVersion: 4
  m_Convex: 0
  m_CookingOptions: 30
  m_Mesh: {fileID: 10210, guid: 0000000000000000e000000000000000, type: 0}
--- !u!23 &218933221
MeshRenderer:
  m_ObjectHideFlags: 0
  m_CorrespondingSourceObject: {fileID: 0}
  m_PrefabInstance: {fileID: 0}
  m_PrefabAsset: {fileID: 0}
  m_GameObject: {fileID: 218933218}
  m_Enabled: 1
  m_CastShadows: 1
  m_ReceiveShadows: 1
  m_DynamicOccludee: 1
  m_MotionVectors: 1
  m_LightProbeUsage: 1
  m_ReflectionProbeUsage: 1
  m_RayTracingMode: 2
  m_RayTraceProcedural: 0
  m_RenderingLayerMask: 1
  m_RendererPriority: 0
  m_Materials:
  - {fileID: 2100000, guid: 8ed64cfed8dc6bc48a20e00c244cf61a, type: 2}
  m_StaticBatchInfo:
    firstSubMesh: 0
    subMeshCount: 0
  m_StaticBatchRoot: {fileID: 0}
  m_ProbeAnchor: {fileID: 0}
  m_LightProbeVolumeOverride: {fileID: 0}
  m_ScaleInLightmap: 1
  m_ReceiveGI: 1
  m_PreserveUVs: 0
  m_IgnoreNormalsForChartDetection: 0
  m_ImportantGI: 0
  m_StitchLightmapSeams: 1
  m_SelectedEditorRenderState: 3
  m_MinimumChartSize: 4
  m_AutoUVMaxDistance: 0.5
  m_AutoUVMaxAngle: 89
  m_LightmapParameters: {fileID: 0}
  m_SortingLayerID: 0
  m_SortingLayer: 0
  m_SortingOrder: 0
  m_AdditionalVertexStreams: {fileID: 0}
--- !u!33 &218933222
MeshFilter:
  m_ObjectHideFlags: 0
  m_CorrespondingSourceObject: {fileID: 0}
  m_PrefabInstance: {fileID: 0}
  m_PrefabAsset: {fileID: 0}
  m_GameObject: {fileID: 218933218}
  m_Mesh: {fileID: 10210, guid: 0000000000000000e000000000000000, type: 0}
--- !u!1 &224179346
GameObject:
  m_ObjectHideFlags: 0
  m_CorrespondingSourceObject: {fileID: 0}
  m_PrefabInstance: {fileID: 0}
  m_PrefabAsset: {fileID: 0}
  serializedVersion: 6
  m_Component:
  - component: {fileID: 224179347}
  m_Layer: 0
  m_Name: Objects
  m_TagString: Untagged
  m_Icon: {fileID: 0}
  m_NavMeshLayer: 0
  m_StaticEditorFlags: 0
  m_IsActive: 1
--- !u!4 &224179347
Transform:
  m_ObjectHideFlags: 0
  m_CorrespondingSourceObject: {fileID: 0}
  m_PrefabInstance: {fileID: 0}
  m_PrefabAsset: {fileID: 0}
  m_GameObject: {fileID: 224179346}
  m_LocalRotation: {x: -0, y: -0, z: -0, w: 1}
  m_LocalPosition: {x: 0.03586036, y: -2.032743, z: 1.7446542}
  m_LocalScale: {x: 1, y: 1, z: 1}
  m_Children:
  - {fileID: 1080815251}
  - {fileID: 2005719415}
  - {fileID: 1430569544}
  - {fileID: 855439708}
  - {fileID: 1745324026}
  - {fileID: 1302253249}
  - {fileID: 166068872}
  m_Father: {fileID: 190515417}
  m_RootOrder: 2
  m_LocalEulerAnglesHint: {x: 0, y: 0, z: 0}
--- !u!1 &402875804
GameObject:
  m_ObjectHideFlags: 0
  m_CorrespondingSourceObject: {fileID: 0}
  m_PrefabInstance: {fileID: 0}
  m_PrefabAsset: {fileID: 0}
  serializedVersion: 6
  m_Component:
  - component: {fileID: 402875808}
  - component: {fileID: 402875807}
  - component: {fileID: 402875806}
  m_Layer: 14
  m_Name: Sphere (2)
  m_TagString: Untagged
  m_Icon: {fileID: 0}
  m_NavMeshLayer: 0
  m_StaticEditorFlags: 0
  m_IsActive: 1
--- !u!23 &402875806
MeshRenderer:
  m_ObjectHideFlags: 0
  m_CorrespondingSourceObject: {fileID: 0}
  m_PrefabInstance: {fileID: 0}
  m_PrefabAsset: {fileID: 0}
  m_GameObject: {fileID: 402875804}
  m_Enabled: 1
  m_CastShadows: 1
  m_ReceiveShadows: 1
  m_DynamicOccludee: 1
  m_MotionVectors: 1
  m_LightProbeUsage: 1
  m_ReflectionProbeUsage: 1
  m_RayTracingMode: 2
  m_RayTraceProcedural: 0
  m_RenderingLayerMask: 2
  m_RendererPriority: 0
  m_Materials:
  - {fileID: 2100000, guid: e590e885067ca464caebad6728102dc7, type: 2}
  m_StaticBatchInfo:
    firstSubMesh: 0
    subMeshCount: 0
  m_StaticBatchRoot: {fileID: 0}
  m_ProbeAnchor: {fileID: 0}
  m_LightProbeVolumeOverride: {fileID: 0}
  m_ScaleInLightmap: 1
  m_ReceiveGI: 1
  m_PreserveUVs: 0
  m_IgnoreNormalsForChartDetection: 0
  m_ImportantGI: 0
  m_StitchLightmapSeams: 1
  m_SelectedEditorRenderState: 3
  m_MinimumChartSize: 4
  m_AutoUVMaxDistance: 0.5
  m_AutoUVMaxAngle: 89
  m_LightmapParameters: {fileID: 0}
  m_SortingLayerID: 0
  m_SortingLayer: 0
  m_SortingOrder: 0
  m_AdditionalVertexStreams: {fileID: 0}
--- !u!33 &402875807
MeshFilter:
  m_ObjectHideFlags: 0
  m_CorrespondingSourceObject: {fileID: 0}
  m_PrefabInstance: {fileID: 0}
  m_PrefabAsset: {fileID: 0}
  m_GameObject: {fileID: 402875804}
  m_Mesh: {fileID: 10207, guid: 0000000000000000e000000000000000, type: 0}
--- !u!4 &402875808
Transform:
  m_ObjectHideFlags: 0
  m_CorrespondingSourceObject: {fileID: 0}
  m_PrefabInstance: {fileID: 0}
  m_PrefabAsset: {fileID: 0}
  m_GameObject: {fileID: 402875804}
  m_LocalRotation: {x: -0, y: -0, z: -0, w: 1}
  m_LocalPosition: {x: -3.3181758, y: 0.8020843, z: -0.4328437}
  m_LocalScale: {x: 1.6663209, y: 1.6663209, z: 1.6663209}
  m_Children: []
  m_Father: {fileID: 110938678}
  m_RootOrder: 2
  m_LocalEulerAnglesHint: {x: 0, y: 0, z: 0}
--- !u!1 &474315044
GameObject:
  m_ObjectHideFlags: 0
  m_CorrespondingSourceObject: {fileID: 0}
  m_PrefabInstance: {fileID: 0}
  m_PrefabAsset: {fileID: 0}
  serializedVersion: 6
  m_Component:
  - component: {fileID: 474315046}
  - component: {fileID: 474315045}
  m_Layer: 0
  m_Name: CustomPass_AfterPostProcess
  m_TagString: Untagged
  m_Icon: {fileID: 0}
  m_NavMeshLayer: 0
  m_StaticEditorFlags: 0
  m_IsActive: 1
--- !u!114 &474315045
MonoBehaviour:
  m_ObjectHideFlags: 0
  m_CorrespondingSourceObject: {fileID: 0}
  m_PrefabInstance: {fileID: 0}
  m_PrefabAsset: {fileID: 0}
  m_GameObject: {fileID: 474315044}
  m_Enabled: 1
  m_EditorHideFlags: 0
  m_Script: {fileID: 11500000, guid: 26d6499a6bd256e47b859377446493a1, type: 3}
  m_Name: 
  m_EditorClassIdentifier: 
  isGlobal: 1
  fadeRadius: 0
  priority: 0
  customPasses:
  - id: 0
  injectionPoint: 3
  references:
    version: 1
    00000000:
      type: {class: DrawRenderersCustomPass, ns: UnityEngine.Rendering.HighDefinition,
        asm: Unity.RenderPipelines.HighDefinition.Runtime}
      data:
        m_Name: Custom Pass
        enabled: 1
        targetColorBuffer: 0
        targetDepthBuffer: 0
        clearFlags: 0
        passFoldout: 0
        m_Version: 0
        filterFoldout: 1
        rendererFoldout: 1
        renderQueueType: 10
        passNames:
        - Forward
        layerMask:
          serializedVersion: 2
          m_Bits: 1024
        sortingCriteria: 59
        overrideMaterial: {fileID: 0}
        overrideMaterialPassIndex: 0
        overrideMaterialPassName: Forward
        overrideDepthState: 1
        depthCompareFunction: 4
        depthWrite: 1
        shaderPass: 0
--- !u!4 &474315046
Transform:
  m_ObjectHideFlags: 0
  m_CorrespondingSourceObject: {fileID: 0}
  m_PrefabInstance: {fileID: 0}
  m_PrefabAsset: {fileID: 0}
  m_GameObject: {fileID: 474315044}
  m_LocalRotation: {x: 0, y: 0, z: 0, w: 1}
  m_LocalPosition: {x: 1.29, y: 0, z: 0}
  m_LocalScale: {x: 1, y: 1, z: 1}
  m_Children: []
  m_Father: {fileID: 0}
  m_RootOrder: 7
  m_LocalEulerAnglesHint: {x: 0, y: 0, z: 0}
--- !u!1 &523343844
GameObject:
  m_ObjectHideFlags: 0
  m_CorrespondingSourceObject: {fileID: 0}
  m_PrefabInstance: {fileID: 0}
  m_PrefabAsset: {fileID: 0}
  serializedVersion: 6
  m_Component:
  - component: {fileID: 523343847}
  - component: {fileID: 523343846}
  - component: {fileID: 523343845}
  m_Layer: 0
  m_Name: EventSystem
  m_TagString: Untagged
  m_Icon: {fileID: 0}
  m_NavMeshLayer: 0
  m_StaticEditorFlags: 0
  m_IsActive: 1
--- !u!114 &523343845
MonoBehaviour:
  m_ObjectHideFlags: 0
  m_CorrespondingSourceObject: {fileID: 0}
  m_PrefabInstance: {fileID: 0}
  m_PrefabAsset: {fileID: 0}
  m_GameObject: {fileID: 523343844}
  m_Enabled: 1
  m_EditorHideFlags: 0
  m_Script: {fileID: 11500000, guid: 4f231c4fb786f3946a6b90b886c48677, type: 3}
  m_Name: 
  m_EditorClassIdentifier: 
  m_HorizontalAxis: Horizontal
  m_VerticalAxis: Vertical
  m_SubmitButton: Submit
  m_CancelButton: Cancel
  m_InputActionsPerSecond: 10
  m_RepeatDelay: 0.5
  m_ForceModuleActive: 0
--- !u!114 &523343846
MonoBehaviour:
  m_ObjectHideFlags: 0
  m_CorrespondingSourceObject: {fileID: 0}
  m_PrefabInstance: {fileID: 0}
  m_PrefabAsset: {fileID: 0}
  m_GameObject: {fileID: 523343844}
  m_Enabled: 1
  m_EditorHideFlags: 0
  m_Script: {fileID: 11500000, guid: 76c392e42b5098c458856cdf6ecaaaa1, type: 3}
  m_Name: 
  m_EditorClassIdentifier: 
  m_FirstSelected: {fileID: 0}
  m_sendNavigationEvents: 1
  m_DragThreshold: 10
--- !u!4 &523343847
Transform:
  m_ObjectHideFlags: 0
  m_CorrespondingSourceObject: {fileID: 0}
  m_PrefabInstance: {fileID: 0}
  m_PrefabAsset: {fileID: 0}
  m_GameObject: {fileID: 523343844}
  m_LocalRotation: {x: 0, y: 0, z: 0, w: 1}
  m_LocalPosition: {x: 0, y: 0, z: 0}
  m_LocalScale: {x: 1, y: 1, z: 1}
  m_Children: []
  m_Father: {fileID: 0}
  m_RootOrder: 10
  m_LocalEulerAnglesHint: {x: 0, y: 0, z: 0}
--- !u!1 &546121084
GameObject:
  m_ObjectHideFlags: 0
  m_CorrespondingSourceObject: {fileID: 0}
  m_PrefabInstance: {fileID: 0}
  m_PrefabAsset: {fileID: 0}
  serializedVersion: 6
  m_Component:
  - component: {fileID: 546121086}
  - component: {fileID: 546121085}
  m_Layer: 0
  m_Name: CustomPass_BeforeTransparent
  m_TagString: Untagged
  m_Icon: {fileID: 0}
  m_NavMeshLayer: 0
  m_StaticEditorFlags: 0
  m_IsActive: 1
--- !u!114 &546121085
MonoBehaviour:
  m_ObjectHideFlags: 0
  m_CorrespondingSourceObject: {fileID: 0}
  m_PrefabInstance: {fileID: 0}
  m_PrefabAsset: {fileID: 0}
  m_GameObject: {fileID: 546121084}
  m_Enabled: 1
  m_EditorHideFlags: 0
  m_Script: {fileID: 11500000, guid: 26d6499a6bd256e47b859377446493a1, type: 3}
  m_Name: 
  m_EditorClassIdentifier: 
  isGlobal: 1
  fadeRadius: 0
  priority: 0
  customPasses:
  - id: 0
  injectionPoint: 1
  references:
    version: 1
    00000000:
      type: {class: DrawRenderersCustomPass, ns: UnityEngine.Rendering.HighDefinition,
        asm: Unity.RenderPipelines.HighDefinition.Runtime}
      data:
        m_Name: Custom Pass
        enabled: 1
        targetColorBuffer: 0
        targetDepthBuffer: 0
        clearFlags: 0
        passFoldout: 0
        m_Version: 0
        filterFoldout: 1
        rendererFoldout: 1
        renderQueueType: 5
        passNames:
        - Forward
        layerMask:
          serializedVersion: 2
          m_Bits: 4096
        sortingCriteria: 59
        overrideMaterial: {fileID: 2100000, guid: 92c17825c88bbfc489881d74a0c59d3d,
          type: 2}
        overrideMaterialPassIndex: 0
        overrideMaterialPassName: FirstPass
        overrideDepthState: 1
        depthCompareFunction: 4
        depthWrite: 1
        shaderPass: 0
--- !u!4 &546121086
Transform:
  m_ObjectHideFlags: 0
  m_CorrespondingSourceObject: {fileID: 0}
  m_PrefabInstance: {fileID: 0}
  m_PrefabAsset: {fileID: 0}
  m_GameObject: {fileID: 546121084}
  m_LocalRotation: {x: -0, y: -0, z: -0, w: 1}
  m_LocalPosition: {x: 1.29, y: 0, z: 0}
  m_LocalScale: {x: 1, y: 1, z: 1}
  m_Children: []
  m_Father: {fileID: 0}
  m_RootOrder: 5
  m_LocalEulerAnglesHint: {x: 0, y: 0, z: 0}
--- !u!1 &617007116
GameObject:
  m_ObjectHideFlags: 0
  m_CorrespondingSourceObject: {fileID: 0}
  m_PrefabInstance: {fileID: 0}
  m_PrefabAsset: {fileID: 0}
  serializedVersion: 6
  m_Component:
  - component: {fileID: 617007121}
  - component: {fileID: 617007120}
  - component: {fileID: 617007119}
  - component: {fileID: 617007118}
  - component: {fileID: 617007117}
  m_Layer: 5
  m_Name: Plane
  m_TagString: Untagged
  m_Icon: {fileID: 0}
  m_NavMeshLayer: 0
  m_StaticEditorFlags: 0
  m_IsActive: 1
--- !u!114 &617007117
MonoBehaviour:
  m_ObjectHideFlags: 0
  m_CorrespondingSourceObject: {fileID: 0}
  m_PrefabInstance: {fileID: 0}
  m_PrefabAsset: {fileID: 0}
  m_GameObject: {fileID: 617007116}
  m_Enabled: 1
  m_EditorHideFlags: 0
  m_Script: {fileID: 11500000, guid: a4ee7c3a3b205a14a94094d01ff91d6b, type: 3}
  m_Name: 
  m_EditorClassIdentifier: 
  m_HDProbeVersion: 3
  m_ObsoleteInfiniteProjection: 1
  m_ObsoleteInfluenceVolume:
    m_EditorAdvancedModeBlendDistancePositive: {x: 0, y: 0, z: 0}
    m_EditorAdvancedModeBlendDistanceNegative: {x: 0, y: 0, z: 0}
    m_EditorSimplifiedModeBlendDistance: 0
    m_EditorAdvancedModeBlendNormalDistancePositive: {x: 0, y: 0, z: 0}
    m_EditorAdvancedModeBlendNormalDistanceNegative: {x: 0, y: 0, z: 0}
    m_EditorSimplifiedModeBlendNormalDistance: 0
    m_EditorAdvancedModeEnabled: 0
    m_EditorAdvancedModeFaceFadePositive: {x: 1, y: 1, z: 1}
    m_EditorAdvancedModeFaceFadeNegative: {x: 1, y: 1, z: 1}
    m_Version: 1
    m_ObsoleteSphereBaseOffset: {x: 0, y: 0, z: 0}
    m_ObsoleteOffset: {x: 0, y: 0, z: 0}
    m_Shape: 0
    m_BoxSize: {x: 10, y: 10, z: 10}
    m_BoxBlendDistancePositive: {x: 0, y: 0, z: 0}
    m_BoxBlendDistanceNegative: {x: 0, y: 0, z: 0}
    m_BoxBlendNormalDistancePositive: {x: 0, y: 0, z: 0}
    m_BoxBlendNormalDistanceNegative: {x: 0, y: 0, z: 0}
    m_BoxSideFadePositive: {x: 1, y: 1, z: 1}
    m_BoxSideFadeNegative: {x: 1, y: 1, z: 1}
    m_SphereRadius: 3
    m_SphereBlendDistance: 0
    m_SphereBlendNormalDistance: 0
  m_ObsoleteFrameSettings:
    overrides: 0
    enableShadow: 0
    enableContactShadows: 0
    enableShadowMask: 0
    enableSSR: 0
    enableSSAO: 0
    enableSubsurfaceScattering: 0
    enableTransmission: 0
    enableAtmosphericScattering: 0
    enableVolumetrics: 0
    enableReprojectionForVolumetrics: 0
    enableLightLayers: 0
    enableExposureControl: 1
    diffuseGlobalDimmer: 0
    specularGlobalDimmer: 0
    shaderLitMode: 0
    enableDepthPrepassWithDeferredRendering: 0
    enableTransparentPrepass: 0
    enableMotionVectors: 0
    enableObjectMotionVectors: 0
    enableDecals: 0
    enableRoughRefraction: 0
    enableTransparentPostpass: 0
    enableDistortion: 0
    enablePostprocess: 0
    enableOpaqueObjects: 0
    enableTransparentObjects: 0
    enableRealtimePlanarReflection: 0
    enableMSAA: 0
    enableAsyncCompute: 0
    runLightListAsync: 0
    runSSRAsync: 0
    runSSAOAsync: 0
    runContactShadowsAsync: 0
    runVolumeVoxelizationAsync: 0
    lightLoopSettings:
      overrides: 0
      enableDeferredTileAndCluster: 0
      enableComputeLightEvaluation: 0
      enableComputeLightVariants: 0
      enableComputeMaterialVariants: 0
      enableFptlForForwardOpaque: 0
      enableBigTilePrepass: 0
      isFptlEnabled: 0
  m_ObsoleteMultiplier: 1
  m_ObsoleteWeight: 1
  m_ObsoleteMode: 0
  m_ObsoleteLightLayers: 1
  m_ObsoleteCaptureSettings:
    overrides: 0
    clearColorMode: 0
    backgroundColorHDR: {r: 0.023529412, g: 0.07058824, b: 0.1882353, a: 0}
    clearDepth: 1
    cullingMask:
      serializedVersion: 2
      m_Bits: 4294967295
    useOcclusionCulling: 1
    volumeLayerMask:
      serializedVersion: 2
      m_Bits: 1
    volumeAnchorOverride: {fileID: 0}
    projection: 0
    nearClipPlane: 0.3
    farClipPlane: 1000
    fieldOfView: 90
    orthographicSize: 5
    renderingPath: 0
    shadowDistance: 100
  m_ProbeSettings:
    frustum:
      fieldOfViewMode: 1
      fixedValue: 90
      automaticScale: 1
      viewerScale: 1
    type: 1
    mode: 1
    realtimeMode: 0
    lighting:
      multiplier: 1
      weight: 1
      lightLayer: 1
      fadeDistance: 10000
      rangeCompressionFactor: 1
    influence:
      m_EditorAdvancedModeBlendDistancePositive: {x: 0, y: 0, z: 0}
      m_EditorAdvancedModeBlendDistanceNegative: {x: 0, y: 0, z: 0}
      m_EditorSimplifiedModeBlendDistance: 0
      m_EditorAdvancedModeBlendNormalDistancePositive: {x: 0, y: 0, z: 0}
      m_EditorAdvancedModeBlendNormalDistanceNegative: {x: 0, y: 0, z: 0}
      m_EditorSimplifiedModeBlendNormalDistance: 0
      m_EditorAdvancedModeEnabled: 0
      m_EditorAdvancedModeFaceFadePositive: {x: 1, y: 1, z: 1}
      m_EditorAdvancedModeFaceFadeNegative: {x: 1, y: 1, z: 1}
      m_Version: 1
      m_ObsoleteSphereBaseOffset: {x: 0, y: 0, z: 0}
      m_ObsoleteOffset: {x: 0, y: 0, z: 0}
      m_Shape: 0
      m_BoxSize: {x: 10, y: 0.01, z: 10}
      m_BoxBlendDistancePositive: {x: 0, y: 0, z: 0}
      m_BoxBlendDistanceNegative: {x: 0, y: 0, z: 0}
      m_BoxBlendNormalDistancePositive: {x: 0, y: 0, z: 0}
      m_BoxBlendNormalDistanceNegative: {x: 0, y: 0, z: 0}
      m_BoxSideFadePositive: {x: 1, y: 1, z: 1}
      m_BoxSideFadeNegative: {x: 1, y: 1, z: 1}
      m_SphereRadius: 3
      m_SphereBlendDistance: 0
      m_SphereBlendNormalDistance: 0
    proxy:
      m_CSVersion: 1
      m_ObsoleteSphereInfiniteProjection: 0
      m_ObsoleteBoxInfiniteProjection: 0
      m_Shape: 0
      m_BoxSize: {x: 1, y: 1, z: 1}
      m_SphereRadius: 1
    proxySettings:
      useInfluenceVolumeAsProxyVolume: 0
      capturePositionProxySpace: {x: 0, y: 0, z: 0}
      captureRotationProxySpace: {x: 0, y: 0, z: 0, w: 1}
      mirrorPositionProxySpace: {x: 0, y: 0, z: 0}
      mirrorRotationProxySpace: {x: -0.70710677, y: 0, z: 0, w: 0.70710677}
    resolution: 512
    cameraSettings:
      customRenderingSettings: 1
      renderingPathCustomFrameSettings:
        bitDatas:
          data1: 70280697347917
          data2: 4539628425463136256
        lodBias: 1
        lodBiasMode: 0
        lodBiasQualityLevel: 0
        maximumLODLevel: 0
        maximumLODLevelMode: 0
        maximumLODLevelQualityLevel: 0
        sssQualityMode: 0
        sssQualityLevel: 0
        sssCustomSampleBudget: 20
        materialQuality: 0
      renderingPathCustomFrameSettingsOverrideMask:
        mask:
          data1: 64
          data2: 0
      bufferClearing:
        clearColorMode: 0
        backgroundColorHDR: {r: 0.023529412, g: 0.07058824, b: 0.1882353, a: 0}
        clearDepth: 1
      volumes:
        layerMask:
          serializedVersion: 2
          m_Bits: 1
        anchorOverride: {fileID: 0}
      frustum:
        mode: 0
        aspect: 1
        farClipPlaneRaw: 1000
        nearClipPlaneRaw: 0.3
        fieldOfView: 90
        projectionMatrix:
          e00: 1
          e01: 0
          e02: 0
          e03: 0
          e10: 0
          e11: 1
          e12: 0
          e13: 0
          e20: 0
          e21: 0
          e22: 1
          e23: 0
          e30: 0
          e31: 0
          e32: 0
          e33: 1
      culling:
        useOcclusionCulling: 1
        cullingMask:
          serializedVersion: 2
          m_Bits: 32
        sceneCullingMaskOverride: 0
      invertFaceCulling: 0
      flipYMode: 0
      probeLayerMask:
        serializedVersion: 2
        m_Bits: 4294967295
      defaultFrameSettings: 0
      m_ObsoleteRenderingPath: 0
      m_ObsoleteFrameSettings:
        overrides: 0
        enableShadow: 0
        enableContactShadows: 0
        enableShadowMask: 0
        enableSSR: 0
        enableSSAO: 0
        enableSubsurfaceScattering: 0
        enableTransmission: 0
        enableAtmosphericScattering: 0
        enableVolumetrics: 0
        enableReprojectionForVolumetrics: 0
        enableLightLayers: 0
        enableExposureControl: 1
        diffuseGlobalDimmer: 0
        specularGlobalDimmer: 0
        shaderLitMode: 0
        enableDepthPrepassWithDeferredRendering: 0
        enableTransparentPrepass: 0
        enableMotionVectors: 0
        enableObjectMotionVectors: 0
        enableDecals: 0
        enableRoughRefraction: 0
        enableTransparentPostpass: 0
        enableDistortion: 0
        enablePostprocess: 0
        enableOpaqueObjects: 0
        enableTransparentObjects: 0
        enableRealtimePlanarReflection: 0
        enableMSAA: 0
        enableAsyncCompute: 0
        runLightListAsync: 0
        runSSRAsync: 0
        runSSAOAsync: 0
        runContactShadowsAsync: 0
        runVolumeVoxelizationAsync: 0
        lightLoopSettings:
          overrides: 0
          enableDeferredTileAndCluster: 0
          enableComputeLightEvaluation: 0
          enableComputeLightVariants: 0
          enableComputeMaterialVariants: 0
          enableFptlForForwardOpaque: 0
          enableBigTilePrepass: 0
          isFptlEnabled: 0
  m_ProbeSettingsOverride:
    probe: 0
    camera:
      camera: 0
  m_ProxyVolume: {fileID: 0}
  m_BakedTexture: {fileID: 0}
  m_CustomTexture: {fileID: 0}
  m_BakedRenderData:
    m_WorldToCameraRHS:
      e00: 0
      e01: 0
      e02: 0
      e03: 0
      e10: 0
      e11: 0
      e12: 0
      e13: 0
      e20: 0
      e21: 0
      e22: 0
      e23: 0
      e30: 0
      e31: 0
      e32: 0
      e33: 0
    m_ProjectionMatrix:
      e00: 0
      e01: 0
      e02: 0
      e03: 0
      e10: 0
      e11: 0
      e12: 0
      e13: 0
      e20: 0
      e21: 0
      e22: 0
      e23: 0
      e30: 0
      e31: 0
      e32: 0
      e33: 0
    m_CapturePosition: {x: 0, y: 0, z: 0}
    m_CaptureRotation: {x: 0, y: 0, z: 0, w: 0}
    m_FieldOfView: 0
    m_Aspect: 0
  m_CustomRenderData:
    m_WorldToCameraRHS:
      e00: 0
      e01: 0
      e02: 0
      e03: 0
      e10: 0
      e11: 0
      e12: 0
      e13: 0
      e20: 0
      e21: 0
      e22: 0
      e23: 0
      e30: 0
      e31: 0
      e32: 0
      e33: 0
    m_ProjectionMatrix:
      e00: 0
      e01: 0
      e02: 0
      e03: 0
      e10: 0
      e11: 0
      e12: 0
      e13: 0
      e20: 0
      e21: 0
      e22: 0
      e23: 0
      e30: 0
      e31: 0
      e32: 0
      e33: 0
    m_CapturePosition: {x: 0, y: 0, z: 0}
    m_CaptureRotation: {x: 0, y: 0, z: 0, w: 0}
    m_FieldOfView: 0
    m_Aspect: 0
  m_EditorOnlyData: 0
  m_PlanarProbeVersion: 6
  m_ObsoleteCaptureNearPlane: 0.3
  m_ObsoleteCaptureFarPlane: 1000
  m_ObsoleteOverrideFieldOfView: 0
  m_ObsoleteFieldOfViewOverride: 90
  m_LocalReferencePosition: {x: 0, y: 0.99999994, z: 0.000000059604645}
--- !u!23 &617007118
MeshRenderer:
  m_ObjectHideFlags: 0
  m_CorrespondingSourceObject: {fileID: 0}
  m_PrefabInstance: {fileID: 0}
  m_PrefabAsset: {fileID: 0}
  m_GameObject: {fileID: 617007116}
  m_Enabled: 1
  m_CastShadows: 1
  m_ReceiveShadows: 1
  m_DynamicOccludee: 1
  m_MotionVectors: 1
  m_LightProbeUsage: 1
  m_ReflectionProbeUsage: 1
  m_RayTracingMode: 2
  m_RayTraceProcedural: 0
  m_RenderingLayerMask: 1
  m_RendererPriority: 0
  m_Materials:
  - {fileID: 2100000, guid: 6b17274157b33bc45b6a40e7d4ff51fe, type: 2}
  m_StaticBatchInfo:
    firstSubMesh: 0
    subMeshCount: 0
  m_StaticBatchRoot: {fileID: 0}
  m_ProbeAnchor: {fileID: 0}
  m_LightProbeVolumeOverride: {fileID: 0}
  m_ScaleInLightmap: 1
  m_ReceiveGI: 1
  m_PreserveUVs: 1
  m_IgnoreNormalsForChartDetection: 0
  m_ImportantGI: 0
  m_StitchLightmapSeams: 1
  m_SelectedEditorRenderState: 3
  m_MinimumChartSize: 4
  m_AutoUVMaxDistance: 0.5
  m_AutoUVMaxAngle: 89
  m_LightmapParameters: {fileID: 0}
  m_SortingLayerID: 0
  m_SortingLayer: 0
  m_SortingOrder: 0
  m_AdditionalVertexStreams: {fileID: 0}
--- !u!64 &617007119
MeshCollider:
  m_ObjectHideFlags: 0
  m_CorrespondingSourceObject: {fileID: 0}
  m_PrefabInstance: {fileID: 0}
  m_PrefabAsset: {fileID: 0}
  m_GameObject: {fileID: 617007116}
  m_Material: {fileID: 0}
  m_IsTrigger: 0
  m_Enabled: 1
  serializedVersion: 4
  m_Convex: 0
  m_CookingOptions: 30
  m_Mesh: {fileID: 10209, guid: 0000000000000000e000000000000000, type: 0}
--- !u!33 &617007120
MeshFilter:
  m_ObjectHideFlags: 0
  m_CorrespondingSourceObject: {fileID: 0}
  m_PrefabInstance: {fileID: 0}
  m_PrefabAsset: {fileID: 0}
  m_GameObject: {fileID: 617007116}
  m_Mesh: {fileID: 10209, guid: 0000000000000000e000000000000000, type: 0}
--- !u!4 &617007121
Transform:
  m_ObjectHideFlags: 0
  m_CorrespondingSourceObject: {fileID: 0}
  m_PrefabInstance: {fileID: 0}
  m_PrefabAsset: {fileID: 0}
  m_GameObject: {fileID: 617007116}
  m_LocalRotation: {x: -0.9238796, y: -0, z: -0, w: 0.3826834}
  m_LocalPosition: {x: 0.70608455, y: 0.45725694, z: 2.6946542}
  m_LocalScale: {x: 1, y: 1, z: 1}
  m_Children: []
  m_Father: {fileID: 816562332}
  m_RootOrder: 1
  m_LocalEulerAnglesHint: {x: -135, y: 0, z: 0}
--- !u!1 &816562331
GameObject:
  m_ObjectHideFlags: 0
  m_CorrespondingSourceObject: {fileID: 0}
  m_PrefabInstance: {fileID: 0}
  m_PrefabAsset: {fileID: 0}
  serializedVersion: 6
  m_Component:
  - component: {fileID: 816562332}
  m_Layer: 0
  m_Name: Deferred
  m_TagString: Untagged
  m_Icon: {fileID: 0}
  m_NavMeshLayer: 0
  m_StaticEditorFlags: 0
  m_IsActive: 1
--- !u!4 &816562332
Transform:
  m_ObjectHideFlags: 0
  m_CorrespondingSourceObject: {fileID: 0}
  m_PrefabInstance: {fileID: 0}
  m_PrefabAsset: {fileID: 0}
  m_GameObject: {fileID: 816562331}
  m_LocalRotation: {x: 0, y: 0, z: 0, w: 1}
  m_LocalPosition: {x: -0.70608455, y: -0.45725694, z: -2.6946542}
  m_LocalScale: {x: 1, y: 1, z: 1}
  m_Children:
  - {fileID: 1607442974}
  - {fileID: 617007121}
  - {fileID: 110938678}
  - {fileID: 1570107096}
  m_Father: {fileID: 0}
  m_RootOrder: 8
  m_LocalEulerAnglesHint: {x: 0, y: 0, z: 0}
--- !u!1 &855439707
GameObject:
  m_ObjectHideFlags: 0
  m_CorrespondingSourceObject: {fileID: 0}
  m_PrefabInstance: {fileID: 0}
  m_PrefabAsset: {fileID: 0}
  serializedVersion: 6
  m_Component:
  - component: {fileID: 855439708}
  - component: {fileID: 855439711}
  - component: {fileID: 855439710}
  - component: {fileID: 855439709}
  m_Layer: 12
  m_Name: Sphere (3)
  m_TagString: Untagged
  m_Icon: {fileID: 0}
  m_NavMeshLayer: 0
  m_StaticEditorFlags: 0
  m_IsActive: 1
--- !u!4 &855439708
Transform:
  m_ObjectHideFlags: 0
  m_CorrespondingSourceObject: {fileID: 0}
  m_PrefabInstance: {fileID: 0}
  m_PrefabAsset: {fileID: 0}
  m_GameObject: {fileID: 855439707}
  m_LocalRotation: {x: -0, y: -0, z: -0, w: 1}
  m_LocalPosition: {x: 0.5273832, y: 0.8020843, z: -0.4328437}
  m_LocalScale: {x: 1.6663209, y: 1.6663209, z: 1.6663209}
  m_Children: []
  m_Father: {fileID: 224179347}
  m_RootOrder: 3
  m_LocalEulerAnglesHint: {x: 0, y: 0, z: 0}
--- !u!135 &855439709
SphereCollider:
  m_ObjectHideFlags: 0
  m_CorrespondingSourceObject: {fileID: 0}
  m_PrefabInstance: {fileID: 0}
  m_PrefabAsset: {fileID: 0}
  m_GameObject: {fileID: 855439707}
  m_Material: {fileID: 0}
  m_IsTrigger: 0
  m_Enabled: 1
  serializedVersion: 2
  m_Radius: 0.5
  m_Center: {x: 0, y: 0, z: 0}
--- !u!23 &855439710
MeshRenderer:
  m_ObjectHideFlags: 0
  m_CorrespondingSourceObject: {fileID: 0}
  m_PrefabInstance: {fileID: 0}
  m_PrefabAsset: {fileID: 0}
  m_GameObject: {fileID: 855439707}
  m_Enabled: 1
  m_CastShadows: 1
  m_ReceiveShadows: 1
  m_DynamicOccludee: 1
  m_MotionVectors: 1
  m_LightProbeUsage: 1
  m_ReflectionProbeUsage: 1
  m_RayTracingMode: 2
  m_RayTraceProcedural: 0
  m_RenderingLayerMask: 1
  m_RendererPriority: 0
  m_Materials:
  - {fileID: 2100000, guid: 93021a2d1a5c4484c840177b21af6d45, type: 2}
  m_StaticBatchInfo:
    firstSubMesh: 0
    subMeshCount: 0
  m_StaticBatchRoot: {fileID: 0}
  m_ProbeAnchor: {fileID: 0}
  m_LightProbeVolumeOverride: {fileID: 0}
  m_ScaleInLightmap: 1
  m_ReceiveGI: 1
  m_PreserveUVs: 0
  m_IgnoreNormalsForChartDetection: 0
  m_ImportantGI: 0
  m_StitchLightmapSeams: 1
  m_SelectedEditorRenderState: 3
  m_MinimumChartSize: 4
  m_AutoUVMaxDistance: 0.5
  m_AutoUVMaxAngle: 89
  m_LightmapParameters: {fileID: 0}
  m_SortingLayerID: 0
  m_SortingLayer: 0
  m_SortingOrder: 0
  m_AdditionalVertexStreams: {fileID: 0}
--- !u!33 &855439711
MeshFilter:
  m_ObjectHideFlags: 0
  m_CorrespondingSourceObject: {fileID: 0}
  m_PrefabInstance: {fileID: 0}
  m_PrefabAsset: {fileID: 0}
  m_GameObject: {fileID: 855439707}
  m_Mesh: {fileID: 10207, guid: 0000000000000000e000000000000000, type: 0}
--- !u!1 &1003382852
GameObject:
  m_ObjectHideFlags: 0
  m_CorrespondingSourceObject: {fileID: 0}
  m_PrefabInstance: {fileID: 0}
  m_PrefabAsset: {fileID: 0}
  serializedVersion: 6
  m_Component:
  - component: {fileID: 1003382855}
  - component: {fileID: 1003382854}
  - component: {fileID: 1003382853}
  m_Layer: 0
  m_Name: Reflection Probe
  m_TagString: Untagged
  m_Icon: {fileID: 0}
  m_NavMeshLayer: 0
  m_StaticEditorFlags: 0
  m_IsActive: 1
--- !u!114 &1003382853
MonoBehaviour:
  m_ObjectHideFlags: 0
  m_CorrespondingSourceObject: {fileID: 0}
  m_PrefabInstance: {fileID: 0}
  m_PrefabAsset: {fileID: 0}
  m_GameObject: {fileID: 1003382852}
  m_Enabled: 1
  m_EditorHideFlags: 0
  m_Script: {fileID: 11500000, guid: d0ef8dc2c2eabfa4e8cb77be57a837c0, type: 3}
  m_Name: 
  m_EditorClassIdentifier: 
  m_HDProbeVersion: 3
  m_ObsoleteInfiniteProjection: 1
  m_ObsoleteInfluenceVolume:
    m_EditorAdvancedModeBlendDistancePositive: {x: 0, y: 0, z: 0}
    m_EditorAdvancedModeBlendDistanceNegative: {x: 0, y: 0, z: 0}
    m_EditorSimplifiedModeBlendDistance: 0
    m_EditorAdvancedModeBlendNormalDistancePositive: {x: 0, y: 0, z: 0}
    m_EditorAdvancedModeBlendNormalDistanceNegative: {x: 0, y: 0, z: 0}
    m_EditorSimplifiedModeBlendNormalDistance: 0
    m_EditorAdvancedModeEnabled: 0
    m_EditorAdvancedModeFaceFadePositive: {x: 1, y: 1, z: 1}
    m_EditorAdvancedModeFaceFadeNegative: {x: 1, y: 1, z: 1}
    m_Version: 1
    m_ObsoleteSphereBaseOffset: {x: 0, y: 0, z: 0}
    m_ObsoleteOffset: {x: 0, y: 0, z: 0}
    m_Shape: 0
    m_BoxSize: {x: 10, y: 10, z: 10}
    m_BoxBlendDistancePositive: {x: 1, y: 1, z: 1}
    m_BoxBlendDistanceNegative: {x: 1, y: 1, z: 1}
    m_BoxBlendNormalDistancePositive: {x: 0, y: 0, z: 0}
    m_BoxBlendNormalDistanceNegative: {x: 0, y: 0, z: 0}
    m_BoxSideFadePositive: {x: 1, y: 1, z: 1}
    m_BoxSideFadeNegative: {x: 1, y: 1, z: 1}
    m_SphereRadius: 3
    m_SphereBlendDistance: 0
    m_SphereBlendNormalDistance: 0
  m_ObsoleteFrameSettings:
    overrides: 0
    enableShadow: 0
    enableContactShadows: 0
    enableShadowMask: 0
    enableSSR: 0
    enableSSAO: 0
    enableSubsurfaceScattering: 0
    enableTransmission: 0
    enableAtmosphericScattering: 0
    enableVolumetrics: 0
    enableReprojectionForVolumetrics: 0
    enableLightLayers: 0
    enableExposureControl: 1
    diffuseGlobalDimmer: 0
    specularGlobalDimmer: 0
    shaderLitMode: 0
    enableDepthPrepassWithDeferredRendering: 0
    enableTransparentPrepass: 0
    enableMotionVectors: 0
    enableObjectMotionVectors: 0
    enableDecals: 0
    enableRoughRefraction: 0
    enableTransparentPostpass: 0
    enableDistortion: 0
    enablePostprocess: 0
    enableOpaqueObjects: 0
    enableTransparentObjects: 0
    enableRealtimePlanarReflection: 0
    enableMSAA: 0
    enableAsyncCompute: 0
    runLightListAsync: 0
    runSSRAsync: 0
    runSSAOAsync: 0
    runContactShadowsAsync: 0
    runVolumeVoxelizationAsync: 0
    lightLoopSettings:
      overrides: 0
      enableDeferredTileAndCluster: 0
      enableComputeLightEvaluation: 0
      enableComputeLightVariants: 0
      enableComputeMaterialVariants: 0
      enableFptlForForwardOpaque: 0
      enableBigTilePrepass: 0
      isFptlEnabled: 0
  m_ObsoleteMultiplier: 1
  m_ObsoleteWeight: 1
  m_ObsoleteMode: 0
  m_ObsoleteLightLayers: 1
  m_ObsoleteCaptureSettings:
    overrides: 0
    clearColorMode: 0
    backgroundColorHDR: {r: 0.023529412, g: 0.07058824, b: 0.1882353, a: 0}
    clearDepth: 1
    cullingMask:
      serializedVersion: 2
      m_Bits: 4294967295
    useOcclusionCulling: 1
    volumeLayerMask:
      serializedVersion: 2
      m_Bits: 1
    volumeAnchorOverride: {fileID: 0}
    projection: 0
    nearClipPlane: 0.3
    farClipPlane: 1000
    fieldOfView: 90
    orthographicSize: 5
    renderingPath: 0
    shadowDistance: 100
  m_ProbeSettings:
    frustum:
      fieldOfViewMode: 1
      fixedValue: 90
      automaticScale: 1
      viewerScale: 1
    type: 0
    mode: 2
    realtimeMode: 1
    lighting:
      multiplier: 27.67
      weight: 1
      lightLayer: 1
      fadeDistance: 10000
      rangeCompressionFactor: 1
    influence:
      m_EditorAdvancedModeBlendDistancePositive: {x: 1, y: 1, z: 1}
      m_EditorAdvancedModeBlendDistanceNegative: {x: 1, y: 1, z: 1}
      m_EditorSimplifiedModeBlendDistance: 0
      m_EditorAdvancedModeBlendNormalDistancePositive: {x: 0, y: 0, z: 0}
      m_EditorAdvancedModeBlendNormalDistanceNegative: {x: 0, y: 0, z: 0}
      m_EditorSimplifiedModeBlendNormalDistance: 0
      m_EditorAdvancedModeEnabled: 0
      m_EditorAdvancedModeFaceFadePositive: {x: 1, y: 1, z: 1}
      m_EditorAdvancedModeFaceFadeNegative: {x: 1, y: 1, z: 1}
      m_Version: 1
      m_ObsoleteSphereBaseOffset: {x: 0, y: 0, z: 0}
      m_ObsoleteOffset: {x: 0, y: 0, z: 0}
      m_Shape: 0
      m_BoxSize: {x: 2, y: 2, z: 2}
      m_BoxBlendDistancePositive: {x: 0, y: 0, z: 0}
      m_BoxBlendDistanceNegative: {x: 0, y: 0, z: 0}
      m_BoxBlendNormalDistancePositive: {x: 0, y: 0, z: 0}
      m_BoxBlendNormalDistanceNegative: {x: 0, y: 0, z: 0}
      m_BoxSideFadePositive: {x: 1, y: 1, z: 1}
      m_BoxSideFadeNegative: {x: 1, y: 1, z: 1}
      m_SphereRadius: 3
      m_SphereBlendDistance: 0
      m_SphereBlendNormalDistance: 0
    proxy:
      m_CSVersion: 1
      m_ObsoleteSphereInfiniteProjection: 0
      m_ObsoleteBoxInfiniteProjection: 0
      m_Shape: 0
      m_BoxSize: {x: 1, y: 1, z: 1}
      m_SphereRadius: 1
    proxySettings:
      useInfluenceVolumeAsProxyVolume: 0
      capturePositionProxySpace: {x: 0, y: 0, z: 0}
      captureRotationProxySpace: {x: 0, y: 0, z: 0, w: 1}
      mirrorPositionProxySpace: {x: 0, y: 0, z: 0}
      mirrorRotationProxySpace: {x: 0, y: 0, z: 0, w: 0}
    resolution: 512
    cameraSettings:
      customRenderingSettings: 0
      renderingPathCustomFrameSettings:
        bitDatas:
          data1: 70280697347917
          data2: 4539628425463136256
        lodBias: 1
        lodBiasMode: 0
        lodBiasQualityLevel: 0
        maximumLODLevel: 0
        maximumLODLevelMode: 0
        maximumLODLevelQualityLevel: 0
        sssQualityMode: 0
        sssQualityLevel: 0
        sssCustomSampleBudget: 20
        materialQuality: 0
      renderingPathCustomFrameSettingsOverrideMask:
        mask:
          data1: 0
          data2: 0
      bufferClearing:
        clearColorMode: 0
        backgroundColorHDR: {r: 0.023529412, g: 0.07058824, b: 0.1882353, a: 0}
        clearDepth: 1
      volumes:
        layerMask:
          serializedVersion: 2
>>>>>>> 66b5a7ea
          m_Bits: 1
        anchorOverride: {fileID: 0}
      frustum:
        mode: 0
        aspect: 1
        farClipPlaneRaw: 1000
        nearClipPlaneRaw: 0.3
        fieldOfView: 90
        projectionMatrix:
          e00: 1
          e01: 0
          e02: 0
          e03: 0
          e10: 0
          e11: 1
          e12: 0
          e13: 0
          e20: 0
          e21: 0
          e22: 1
          e23: 0
          e30: 0
          e31: 0
          e32: 0
          e33: 1
      culling:
        useOcclusionCulling: 1
        cullingMask:
          serializedVersion: 2
          m_Bits: 4294967295
        sceneCullingMaskOverride: 0
      invertFaceCulling: 0
      flipYMode: 0
      probeLayerMask:
        serializedVersion: 2
        m_Bits: 4294967295
      defaultFrameSettings: 0
      m_ObsoleteRenderingPath: 0
      m_ObsoleteFrameSettings:
        overrides: 0
        enableShadow: 0
        enableContactShadows: 0
        enableShadowMask: 0
        enableSSR: 0
        enableSSAO: 0
        enableSubsurfaceScattering: 0
        enableTransmission: 0
        enableAtmosphericScattering: 0
        enableVolumetrics: 0
        enableReprojectionForVolumetrics: 0
        enableLightLayers: 0
        enableExposureControl: 1
        diffuseGlobalDimmer: 0
        specularGlobalDimmer: 0
        shaderLitMode: 0
        enableDepthPrepassWithDeferredRendering: 0
        enableTransparentPrepass: 0
        enableMotionVectors: 0
        enableObjectMotionVectors: 0
        enableDecals: 0
        enableRoughRefraction: 0
        enableTransparentPostpass: 0
        enableDistortion: 0
        enablePostprocess: 0
        enableOpaqueObjects: 0
        enableTransparentObjects: 0
        enableRealtimePlanarReflection: 0
        enableMSAA: 0
        enableAsyncCompute: 0
        runLightListAsync: 0
        runSSRAsync: 0
        runSSAOAsync: 0
        runContactShadowsAsync: 0
        runVolumeVoxelizationAsync: 0
        lightLoopSettings:
          overrides: 0
          enableDeferredTileAndCluster: 0
<<<<<<< HEAD
=======
          enableComputeLightEvaluation: 0
          enableComputeLightVariants: 0
          enableComputeMaterialVariants: 0
          enableFptlForForwardOpaque: 0
          enableBigTilePrepass: 0
          isFptlEnabled: 0
  m_ProbeSettingsOverride:
    probe: 0
    camera:
      camera: 0
  m_ProxyVolume: {fileID: 0}
  m_BakedTexture: {fileID: 0}
  m_CustomTexture: {fileID: 8900000, guid: bcd1d60980af623478368e9455ea5689, type: 3}
  m_BakedRenderData:
    m_WorldToCameraRHS:
      e00: 0
      e01: 0
      e02: 0
      e03: 0
      e10: 0
      e11: 0
      e12: 0
      e13: 0
      e20: 0
      e21: 0
      e22: 0
      e23: 0
      e30: 0
      e31: 0
      e32: 0
      e33: 0
    m_ProjectionMatrix:
      e00: 0
      e01: 0
      e02: 0
      e03: 0
      e10: 0
      e11: 0
      e12: 0
      e13: 0
      e20: 0
      e21: 0
      e22: 0
      e23: 0
      e30: 0
      e31: 0
      e32: 0
      e33: 0
    m_CapturePosition: {x: 0, y: 0, z: 0}
    m_CaptureRotation: {x: 0, y: 0, z: 0, w: 0}
    m_FieldOfView: 0
    m_Aspect: 0
  m_CustomRenderData:
    m_WorldToCameraRHS:
      e00: 0
      e01: 0
      e02: 0
      e03: 0
      e10: 0
      e11: 0
      e12: 0
      e13: 0
      e20: 0
      e21: 0
      e22: 0
      e23: 0
      e30: 0
      e31: 0
      e32: 0
      e33: 0
    m_ProjectionMatrix:
      e00: 0
      e01: 0
      e02: 0
      e03: 0
      e10: 0
      e11: 0
      e12: 0
      e13: 0
      e20: 0
      e21: 0
      e22: 0
      e23: 0
      e30: 0
      e31: 0
      e32: 0
      e33: 0
    m_CapturePosition: {x: 0, y: 0, z: 0}
    m_CaptureRotation: {x: 0, y: 0, z: 0, w: 0}
    m_FieldOfView: 0
    m_Aspect: 0
  m_EditorOnlyData: 0
  m_ReflectionProbeVersion: 9
  m_ObsoleteInfluenceShape: 0
  m_ObsoleteInfluenceSphereRadius: 3
  m_ObsoleteBlendDistancePositive: {x: 1, y: 1, z: 1}
  m_ObsoleteBlendDistanceNegative: {x: 1, y: 1, z: 1}
  m_ObsoleteBlendNormalDistancePositive: {x: 0, y: 0, z: 0}
  m_ObsoleteBlendNormalDistanceNegative: {x: 0, y: 0, z: 0}
  m_ObsoleteBoxSideFadePositive: {x: 1, y: 1, z: 1}
  m_ObsoleteBoxSideFadeNegative: {x: 1, y: 1, z: 1}
--- !u!215 &1003382854
ReflectionProbe:
  m_ObjectHideFlags: 0
  m_CorrespondingSourceObject: {fileID: 0}
  m_PrefabInstance: {fileID: 0}
  m_PrefabAsset: {fileID: 0}
  m_GameObject: {fileID: 1003382852}
  m_Enabled: 1
  serializedVersion: 2
  m_Type: 0
  m_Mode: 2
  m_RefreshMode: 2
  m_TimeSlicingMode: 0
  m_Resolution: 128
  m_UpdateFrequency: 0
  m_BoxSize: {x: 2, y: 2, z: 2}
  m_BoxOffset: {x: 0, y: 0, z: 0}
  m_NearClip: 0.3
  m_FarClip: 1000
  m_ShadowDistance: 100
  m_ClearFlags: 1
  m_BackGroundColor: {r: 0.19215687, g: 0.3019608, b: 0.4745098, a: 0}
  m_CullingMask:
    serializedVersion: 2
    m_Bits: 4294967295
  m_IntensityMultiplier: 1
  m_BlendDistance: 0
  m_HDR: 1
  m_BoxProjection: 0
  m_RenderDynamicObjects: 0
  m_UseOcclusionCulling: 1
  m_Importance: 1
  m_CustomBakedTexture: {fileID: 0}
--- !u!4 &1003382855
Transform:
  m_ObjectHideFlags: 0
  m_CorrespondingSourceObject: {fileID: 0}
  m_PrefabInstance: {fileID: 0}
  m_PrefabAsset: {fileID: 0}
  m_GameObject: {fileID: 1003382852}
  m_LocalRotation: {x: -0, y: -0, z: -0, w: 1}
  m_LocalPosition: {x: 2.4912243, y: 0.9100001, z: -0.53200006}
  m_LocalScale: {x: 0.94253, y: 0.94253, z: 0.94253}
  m_Children: []
  m_Father: {fileID: 110938678}
  m_RootOrder: 6
  m_LocalEulerAnglesHint: {x: 0, y: 0, z: 0}
--- !u!1 &1080815250
GameObject:
  m_ObjectHideFlags: 0
  m_CorrespondingSourceObject: {fileID: 0}
  m_PrefabInstance: {fileID: 0}
  m_PrefabAsset: {fileID: 0}
  serializedVersion: 6
  m_Component:
  - component: {fileID: 1080815251}
  - component: {fileID: 1080815254}
  - component: {fileID: 1080815253}
  - component: {fileID: 1080815252}
  m_Layer: 10
  m_Name: Sphere
  m_TagString: Untagged
  m_Icon: {fileID: 0}
  m_NavMeshLayer: 0
  m_StaticEditorFlags: 0
  m_IsActive: 1
--- !u!4 &1080815251
Transform:
  m_ObjectHideFlags: 0
  m_CorrespondingSourceObject: {fileID: 0}
  m_PrefabInstance: {fileID: 0}
  m_PrefabAsset: {fileID: 0}
  m_GameObject: {fileID: 1080815250}
  m_LocalRotation: {x: -0, y: -0, z: -0, w: 1}
  m_LocalPosition: {x: 4.647624, y: 0.8020843, z: -0.4328437}
  m_LocalScale: {x: 1.6663209, y: 1.6663209, z: 1.6663209}
  m_Children: []
  m_Father: {fileID: 224179347}
  m_RootOrder: 0
  m_LocalEulerAnglesHint: {x: 0, y: 0, z: 0}
--- !u!135 &1080815252
SphereCollider:
  m_ObjectHideFlags: 0
  m_CorrespondingSourceObject: {fileID: 0}
  m_PrefabInstance: {fileID: 0}
  m_PrefabAsset: {fileID: 0}
  m_GameObject: {fileID: 1080815250}
  m_Material: {fileID: 0}
  m_IsTrigger: 0
  m_Enabled: 1
  serializedVersion: 2
  m_Radius: 0.5
  m_Center: {x: 0, y: 0, z: 0}
--- !u!23 &1080815253
MeshRenderer:
  m_ObjectHideFlags: 0
  m_CorrespondingSourceObject: {fileID: 0}
  m_PrefabInstance: {fileID: 0}
  m_PrefabAsset: {fileID: 0}
  m_GameObject: {fileID: 1080815250}
  m_Enabled: 1
  m_CastShadows: 1
  m_ReceiveShadows: 1
  m_DynamicOccludee: 1
  m_MotionVectors: 1
  m_LightProbeUsage: 1
  m_ReflectionProbeUsage: 1
  m_RayTracingMode: 2
  m_RayTraceProcedural: 0
  m_RenderingLayerMask: 1
  m_RendererPriority: 0
  m_Materials:
  - {fileID: 2100000, guid: 93021a2d1a5c4484c840177b21af6d45, type: 2}
  m_StaticBatchInfo:
    firstSubMesh: 0
    subMeshCount: 0
  m_StaticBatchRoot: {fileID: 0}
  m_ProbeAnchor: {fileID: 0}
  m_LightProbeVolumeOverride: {fileID: 0}
  m_ScaleInLightmap: 1
  m_ReceiveGI: 1
  m_PreserveUVs: 0
  m_IgnoreNormalsForChartDetection: 0
  m_ImportantGI: 0
  m_StitchLightmapSeams: 1
  m_SelectedEditorRenderState: 3
  m_MinimumChartSize: 4
  m_AutoUVMaxDistance: 0.5
  m_AutoUVMaxAngle: 89
  m_LightmapParameters: {fileID: 0}
  m_SortingLayerID: 0
  m_SortingLayer: 0
  m_SortingOrder: 0
  m_AdditionalVertexStreams: {fileID: 0}
--- !u!33 &1080815254
MeshFilter:
  m_ObjectHideFlags: 0
  m_CorrespondingSourceObject: {fileID: 0}
  m_PrefabInstance: {fileID: 0}
  m_PrefabAsset: {fileID: 0}
  m_GameObject: {fileID: 1080815250}
  m_Mesh: {fileID: 10207, guid: 0000000000000000e000000000000000, type: 0}
--- !u!1 &1302253248
GameObject:
  m_ObjectHideFlags: 0
  m_CorrespondingSourceObject: {fileID: 0}
  m_PrefabInstance: {fileID: 0}
  m_PrefabAsset: {fileID: 0}
  serializedVersion: 6
  m_Component:
  - component: {fileID: 1302253249}
  - component: {fileID: 1302253251}
  - component: {fileID: 1302253250}
  m_Layer: 0
  m_Name: Point Light
  m_TagString: Untagged
  m_Icon: {fileID: 0}
  m_NavMeshLayer: 0
  m_StaticEditorFlags: 0
  m_IsActive: 1
--- !u!4 &1302253249
Transform:
  m_ObjectHideFlags: 0
  m_CorrespondingSourceObject: {fileID: 0}
  m_PrefabInstance: {fileID: 0}
  m_PrefabAsset: {fileID: 0}
  m_GameObject: {fileID: 1302253248}
  m_LocalRotation: {x: -0, y: -0, z: -0, w: 1}
  m_LocalPosition: {x: 0.4572242, y: 3.4220843, z: -2.3758435}
  m_LocalScale: {x: 1, y: 1, z: 1}
  m_Children: []
  m_Father: {fileID: 224179347}
  m_RootOrder: 5
  m_LocalEulerAnglesHint: {x: 0, y: 0, z: 0}
--- !u!114 &1302253250
MonoBehaviour:
  m_ObjectHideFlags: 0
  m_CorrespondingSourceObject: {fileID: 0}
  m_PrefabInstance: {fileID: 0}
  m_PrefabAsset: {fileID: 0}
  m_GameObject: {fileID: 1302253248}
  m_Enabled: 1
  m_EditorHideFlags: 0
  m_Script: {fileID: 11500000, guid: 7a68c43fe1f2a47cfa234b5eeaa98012, type: 3}
  m_Name: 
  m_EditorClassIdentifier: 
  m_Version: 11
  m_ObsoleteShadowResolutionTier: 1
  m_ObsoleteUseShadowQualitySettings: 0
  m_ObsoleteCustomShadowResolution: 512
  m_ObsoleteContactShadows: 0
  m_PointlightHDType: 0
  m_SpotLightShape: 0
  m_AreaLightShape: 0
  m_Intensity: 600
  m_EnableSpotReflector: 0
  m_LuxAtDistance: 1
  m_InnerSpotPercent: 0
  m_LightDimmer: 1
  m_VolumetricDimmer: 1
  m_LightUnit: 0
  m_FadeDistance: 10000
  m_AffectDiffuse: 1
  m_AffectSpecular: 1
  m_NonLightmappedOnly: 0
  m_ShapeWidth: 0.5
  m_ShapeHeight: 0.5
  m_AspectRatio: 1
  m_ShapeRadius: 0.025
  m_SoftnessScale: 1
  m_UseCustomSpotLightShadowCone: 0
  m_CustomSpotLightShadowCone: 30
  m_MaxSmoothness: 0.99
  m_ApplyRangeAttenuation: 1
  m_DisplayAreaLightEmissiveMesh: 0
  m_AreaLightCookie: {fileID: 0}
  m_AreaLightShadowCone: 120
  m_UseScreenSpaceShadows: 0
  m_InteractsWithSky: 1
  m_AngularDiameter: 0.5
  m_FlareSize: 2
  m_FlareTint: {r: 1, g: 1, b: 1, a: 1}
  m_FlareFalloff: 4
  m_SurfaceTexture: {fileID: 0}
  m_SurfaceTint: {r: 1, g: 1, b: 1, a: 1}
  m_Distance: 1.5e+11
  m_UseRayTracedShadows: 0
  m_NumRayTracingSamples: 4
  m_FilterTracedShadow: 1
  m_FilterSizeTraced: 16
  m_SunLightConeAngle: 0.5
  m_LightShadowRadius: 0.5
  m_SemiTransparentShadow: 0
  m_ColorShadow: 1
  m_DistanceBasedFiltering: 0
  m_EvsmExponent: 15
  m_EvsmLightLeakBias: 0
  m_EvsmVarianceBias: 0.00001
  m_EvsmBlurPasses: 0
  m_LightlayersMask: 1
  m_LinkShadowLayers: 1
  m_ShadowNearPlane: 0.1
  m_BlockerSampleCount: 24
  m_FilterSampleCount: 16
  m_MinFilterSize: 1
  m_KernelSize: 5
  m_LightAngle: 1
  m_MaxDepthBias: 0.001
  m_ShadowResolution:
    m_Override: 512
    m_UseOverride: 1
    m_Level: 0
  m_ShadowDimmer: 1
  m_VolumetricShadowDimmer: 1
  m_ShadowFadeDistance: 10000
  m_UseContactShadow:
    m_Override: 0
    m_UseOverride: 1
    m_Level: 0
  m_RayTracedContactShadow: 0
  m_ShadowTint: {r: 0, g: 0, b: 0, a: 1}
  m_PenumbraTint: 0
  m_NormalBias: 0.75
  m_SlopeBias: 0.5
  m_ShadowUpdateMode: 0
  m_BarnDoorAngle: 90
  m_BarnDoorLength: 0.05
  m_ShadowCascadeRatios:
  - 0.05
  - 0.2
  - 0.3
  m_ShadowCascadeBorders:
  - 0.2
  - 0.2
  - 0.2
  - 0.2
  m_ShadowAlgorithm: 0
  m_ShadowVariant: 0
  m_ShadowPrecision: 0
  useOldInspector: 0
  useVolumetric: 1
  featuresFoldout: 1
  showAdditionalSettings: 1
  m_AreaLightEmissiveMeshShadowCastingMode: 0
  m_AreaLightEmissiveMeshMotionVectorGenerationMode: 0
--- !u!108 &1302253251
Light:
  m_ObjectHideFlags: 0
  m_CorrespondingSourceObject: {fileID: 0}
  m_PrefabInstance: {fileID: 0}
  m_PrefabAsset: {fileID: 0}
  m_GameObject: {fileID: 1302253248}
  m_Enabled: 1
  serializedVersion: 10
  m_Type: 2
  m_Shape: 0
  m_Color: {r: 0, g: 1, b: 0.027679205, a: 1}
  m_Intensity: 47.746483
  m_Range: 10
  m_SpotAngle: 30
  m_InnerSpotAngle: 21.80208
  m_CookieSize: 10
  m_Shadows:
    m_Type: 0
    m_Resolution: -1
    m_CustomResolution: -1
    m_Strength: 1
    m_Bias: 0.05
    m_NormalBias: 0.4
    m_NearPlane: 0.2
    m_CullingMatrixOverride:
      e00: 1
      e01: 0
      e02: 0
      e03: 0
      e10: 0
      e11: 1
      e12: 0
      e13: 0
      e20: 0
      e21: 0
      e22: 1
      e23: 0
      e30: 0
      e31: 0
      e32: 0
      e33: 1
    m_UseCullingMatrixOverride: 0
  m_Cookie: {fileID: 0}
  m_DrawHalo: 0
  m_Flare: {fileID: 0}
  m_RenderMode: 0
  m_CullingMask:
    serializedVersion: 2
    m_Bits: 4294967295
  m_RenderingLayerMask: 1
  m_Lightmapping: 4
  m_LightShadowCasterMode: 2
  m_AreaSize: {x: 1, y: 1}
  m_BounceIntensity: 1
  m_ColorTemperature: 6570
  m_UseColorTemperature: 0
  m_BoundingSphereOverride: {x: 0, y: 0, z: 0, w: 0}
  m_UseBoundingSphereOverride: 0
  m_UseViewFrustumForShadowCasterCull: 1
  m_ShadowRadius: 0
  m_ShadowAngle: 0
--- !u!1 &1388312406
GameObject:
  m_ObjectHideFlags: 0
  m_CorrespondingSourceObject: {fileID: 0}
  m_PrefabInstance: {fileID: 0}
  m_PrefabAsset: {fileID: 0}
  serializedVersion: 6
  m_Component:
  - component: {fileID: 1388312410}
  - component: {fileID: 1388312409}
  - component: {fileID: 1388312408}
  - component: {fileID: 1388312407}
  m_Layer: 11
  m_Name: Sphere (1)
  m_TagString: Untagged
  m_Icon: {fileID: 0}
  m_NavMeshLayer: 0
  m_StaticEditorFlags: 0
  m_IsActive: 1
--- !u!135 &1388312407
SphereCollider:
  m_ObjectHideFlags: 0
  m_CorrespondingSourceObject: {fileID: 0}
  m_PrefabInstance: {fileID: 0}
  m_PrefabAsset: {fileID: 0}
  m_GameObject: {fileID: 1388312406}
  m_Material: {fileID: 0}
  m_IsTrigger: 0
  m_Enabled: 1
  serializedVersion: 2
  m_Radius: 0.5
  m_Center: {x: 0, y: 0, z: 0}
--- !u!23 &1388312408
MeshRenderer:
  m_ObjectHideFlags: 0
  m_CorrespondingSourceObject: {fileID: 0}
  m_PrefabInstance: {fileID: 0}
  m_PrefabAsset: {fileID: 0}
  m_GameObject: {fileID: 1388312406}
  m_Enabled: 1
  m_CastShadows: 1
  m_ReceiveShadows: 1
  m_DynamicOccludee: 1
  m_MotionVectors: 1
  m_LightProbeUsage: 1
  m_ReflectionProbeUsage: 1
  m_RayTracingMode: 2
  m_RayTraceProcedural: 0
  m_RenderingLayerMask: 1
  m_RendererPriority: 0
  m_Materials:
  - {fileID: 2100000, guid: 93021a2d1a5c4484c840177b21af6d45, type: 2}
  m_StaticBatchInfo:
    firstSubMesh: 0
    subMeshCount: 0
  m_StaticBatchRoot: {fileID: 0}
  m_ProbeAnchor: {fileID: 0}
  m_LightProbeVolumeOverride: {fileID: 0}
  m_ScaleInLightmap: 1
  m_ReceiveGI: 1
  m_PreserveUVs: 0
  m_IgnoreNormalsForChartDetection: 0
  m_ImportantGI: 0
  m_StitchLightmapSeams: 1
  m_SelectedEditorRenderState: 3
  m_MinimumChartSize: 4
  m_AutoUVMaxDistance: 0.5
  m_AutoUVMaxAngle: 89
  m_LightmapParameters: {fileID: 0}
  m_SortingLayerID: 0
  m_SortingLayer: 0
  m_SortingOrder: 0
  m_AdditionalVertexStreams: {fileID: 0}
--- !u!33 &1388312409
MeshFilter:
  m_ObjectHideFlags: 0
  m_CorrespondingSourceObject: {fileID: 0}
  m_PrefabInstance: {fileID: 0}
  m_PrefabAsset: {fileID: 0}
  m_GameObject: {fileID: 1388312406}
  m_Mesh: {fileID: 10207, guid: 0000000000000000e000000000000000, type: 0}
--- !u!4 &1388312410
Transform:
  m_ObjectHideFlags: 0
  m_CorrespondingSourceObject: {fileID: 0}
  m_PrefabInstance: {fileID: 0}
  m_PrefabAsset: {fileID: 0}
  m_GameObject: {fileID: 1388312406}
  m_LocalRotation: {x: -0, y: -0, z: -0, w: 1}
  m_LocalPosition: {x: 2.4502242, y: 0.8020843, z: -0.4328437}
  m_LocalScale: {x: 1.6663209, y: 1.6663209, z: 1.6663209}
  m_Children: []
  m_Father: {fileID: 110938678}
  m_RootOrder: 1
  m_LocalEulerAnglesHint: {x: 0, y: 0, z: 0}
--- !u!1 &1399965033
GameObject:
  m_ObjectHideFlags: 0
  m_CorrespondingSourceObject: {fileID: 0}
  m_PrefabInstance: {fileID: 0}
  m_PrefabAsset: {fileID: 0}
  serializedVersion: 6
  m_Component:
  - component: {fileID: 1399965034}
  - component: {fileID: 1399965038}
  - component: {fileID: 1399965037}
  - component: {fileID: 1399965036}
  - component: {fileID: 1399965035}
  m_Layer: 5
  m_Name: Plane
  m_TagString: Untagged
  m_Icon: {fileID: 0}
  m_NavMeshLayer: 0
  m_StaticEditorFlags: 0
  m_IsActive: 1
--- !u!4 &1399965034
Transform:
  m_ObjectHideFlags: 0
  m_CorrespondingSourceObject: {fileID: 0}
  m_PrefabInstance: {fileID: 0}
  m_PrefabAsset: {fileID: 0}
  m_GameObject: {fileID: 1399965033}
  m_LocalRotation: {x: -0.9238796, y: -0, z: -0, w: 0.3826834}
  m_LocalPosition: {x: 0.70608455, y: 0.45725694, z: 2.6946542}
  m_LocalScale: {x: 1, y: 1, z: 1}
  m_Children: []
  m_Father: {fileID: 190515417}
  m_RootOrder: 1
  m_LocalEulerAnglesHint: {x: -135, y: 0, z: 0}
--- !u!114 &1399965035
MonoBehaviour:
  m_ObjectHideFlags: 0
  m_CorrespondingSourceObject: {fileID: 0}
  m_PrefabInstance: {fileID: 0}
  m_PrefabAsset: {fileID: 0}
  m_GameObject: {fileID: 1399965033}
  m_Enabled: 1
  m_EditorHideFlags: 0
  m_Script: {fileID: 11500000, guid: a4ee7c3a3b205a14a94094d01ff91d6b, type: 3}
  m_Name: 
  m_EditorClassIdentifier: 
  m_HDProbeVersion: 3
  m_ObsoleteInfiniteProjection: 1
  m_ObsoleteInfluenceVolume:
    m_EditorAdvancedModeBlendDistancePositive: {x: 0, y: 0, z: 0}
    m_EditorAdvancedModeBlendDistanceNegative: {x: 0, y: 0, z: 0}
    m_EditorSimplifiedModeBlendDistance: 0
    m_EditorAdvancedModeBlendNormalDistancePositive: {x: 0, y: 0, z: 0}
    m_EditorAdvancedModeBlendNormalDistanceNegative: {x: 0, y: 0, z: 0}
    m_EditorSimplifiedModeBlendNormalDistance: 0
    m_EditorAdvancedModeEnabled: 0
    m_EditorAdvancedModeFaceFadePositive: {x: 1, y: 1, z: 1}
    m_EditorAdvancedModeFaceFadeNegative: {x: 1, y: 1, z: 1}
    m_Version: 1
    m_ObsoleteSphereBaseOffset: {x: 0, y: 0, z: 0}
    m_ObsoleteOffset: {x: 0, y: 0, z: 0}
    m_Shape: 0
    m_BoxSize: {x: 10, y: 10, z: 10}
    m_BoxBlendDistancePositive: {x: 0, y: 0, z: 0}
    m_BoxBlendDistanceNegative: {x: 0, y: 0, z: 0}
    m_BoxBlendNormalDistancePositive: {x: 0, y: 0, z: 0}
    m_BoxBlendNormalDistanceNegative: {x: 0, y: 0, z: 0}
    m_BoxSideFadePositive: {x: 1, y: 1, z: 1}
    m_BoxSideFadeNegative: {x: 1, y: 1, z: 1}
    m_SphereRadius: 3
    m_SphereBlendDistance: 0
    m_SphereBlendNormalDistance: 0
  m_ObsoleteFrameSettings:
    overrides: 0
    enableShadow: 0
    enableContactShadows: 0
    enableShadowMask: 0
    enableSSR: 0
    enableSSAO: 0
    enableSubsurfaceScattering: 0
    enableTransmission: 0
    enableAtmosphericScattering: 0
    enableVolumetrics: 0
    enableReprojectionForVolumetrics: 0
    enableLightLayers: 0
    enableExposureControl: 1
    diffuseGlobalDimmer: 0
    specularGlobalDimmer: 0
    shaderLitMode: 0
    enableDepthPrepassWithDeferredRendering: 0
    enableTransparentPrepass: 0
    enableMotionVectors: 0
    enableObjectMotionVectors: 0
    enableDecals: 0
    enableRoughRefraction: 0
    enableTransparentPostpass: 0
    enableDistortion: 0
    enablePostprocess: 0
    enableOpaqueObjects: 0
    enableTransparentObjects: 0
    enableRealtimePlanarReflection: 0
    enableMSAA: 0
    enableAsyncCompute: 0
    runLightListAsync: 0
    runSSRAsync: 0
    runSSAOAsync: 0
    runContactShadowsAsync: 0
    runVolumeVoxelizationAsync: 0
    lightLoopSettings:
      overrides: 0
      enableDeferredTileAndCluster: 0
      enableComputeLightEvaluation: 0
      enableComputeLightVariants: 0
      enableComputeMaterialVariants: 0
      enableFptlForForwardOpaque: 0
      enableBigTilePrepass: 0
      isFptlEnabled: 0
  m_ObsoleteMultiplier: 1
  m_ObsoleteWeight: 1
  m_ObsoleteMode: 0
  m_ObsoleteLightLayers: 1
  m_ObsoleteCaptureSettings:
    overrides: 0
    clearColorMode: 0
    backgroundColorHDR: {r: 0.023529412, g: 0.07058824, b: 0.1882353, a: 0}
    clearDepth: 1
    cullingMask:
      serializedVersion: 2
      m_Bits: 4294967295
    useOcclusionCulling: 1
    volumeLayerMask:
      serializedVersion: 2
      m_Bits: 1
    volumeAnchorOverride: {fileID: 0}
    projection: 0
    nearClipPlane: 0.3
    farClipPlane: 1000
    fieldOfView: 90
    orthographicSize: 5
    renderingPath: 0
    shadowDistance: 100
  m_ProbeSettings:
    frustum:
      fieldOfViewMode: 1
      fixedValue: 90
      automaticScale: 1
      viewerScale: 1
    type: 1
    mode: 1
    realtimeMode: 0
    lighting:
      multiplier: 1
      weight: 1
      lightLayer: 1
      fadeDistance: 10000
      rangeCompressionFactor: 1
    influence:
      m_EditorAdvancedModeBlendDistancePositive: {x: 0, y: 0, z: 0}
      m_EditorAdvancedModeBlendDistanceNegative: {x: 0, y: 0, z: 0}
      m_EditorSimplifiedModeBlendDistance: 0
      m_EditorAdvancedModeBlendNormalDistancePositive: {x: 0, y: 0, z: 0}
      m_EditorAdvancedModeBlendNormalDistanceNegative: {x: 0, y: 0, z: 0}
      m_EditorSimplifiedModeBlendNormalDistance: 0
      m_EditorAdvancedModeEnabled: 0
      m_EditorAdvancedModeFaceFadePositive: {x: 1, y: 1, z: 1}
      m_EditorAdvancedModeFaceFadeNegative: {x: 1, y: 1, z: 1}
      m_Version: 1
      m_ObsoleteSphereBaseOffset: {x: 0, y: 0, z: 0}
      m_ObsoleteOffset: {x: 0, y: 0, z: 0}
      m_Shape: 0
      m_BoxSize: {x: 10, y: 0.01, z: 10}
      m_BoxBlendDistancePositive: {x: 0, y: 0, z: 0}
      m_BoxBlendDistanceNegative: {x: 0, y: 0, z: 0}
      m_BoxBlendNormalDistancePositive: {x: 0, y: 0, z: 0}
      m_BoxBlendNormalDistanceNegative: {x: 0, y: 0, z: 0}
      m_BoxSideFadePositive: {x: 1, y: 1, z: 1}
      m_BoxSideFadeNegative: {x: 1, y: 1, z: 1}
      m_SphereRadius: 3
      m_SphereBlendDistance: 0
      m_SphereBlendNormalDistance: 0
    proxy:
      m_CSVersion: 1
      m_ObsoleteSphereInfiniteProjection: 0
      m_ObsoleteBoxInfiniteProjection: 0
      m_Shape: 0
      m_BoxSize: {x: 1, y: 1, z: 1}
      m_SphereRadius: 1
    proxySettings:
      useInfluenceVolumeAsProxyVolume: 0
      capturePositionProxySpace: {x: 0, y: 0, z: 0}
      captureRotationProxySpace: {x: 0, y: 0, z: 0, w: 1}
      mirrorPositionProxySpace: {x: 0, y: 0, z: 0}
      mirrorRotationProxySpace: {x: -0.70710677, y: 0, z: 0, w: 0.70710677}
    resolution: 512
    cameraSettings:
      customRenderingSettings: 1
      renderingPathCustomFrameSettings:
        bitDatas:
          data1: 70280697347917
          data2: 4539628425463136256
        lodBias: 1
        lodBiasMode: 0
        lodBiasQualityLevel: 0
        maximumLODLevel: 0
        maximumLODLevelMode: 0
        maximumLODLevelQualityLevel: 0
        sssQualityMode: 0
        sssQualityLevel: 0
        sssCustomSampleBudget: 20
        materialQuality: 0
      renderingPathCustomFrameSettingsOverrideMask:
        mask:
          data1: 64
          data2: 0
      bufferClearing:
        clearColorMode: 0
        backgroundColorHDR: {r: 0.023529412, g: 0.07058824, b: 0.1882353, a: 0}
        clearDepth: 1
      volumes:
        layerMask:
          serializedVersion: 2
          m_Bits: 1
        anchorOverride: {fileID: 0}
      frustum:
        mode: 0
        aspect: 1
        farClipPlaneRaw: 1000
        nearClipPlaneRaw: 0.3
        fieldOfView: 90
        projectionMatrix:
          e00: 1
          e01: 0
          e02: 0
          e03: 0
          e10: 0
          e11: 1
          e12: 0
          e13: 0
          e20: 0
          e21: 0
          e22: 1
          e23: 0
          e30: 0
          e31: 0
          e32: 0
          e33: 1
      culling:
        useOcclusionCulling: 1
        cullingMask:
          serializedVersion: 2
          m_Bits: 32
        sceneCullingMaskOverride: 0
      invertFaceCulling: 0
      flipYMode: 0
      probeLayerMask:
        serializedVersion: 2
        m_Bits: 4294967295
      defaultFrameSettings: 0
      m_ObsoleteRenderingPath: 0
      m_ObsoleteFrameSettings:
        overrides: 0
        enableShadow: 0
        enableContactShadows: 0
        enableShadowMask: 0
        enableSSR: 0
        enableSSAO: 0
        enableSubsurfaceScattering: 0
        enableTransmission: 0
        enableAtmosphericScattering: 0
        enableVolumetrics: 0
        enableReprojectionForVolumetrics: 0
        enableLightLayers: 0
        enableExposureControl: 1
        diffuseGlobalDimmer: 0
        specularGlobalDimmer: 0
        shaderLitMode: 0
        enableDepthPrepassWithDeferredRendering: 0
        enableTransparentPrepass: 0
        enableMotionVectors: 0
        enableObjectMotionVectors: 0
        enableDecals: 0
        enableRoughRefraction: 0
        enableTransparentPostpass: 0
        enableDistortion: 0
        enablePostprocess: 0
        enableOpaqueObjects: 0
        enableTransparentObjects: 0
        enableRealtimePlanarReflection: 0
        enableMSAA: 0
        enableAsyncCompute: 0
        runLightListAsync: 0
        runSSRAsync: 0
        runSSAOAsync: 0
        runContactShadowsAsync: 0
        runVolumeVoxelizationAsync: 0
        lightLoopSettings:
          overrides: 0
          enableDeferredTileAndCluster: 0
>>>>>>> 66b5a7ea
          enableComputeLightEvaluation: 0
          enableComputeLightVariants: 0
          enableComputeMaterialVariants: 0
          enableFptlForForwardOpaque: 0
          enableBigTilePrepass: 0
          isFptlEnabled: 0
  m_ProbeSettingsOverride:
    probe: 0
    camera:
      camera: 0
  m_ProxyVolume: {fileID: 0}
  m_BakedTexture: {fileID: 0}
  m_CustomTexture: {fileID: 0}
  m_BakedRenderData:
    m_WorldToCameraRHS:
      e00: 0
      e01: 0
      e02: 0
      e03: 0
      e10: 0
      e11: 0
      e12: 0
      e13: 0
      e20: 0
      e21: 0
      e22: 0
      e23: 0
      e30: 0
      e31: 0
      e32: 0
      e33: 0
    m_ProjectionMatrix:
      e00: 0
      e01: 0
      e02: 0
      e03: 0
      e10: 0
      e11: 0
      e12: 0
      e13: 0
      e20: 0
      e21: 0
      e22: 0
      e23: 0
      e30: 0
      e31: 0
      e32: 0
      e33: 0
    m_CapturePosition: {x: 0, y: 0, z: 0}
    m_CaptureRotation: {x: 0, y: 0, z: 0, w: 0}
    m_FieldOfView: 0
    m_Aspect: 0
  m_CustomRenderData:
    m_WorldToCameraRHS:
      e00: 0
      e01: 0
      e02: 0
      e03: 0
      e10: 0
      e11: 0
      e12: 0
      e13: 0
      e20: 0
      e21: 0
      e22: 0
      e23: 0
      e30: 0
      e31: 0
      e32: 0
      e33: 0
    m_ProjectionMatrix:
      e00: 0
      e01: 0
      e02: 0
      e03: 0
      e10: 0
      e11: 0
      e12: 0
      e13: 0
      e20: 0
      e21: 0
      e22: 0
      e23: 0
      e30: 0
      e31: 0
      e32: 0
      e33: 0
    m_CapturePosition: {x: 0, y: 0, z: 0}
    m_CaptureRotation: {x: 0, y: 0, z: 0, w: 0}
    m_FieldOfView: 0
    m_Aspect: 0
  m_EditorOnlyData: 0
<<<<<<< HEAD
  m_ReflectionProbeVersion: 9
  m_ObsoleteInfluenceShape: 0
  m_ObsoleteInfluenceSphereRadius: 3
  m_ObsoleteBlendDistancePositive: {x: 1, y: 1, z: 1}
  m_ObsoleteBlendDistanceNegative: {x: 1, y: 1, z: 1}
  m_ObsoleteBlendNormalDistancePositive: {x: 0, y: 0, z: 0}
  m_ObsoleteBlendNormalDistanceNegative: {x: 0, y: 0, z: 0}
  m_ObsoleteBoxSideFadePositive: {x: 1, y: 1, z: 1}
  m_ObsoleteBoxSideFadeNegative: {x: 1, y: 1, z: 1}
--- !u!215 &918385725
ReflectionProbe:
=======
  m_PlanarProbeVersion: 6
  m_ObsoleteCaptureNearPlane: 0.3
  m_ObsoleteCaptureFarPlane: 1000
  m_ObsoleteOverrideFieldOfView: 0
  m_ObsoleteFieldOfViewOverride: 90
  m_LocalReferencePosition: {x: 0, y: 0.99999994, z: 0.000000059604645}
--- !u!23 &1399965036
MeshRenderer:
  m_ObjectHideFlags: 0
  m_CorrespondingSourceObject: {fileID: 0}
  m_PrefabInstance: {fileID: 0}
  m_PrefabAsset: {fileID: 0}
  m_GameObject: {fileID: 1399965033}
  m_Enabled: 1
  m_CastShadows: 1
  m_ReceiveShadows: 1
  m_DynamicOccludee: 1
  m_MotionVectors: 1
  m_LightProbeUsage: 1
  m_ReflectionProbeUsage: 1
  m_RayTracingMode: 2
  m_RayTraceProcedural: 0
  m_RenderingLayerMask: 1
  m_RendererPriority: 0
  m_Materials:
  - {fileID: 2100000, guid: 6b17274157b33bc45b6a40e7d4ff51fe, type: 2}
  m_StaticBatchInfo:
    firstSubMesh: 0
    subMeshCount: 0
  m_StaticBatchRoot: {fileID: 0}
  m_ProbeAnchor: {fileID: 0}
  m_LightProbeVolumeOverride: {fileID: 0}
  m_ScaleInLightmap: 1
  m_ReceiveGI: 1
  m_PreserveUVs: 1
  m_IgnoreNormalsForChartDetection: 0
  m_ImportantGI: 0
  m_StitchLightmapSeams: 1
  m_SelectedEditorRenderState: 3
  m_MinimumChartSize: 4
  m_AutoUVMaxDistance: 0.5
  m_AutoUVMaxAngle: 89
  m_LightmapParameters: {fileID: 0}
  m_SortingLayerID: 0
  m_SortingLayer: 0
  m_SortingOrder: 0
  m_AdditionalVertexStreams: {fileID: 0}
--- !u!64 &1399965037
MeshCollider:
  m_ObjectHideFlags: 0
  m_CorrespondingSourceObject: {fileID: 0}
  m_PrefabInstance: {fileID: 0}
  m_PrefabAsset: {fileID: 0}
  m_GameObject: {fileID: 1399965033}
  m_Material: {fileID: 0}
  m_IsTrigger: 0
  m_Enabled: 1
  serializedVersion: 4
  m_Convex: 0
  m_CookingOptions: 30
  m_Mesh: {fileID: 10209, guid: 0000000000000000e000000000000000, type: 0}
--- !u!33 &1399965038
MeshFilter:
  m_ObjectHideFlags: 0
  m_CorrespondingSourceObject: {fileID: 0}
  m_PrefabInstance: {fileID: 0}
  m_PrefabAsset: {fileID: 0}
  m_GameObject: {fileID: 1399965033}
  m_Mesh: {fileID: 10209, guid: 0000000000000000e000000000000000, type: 0}
--- !u!1 &1430569543
GameObject:
  m_ObjectHideFlags: 0
  m_CorrespondingSourceObject: {fileID: 0}
  m_PrefabInstance: {fileID: 0}
  m_PrefabAsset: {fileID: 0}
  serializedVersion: 6
  m_Component:
  - component: {fileID: 1430569544}
  - component: {fileID: 1430569546}
  - component: {fileID: 1430569545}
  m_Layer: 14
  m_Name: Sphere (2)
  m_TagString: Untagged
  m_Icon: {fileID: 0}
  m_NavMeshLayer: 0
  m_StaticEditorFlags: 0
  m_IsActive: 1
--- !u!4 &1430569544
Transform:
  m_ObjectHideFlags: 0
  m_CorrespondingSourceObject: {fileID: 0}
  m_PrefabInstance: {fileID: 0}
  m_PrefabAsset: {fileID: 0}
  m_GameObject: {fileID: 1430569543}
  m_LocalRotation: {x: -0, y: -0, z: -0, w: 1}
  m_LocalPosition: {x: -3.3181758, y: 0.8020843, z: -0.4328437}
  m_LocalScale: {x: 1.6663209, y: 1.6663209, z: 1.6663209}
  m_Children: []
  m_Father: {fileID: 224179347}
  m_RootOrder: 2
  m_LocalEulerAnglesHint: {x: 0, y: 0, z: 0}
--- !u!23 &1430569545
MeshRenderer:
  m_ObjectHideFlags: 0
  m_CorrespondingSourceObject: {fileID: 0}
  m_PrefabInstance: {fileID: 0}
  m_PrefabAsset: {fileID: 0}
  m_GameObject: {fileID: 1430569543}
  m_Enabled: 1
  m_CastShadows: 1
  m_ReceiveShadows: 1
  m_DynamicOccludee: 1
  m_MotionVectors: 1
  m_LightProbeUsage: 1
  m_ReflectionProbeUsage: 1
  m_RayTracingMode: 2
  m_RayTraceProcedural: 0
  m_RenderingLayerMask: 2
  m_RendererPriority: 0
  m_Materials:
  - {fileID: 2100000, guid: e590e885067ca464caebad6728102dc7, type: 2}
  m_StaticBatchInfo:
    firstSubMesh: 0
    subMeshCount: 0
  m_StaticBatchRoot: {fileID: 0}
  m_ProbeAnchor: {fileID: 0}
  m_LightProbeVolumeOverride: {fileID: 0}
  m_ScaleInLightmap: 1
  m_ReceiveGI: 1
  m_PreserveUVs: 0
  m_IgnoreNormalsForChartDetection: 0
  m_ImportantGI: 0
  m_StitchLightmapSeams: 1
  m_SelectedEditorRenderState: 3
  m_MinimumChartSize: 4
  m_AutoUVMaxDistance: 0.5
  m_AutoUVMaxAngle: 89
  m_LightmapParameters: {fileID: 0}
  m_SortingLayerID: 0
  m_SortingLayer: 0
  m_SortingOrder: 0
  m_AdditionalVertexStreams: {fileID: 0}
--- !u!33 &1430569546
MeshFilter:
  m_ObjectHideFlags: 0
  m_CorrespondingSourceObject: {fileID: 0}
  m_PrefabInstance: {fileID: 0}
  m_PrefabAsset: {fileID: 0}
  m_GameObject: {fileID: 1430569543}
  m_Mesh: {fileID: 10207, guid: 0000000000000000e000000000000000, type: 0}
--- !u!1 &1497430085
GameObject:
  m_ObjectHideFlags: 0
  m_CorrespondingSourceObject: {fileID: 0}
  m_PrefabInstance: {fileID: 0}
  m_PrefabAsset: {fileID: 0}
  serializedVersion: 6
  m_Component:
  - component: {fileID: 1497430087}
  - component: {fileID: 1497430086}
  m_Layer: 0
  m_Name: CustomPass_BeforePostProcess
  m_TagString: Untagged
  m_Icon: {fileID: 0}
  m_NavMeshLayer: 0
  m_StaticEditorFlags: 0
  m_IsActive: 1
--- !u!114 &1497430086
MonoBehaviour:
  m_ObjectHideFlags: 0
  m_CorrespondingSourceObject: {fileID: 0}
  m_PrefabInstance: {fileID: 0}
  m_PrefabAsset: {fileID: 0}
  m_GameObject: {fileID: 1497430085}
  m_Enabled: 1
  m_EditorHideFlags: 0
  m_Script: {fileID: 11500000, guid: 26d6499a6bd256e47b859377446493a1, type: 3}
  m_Name: 
  m_EditorClassIdentifier: 
  isGlobal: 1
  fadeRadius: 0
  priority: 0
  customPasses:
  - id: 0
  injectionPoint: 2
  references:
    version: 1
    00000000:
      type: {class: DrawRenderersCustomPass, ns: UnityEngine.Rendering.HighDefinition,
        asm: Unity.RenderPipelines.HighDefinition.Runtime}
      data:
        m_Name: Custom Pass
        enabled: 1
        targetColorBuffer: 0
        targetDepthBuffer: 0
        clearFlags: 0
        passFoldout: 0
        m_Version: 0
        filterFoldout: 1
        rendererFoldout: 1
        renderQueueType: 5
        passNames:
        - Forward
        layerMask:
          serializedVersion: 2
          m_Bits: 2048
        sortingCriteria: 4
        overrideMaterial: {fileID: 0}
        overrideMaterialPassIndex: 0
        overrideMaterialPassName: Forward
        overrideDepthState: 0
        depthCompareFunction: 4
        depthWrite: 1
        shaderPass: 0
--- !u!4 &1497430087
Transform:
  m_ObjectHideFlags: 0
  m_CorrespondingSourceObject: {fileID: 0}
  m_PrefabInstance: {fileID: 0}
  m_PrefabAsset: {fileID: 0}
  m_GameObject: {fileID: 1497430085}
  m_LocalRotation: {x: -0, y: -0, z: -0, w: 1}
  m_LocalPosition: {x: 1.29, y: 0, z: 0}
  m_LocalScale: {x: 1, y: 1, z: 1}
  m_Children: []
  m_Father: {fileID: 0}
  m_RootOrder: 6
  m_LocalEulerAnglesHint: {x: 0, y: 0, z: 0}
--- !u!1 &1527043433
GameObject:
  m_ObjectHideFlags: 0
  m_CorrespondingSourceObject: {fileID: 0}
  m_PrefabInstance: {fileID: 0}
  m_PrefabAsset: {fileID: 0}
  serializedVersion: 6
  m_Component:
  - component: {fileID: 1527043437}
  - component: {fileID: 1527043436}
  - component: {fileID: 1527043435}
  m_Layer: 13
  m_Name: Sphere (4)
  m_TagString: Untagged
  m_Icon: {fileID: 0}
  m_NavMeshLayer: 0
  m_StaticEditorFlags: 0
  m_IsActive: 1
--- !u!23 &1527043435
MeshRenderer:
  m_ObjectHideFlags: 0
  m_CorrespondingSourceObject: {fileID: 0}
  m_PrefabInstance: {fileID: 0}
  m_PrefabAsset: {fileID: 0}
  m_GameObject: {fileID: 1527043433}
  m_Enabled: 1
  m_CastShadows: 1
  m_ReceiveShadows: 1
  m_DynamicOccludee: 1
  m_MotionVectors: 1
  m_LightProbeUsage: 1
  m_ReflectionProbeUsage: 1
  m_RayTracingMode: 2
  m_RayTraceProcedural: 0
  m_RenderingLayerMask: 2
  m_RendererPriority: 0
  m_Materials:
  - {fileID: 2100000, guid: f03842ecb954c5c4ba298d955636da3e, type: 2}
  m_StaticBatchInfo:
    firstSubMesh: 0
    subMeshCount: 0
  m_StaticBatchRoot: {fileID: 0}
  m_ProbeAnchor: {fileID: 0}
  m_LightProbeVolumeOverride: {fileID: 0}
  m_ScaleInLightmap: 1
  m_ReceiveGI: 1
  m_PreserveUVs: 0
  m_IgnoreNormalsForChartDetection: 0
  m_ImportantGI: 0
  m_StitchLightmapSeams: 1
  m_SelectedEditorRenderState: 3
  m_MinimumChartSize: 4
  m_AutoUVMaxDistance: 0.5
  m_AutoUVMaxAngle: 89
  m_LightmapParameters: {fileID: 0}
  m_SortingLayerID: 0
  m_SortingLayer: 0
  m_SortingOrder: 0
  m_AdditionalVertexStreams: {fileID: 0}
--- !u!33 &1527043436
MeshFilter:
  m_ObjectHideFlags: 0
  m_CorrespondingSourceObject: {fileID: 0}
  m_PrefabInstance: {fileID: 0}
  m_PrefabAsset: {fileID: 0}
  m_GameObject: {fileID: 1527043433}
  m_Mesh: {fileID: 10207, guid: 0000000000000000e000000000000000, type: 0}
--- !u!4 &1527043437
Transform:
  m_ObjectHideFlags: 0
  m_CorrespondingSourceObject: {fileID: 0}
  m_PrefabInstance: {fileID: 0}
  m_PrefabAsset: {fileID: 0}
  m_GameObject: {fileID: 1527043433}
  m_LocalRotation: {x: -0, y: -0, z: -0, w: 1}
  m_LocalPosition: {x: -1.3953757, y: 0.8020843, z: -0.4328437}
  m_LocalScale: {x: 1.6663209, y: 1.6663209, z: 1.6663209}
  m_Children: []
  m_Father: {fileID: 110938678}
  m_RootOrder: 4
  m_LocalEulerAnglesHint: {x: 0, y: 0, z: 0}
--- !u!1 &1551760950
GameObject:
  m_ObjectHideFlags: 0
  m_CorrespondingSourceObject: {fileID: 0}
  m_PrefabInstance: {fileID: 0}
  m_PrefabAsset: {fileID: 0}
  serializedVersion: 6
  m_Component:
  - component: {fileID: 1551760953}
  - component: {fileID: 1551760952}
  - component: {fileID: 1551760951}
  m_Layer: 0
  m_Name: Scene Settings
  m_TagString: Untagged
  m_Icon: {fileID: 0}
  m_NavMeshLayer: 0
  m_StaticEditorFlags: 0
  m_IsActive: 1
--- !u!114 &1551760951
MonoBehaviour:
  m_ObjectHideFlags: 0
  m_CorrespondingSourceObject: {fileID: 0}
  m_PrefabInstance: {fileID: 0}
  m_PrefabAsset: {fileID: 0}
  m_GameObject: {fileID: 1551760950}
  m_Enabled: 1
  m_EditorHideFlags: 0
  m_Script: {fileID: 11500000, guid: 441482e8936e35048a1dffac814e3ef8, type: 3}
  m_Name: 
  m_EditorClassIdentifier: 
  m_Profile: {fileID: 11400000, guid: 864689173ea47a14399cb0eb9a1d6e0e, type: 2}
  m_StaticLightingSkyUniqueID: 2
--- !u!114 &1551760952
MonoBehaviour:
  m_ObjectHideFlags: 0
  m_CorrespondingSourceObject: {fileID: 0}
  m_PrefabInstance: {fileID: 0}
  m_PrefabAsset: {fileID: 0}
  m_GameObject: {fileID: 1551760950}
  m_Enabled: 1
  m_EditorHideFlags: 0
  m_Script: {fileID: 11500000, guid: 172515602e62fb746b5d573b38a5fe58, type: 3}
  m_Name: 
  m_EditorClassIdentifier: 
  isGlobal: 1
  priority: 0
  blendDistance: 0
  weight: 1
  sharedProfile: {fileID: 11400000, guid: 7da351043c6bf6741b155d0286b6ffdd, type: 2}
--- !u!4 &1551760953
Transform:
  m_ObjectHideFlags: 0
  m_CorrespondingSourceObject: {fileID: 0}
  m_PrefabInstance: {fileID: 0}
  m_PrefabAsset: {fileID: 0}
  m_GameObject: {fileID: 1551760950}
  m_LocalRotation: {x: 0, y: 0, z: 0, w: 1}
  m_LocalPosition: {x: -0.87, y: 0, z: 0}
  m_LocalScale: {x: 1, y: 1, z: 1}
  m_Children: []
  m_Father: {fileID: 0}
  m_RootOrder: 1
  m_LocalEulerAnglesHint: {x: 0, y: 0, z: 0}
--- !u!1 &1570107095
GameObject:
>>>>>>> 66b5a7ea
  m_ObjectHideFlags: 0
  m_CorrespondingSourceObject: {fileID: 0}
  m_PrefabInstance: {fileID: 0}
  m_PrefabAsset: {fileID: 0}
<<<<<<< HEAD
  m_GameObject: {fileID: 918385722}
  m_Enabled: 1
  serializedVersion: 2
  m_Type: 0
  m_Mode: 2
  m_RefreshMode: 2
  m_TimeSlicingMode: 0
  m_Resolution: 128
  m_UpdateFrequency: 0
  m_BoxSize: {x: 2, y: 2, z: 2}
  m_BoxOffset: {x: 0, y: 0, z: 0}
  m_NearClip: 0.3
  m_FarClip: 1000
  m_ShadowDistance: 100
=======
  serializedVersion: 6
  m_Component:
  - component: {fileID: 1570107096}
  - component: {fileID: 1570107098}
  - component: {fileID: 1570107097}
  m_Layer: 0
  m_Name: New Text
  m_TagString: Untagged
  m_Icon: {fileID: 0}
  m_NavMeshLayer: 0
  m_StaticEditorFlags: 0
  m_IsActive: 1
--- !u!4 &1570107096
Transform:
  m_ObjectHideFlags: 0
  m_CorrespondingSourceObject: {fileID: 0}
  m_PrefabInstance: {fileID: 0}
  m_PrefabAsset: {fileID: 0}
  m_GameObject: {fileID: 1570107095}
  m_LocalRotation: {x: 0, y: 0, z: 0, w: 1}
  m_LocalPosition: {x: -1.07, y: -2.23, z: -0.44}
  m_LocalScale: {x: 0.0515747, y: 0.0515747, z: 0.0515747}
  m_Children: []
  m_Father: {fileID: 816562332}
  m_RootOrder: 3
  m_LocalEulerAnglesHint: {x: 0, y: 0, z: 0}
--- !u!102 &1570107097
TextMesh:
  serializedVersion: 3
  m_ObjectHideFlags: 0
  m_CorrespondingSourceObject: {fileID: 0}
  m_PrefabInstance: {fileID: 0}
  m_PrefabAsset: {fileID: 0}
  m_GameObject: {fileID: 1570107095}
  m_Text: Deferred
  m_OffsetZ: 0
  m_CharacterSize: 1
  m_LineSpacing: 1
  m_Anchor: 0
  m_Alignment: 0
  m_TabSize: 4
  m_FontSize: 145
  m_FontStyle: 0
  m_RichText: 1
  m_Font: {fileID: 10102, guid: 0000000000000000e000000000000000, type: 0}
  m_Color:
    serializedVersion: 2
    rgba: 4294967295
--- !u!23 &1570107098
MeshRenderer:
  m_ObjectHideFlags: 0
  m_CorrespondingSourceObject: {fileID: 0}
  m_PrefabInstance: {fileID: 0}
  m_PrefabAsset: {fileID: 0}
  m_GameObject: {fileID: 1570107095}
  m_Enabled: 1
  m_CastShadows: 1
  m_ReceiveShadows: 1
  m_DynamicOccludee: 1
  m_MotionVectors: 1
  m_LightProbeUsage: 1
  m_ReflectionProbeUsage: 1
  m_RayTracingMode: 2
  m_RayTraceProcedural: 0
  m_RenderingLayerMask: 1
  m_RendererPriority: 0
  m_Materials:
  - {fileID: 10100, guid: 0000000000000000e000000000000000, type: 0}
  m_StaticBatchInfo:
    firstSubMesh: 0
    subMeshCount: 0
  m_StaticBatchRoot: {fileID: 0}
  m_ProbeAnchor: {fileID: 0}
  m_LightProbeVolumeOverride: {fileID: 0}
  m_ScaleInLightmap: 1
  m_ReceiveGI: 1
  m_PreserveUVs: 0
  m_IgnoreNormalsForChartDetection: 0
  m_ImportantGI: 0
  m_StitchLightmapSeams: 1
  m_SelectedEditorRenderState: 3
  m_MinimumChartSize: 4
  m_AutoUVMaxDistance: 0.5
  m_AutoUVMaxAngle: 89
  m_LightmapParameters: {fileID: 0}
  m_SortingLayerID: 0
  m_SortingLayer: 0
  m_SortingOrder: 0
  m_AdditionalVertexStreams: {fileID: 0}
--- !u!1 &1607442970
GameObject:
  m_ObjectHideFlags: 0
  m_CorrespondingSourceObject: {fileID: 0}
  m_PrefabInstance: {fileID: 0}
  m_PrefabAsset: {fileID: 0}
  serializedVersion: 6
  m_Component:
  - component: {fileID: 1607442974}
  - component: {fileID: 1607442973}
  - component: {fileID: 1607442971}
  m_Layer: 0
  m_Name: Camera
  m_TagString: Untagged
  m_Icon: {fileID: 0}
  m_NavMeshLayer: 0
  m_StaticEditorFlags: 0
  m_IsActive: 1
--- !u!114 &1607442971
MonoBehaviour:
  m_ObjectHideFlags: 0
  m_CorrespondingSourceObject: {fileID: 0}
  m_PrefabInstance: {fileID: 0}
  m_PrefabAsset: {fileID: 0}
  m_GameObject: {fileID: 1607442970}
  m_Enabled: 1
  m_EditorHideFlags: 0
  m_Script: {fileID: 11500000, guid: 23c1ce4fb46143f46bc5cb5224c934f6, type: 3}
  m_Name: 
  m_EditorClassIdentifier: 
  m_Version: 7
  m_ObsoleteRenderingPath: 0
  m_ObsoleteFrameSettings:
    overrides: 0
    enableShadow: 0
    enableContactShadows: 0
    enableShadowMask: 0
    enableSSR: 0
    enableSSAO: 0
    enableSubsurfaceScattering: 0
    enableTransmission: 0
    enableAtmosphericScattering: 0
    enableVolumetrics: 0
    enableReprojectionForVolumetrics: 0
    enableLightLayers: 0
    enableExposureControl: 1
    diffuseGlobalDimmer: 0
    specularGlobalDimmer: 0
    shaderLitMode: 0
    enableDepthPrepassWithDeferredRendering: 0
    enableTransparentPrepass: 0
    enableMotionVectors: 0
    enableObjectMotionVectors: 0
    enableDecals: 0
    enableRoughRefraction: 0
    enableTransparentPostpass: 0
    enableDistortion: 0
    enablePostprocess: 0
    enableOpaqueObjects: 0
    enableTransparentObjects: 0
    enableRealtimePlanarReflection: 0
    enableMSAA: 0
    enableAsyncCompute: 0
    runLightListAsync: 0
    runSSRAsync: 0
    runSSAOAsync: 0
    runContactShadowsAsync: 0
    runVolumeVoxelizationAsync: 0
    lightLoopSettings:
      overrides: 0
      enableDeferredTileAndCluster: 0
      enableComputeLightEvaluation: 0
      enableComputeLightVariants: 0
      enableComputeMaterialVariants: 0
      enableFptlForForwardOpaque: 0
      enableBigTilePrepass: 0
      isFptlEnabled: 0
  clearColorMode: 0
  backgroundColorHDR: {r: 0.025, g: 0.07, b: 0.19, a: 0}
  clearDepth: 1
  volumeLayerMask:
    serializedVersion: 2
    m_Bits: 1
  volumeAnchorOverride: {fileID: 0}
  antialiasing: 0
  SMAAQuality: 2
  dithering: 0
  stopNaNs: 0
  taaSharpenStrength: 0.5
  TAAQuality: 1
  taaHistorySharpening: 0.35
  taaAntiFlicker: 0.5
  taaMotionVectorRejection: 0
  taaAntiHistoryRinging: 0
  physicalParameters:
    m_Iso: 200
    m_ShutterSpeed: 0.005
    m_Aperture: 16
    m_BladeCount: 5
    m_Curvature: {x: 2, y: 11}
    m_BarrelClipping: 0.25
    m_Anamorphism: 0
  flipYMode: 0
  xrRendering: 1
  fullscreenPassthrough: 0
  allowDynamicResolution: 0
  customRenderingSettings: 1
  invertFaceCulling: 0
  probeLayerMask:
    serializedVersion: 2
    m_Bits: 4294967295
  hasPersistentHistory: 0
  m_RenderingPathCustomFrameSettings:
    bitDatas:
      data1: 72198260625768269
      data2: 13763000462317912064
    lodBias: 1
    lodBiasMode: 0
    lodBiasQualityLevel: 0
    maximumLODLevel: 0
    maximumLODLevelMode: 0
    maximumLODLevelQualityLevel: 0
    sssQualityMode: 0
    sssQualityLevel: 0
    sssCustomSampleBudget: 20
    materialQuality: 0
  renderingPathCustomFrameSettingsOverrideMask:
    mask:
      data1: 1
      data2: 0
  defaultFrameSettings: 0
--- !u!20 &1607442973
Camera:
  m_ObjectHideFlags: 0
  m_CorrespondingSourceObject: {fileID: 0}
  m_PrefabInstance: {fileID: 0}
  m_PrefabAsset: {fileID: 0}
  m_GameObject: {fileID: 1607442970}
  m_Enabled: 1
  serializedVersion: 2
>>>>>>> 66b5a7ea
  m_ClearFlags: 1
  m_BackGroundColor: {r: 0.19215687, g: 0.3019608, b: 0.4745098, a: 0}
  m_projectionMatrixMode: 1
  m_GateFitMode: 2
  m_FOVAxisMode: 0
  m_SensorSize: {x: 36, y: 24}
  m_LensShift: {x: 0, y: 0}
  m_FocalLength: 50
  m_NormalizedViewPortRect:
    serializedVersion: 2
    x: 0
    y: 0
    width: 0.5
    height: 1
  near clip plane: 0.3
  far clip plane: 1000
  field of view: 60
  orthographic: 0
  orthographic size: 5
  m_Depth: 0
  m_CullingMask:
    serializedVersion: 2
    m_Bits: 4294967295
<<<<<<< HEAD
  m_IntensityMultiplier: 1
  m_BlendDistance: 0
  m_HDR: 1
  m_BoxProjection: 0
  m_RenderDynamicObjects: 0
  m_UseOcclusionCulling: 1
  m_Importance: 1
  m_CustomBakedTexture: {fileID: 0}
--- !u!1 &1003382852
=======
  m_RenderingPath: -1
  m_TargetTexture: {fileID: 8400000, guid: bd60b53c18f5a884a99c1bd6fa1c6bc2, type: 2}
  m_TargetDisplay: 0
  m_TargetEye: 3
  m_HDR: 0
  m_AllowMSAA: 0
  m_AllowDynamicResolution: 0
  m_ForceIntoRT: 0
  m_OcclusionCulling: 1
  m_StereoConvergence: 10
  m_StereoSeparation: 0.022
--- !u!4 &1607442974
Transform:
  m_ObjectHideFlags: 0
  m_CorrespondingSourceObject: {fileID: 0}
  m_PrefabInstance: {fileID: 0}
  m_PrefabAsset: {fileID: 0}
  m_GameObject: {fileID: 1607442970}
  m_LocalRotation: {x: -0, y: -0, z: -0, w: 1}
  m_LocalPosition: {x: 0.70608455, y: 0.45725694, z: -8.643346}
  m_LocalScale: {x: 1, y: 1, z: 1}
  m_Children: []
  m_Father: {fileID: 816562332}
  m_RootOrder: 0
  m_LocalEulerAnglesHint: {x: 0, y: 0, z: 0}
--- !u!1 &1609657390
GameObject:
  m_ObjectHideFlags: 0
  m_CorrespondingSourceObject: {fileID: 0}
  m_PrefabInstance: {fileID: 0}
  m_PrefabAsset: {fileID: 0}
  serializedVersion: 6
  m_Component:
  - component: {fileID: 1609657392}
  - component: {fileID: 1609657391}
  m_Layer: 0
  m_Name: CustomPass_BeforeRendering
  m_TagString: Untagged
  m_Icon: {fileID: 0}
  m_NavMeshLayer: 0
  m_StaticEditorFlags: 0
  m_IsActive: 1
--- !u!114 &1609657391
MonoBehaviour:
  m_ObjectHideFlags: 0
  m_CorrespondingSourceObject: {fileID: 0}
  m_PrefabInstance: {fileID: 0}
  m_PrefabAsset: {fileID: 0}
  m_GameObject: {fileID: 1609657390}
  m_Enabled: 0
  m_EditorHideFlags: 0
  m_Script: {fileID: 11500000, guid: 26d6499a6bd256e47b859377446493a1, type: 3}
  m_Name: 
  m_EditorClassIdentifier: 
  isGlobal: 1
  fadeRadius: 0
  priority: 0
  customPasses:
  - id: 0
  injectionPoint: 0
  references:
    version: 1
    00000000:
      type: {class: DrawRenderersCustomPass, ns: UnityEngine.Rendering.HighDefinition,
        asm: Unity.RenderPipelines.HighDefinition.Runtime}
      data:
        m_Name: Custom Pass
        enabled: 1
        targetColorBuffer: 0
        targetDepthBuffer: 0
        clearFlags: 0
        passFoldout: 0
        m_Version: 0
        filterFoldout: 1
        rendererFoldout: 1
        renderQueueType: 2
        passNames:
        - Forward
        layerMask:
          serializedVersion: 2
          m_Bits: 1
        sortingCriteria: 59
        overrideMaterial: {fileID: 0}
        overrideMaterialPassIndex: 0
        overrideMaterialPassName: Forward
        overrideDepthState: 0
        depthCompareFunction: 4
        depthWrite: 1
        shaderPass: 0
--- !u!4 &1609657392
Transform:
  m_ObjectHideFlags: 0
  m_CorrespondingSourceObject: {fileID: 0}
  m_PrefabInstance: {fileID: 0}
  m_PrefabAsset: {fileID: 0}
  m_GameObject: {fileID: 1609657390}
  m_LocalRotation: {x: 0, y: 0, z: 0, w: 1}
  m_LocalPosition: {x: 1.29, y: 0, z: 0}
  m_LocalScale: {x: 1, y: 1, z: 1}
  m_Children: []
  m_Father: {fileID: 0}
  m_RootOrder: 2
  m_LocalEulerAnglesHint: {x: 0, y: 0, z: 0}
--- !u!1 &1675087327
GameObject:
  m_ObjectHideFlags: 0
  m_CorrespondingSourceObject: {fileID: 0}
  m_PrefabInstance: {fileID: 0}
  m_PrefabAsset: {fileID: 0}
  serializedVersion: 6
  m_Component:
  - component: {fileID: 1675087329}
  - component: {fileID: 1675087328}
  m_Layer: 0
  m_Name: CustomPass_AfterOpaqueDepthAndNormal
  m_TagString: Untagged
  m_Icon: {fileID: 0}
  m_NavMeshLayer: 0
  m_StaticEditorFlags: 0
  m_IsActive: 1
--- !u!114 &1675087328
MonoBehaviour:
  m_ObjectHideFlags: 0
  m_CorrespondingSourceObject: {fileID: 0}
  m_PrefabInstance: {fileID: 0}
  m_PrefabAsset: {fileID: 0}
  m_GameObject: {fileID: 1675087327}
  m_Enabled: 1
  m_EditorHideFlags: 0
  m_Script: {fileID: 11500000, guid: 26d6499a6bd256e47b859377446493a1, type: 3}
  m_Name: 
  m_EditorClassIdentifier: 
  isGlobal: 1
  fadeRadius: 0
  priority: 0
  customPasses:
  - id: 0
  injectionPoint: 5
  references:
    version: 1
    00000000:
      type: {class: DrawRenderersCustomPass, ns: UnityEngine.Rendering.HighDefinition,
        asm: Unity.RenderPipelines.HighDefinition.Runtime}
      data:
        m_Name: Custom Pass
        enabled: 1
        targetColorBuffer: 0
        targetDepthBuffer: 0
        clearFlags: 0
        passFoldout: 0
        m_Version: 0
        filterFoldout: 1
        rendererFoldout: 1
        renderQueueType: 2
        passNames:
        - Forward
        layerMask:
          serializedVersion: 2
          m_Bits: 16384
        sortingCriteria: 59
        overrideMaterial: {fileID: 0}
        overrideMaterialPassIndex: 0
        overrideMaterialPassName: Forward
        overrideDepthState: 1
        depthCompareFunction: 4
        depthWrite: 1
        shaderPass: 0
--- !u!4 &1675087329
Transform:
  m_ObjectHideFlags: 0
  m_CorrespondingSourceObject: {fileID: 0}
  m_PrefabInstance: {fileID: 0}
  m_PrefabAsset: {fileID: 0}
  m_GameObject: {fileID: 1675087327}
  m_LocalRotation: {x: 0, y: 0, z: 0, w: 1}
  m_LocalPosition: {x: 1.29, y: 0, z: 0}
  m_LocalScale: {x: 1, y: 1, z: 1}
  m_Children: []
  m_Father: {fileID: 0}
  m_RootOrder: 3
  m_LocalEulerAnglesHint: {x: 0, y: 0, z: 0}
--- !u!1 &1745324025
>>>>>>> 66b5a7ea
GameObject:
  m_ObjectHideFlags: 0
  m_CorrespondingSourceObject: {fileID: 0}
  m_PrefabInstance: {fileID: 0}
  m_PrefabAsset: {fileID: 0}
  serializedVersion: 6
  m_Component:
<<<<<<< HEAD
  - component: {fileID: 1003382855}
  - component: {fileID: 1003382854}
  - component: {fileID: 1003382853}
  m_Layer: 0
  m_Name: Reflection Probe
=======
  - component: {fileID: 1745324026}
  - component: {fileID: 1745324028}
  - component: {fileID: 1745324027}
  m_Layer: 13
  m_Name: Sphere (4)
>>>>>>> 66b5a7ea
  m_TagString: Untagged
  m_Icon: {fileID: 0}
  m_NavMeshLayer: 0
  m_StaticEditorFlags: 0
  m_IsActive: 1
<<<<<<< HEAD
--- !u!114 &1003382853
MonoBehaviour:
=======
--- !u!4 &1745324026
Transform:
  m_ObjectHideFlags: 0
  m_CorrespondingSourceObject: {fileID: 0}
  m_PrefabInstance: {fileID: 0}
  m_PrefabAsset: {fileID: 0}
  m_GameObject: {fileID: 1745324025}
  m_LocalRotation: {x: -0, y: -0, z: -0, w: 1}
  m_LocalPosition: {x: -1.3953757, y: 0.8020843, z: -0.4328437}
  m_LocalScale: {x: 1.6663209, y: 1.6663209, z: 1.6663209}
  m_Children: []
  m_Father: {fileID: 224179347}
  m_RootOrder: 4
  m_LocalEulerAnglesHint: {x: 0, y: 0, z: 0}
--- !u!23 &1745324027
MeshRenderer:
>>>>>>> 66b5a7ea
  m_ObjectHideFlags: 0
  m_CorrespondingSourceObject: {fileID: 0}
  m_PrefabInstance: {fileID: 0}
  m_PrefabAsset: {fileID: 0}
<<<<<<< HEAD
  m_GameObject: {fileID: 1003382852}
  m_Enabled: 1
  m_EditorHideFlags: 0
  m_Script: {fileID: 11500000, guid: d0ef8dc2c2eabfa4e8cb77be57a837c0, type: 3}
  m_Name: 
  m_EditorClassIdentifier: 
  m_HDProbeVersion: 3
  m_ObsoleteInfiniteProjection: 1
  m_ObsoleteInfluenceVolume:
    m_EditorAdvancedModeBlendDistancePositive: {x: 0, y: 0, z: 0}
    m_EditorAdvancedModeBlendDistanceNegative: {x: 0, y: 0, z: 0}
    m_EditorSimplifiedModeBlendDistance: 0
    m_EditorAdvancedModeBlendNormalDistancePositive: {x: 0, y: 0, z: 0}
    m_EditorAdvancedModeBlendNormalDistanceNegative: {x: 0, y: 0, z: 0}
    m_EditorSimplifiedModeBlendNormalDistance: 0
    m_EditorAdvancedModeEnabled: 0
    m_EditorAdvancedModeFaceFadePositive: {x: 1, y: 1, z: 1}
    m_EditorAdvancedModeFaceFadeNegative: {x: 1, y: 1, z: 1}
    m_Version: 1
    m_ObsoleteSphereBaseOffset: {x: 0, y: 0, z: 0}
    m_ObsoleteOffset: {x: 0, y: 0, z: 0}
    m_Shape: 0
    m_BoxSize: {x: 10, y: 10, z: 10}
    m_BoxBlendDistancePositive: {x: 1, y: 1, z: 1}
    m_BoxBlendDistanceNegative: {x: 1, y: 1, z: 1}
    m_BoxBlendNormalDistancePositive: {x: 0, y: 0, z: 0}
    m_BoxBlendNormalDistanceNegative: {x: 0, y: 0, z: 0}
    m_BoxSideFadePositive: {x: 1, y: 1, z: 1}
    m_BoxSideFadeNegative: {x: 1, y: 1, z: 1}
    m_SphereRadius: 3
    m_SphereBlendDistance: 0
    m_SphereBlendNormalDistance: 0
  m_ObsoleteFrameSettings:
    overrides: 0
    enableShadow: 0
    enableContactShadows: 0
    enableShadowMask: 0
    enableSSR: 0
    enableSSAO: 0
    enableSubsurfaceScattering: 0
    enableTransmission: 0
    enableAtmosphericScattering: 0
    enableVolumetrics: 0
    enableReprojectionForVolumetrics: 0
    enableLightLayers: 0
    enableExposureControl: 1
    diffuseGlobalDimmer: 0
    specularGlobalDimmer: 0
    shaderLitMode: 0
    enableDepthPrepassWithDeferredRendering: 0
    enableTransparentPrepass: 0
    enableMotionVectors: 0
    enableObjectMotionVectors: 0
    enableDecals: 0
    enableRoughRefraction: 0
    enableTransparentPostpass: 0
    enableDistortion: 0
    enablePostprocess: 0
    enableOpaqueObjects: 0
    enableTransparentObjects: 0
    enableRealtimePlanarReflection: 0
    enableMSAA: 0
    enableAsyncCompute: 0
    runLightListAsync: 0
    runSSRAsync: 0
    runSSAOAsync: 0
    runContactShadowsAsync: 0
    runVolumeVoxelizationAsync: 0
    lightLoopSettings:
      overrides: 0
      enableDeferredTileAndCluster: 0
      enableComputeLightEvaluation: 0
      enableComputeLightVariants: 0
      enableComputeMaterialVariants: 0
      enableFptlForForwardOpaque: 0
      enableBigTilePrepass: 0
      isFptlEnabled: 0
  m_ObsoleteMultiplier: 1
  m_ObsoleteWeight: 1
  m_ObsoleteMode: 0
  m_ObsoleteLightLayers: 1
  m_ObsoleteCaptureSettings:
    overrides: 0
    clearColorMode: 0
    backgroundColorHDR: {r: 0.023529412, g: 0.07058824, b: 0.1882353, a: 0}
    clearDepth: 1
    cullingMask:
      serializedVersion: 2
      m_Bits: 4294967295
    useOcclusionCulling: 1
    volumeLayerMask:
      serializedVersion: 2
      m_Bits: 1
    volumeAnchorOverride: {fileID: 0}
    projection: 0
    nearClipPlane: 0.3
    farClipPlane: 1000
    fieldOfView: 90
    orthographicSize: 5
    renderingPath: 0
    shadowDistance: 100
  m_ProbeSettings:
    frustum:
      fieldOfViewMode: 1
      fixedValue: 90
      automaticScale: 1
      viewerScale: 1
    type: 0
    mode: 2
    realtimeMode: 1
    lighting:
      multiplier: 27.67
      weight: 1
      lightLayer: 1
      fadeDistance: 10000
      rangeCompressionFactor: 1
    influence:
      m_EditorAdvancedModeBlendDistancePositive: {x: 1, y: 1, z: 1}
      m_EditorAdvancedModeBlendDistanceNegative: {x: 1, y: 1, z: 1}
      m_EditorSimplifiedModeBlendDistance: 0
      m_EditorAdvancedModeBlendNormalDistancePositive: {x: 0, y: 0, z: 0}
      m_EditorAdvancedModeBlendNormalDistanceNegative: {x: 0, y: 0, z: 0}
      m_EditorSimplifiedModeBlendNormalDistance: 0
      m_EditorAdvancedModeEnabled: 0
      m_EditorAdvancedModeFaceFadePositive: {x: 1, y: 1, z: 1}
      m_EditorAdvancedModeFaceFadeNegative: {x: 1, y: 1, z: 1}
      m_Version: 1
      m_ObsoleteSphereBaseOffset: {x: 0, y: 0, z: 0}
      m_ObsoleteOffset: {x: 0, y: 0, z: 0}
      m_Shape: 0
      m_BoxSize: {x: 2, y: 2, z: 2}
      m_BoxBlendDistancePositive: {x: 0, y: 0, z: 0}
      m_BoxBlendDistanceNegative: {x: 0, y: 0, z: 0}
      m_BoxBlendNormalDistancePositive: {x: 0, y: 0, z: 0}
      m_BoxBlendNormalDistanceNegative: {x: 0, y: 0, z: 0}
      m_BoxSideFadePositive: {x: 1, y: 1, z: 1}
      m_BoxSideFadeNegative: {x: 1, y: 1, z: 1}
      m_SphereRadius: 3
      m_SphereBlendDistance: 0
      m_SphereBlendNormalDistance: 0
    proxy:
      m_CSVersion: 1
      m_ObsoleteSphereInfiniteProjection: 0
      m_ObsoleteBoxInfiniteProjection: 0
      m_Shape: 0
      m_BoxSize: {x: 1, y: 1, z: 1}
      m_SphereRadius: 1
    proxySettings:
      useInfluenceVolumeAsProxyVolume: 0
      capturePositionProxySpace: {x: 0, y: 0, z: 0}
      captureRotationProxySpace: {x: 0, y: 0, z: 0, w: 1}
      mirrorPositionProxySpace: {x: 0, y: 0, z: 0}
      mirrorRotationProxySpace: {x: 0, y: 0, z: 0, w: 0}
    resolution: 512
    cameraSettings:
      customRenderingSettings: 0
      renderingPathCustomFrameSettings:
        bitDatas:
          data1: 70280697347917
          data2: 4539628425463136256
        lodBias: 1
        lodBiasMode: 0
        lodBiasQualityLevel: 0
        maximumLODLevel: 0
        maximumLODLevelMode: 0
        maximumLODLevelQualityLevel: 0
        materialQuality: 0
      renderingPathCustomFrameSettingsOverrideMask:
        mask:
          data1: 0
          data2: 0
      bufferClearing:
        clearColorMode: 0
        backgroundColorHDR: {r: 0.023529412, g: 0.07058824, b: 0.1882353, a: 0}
        clearDepth: 1
      volumes:
        layerMask:
          serializedVersion: 2
          m_Bits: 1
        anchorOverride: {fileID: 0}
      frustum:
        mode: 0
        aspect: 1
        farClipPlaneRaw: 1000
        nearClipPlaneRaw: 0.3
        fieldOfView: 90
        projectionMatrix:
          e00: 1
          e01: 0
          e02: 0
          e03: 0
          e10: 0
          e11: 1
          e12: 0
          e13: 0
          e20: 0
          e21: 0
          e22: 1
          e23: 0
          e30: 0
          e31: 0
          e32: 0
          e33: 1
      culling:
        useOcclusionCulling: 1
        cullingMask:
          serializedVersion: 2
          m_Bits: 4294967295
        sceneCullingMaskOverride: 0
      invertFaceCulling: 0
      flipYMode: 0
      probeLayerMask:
        serializedVersion: 2
        m_Bits: 4294967295
      defaultFrameSettings: 0
      m_ObsoleteRenderingPath: 0
      m_ObsoleteFrameSettings:
        overrides: 0
        enableShadow: 0
        enableContactShadows: 0
        enableShadowMask: 0
        enableSSR: 0
        enableSSAO: 0
        enableSubsurfaceScattering: 0
        enableTransmission: 0
        enableAtmosphericScattering: 0
        enableVolumetrics: 0
        enableReprojectionForVolumetrics: 0
        enableLightLayers: 0
        enableExposureControl: 1
        diffuseGlobalDimmer: 0
        specularGlobalDimmer: 0
        shaderLitMode: 0
        enableDepthPrepassWithDeferredRendering: 0
        enableTransparentPrepass: 0
        enableMotionVectors: 0
        enableObjectMotionVectors: 0
        enableDecals: 0
        enableRoughRefraction: 0
        enableTransparentPostpass: 0
        enableDistortion: 0
        enablePostprocess: 0
        enableOpaqueObjects: 0
        enableTransparentObjects: 0
        enableRealtimePlanarReflection: 0
        enableMSAA: 0
        enableAsyncCompute: 0
        runLightListAsync: 0
        runSSRAsync: 0
        runSSAOAsync: 0
        runContactShadowsAsync: 0
        runVolumeVoxelizationAsync: 0
        lightLoopSettings:
          overrides: 0
          enableDeferredTileAndCluster: 0
          enableComputeLightEvaluation: 0
          enableComputeLightVariants: 0
          enableComputeMaterialVariants: 0
          enableFptlForForwardOpaque: 0
          enableBigTilePrepass: 0
          isFptlEnabled: 0
  m_ProbeSettingsOverride:
    probe: 0
    camera:
      camera: 0
  m_ProxyVolume: {fileID: 0}
  m_BakedTexture: {fileID: 0}
  m_CustomTexture: {fileID: 8900000, guid: bcd1d60980af623478368e9455ea5689, type: 3}
  m_BakedRenderData:
    m_WorldToCameraRHS:
      e00: 0
      e01: 0
      e02: 0
      e03: 0
      e10: 0
      e11: 0
      e12: 0
      e13: 0
      e20: 0
      e21: 0
      e22: 0
      e23: 0
      e30: 0
      e31: 0
      e32: 0
      e33: 0
    m_ProjectionMatrix:
      e00: 0
      e01: 0
      e02: 0
      e03: 0
      e10: 0
      e11: 0
      e12: 0
      e13: 0
      e20: 0
      e21: 0
      e22: 0
      e23: 0
      e30: 0
      e31: 0
      e32: 0
      e33: 0
    m_CapturePosition: {x: 0, y: 0, z: 0}
    m_CaptureRotation: {x: 0, y: 0, z: 0, w: 0}
    m_FieldOfView: 0
    m_Aspect: 0
  m_CustomRenderData:
    m_WorldToCameraRHS:
      e00: 0
      e01: 0
      e02: 0
      e03: 0
      e10: 0
      e11: 0
      e12: 0
      e13: 0
      e20: 0
      e21: 0
      e22: 0
      e23: 0
      e30: 0
      e31: 0
      e32: 0
      e33: 0
    m_ProjectionMatrix:
      e00: 0
      e01: 0
      e02: 0
      e03: 0
      e10: 0
      e11: 0
      e12: 0
      e13: 0
      e20: 0
      e21: 0
      e22: 0
      e23: 0
      e30: 0
      e31: 0
      e32: 0
      e33: 0
    m_CapturePosition: {x: 0, y: 0, z: 0}
    m_CaptureRotation: {x: 0, y: 0, z: 0, w: 0}
    m_FieldOfView: 0
    m_Aspect: 0
  m_EditorOnlyData: 0
  m_ReflectionProbeVersion: 9
  m_ObsoleteInfluenceShape: 0
  m_ObsoleteInfluenceSphereRadius: 3
  m_ObsoleteBlendDistancePositive: {x: 1, y: 1, z: 1}
  m_ObsoleteBlendDistanceNegative: {x: 1, y: 1, z: 1}
  m_ObsoleteBlendNormalDistancePositive: {x: 0, y: 0, z: 0}
  m_ObsoleteBlendNormalDistanceNegative: {x: 0, y: 0, z: 0}
  m_ObsoleteBoxSideFadePositive: {x: 1, y: 1, z: 1}
  m_ObsoleteBoxSideFadeNegative: {x: 1, y: 1, z: 1}
--- !u!215 &1003382854
ReflectionProbe:
  m_ObjectHideFlags: 0
  m_CorrespondingSourceObject: {fileID: 0}
  m_PrefabInstance: {fileID: 0}
  m_PrefabAsset: {fileID: 0}
  m_GameObject: {fileID: 1003382852}
  m_Enabled: 1
  serializedVersion: 2
  m_Type: 0
  m_Mode: 2
  m_RefreshMode: 2
  m_TimeSlicingMode: 0
  m_Resolution: 128
  m_UpdateFrequency: 0
  m_BoxSize: {x: 2, y: 2, z: 2}
  m_BoxOffset: {x: 0, y: 0, z: 0}
  m_NearClip: 0.3
  m_FarClip: 1000
  m_ShadowDistance: 100
  m_ClearFlags: 1
  m_BackGroundColor: {r: 0.19215687, g: 0.3019608, b: 0.4745098, a: 0}
  m_CullingMask:
    serializedVersion: 2
    m_Bits: 4294967295
  m_IntensityMultiplier: 1
  m_BlendDistance: 0
  m_HDR: 1
  m_BoxProjection: 0
  m_RenderDynamicObjects: 0
  m_UseOcclusionCulling: 1
  m_Importance: 1
  m_CustomBakedTexture: {fileID: 0}
--- !u!4 &1003382855
Transform:
  m_ObjectHideFlags: 0
  m_CorrespondingSourceObject: {fileID: 0}
  m_PrefabInstance: {fileID: 0}
  m_PrefabAsset: {fileID: 0}
  m_GameObject: {fileID: 1003382852}
  m_LocalRotation: {x: -0, y: -0, z: -0, w: 1}
  m_LocalPosition: {x: 2.4912243, y: 0.9100001, z: -0.5319977}
  m_LocalScale: {x: 0.94253, y: 0.94253, z: 0.94253}
  m_Children: []
  m_Father: {fileID: 110938678}
  m_RootOrder: 6
  m_LocalEulerAnglesHint: {x: 0, y: 0, z: 0}
--- !u!1 &1175589554
GameObject:
  m_ObjectHideFlags: 0
  m_CorrespondingSourceObject: {fileID: 0}
  m_PrefabInstance: {fileID: 0}
  m_PrefabAsset: {fileID: 0}
  serializedVersion: 6
  m_Component:
  - component: {fileID: 1175589555}
  - component: {fileID: 1175589556}
  m_Layer: 0
  m_Name: CustomPass_BeforeTransparent
  m_TagString: Untagged
  m_Icon: {fileID: 0}
  m_NavMeshLayer: 0
  m_StaticEditorFlags: 0
  m_IsActive: 1
--- !u!4 &1175589555
Transform:
  m_ObjectHideFlags: 0
  m_CorrespondingSourceObject: {fileID: 0}
  m_PrefabInstance: {fileID: 0}
  m_PrefabAsset: {fileID: 0}
  m_GameObject: {fileID: 1175589554}
  m_LocalRotation: {x: -0, y: -0, z: -0, w: 1}
  m_LocalPosition: {x: 1.29, y: 0, z: 200}
  m_LocalScale: {x: 1, y: 1, z: 1}
  m_Children: []
  m_Father: {fileID: 1938177837}
  m_RootOrder: 4
  m_LocalEulerAnglesHint: {x: 0, y: 0, z: 0}
--- !u!114 &1175589556
MonoBehaviour:
  m_ObjectHideFlags: 0
  m_CorrespondingSourceObject: {fileID: 0}
  m_PrefabInstance: {fileID: 0}
  m_PrefabAsset: {fileID: 0}
  m_GameObject: {fileID: 1175589554}
  m_Enabled: 1
  m_EditorHideFlags: 0
  m_Script: {fileID: 11500000, guid: 26d6499a6bd256e47b859377446493a1, type: 3}
  m_Name: 
  m_EditorClassIdentifier: 
  isGlobal: 1
  fadeRadius: 0
  priority: 0
  customPasses:
  - id: 0
  injectionPoint: 1
  references:
    version: 1
    00000000:
      type: {class: DrawRenderersCustomPass, ns: UnityEngine.Rendering.HighDefinition,
        asm: Unity.RenderPipelines.HighDefinition.Runtime}
      data:
        m_Name: Custom Pass
        enabled: 1
        targetColorBuffer: 0
        targetDepthBuffer: 0
        clearFlags: 0
        passFoldout: 0
        m_Version: 0
        filterFoldout: 1
        rendererFoldout: 1
        renderQueueType: 5
        layerMask:
          serializedVersion: 2
          m_Bits: 4096
        sortingCriteria: 59
        overrideMaterial: {fileID: 2100000, guid: 92c17825c88bbfc489881d74a0c59d3d,
          type: 2}
        overrideMaterialPassIndex: 0
        overrideMaterialPassName: FirstPass
        overrideDepthState: 1
        depthCompareFunction: 4
        depthWrite: 1
        shaderPass: 0
--- !u!1 &1234943212
GameObject:
  m_ObjectHideFlags: 0
  m_CorrespondingSourceObject: {fileID: 0}
  m_PrefabInstance: {fileID: 0}
  m_PrefabAsset: {fileID: 0}
  serializedVersion: 6
  m_Component:
  - component: {fileID: 1234943213}
  - component: {fileID: 1234943214}
  m_Layer: 0
  m_Name: CustomPass_BeforePreRefraction
  m_TagString: Untagged
  m_Icon: {fileID: 0}
  m_NavMeshLayer: 0
  m_StaticEditorFlags: 0
  m_IsActive: 1
--- !u!4 &1234943213
Transform:
  m_ObjectHideFlags: 0
  m_CorrespondingSourceObject: {fileID: 0}
  m_PrefabInstance: {fileID: 0}
  m_PrefabAsset: {fileID: 0}
  m_GameObject: {fileID: 1234943212}
  m_LocalRotation: {x: -0, y: -0, z: -0, w: 1}
  m_LocalPosition: {x: 1.29, y: 0, z: 200}
  m_LocalScale: {x: 1, y: 1, z: 1}
  m_Children: []
  m_Father: {fileID: 1938177837}
  m_RootOrder: 3
  m_LocalEulerAnglesHint: {x: 0, y: 0, z: 0}
--- !u!114 &1234943214
MonoBehaviour:
  m_ObjectHideFlags: 0
  m_CorrespondingSourceObject: {fileID: 0}
  m_PrefabInstance: {fileID: 0}
  m_PrefabAsset: {fileID: 0}
  m_GameObject: {fileID: 1234943212}
  m_Enabled: 1
  m_EditorHideFlags: 0
  m_Script: {fileID: 11500000, guid: 26d6499a6bd256e47b859377446493a1, type: 3}
  m_Name: 
  m_EditorClassIdentifier: 
  isGlobal: 1
  fadeRadius: 0
  priority: 0
  customPasses:
  - id: 0
  injectionPoint: 4
  references:
    version: 1
    00000000:
      type: {class: DrawRenderersCustomPass, ns: UnityEngine.Rendering.HighDefinition,
        asm: Unity.RenderPipelines.HighDefinition.Runtime}
      data:
        m_Name: Custom Pass
        enabled: 1
        targetColorBuffer: 0
        targetDepthBuffer: 0
        clearFlags: 0
        passFoldout: 0
        m_Version: 0
        filterFoldout: 1
        rendererFoldout: 1
        renderQueueType: 5
        layerMask:
          serializedVersion: 2
          m_Bits: 8192
        sortingCriteria: 59
        overrideMaterial: {fileID: 0}
        overrideMaterialPassIndex: 0
        overrideMaterialPassName: Forward
        overrideDepthState: 1
        depthCompareFunction: 4
        depthWrite: 1
        shaderPass: 0
--- !u!1 &1309071044
GameObject:
  m_ObjectHideFlags: 0
  m_CorrespondingSourceObject: {fileID: 0}
  m_PrefabInstance: {fileID: 0}
  m_PrefabAsset: {fileID: 0}
  serializedVersion: 6
  m_Component:
  - component: {fileID: 1309071045}
  - component: {fileID: 1309071047}
  - component: {fileID: 1309071046}
  m_Layer: 0
  m_Name: Point Light
  m_TagString: Untagged
  m_Icon: {fileID: 0}
  m_NavMeshLayer: 0
  m_StaticEditorFlags: 0
  m_IsActive: 1
--- !u!4 &1309071045
Transform:
  m_ObjectHideFlags: 0
  m_CorrespondingSourceObject: {fileID: 0}
  m_PrefabInstance: {fileID: 0}
  m_PrefabAsset: {fileID: 0}
  m_GameObject: {fileID: 1309071044}
  m_LocalRotation: {x: -0, y: -0, z: -0, w: 1}
  m_LocalPosition: {x: 0.4572242, y: 3.4220843, z: -2.3758435}
  m_LocalScale: {x: 1, y: 1, z: 1}
  m_Children: []
  m_Father: {fileID: 1484942372}
  m_RootOrder: 5
  m_LocalEulerAnglesHint: {x: 0, y: 0, z: 0}
--- !u!114 &1309071046
MonoBehaviour:
  m_ObjectHideFlags: 0
  m_CorrespondingSourceObject: {fileID: 0}
  m_PrefabInstance: {fileID: 0}
  m_PrefabAsset: {fileID: 0}
  m_GameObject: {fileID: 1309071044}
  m_Enabled: 1
  m_EditorHideFlags: 0
  m_Script: {fileID: 11500000, guid: 7a68c43fe1f2a47cfa234b5eeaa98012, type: 3}
  m_Name: 
  m_EditorClassIdentifier: 
  m_Version: 10
  m_ObsoleteShadowResolutionTier: 1
  m_ObsoleteUseShadowQualitySettings: 0
  m_ObsoleteCustomShadowResolution: 512
  m_ObsoleteContactShadows: 0
  m_PointlightHDType: 0
  m_SpotLightShape: 0
  m_AreaLightShape: 0
  m_Intensity: 600
  m_EnableSpotReflector: 0
  m_LuxAtDistance: 1
  m_InnerSpotPercent: 0
  m_LightDimmer: 1
  m_VolumetricDimmer: 1
  m_LightUnit: 0
  m_FadeDistance: 10000
  m_AffectDiffuse: 1
  m_AffectSpecular: 1
  m_NonLightmappedOnly: 0
  m_ShapeWidth: 0.5
  m_ShapeHeight: 0.5
  m_AspectRatio: 1
  m_ShapeRadius: 0.025
  m_SoftnessScale: 1
  m_UseCustomSpotLightShadowCone: 0
  m_CustomSpotLightShadowCone: 30
  m_MaxSmoothness: 0.99
  m_ApplyRangeAttenuation: 1
  m_DisplayAreaLightEmissiveMesh: 0
  m_AreaLightCookie: {fileID: 0}
  m_AreaLightShadowCone: 120
  m_UseScreenSpaceShadows: 0
  m_InteractsWithSky: 1
  m_AngularDiameter: 0.5
  m_FlareSize: 2
  m_FlareTint: {r: 1, g: 1, b: 1, a: 1}
  m_FlareFalloff: 4
  m_SurfaceTexture: {fileID: 0}
  m_SurfaceTint: {r: 1, g: 1, b: 1, a: 1}
  m_Distance: 1.5e+11
  m_UseRayTracedShadows: 0
  m_NumRayTracingSamples: 4
  m_FilterTracedShadow: 1
  m_FilterSizeTraced: 16
  m_SunLightConeAngle: 0.5
  m_LightShadowRadius: 0.5
  m_SemiTransparentShadow: 0
  m_ColorShadow: 1
  m_DistanceBasedFiltering: 0
  m_EvsmExponent: 15
  m_EvsmLightLeakBias: 0
  m_EvsmVarianceBias: 0.00001
  m_EvsmBlurPasses: 0
  m_LightlayersMask: 1
  m_LinkShadowLayers: 1
  m_ShadowNearPlane: 0.1
  m_BlockerSampleCount: 24
  m_FilterSampleCount: 16
  m_MinFilterSize: 1
  m_KernelSize: 5
  m_LightAngle: 1
  m_MaxDepthBias: 0.001
  m_ShadowResolution:
    m_Override: 512
    m_UseOverride: 1
    m_Level: 0
  m_ShadowDimmer: 1
  m_VolumetricShadowDimmer: 1
  m_ShadowFadeDistance: 10000
  m_UseContactShadow:
    m_Override: 0
    m_UseOverride: 1
    m_Level: 0
  m_RayTracedContactShadow: 0
  m_ShadowTint: {r: 0, g: 0, b: 0, a: 1}
  m_PenumbraTint: 0
  m_NormalBias: 0.75
  m_SlopeBias: 0.5
  m_ShadowUpdateMode: 0
  m_BarnDoorAngle: 90
  m_BarnDoorLength: 0.05
  m_ShadowCascadeRatios:
  - 0.05
  - 0.2
  - 0.3
  m_ShadowCascadeBorders:
  - 0.2
  - 0.2
  - 0.2
  - 0.2
  m_ShadowAlgorithm: 0
  m_ShadowVariant: 0
  m_ShadowPrecision: 0
  useOldInspector: 0
  useVolumetric: 1
  featuresFoldout: 1
  showAdditionalSettings: 1
  m_AreaLightEmissiveMeshShadowCastingMode: 0
  m_AreaLightEmissiveMeshMotionVectorGenerationMode: 0
--- !u!108 &1309071047
Light:
  m_ObjectHideFlags: 0
  m_CorrespondingSourceObject: {fileID: 0}
  m_PrefabInstance: {fileID: 0}
  m_PrefabAsset: {fileID: 0}
  m_GameObject: {fileID: 1309071044}
  m_Enabled: 1
  serializedVersion: 10
  m_Type: 2
  m_Shape: 0
  m_Color: {r: 0, g: 1, b: 0.027679205, a: 1}
  m_Intensity: 47.746483
  m_Range: 10
  m_SpotAngle: 30
  m_InnerSpotAngle: 21.80208
  m_CookieSize: 10
  m_Shadows:
    m_Type: 0
    m_Resolution: -1
    m_CustomResolution: -1
    m_Strength: 1
    m_Bias: 0.05
    m_NormalBias: 0.4
    m_NearPlane: 0.2
    m_CullingMatrixOverride:
      e00: 1
      e01: 0
      e02: 0
      e03: 0
      e10: 0
      e11: 1
      e12: 0
      e13: 0
      e20: 0
      e21: 0
      e22: 1
      e23: 0
      e30: 0
      e31: 0
      e32: 0
      e33: 1
    m_UseCullingMatrixOverride: 0
  m_Cookie: {fileID: 0}
  m_DrawHalo: 0
  m_Flare: {fileID: 0}
  m_RenderMode: 0
  m_CullingMask:
    serializedVersion: 2
    m_Bits: 4294967295
  m_RenderingLayerMask: 1
  m_Lightmapping: 4
  m_LightShadowCasterMode: 2
  m_AreaSize: {x: 1, y: 1}
  m_BounceIntensity: 1
  m_ColorTemperature: 6570
  m_UseColorTemperature: 0
  m_BoundingSphereOverride: {x: 0, y: 0, z: 0, w: 0}
  m_UseBoundingSphereOverride: 0
  m_ShadowRadius: 0
  m_ShadowAngle: 0
--- !u!1 &1388312406
GameObject:
  m_ObjectHideFlags: 0
  m_CorrespondingSourceObject: {fileID: 0}
  m_PrefabInstance: {fileID: 0}
  m_PrefabAsset: {fileID: 0}
  serializedVersion: 6
  m_Component:
  - component: {fileID: 1388312410}
  - component: {fileID: 1388312409}
  - component: {fileID: 1388312408}
  - component: {fileID: 1388312407}
  m_Layer: 11
  m_Name: Sphere (1)
  m_TagString: Untagged
  m_Icon: {fileID: 0}
  m_NavMeshLayer: 0
  m_StaticEditorFlags: 0
  m_IsActive: 1
--- !u!135 &1388312407
SphereCollider:
  m_ObjectHideFlags: 0
  m_CorrespondingSourceObject: {fileID: 0}
  m_PrefabInstance: {fileID: 0}
  m_PrefabAsset: {fileID: 0}
  m_GameObject: {fileID: 1388312406}
  m_Material: {fileID: 0}
  m_IsTrigger: 0
  m_Enabled: 1
  serializedVersion: 2
  m_Radius: 0.5
  m_Center: {x: 0, y: 0, z: 0}
--- !u!23 &1388312408
MeshRenderer:
  m_ObjectHideFlags: 0
  m_CorrespondingSourceObject: {fileID: 0}
  m_PrefabInstance: {fileID: 0}
  m_PrefabAsset: {fileID: 0}
  m_GameObject: {fileID: 1388312406}
  m_Enabled: 1
  m_CastShadows: 1
  m_ReceiveShadows: 1
  m_DynamicOccludee: 1
  m_MotionVectors: 1
  m_LightProbeUsage: 1
  m_ReflectionProbeUsage: 1
  m_RayTracingMode: 2
  m_RayTraceProcedural: 0
  m_RenderingLayerMask: 1
  m_RendererPriority: 0
  m_Materials:
  - {fileID: 2100000, guid: 93021a2d1a5c4484c840177b21af6d45, type: 2}
  m_StaticBatchInfo:
    firstSubMesh: 0
    subMeshCount: 0
  m_StaticBatchRoot: {fileID: 0}
  m_ProbeAnchor: {fileID: 0}
  m_LightProbeVolumeOverride: {fileID: 0}
  m_ScaleInLightmap: 1
  m_ReceiveGI: 1
  m_PreserveUVs: 0
  m_IgnoreNormalsForChartDetection: 0
  m_ImportantGI: 0
  m_StitchLightmapSeams: 1
  m_SelectedEditorRenderState: 3
  m_MinimumChartSize: 4
  m_AutoUVMaxDistance: 0.5
  m_AutoUVMaxAngle: 89
  m_LightmapParameters: {fileID: 0}
  m_SortingLayerID: 0
  m_SortingLayer: 0
  m_SortingOrder: 0
  m_AdditionalVertexStreams: {fileID: 0}
--- !u!33 &1388312409
MeshFilter:
  m_ObjectHideFlags: 0
  m_CorrespondingSourceObject: {fileID: 0}
  m_PrefabInstance: {fileID: 0}
  m_PrefabAsset: {fileID: 0}
  m_GameObject: {fileID: 1388312406}
  m_Mesh: {fileID: 10207, guid: 0000000000000000e000000000000000, type: 0}
--- !u!4 &1388312410
Transform:
  m_ObjectHideFlags: 0
  m_CorrespondingSourceObject: {fileID: 0}
  m_PrefabInstance: {fileID: 0}
  m_PrefabAsset: {fileID: 0}
  m_GameObject: {fileID: 1388312406}
  m_LocalRotation: {x: -0, y: -0, z: -0, w: 1}
  m_LocalPosition: {x: 2.4502242, y: 0.8020843, z: -0.4328437}
  m_LocalScale: {x: 1.6663209, y: 1.6663209, z: 1.6663209}
  m_Children: []
  m_Father: {fileID: 110938678}
  m_RootOrder: 1
  m_LocalEulerAnglesHint: {x: 0, y: 0, z: 0}
--- !u!1 &1420011183
GameObject:
  m_ObjectHideFlags: 0
  m_CorrespondingSourceObject: {fileID: 0}
  m_PrefabInstance: {fileID: 0}
  m_PrefabAsset: {fileID: 0}
  serializedVersion: 6
  m_Component:
  - component: {fileID: 1420011184}
  - component: {fileID: 1420011186}
  - component: {fileID: 1420011185}
  m_Layer: 14
  m_Name: Sphere (2)
  m_TagString: Untagged
  m_Icon: {fileID: 0}
  m_NavMeshLayer: 0
  m_StaticEditorFlags: 0
  m_IsActive: 1
--- !u!4 &1420011184
Transform:
  m_ObjectHideFlags: 0
  m_CorrespondingSourceObject: {fileID: 0}
  m_PrefabInstance: {fileID: 0}
  m_PrefabAsset: {fileID: 0}
  m_GameObject: {fileID: 1420011183}
  m_LocalRotation: {x: -0, y: -0, z: -0, w: 1}
  m_LocalPosition: {x: -3.3181758, y: 0.8020843, z: -0.4328437}
  m_LocalScale: {x: 1.6663209, y: 1.6663209, z: 1.6663209}
  m_Children: []
  m_Father: {fileID: 1484942372}
  m_RootOrder: 2
  m_LocalEulerAnglesHint: {x: 0, y: 0, z: 0}
--- !u!23 &1420011185
MeshRenderer:
  m_ObjectHideFlags: 0
  m_CorrespondingSourceObject: {fileID: 0}
  m_PrefabInstance: {fileID: 0}
  m_PrefabAsset: {fileID: 0}
  m_GameObject: {fileID: 1420011183}
  m_Enabled: 1
  m_CastShadows: 1
  m_ReceiveShadows: 1
  m_DynamicOccludee: 1
  m_MotionVectors: 1
  m_LightProbeUsage: 1
  m_ReflectionProbeUsage: 1
  m_RayTracingMode: 2
  m_RayTraceProcedural: 0
  m_RenderingLayerMask: 2
  m_RendererPriority: 0
  m_Materials:
  - {fileID: 2100000, guid: 3519774ed36188e44b17adb192f1a441, type: 2}
  m_StaticBatchInfo:
    firstSubMesh: 0
    subMeshCount: 0
  m_StaticBatchRoot: {fileID: 0}
  m_ProbeAnchor: {fileID: 0}
  m_LightProbeVolumeOverride: {fileID: 0}
  m_ScaleInLightmap: 1
  m_ReceiveGI: 1
  m_PreserveUVs: 0
  m_IgnoreNormalsForChartDetection: 0
  m_ImportantGI: 0
  m_StitchLightmapSeams: 1
  m_SelectedEditorRenderState: 3
  m_MinimumChartSize: 4
  m_AutoUVMaxDistance: 0.5
  m_AutoUVMaxAngle: 89
  m_LightmapParameters: {fileID: 0}
  m_SortingLayerID: 0
  m_SortingLayer: 0
  m_SortingOrder: 0
  m_AdditionalVertexStreams: {fileID: 0}
--- !u!33 &1420011186
MeshFilter:
  m_ObjectHideFlags: 0
  m_CorrespondingSourceObject: {fileID: 0}
  m_PrefabInstance: {fileID: 0}
  m_PrefabAsset: {fileID: 0}
  m_GameObject: {fileID: 1420011183}
  m_Mesh: {fileID: 10207, guid: 0000000000000000e000000000000000, type: 0}
--- !u!1 &1423207873
GameObject:
  m_ObjectHideFlags: 0
  m_CorrespondingSourceObject: {fileID: 0}
  m_PrefabInstance: {fileID: 0}
  m_PrefabAsset: {fileID: 0}
  serializedVersion: 6
  m_Component:
  - component: {fileID: 1423207874}
  - component: {fileID: 1423207877}
  - component: {fileID: 1423207876}
  - component: {fileID: 1423207875}
  m_Layer: 10
  m_Name: Sphere
  m_TagString: Untagged
  m_Icon: {fileID: 0}
  m_NavMeshLayer: 0
  m_StaticEditorFlags: 0
  m_IsActive: 1
--- !u!4 &1423207874
Transform:
  m_ObjectHideFlags: 0
  m_CorrespondingSourceObject: {fileID: 0}
  m_PrefabInstance: {fileID: 0}
  m_PrefabAsset: {fileID: 0}
  m_GameObject: {fileID: 1423207873}
  m_LocalRotation: {x: -0, y: -0, z: -0, w: 1}
  m_LocalPosition: {x: 4.647624, y: 0.8020843, z: -0.4328437}
  m_LocalScale: {x: 1.6663209, y: 1.6663209, z: 1.6663209}
  m_Children: []
  m_Father: {fileID: 1484942372}
  m_RootOrder: 0
  m_LocalEulerAnglesHint: {x: 0, y: 0, z: 0}
--- !u!135 &1423207875
SphereCollider:
  m_ObjectHideFlags: 0
  m_CorrespondingSourceObject: {fileID: 0}
  m_PrefabInstance: {fileID: 0}
  m_PrefabAsset: {fileID: 0}
  m_GameObject: {fileID: 1423207873}
  m_Material: {fileID: 0}
  m_IsTrigger: 0
  m_Enabled: 1
  serializedVersion: 2
  m_Radius: 0.5
  m_Center: {x: 0, y: 0, z: 0}
--- !u!23 &1423207876
MeshRenderer:
  m_ObjectHideFlags: 0
  m_CorrespondingSourceObject: {fileID: 0}
  m_PrefabInstance: {fileID: 0}
  m_PrefabAsset: {fileID: 0}
  m_GameObject: {fileID: 1423207873}
  m_Enabled: 1
  m_CastShadows: 1
  m_ReceiveShadows: 1
  m_DynamicOccludee: 1
  m_MotionVectors: 1
  m_LightProbeUsage: 1
  m_ReflectionProbeUsage: 1
  m_RayTracingMode: 2
  m_RayTraceProcedural: 0
  m_RenderingLayerMask: 1
  m_RendererPriority: 0
  m_Materials:
  - {fileID: 2100000, guid: 93021a2d1a5c4484c840177b21af6d45, type: 2}
  m_StaticBatchInfo:
    firstSubMesh: 0
    subMeshCount: 0
  m_StaticBatchRoot: {fileID: 0}
  m_ProbeAnchor: {fileID: 0}
  m_LightProbeVolumeOverride: {fileID: 0}
  m_ScaleInLightmap: 1
  m_ReceiveGI: 1
  m_PreserveUVs: 0
  m_IgnoreNormalsForChartDetection: 0
  m_ImportantGI: 0
  m_StitchLightmapSeams: 1
  m_SelectedEditorRenderState: 3
  m_MinimumChartSize: 4
  m_AutoUVMaxDistance: 0.5
  m_AutoUVMaxAngle: 89
  m_LightmapParameters: {fileID: 0}
  m_SortingLayerID: 0
  m_SortingLayer: 0
  m_SortingOrder: 0
  m_AdditionalVertexStreams: {fileID: 0}
--- !u!33 &1423207877
MeshFilter:
  m_ObjectHideFlags: 0
  m_CorrespondingSourceObject: {fileID: 0}
  m_PrefabInstance: {fileID: 0}
  m_PrefabAsset: {fileID: 0}
  m_GameObject: {fileID: 1423207873}
  m_Mesh: {fileID: 10207, guid: 0000000000000000e000000000000000, type: 0}
--- !u!1 &1484942371
GameObject:
  m_ObjectHideFlags: 0
  m_CorrespondingSourceObject: {fileID: 0}
  m_PrefabInstance: {fileID: 0}
  m_PrefabAsset: {fileID: 0}
  serializedVersion: 6
  m_Component:
  - component: {fileID: 1484942372}
  m_Layer: 0
  m_Name: Objects
  m_TagString: Untagged
  m_Icon: {fileID: 0}
  m_NavMeshLayer: 0
  m_StaticEditorFlags: 0
  m_IsActive: 1
--- !u!4 &1484942372
Transform:
  m_ObjectHideFlags: 0
  m_CorrespondingSourceObject: {fileID: 0}
  m_PrefabInstance: {fileID: 0}
  m_PrefabAsset: {fileID: 0}
  m_GameObject: {fileID: 1484942371}
  m_LocalRotation: {x: -0, y: -0, z: -0, w: 1}
  m_LocalPosition: {x: -0.6702242, y: -2.49, z: 199.05}
  m_LocalScale: {x: 1, y: 1, z: 1}
  m_Children:
  - {fileID: 1423207874}
  - {fileID: 1855762443}
  - {fileID: 1420011184}
  - {fileID: 67493248}
  - {fileID: 782038391}
  - {fileID: 1309071045}
  - {fileID: 918385723}
  m_Father: {fileID: 1938177837}
  m_RootOrder: 7
  m_LocalEulerAnglesHint: {x: 0, y: 0, z: 0}
--- !u!1 &1497430085
GameObject:
  m_ObjectHideFlags: 0
  m_CorrespondingSourceObject: {fileID: 0}
  m_PrefabInstance: {fileID: 0}
  m_PrefabAsset: {fileID: 0}
  serializedVersion: 6
  m_Component:
  - component: {fileID: 1497430087}
  - component: {fileID: 1497430086}
  m_Layer: 0
  m_Name: CustomPass_BeforePostProcess
  m_TagString: Untagged
  m_Icon: {fileID: 0}
  m_NavMeshLayer: 0
  m_StaticEditorFlags: 0
  m_IsActive: 1
--- !u!114 &1497430086
MonoBehaviour:
  m_ObjectHideFlags: 0
  m_CorrespondingSourceObject: {fileID: 0}
  m_PrefabInstance: {fileID: 0}
  m_PrefabAsset: {fileID: 0}
  m_GameObject: {fileID: 1497430085}
  m_Enabled: 1
  m_EditorHideFlags: 0
  m_Script: {fileID: 11500000, guid: 26d6499a6bd256e47b859377446493a1, type: 3}
  m_Name: 
  m_EditorClassIdentifier: 
  isGlobal: 1
  fadeRadius: 0
  priority: 0
  customPasses:
  - id: 0
  injectionPoint: 2
  references:
    version: 1
    00000000:
      type: {class: DrawRenderersCustomPass, ns: UnityEngine.Rendering.HighDefinition,
        asm: Unity.RenderPipelines.HighDefinition.Runtime}
      data:
        m_Name: Custom Pass
        enabled: 1
        targetColorBuffer: 0
        targetDepthBuffer: 0
        clearFlags: 0
        passFoldout: 0
        m_Version: 0
        filterFoldout: 1
        rendererFoldout: 1
        renderQueueType: 5
        layerMask:
          serializedVersion: 2
          m_Bits: 2048
        sortingCriteria: 4
        overrideMaterial: {fileID: 0}
        overrideMaterialPassIndex: 0
        overrideMaterialPassName: Forward
        overrideDepthState: 0
        depthCompareFunction: 4
        depthWrite: 1
        shaderPass: 0
--- !u!4 &1497430087
Transform:
  m_ObjectHideFlags: 0
  m_CorrespondingSourceObject: {fileID: 0}
  m_PrefabInstance: {fileID: 0}
  m_PrefabAsset: {fileID: 0}
  m_GameObject: {fileID: 1497430085}
  m_LocalRotation: {x: -0, y: -0, z: -0, w: 1}
  m_LocalPosition: {x: 1.29, y: 0, z: 200}
  m_LocalScale: {x: 1, y: 1, z: 1}
  m_Children: []
  m_Father: {fileID: 2301058368061906180}
  m_RootOrder: 5
  m_LocalEulerAnglesHint: {x: 0, y: 0, z: 0}
--- !u!1 &1527043433
GameObject:
  m_ObjectHideFlags: 0
  m_CorrespondingSourceObject: {fileID: 0}
  m_PrefabInstance: {fileID: 0}
  m_PrefabAsset: {fileID: 0}
  serializedVersion: 6
  m_Component:
  - component: {fileID: 1527043437}
  - component: {fileID: 1527043436}
  - component: {fileID: 1527043435}
  - component: {fileID: 1527043434}
  m_Layer: 13
  m_Name: Sphere (4)
  m_TagString: Untagged
  m_Icon: {fileID: 0}
  m_NavMeshLayer: 0
  m_StaticEditorFlags: 0
  m_IsActive: 1
--- !u!135 &1527043434
SphereCollider:
  m_ObjectHideFlags: 0
  m_CorrespondingSourceObject: {fileID: 0}
  m_PrefabInstance: {fileID: 0}
  m_PrefabAsset: {fileID: 0}
  m_GameObject: {fileID: 1527043433}
  m_Material: {fileID: 0}
  m_IsTrigger: 0
  m_Enabled: 1
  serializedVersion: 2
  m_Radius: 0.5
  m_Center: {x: 0, y: 0, z: 0}
--- !u!23 &1527043435
MeshRenderer:
  m_ObjectHideFlags: 0
  m_CorrespondingSourceObject: {fileID: 0}
  m_PrefabInstance: {fileID: 0}
  m_PrefabAsset: {fileID: 0}
  m_GameObject: {fileID: 1527043433}
  m_Enabled: 1
  m_CastShadows: 1
  m_ReceiveShadows: 1
  m_DynamicOccludee: 1
  m_MotionVectors: 1
  m_LightProbeUsage: 1
  m_ReflectionProbeUsage: 1
  m_RayTracingMode: 2
  m_RayTraceProcedural: 0
  m_RenderingLayerMask: 2
  m_RendererPriority: 0
  m_Materials:
  - {fileID: 2100000, guid: 93021a2d1a5c4484c840177b21af6d45, type: 2}
  m_StaticBatchInfo:
    firstSubMesh: 0
    subMeshCount: 0
  m_StaticBatchRoot: {fileID: 0}
  m_ProbeAnchor: {fileID: 0}
  m_LightProbeVolumeOverride: {fileID: 0}
  m_ScaleInLightmap: 1
  m_ReceiveGI: 1
  m_PreserveUVs: 0
  m_IgnoreNormalsForChartDetection: 0
  m_ImportantGI: 0
  m_StitchLightmapSeams: 1
  m_SelectedEditorRenderState: 3
  m_MinimumChartSize: 4
  m_AutoUVMaxDistance: 0.5
  m_AutoUVMaxAngle: 89
  m_LightmapParameters: {fileID: 0}
  m_SortingLayerID: 0
  m_SortingLayer: 0
  m_SortingOrder: 0
  m_AdditionalVertexStreams: {fileID: 0}
--- !u!33 &1527043436
MeshFilter:
  m_ObjectHideFlags: 0
  m_CorrespondingSourceObject: {fileID: 0}
  m_PrefabInstance: {fileID: 0}
  m_PrefabAsset: {fileID: 0}
  m_GameObject: {fileID: 1527043433}
  m_Mesh: {fileID: 10207, guid: 0000000000000000e000000000000000, type: 0}
--- !u!4 &1527043437
Transform:
  m_ObjectHideFlags: 0
  m_CorrespondingSourceObject: {fileID: 0}
  m_PrefabInstance: {fileID: 0}
  m_PrefabAsset: {fileID: 0}
  m_GameObject: {fileID: 1527043433}
  m_LocalRotation: {x: -0, y: -0, z: -0, w: 1}
  m_LocalPosition: {x: -1.3953757, y: 0.8020843, z: -0.4328437}
  m_LocalScale: {x: 1.6663209, y: 1.6663209, z: 1.6663209}
  m_Children: []
  m_Father: {fileID: 110938678}
  m_RootOrder: 4
  m_LocalEulerAnglesHint: {x: 0, y: 0, z: 0}
--- !u!1 &1551760950
GameObject:
  m_ObjectHideFlags: 0
  m_CorrespondingSourceObject: {fileID: 0}
  m_PrefabInstance: {fileID: 0}
  m_PrefabAsset: {fileID: 0}
  serializedVersion: 6
  m_Component:
  - component: {fileID: 1551760953}
  - component: {fileID: 1551760952}
  - component: {fileID: 1551760951}
  m_Layer: 0
  m_Name: Scene Settings
  m_TagString: Untagged
  m_Icon: {fileID: 0}
  m_NavMeshLayer: 0
  m_StaticEditorFlags: 0
  m_IsActive: 1
--- !u!114 &1551760951
MonoBehaviour:
  m_ObjectHideFlags: 0
  m_CorrespondingSourceObject: {fileID: 0}
  m_PrefabInstance: {fileID: 0}
  m_PrefabAsset: {fileID: 0}
  m_GameObject: {fileID: 1551760950}
  m_Enabled: 1
  m_EditorHideFlags: 0
  m_Script: {fileID: 11500000, guid: 441482e8936e35048a1dffac814e3ef8, type: 3}
  m_Name: 
  m_EditorClassIdentifier: 
  m_Profile: {fileID: 11400000, guid: 864689173ea47a14399cb0eb9a1d6e0e, type: 2}
  m_StaticLightingSkyUniqueID: 2
  m_SkySettings: {fileID: 38172260}
  m_SkySettingsFromProfile: {fileID: 7974066123450201752, guid: 864689173ea47a14399cb0eb9a1d6e0e,
    type: 2}
--- !u!114 &1551760952
MonoBehaviour:
  m_ObjectHideFlags: 0
  m_CorrespondingSourceObject: {fileID: 0}
  m_PrefabInstance: {fileID: 0}
  m_PrefabAsset: {fileID: 0}
  m_GameObject: {fileID: 1551760950}
  m_Enabled: 1
  m_EditorHideFlags: 0
  m_Script: {fileID: 11500000, guid: 172515602e62fb746b5d573b38a5fe58, type: 3}
  m_Name: 
  m_EditorClassIdentifier: 
  isGlobal: 1
  priority: 0
  blendDistance: 0
  weight: 1
  sharedProfile: {fileID: 11400000, guid: 7da351043c6bf6741b155d0286b6ffdd, type: 2}
--- !u!4 &1551760953
Transform:
  m_ObjectHideFlags: 0
  m_CorrespondingSourceObject: {fileID: 0}
  m_PrefabInstance: {fileID: 0}
  m_PrefabAsset: {fileID: 0}
  m_GameObject: {fileID: 1551760950}
  m_LocalRotation: {x: 0, y: 0, z: 0, w: 1}
  m_LocalPosition: {x: -0.87, y: 0, z: 0}
  m_LocalScale: {x: 1, y: 1, z: 1}
  m_Children: []
  m_Father: {fileID: 0}
  m_RootOrder: 0
  m_LocalEulerAnglesHint: {x: 0, y: 0, z: 0}
--- !u!1 &1604822126
GameObject:
  m_ObjectHideFlags: 0
  m_CorrespondingSourceObject: {fileID: 0}
  m_PrefabInstance: {fileID: 0}
  m_PrefabAsset: {fileID: 0}
  serializedVersion: 6
  m_Component:
  - component: {fileID: 1604822127}
  - component: {fileID: 1604822128}
  m_Layer: 0
  m_Name: CustomPass_BeforePostProcess
  m_TagString: Untagged
  m_Icon: {fileID: 0}
  m_NavMeshLayer: 0
  m_StaticEditorFlags: 0
  m_IsActive: 1
--- !u!4 &1604822127
Transform:
  m_ObjectHideFlags: 0
  m_CorrespondingSourceObject: {fileID: 0}
  m_PrefabInstance: {fileID: 0}
  m_PrefabAsset: {fileID: 0}
  m_GameObject: {fileID: 1604822126}
  m_LocalRotation: {x: -0, y: -0, z: -0, w: 1}
  m_LocalPosition: {x: 1.29, y: 0, z: 200}
  m_LocalScale: {x: 1, y: 1, z: 1}
  m_Children: []
  m_Father: {fileID: 1938177837}
  m_RootOrder: 5
  m_LocalEulerAnglesHint: {x: 0, y: 0, z: 0}
--- !u!114 &1604822128
MonoBehaviour:
  m_ObjectHideFlags: 0
  m_CorrespondingSourceObject: {fileID: 0}
  m_PrefabInstance: {fileID: 0}
  m_PrefabAsset: {fileID: 0}
  m_GameObject: {fileID: 1604822126}
  m_Enabled: 1
  m_EditorHideFlags: 0
  m_Script: {fileID: 11500000, guid: 26d6499a6bd256e47b859377446493a1, type: 3}
  m_Name: 
  m_EditorClassIdentifier: 
  isGlobal: 1
  fadeRadius: 0
  priority: 0
  customPasses:
  - id: 0
  injectionPoint: 2
  references:
    version: 1
    00000000:
      type: {class: DrawRenderersCustomPass, ns: UnityEngine.Rendering.HighDefinition,
        asm: Unity.RenderPipelines.HighDefinition.Runtime}
      data:
        m_Name: Custom Pass
        enabled: 1
        targetColorBuffer: 0
        targetDepthBuffer: 0
        clearFlags: 0
        passFoldout: 0
        m_Version: 0
        filterFoldout: 1
        rendererFoldout: 1
        renderQueueType: 5
        layerMask:
          serializedVersion: 2
          m_Bits: 2048
        sortingCriteria: 4
        overrideMaterial: {fileID: 0}
        overrideMaterialPassIndex: 0
        overrideMaterialPassName: Forward
        overrideDepthState: 0
        depthCompareFunction: 4
        depthWrite: 1
        shaderPass: 0
--- !u!1 &1609657390
GameObject:
  m_ObjectHideFlags: 0
  m_CorrespondingSourceObject: {fileID: 0}
  m_PrefabInstance: {fileID: 0}
  m_PrefabAsset: {fileID: 0}
  serializedVersion: 6
  m_Component:
  - component: {fileID: 1609657392}
  - component: {fileID: 1609657391}
  m_Layer: 0
  m_Name: CustomPass_BeforeRendering
  m_TagString: Untagged
  m_Icon: {fileID: 0}
  m_NavMeshLayer: 0
  m_StaticEditorFlags: 0
  m_IsActive: 1
--- !u!114 &1609657391
MonoBehaviour:
  m_ObjectHideFlags: 0
  m_CorrespondingSourceObject: {fileID: 0}
  m_PrefabInstance: {fileID: 0}
  m_PrefabAsset: {fileID: 0}
  m_GameObject: {fileID: 1609657390}
  m_Enabled: 1
  m_EditorHideFlags: 0
  m_Script: {fileID: 11500000, guid: 26d6499a6bd256e47b859377446493a1, type: 3}
  m_Name: 
  m_EditorClassIdentifier: 
  isGlobal: 1
  fadeRadius: 0
  priority: 0
  customPasses:
  - id: 0
  injectionPoint: 0
  references:
    version: 1
    00000000:
      type: {class: DrawRenderersCustomPass, ns: UnityEngine.Rendering.HighDefinition,
        asm: Unity.RenderPipelines.HighDefinition.Runtime}
      data:
        m_Name: Custom Pass
        enabled: 1
        targetColorBuffer: 0
        targetDepthBuffer: 0
        clearFlags: 0
        passFoldout: 0
        m_Version: 0
        filterFoldout: 0
        rendererFoldout: 0
        renderQueueType: 2
        layerMask:
          serializedVersion: 2
          m_Bits: 1
        sortingCriteria: 59
        overrideMaterial: {fileID: 0}
        overrideMaterialPassIndex: 0
        overrideMaterialPassName: Forward
        overrideDepthState: 0
        depthCompareFunction: 4
        depthWrite: 1
        shaderPass: 0
--- !u!4 &1609657392
Transform:
  m_ObjectHideFlags: 0
  m_CorrespondingSourceObject: {fileID: 0}
  m_PrefabInstance: {fileID: 0}
  m_PrefabAsset: {fileID: 0}
  m_GameObject: {fileID: 1609657390}
  m_LocalRotation: {x: -0, y: -0, z: -0, w: 1}
  m_LocalPosition: {x: 1.29, y: 0, z: 200}
  m_LocalScale: {x: 1, y: 1, z: 1}
  m_Children: []
  m_Father: {fileID: 2301058368061906180}
  m_RootOrder: 1
  m_LocalEulerAnglesHint: {x: 0, y: 0, z: 0}
--- !u!1 &1623078032
GameObject:
  m_ObjectHideFlags: 0
  m_CorrespondingSourceObject: {fileID: 0}
  m_PrefabInstance: {fileID: 0}
  m_PrefabAsset: {fileID: 0}
  serializedVersion: 6
  m_Component:
  - component: {fileID: 1623078033}
  - component: {fileID: 1623078035}
  - component: {fileID: 1623078034}
  m_Layer: 0
  m_Name: RawImage
  m_TagString: Untagged
  m_Icon: {fileID: 0}
  m_NavMeshLayer: 0
  m_StaticEditorFlags: 0
  m_IsActive: 1
--- !u!224 &1623078033
RectTransform:
  m_ObjectHideFlags: 0
  m_CorrespondingSourceObject: {fileID: 0}
  m_PrefabInstance: {fileID: 0}
  m_PrefabAsset: {fileID: 0}
  m_GameObject: {fileID: 1623078032}
  m_LocalRotation: {x: 0, y: 0, z: 0, w: 1}
  m_LocalPosition: {x: 0, y: 0, z: 0}
  m_LocalScale: {x: 1, y: 1, z: 1}
  m_Children: []
  m_Father: {fileID: 2037303555}
  m_RootOrder: 0
  m_LocalEulerAnglesHint: {x: 0, y: 0, z: 0}
  m_AnchorMin: {x: 0, y: 0}
  m_AnchorMax: {x: 1, y: 1}
  m_AnchoredPosition: {x: 0, y: 0}
  m_SizeDelta: {x: 0, y: 0}
  m_Pivot: {x: 0.5, y: 0.5}
--- !u!114 &1623078034
MonoBehaviour:
  m_ObjectHideFlags: 0
  m_CorrespondingSourceObject: {fileID: 0}
  m_PrefabInstance: {fileID: 0}
  m_PrefabAsset: {fileID: 0}
  m_GameObject: {fileID: 1623078032}
  m_Enabled: 1
  m_EditorHideFlags: 0
  m_Script: {fileID: 11500000, guid: 1344c3c82d62a2a41a3576d8abb8e3ea, type: 3}
  m_Name: 
  m_EditorClassIdentifier: 
  m_Material: {fileID: 0}
  m_Color: {r: 1, g: 1, b: 1, a: 1}
  m_RaycastTarget: 1
  m_RaycastPadding: {x: 0, y: 0, z: 0, w: 0}
  m_OnCullStateChanged:
    m_PersistentCalls:
      m_Calls: []
  m_Texture: {fileID: 8400000, guid: b6b9dcb98c600534fa4922b259aac581, type: 2}
  m_UVRect:
    serializedVersion: 2
    x: 0
    y: 0
    width: 1
    height: 1
--- !u!222 &1623078035
CanvasRenderer:
  m_ObjectHideFlags: 0
  m_CorrespondingSourceObject: {fileID: 0}
  m_PrefabInstance: {fileID: 0}
  m_PrefabAsset: {fileID: 0}
  m_GameObject: {fileID: 1623078032}
  m_CullTransparentMesh: 0
--- !u!1 &1675087327
GameObject:
  m_ObjectHideFlags: 0
  m_CorrespondingSourceObject: {fileID: 0}
  m_PrefabInstance: {fileID: 0}
  m_PrefabAsset: {fileID: 0}
  serializedVersion: 6
  m_Component:
  - component: {fileID: 1675087329}
  - component: {fileID: 1675087328}
  m_Layer: 0
  m_Name: CustomPass_AfterOpaqueDepthAndNormal
  m_TagString: Untagged
  m_Icon: {fileID: 0}
  m_NavMeshLayer: 0
  m_StaticEditorFlags: 0
  m_IsActive: 1
--- !u!114 &1675087328
MonoBehaviour:
  m_ObjectHideFlags: 0
  m_CorrespondingSourceObject: {fileID: 0}
  m_PrefabInstance: {fileID: 0}
  m_PrefabAsset: {fileID: 0}
  m_GameObject: {fileID: 1675087327}
  m_Enabled: 1
  m_EditorHideFlags: 0
  m_Script: {fileID: 11500000, guid: 26d6499a6bd256e47b859377446493a1, type: 3}
  m_Name: 
  m_EditorClassIdentifier: 
  isGlobal: 1
  fadeRadius: 0
  priority: 0
  customPasses:
  - id: 0
  injectionPoint: 5
  references:
    version: 1
    00000000:
      type: {class: DrawRenderersCustomPass, ns: UnityEngine.Rendering.HighDefinition,
        asm: Unity.RenderPipelines.HighDefinition.Runtime}
      data:
        m_Name: Custom Pass
        enabled: 1
        targetColorBuffer: 0
        targetDepthBuffer: 0
        clearFlags: 0
        passFoldout: 0
        m_Version: 0
        filterFoldout: 1
        rendererFoldout: 1
        renderQueueType: 2
        layerMask:
          serializedVersion: 2
          m_Bits: 16384
        sortingCriteria: 59
        overrideMaterial: {fileID: 0}
        overrideMaterialPassIndex: 0
        overrideMaterialPassName: Forward
        overrideDepthState: 1
        depthCompareFunction: 4
        depthWrite: 1
        shaderPass: 0
--- !u!4 &1675087329
Transform:
  m_ObjectHideFlags: 0
  m_CorrespondingSourceObject: {fileID: 0}
  m_PrefabInstance: {fileID: 0}
  m_PrefabAsset: {fileID: 0}
  m_GameObject: {fileID: 1675087327}
  m_LocalRotation: {x: -0, y: -0, z: -0, w: 1}
  m_LocalPosition: {x: 1.29, y: 0, z: 200}
  m_LocalScale: {x: 1, y: 1, z: 1}
  m_Children: []
  m_Father: {fileID: 2301058368061906180}
  m_RootOrder: 2
  m_LocalEulerAnglesHint: {x: 0, y: 0, z: 0}
--- !u!1 &1798352551
GameObject:
  m_ObjectHideFlags: 0
  m_CorrespondingSourceObject: {fileID: 0}
  m_PrefabInstance: {fileID: 0}
  m_PrefabAsset: {fileID: 0}
  serializedVersion: 6
  m_Component:
  - component: {fileID: 1798352552}
  - component: {fileID: 1798352553}
  m_Layer: 0
  m_Name: CustomPass_AfterPostProcess
  m_TagString: Untagged
  m_Icon: {fileID: 0}
  m_NavMeshLayer: 0
  m_StaticEditorFlags: 0
  m_IsActive: 1
--- !u!4 &1798352552
Transform:
  m_ObjectHideFlags: 0
  m_CorrespondingSourceObject: {fileID: 0}
  m_PrefabInstance: {fileID: 0}
  m_PrefabAsset: {fileID: 0}
  m_GameObject: {fileID: 1798352551}
  m_LocalRotation: {x: -0, y: -0, z: -0, w: 1}
  m_LocalPosition: {x: 1.29, y: 0, z: 200}
  m_LocalScale: {x: 1, y: 1, z: 1}
  m_Children: []
  m_Father: {fileID: 1938177837}
  m_RootOrder: 6
  m_LocalEulerAnglesHint: {x: 0, y: 0, z: 0}
--- !u!114 &1798352553
MonoBehaviour:
  m_ObjectHideFlags: 0
  m_CorrespondingSourceObject: {fileID: 0}
  m_PrefabInstance: {fileID: 0}
  m_PrefabAsset: {fileID: 0}
  m_GameObject: {fileID: 1798352551}
  m_Enabled: 1
  m_EditorHideFlags: 0
  m_Script: {fileID: 11500000, guid: 26d6499a6bd256e47b859377446493a1, type: 3}
  m_Name: 
  m_EditorClassIdentifier: 
  isGlobal: 1
  fadeRadius: 0
  priority: 0
  customPasses:
  - id: 0
  injectionPoint: 3
  references:
    version: 1
    00000000:
      type: {class: DrawRenderersCustomPass, ns: UnityEngine.Rendering.HighDefinition,
        asm: Unity.RenderPipelines.HighDefinition.Runtime}
      data:
        m_Name: Custom Pass
        enabled: 1
        targetColorBuffer: 0
        targetDepthBuffer: 0
        clearFlags: 0
        passFoldout: 0
        m_Version: 0
        filterFoldout: 1
        rendererFoldout: 1
        renderQueueType: 10
        layerMask:
          serializedVersion: 2
          m_Bits: 1024
        sortingCriteria: 59
        overrideMaterial: {fileID: 0}
        overrideMaterialPassIndex: 0
        overrideMaterialPassName: Forward
        overrideDepthState: 1
        depthCompareFunction: 4
        depthWrite: 1
        shaderPass: 0
--- !u!1 &1855762442
GameObject:
  m_ObjectHideFlags: 0
  m_CorrespondingSourceObject: {fileID: 0}
  m_PrefabInstance: {fileID: 0}
  m_PrefabAsset: {fileID: 0}
  serializedVersion: 6
  m_Component:
  - component: {fileID: 1855762443}
  - component: {fileID: 1855762446}
  - component: {fileID: 1855762445}
  - component: {fileID: 1855762444}
  m_Layer: 11
  m_Name: Sphere (1)
  m_TagString: Untagged
  m_Icon: {fileID: 0}
  m_NavMeshLayer: 0
  m_StaticEditorFlags: 0
  m_IsActive: 1
--- !u!4 &1855762443
Transform:
  m_ObjectHideFlags: 0
  m_CorrespondingSourceObject: {fileID: 0}
  m_PrefabInstance: {fileID: 0}
  m_PrefabAsset: {fileID: 0}
  m_GameObject: {fileID: 1855762442}
  m_LocalRotation: {x: -0, y: -0, z: -0, w: 1}
  m_LocalPosition: {x: 2.4502242, y: 0.8020843, z: -0.4328437}
  m_LocalScale: {x: 1.6663209, y: 1.6663209, z: 1.6663209}
  m_Children: []
  m_Father: {fileID: 1484942372}
  m_RootOrder: 1
  m_LocalEulerAnglesHint: {x: 0, y: 0, z: 0}
--- !u!135 &1855762444
SphereCollider:
  m_ObjectHideFlags: 0
  m_CorrespondingSourceObject: {fileID: 0}
  m_PrefabInstance: {fileID: 0}
  m_PrefabAsset: {fileID: 0}
  m_GameObject: {fileID: 1855762442}
  m_Material: {fileID: 0}
  m_IsTrigger: 0
  m_Enabled: 1
  serializedVersion: 2
  m_Radius: 0.5
  m_Center: {x: 0, y: 0, z: 0}
--- !u!23 &1855762445
MeshRenderer:
  m_ObjectHideFlags: 0
  m_CorrespondingSourceObject: {fileID: 0}
  m_PrefabInstance: {fileID: 0}
  m_PrefabAsset: {fileID: 0}
  m_GameObject: {fileID: 1855762442}
  m_Enabled: 1
  m_CastShadows: 1
  m_ReceiveShadows: 1
  m_DynamicOccludee: 1
  m_MotionVectors: 1
  m_LightProbeUsage: 1
  m_ReflectionProbeUsage: 1
  m_RayTracingMode: 2
  m_RayTraceProcedural: 0
  m_RenderingLayerMask: 1
  m_RendererPriority: 0
  m_Materials:
  - {fileID: 2100000, guid: 93021a2d1a5c4484c840177b21af6d45, type: 2}
  m_StaticBatchInfo:
    firstSubMesh: 0
    subMeshCount: 0
  m_StaticBatchRoot: {fileID: 0}
  m_ProbeAnchor: {fileID: 0}
  m_LightProbeVolumeOverride: {fileID: 0}
  m_ScaleInLightmap: 1
  m_ReceiveGI: 1
  m_PreserveUVs: 0
  m_IgnoreNormalsForChartDetection: 0
  m_ImportantGI: 0
  m_StitchLightmapSeams: 1
  m_SelectedEditorRenderState: 3
  m_MinimumChartSize: 4
  m_AutoUVMaxDistance: 0.5
  m_AutoUVMaxAngle: 89
  m_LightmapParameters: {fileID: 0}
  m_SortingLayerID: 0
  m_SortingLayer: 0
  m_SortingOrder: 0
  m_AdditionalVertexStreams: {fileID: 0}
--- !u!33 &1855762446
MeshFilter:
  m_ObjectHideFlags: 0
  m_CorrespondingSourceObject: {fileID: 0}
  m_PrefabInstance: {fileID: 0}
  m_PrefabAsset: {fileID: 0}
  m_GameObject: {fileID: 1855762442}
  m_Mesh: {fileID: 10207, guid: 0000000000000000e000000000000000, type: 0}
--- !u!1 &1938177834
GameObject:
  m_ObjectHideFlags: 0
  m_CorrespondingSourceObject: {fileID: 0}
  m_PrefabInstance: {fileID: 0}
  m_PrefabAsset: {fileID: 0}
  serializedVersion: 6
  m_Component:
  - component: {fileID: 1938177837}
  - component: {fileID: 1938177836}
  - component: {fileID: 1938177835}
  m_Layer: 0
  m_Name: Forward
  m_TagString: MainCamera
  m_Icon: {fileID: 0}
  m_NavMeshLayer: 0
  m_StaticEditorFlags: 0
  m_IsActive: 1
--- !u!114 &1938177835
MonoBehaviour:
  m_ObjectHideFlags: 0
  m_CorrespondingSourceObject: {fileID: 0}
  m_PrefabInstance: {fileID: 0}
  m_PrefabAsset: {fileID: 0}
  m_GameObject: {fileID: 1938177834}
  m_Enabled: 1
  m_EditorHideFlags: 0
  m_Script: {fileID: 11500000, guid: 23c1ce4fb46143f46bc5cb5224c934f6, type: 3}
  m_Name: 
  m_EditorClassIdentifier: 
=======
  m_GameObject: {fileID: 1745324025}
  m_Enabled: 1
  m_CastShadows: 1
  m_ReceiveShadows: 1
  m_DynamicOccludee: 1
  m_MotionVectors: 1
  m_LightProbeUsage: 1
  m_ReflectionProbeUsage: 1
  m_RayTracingMode: 2
  m_RayTraceProcedural: 0
  m_RenderingLayerMask: 2
  m_RendererPriority: 0
  m_Materials:
  - {fileID: 2100000, guid: f03842ecb954c5c4ba298d955636da3e, type: 2}
  m_StaticBatchInfo:
    firstSubMesh: 0
    subMeshCount: 0
  m_StaticBatchRoot: {fileID: 0}
  m_ProbeAnchor: {fileID: 0}
  m_LightProbeVolumeOverride: {fileID: 0}
  m_ScaleInLightmap: 1
  m_ReceiveGI: 1
  m_PreserveUVs: 0
  m_IgnoreNormalsForChartDetection: 0
  m_ImportantGI: 0
  m_StitchLightmapSeams: 1
  m_SelectedEditorRenderState: 3
  m_MinimumChartSize: 4
  m_AutoUVMaxDistance: 0.5
  m_AutoUVMaxAngle: 89
  m_LightmapParameters: {fileID: 0}
  m_SortingLayerID: 0
  m_SortingLayer: 0
  m_SortingOrder: 0
  m_AdditionalVertexStreams: {fileID: 0}
--- !u!33 &1745324028
MeshFilter:
  m_ObjectHideFlags: 0
  m_CorrespondingSourceObject: {fileID: 0}
  m_PrefabInstance: {fileID: 0}
  m_PrefabAsset: {fileID: 0}
  m_GameObject: {fileID: 1745324025}
  m_Mesh: {fileID: 10207, guid: 0000000000000000e000000000000000, type: 0}
--- !u!1 &1936436011
GameObject:
  m_ObjectHideFlags: 0
  m_CorrespondingSourceObject: {fileID: 0}
  m_PrefabInstance: {fileID: 0}
  m_PrefabAsset: {fileID: 0}
  serializedVersion: 6
  m_Component:
  - component: {fileID: 1936436012}
  - component: {fileID: 1936436015}
  - component: {fileID: 1936436013}
  m_Layer: 0
  m_Name: Camera
  m_TagString: Untagged
  m_Icon: {fileID: 0}
  m_NavMeshLayer: 0
  m_StaticEditorFlags: 0
  m_IsActive: 1
--- !u!4 &1936436012
Transform:
  m_ObjectHideFlags: 0
  m_CorrespondingSourceObject: {fileID: 0}
  m_PrefabInstance: {fileID: 0}
  m_PrefabAsset: {fileID: 0}
  m_GameObject: {fileID: 1936436011}
  m_LocalRotation: {x: -0, y: -0, z: -0, w: 1}
  m_LocalPosition: {x: 0.70608455, y: 0.45725694, z: -8.643346}
  m_LocalScale: {x: 1, y: 1, z: 1}
  m_Children: []
  m_Father: {fileID: 190515417}
  m_RootOrder: 0
  m_LocalEulerAnglesHint: {x: 0, y: 0, z: 0}
--- !u!114 &1936436013
MonoBehaviour:
  m_ObjectHideFlags: 0
  m_CorrespondingSourceObject: {fileID: 0}
  m_PrefabInstance: {fileID: 0}
  m_PrefabAsset: {fileID: 0}
  m_GameObject: {fileID: 1936436011}
  m_Enabled: 1
  m_EditorHideFlags: 0
  m_Script: {fileID: 11500000, guid: 23c1ce4fb46143f46bc5cb5224c934f6, type: 3}
  m_Name: 
  m_EditorClassIdentifier: 
>>>>>>> 66b5a7ea
  m_Version: 7
  m_ObsoleteRenderingPath: 0
  m_ObsoleteFrameSettings:
    overrides: 0
    enableShadow: 0
    enableContactShadows: 0
    enableShadowMask: 0
    enableSSR: 0
    enableSSAO: 0
    enableSubsurfaceScattering: 0
    enableTransmission: 0
    enableAtmosphericScattering: 0
    enableVolumetrics: 0
    enableReprojectionForVolumetrics: 0
    enableLightLayers: 0
    enableExposureControl: 1
    diffuseGlobalDimmer: 0
    specularGlobalDimmer: 0
    shaderLitMode: 0
    enableDepthPrepassWithDeferredRendering: 0
    enableTransparentPrepass: 0
    enableMotionVectors: 0
    enableObjectMotionVectors: 0
    enableDecals: 0
    enableRoughRefraction: 0
    enableTransparentPostpass: 0
    enableDistortion: 0
    enablePostprocess: 0
    enableOpaqueObjects: 0
    enableTransparentObjects: 0
    enableRealtimePlanarReflection: 0
    enableMSAA: 0
    enableAsyncCompute: 0
    runLightListAsync: 0
    runSSRAsync: 0
    runSSAOAsync: 0
    runContactShadowsAsync: 0
    runVolumeVoxelizationAsync: 0
    lightLoopSettings:
      overrides: 0
      enableDeferredTileAndCluster: 0
      enableComputeLightEvaluation: 0
      enableComputeLightVariants: 0
      enableComputeMaterialVariants: 0
      enableFptlForForwardOpaque: 0
      enableBigTilePrepass: 0
      isFptlEnabled: 0
<<<<<<< HEAD
  clearColorMode: 1
  backgroundColorHDR: {r: 0.147, g: 0.08628003, b: 0.056594998, a: 0}
  clearDepth: 1
  volumeLayerMask:
    serializedVersion: 2
    m_Bits: 4294967295
=======
  clearColorMode: 0
  backgroundColorHDR: {r: 0.025, g: 0.07, b: 0.19, a: 0}
  clearDepth: 1
  volumeLayerMask:
    serializedVersion: 2
    m_Bits: 1
>>>>>>> 66b5a7ea
  volumeAnchorOverride: {fileID: 0}
  antialiasing: 0
  SMAAQuality: 2
  dithering: 0
  stopNaNs: 0
  taaSharpenStrength: 0.5
<<<<<<< HEAD
=======
  TAAQuality: 1
  taaHistorySharpening: 0.35
  taaAntiFlicker: 0.5
  taaMotionVectorRejection: 0
  taaAntiHistoryRinging: 0
>>>>>>> 66b5a7ea
  physicalParameters:
    m_Iso: 200
    m_ShutterSpeed: 0.005
    m_Aperture: 16
    m_BladeCount: 5
    m_Curvature: {x: 2, y: 11}
    m_BarrelClipping: 0.25
    m_Anamorphism: 0
  flipYMode: 0
<<<<<<< HEAD
=======
  xrRendering: 1
>>>>>>> 66b5a7ea
  fullscreenPassthrough: 0
  allowDynamicResolution: 0
  customRenderingSettings: 1
  invertFaceCulling: 0
  probeLayerMask:
    serializedVersion: 2
    m_Bits: 4294967295
  hasPersistentHistory: 0
  m_RenderingPathCustomFrameSettings:
    bitDatas:
<<<<<<< HEAD
      data1: 70005818916700
      data2: 4539628424389459968
=======
      data1: 72198260625768268
      data2: 13763000462317912064
>>>>>>> 66b5a7ea
    lodBias: 1
    lodBiasMode: 0
    lodBiasQualityLevel: 0
    maximumLODLevel: 0
    maximumLODLevelMode: 0
    maximumLODLevelQualityLevel: 0
<<<<<<< HEAD
=======
    sssQualityMode: 0
    sssQualityLevel: 0
    sssCustomSampleBudget: 20
>>>>>>> 66b5a7ea
    materialQuality: 0
  renderingPathCustomFrameSettingsOverrideMask:
    mask:
      data1: 1
      data2: 0
  defaultFrameSettings: 0
<<<<<<< HEAD
--- !u!20 &1938177836
=======
--- !u!20 &1936436015
>>>>>>> 66b5a7ea
Camera:
  m_ObjectHideFlags: 0
  m_CorrespondingSourceObject: {fileID: 0}
  m_PrefabInstance: {fileID: 0}
  m_PrefabAsset: {fileID: 0}
<<<<<<< HEAD
  m_GameObject: {fileID: 1938177834}
  m_Enabled: 1
  serializedVersion: 2
  m_ClearFlags: 2
  m_BackGroundColor: {r: 0.2509804, g: 0.2509804, b: 0.2509804, a: 1}
=======
  m_GameObject: {fileID: 1936436011}
  m_Enabled: 1
  serializedVersion: 2
  m_ClearFlags: 1
  m_BackGroundColor: {r: 0.19215687, g: 0.3019608, b: 0.4745098, a: 0}
>>>>>>> 66b5a7ea
  m_projectionMatrixMode: 1
  m_GateFitMode: 2
  m_FOVAxisMode: 0
  m_SensorSize: {x: 36, y: 24}
  m_LensShift: {x: 0, y: 0}
<<<<<<< HEAD
  m_FocalLength: 763.8809
  m_NormalizedViewPortRect:
    serializedVersion: 2
    x: 0
    y: 0
    width: 0.5
    height: 1
  near clip plane: 180
  far clip plane: 220
  field of view: 3.3
  orthographic: 0
  orthographic size: 1.2
  m_Depth: 1
  m_CullingMask:
    serializedVersion: 2
    m_Bits: 32
  m_RenderingPath: -1
  m_TargetTexture: {fileID: 8400000, guid: b6b9dcb98c600534fa4922b259aac581, type: 2}
=======
  m_FocalLength: 50
  m_NormalizedViewPortRect:
    serializedVersion: 2
    x: 0.5
    y: 0
    width: 0.5
    height: 1
  near clip plane: 0.3
  far clip plane: 1000
  field of view: 60
  orthographic: 0
  orthographic size: 5
  m_Depth: 0
  m_CullingMask:
    serializedVersion: 2
    m_Bits: 4294967295
  m_RenderingPath: -1
  m_TargetTexture: {fileID: 8400000, guid: bd60b53c18f5a884a99c1bd6fa1c6bc2, type: 2}
>>>>>>> 66b5a7ea
  m_TargetDisplay: 0
  m_TargetEye: 3
  m_HDR: 0
  m_AllowMSAA: 0
  m_AllowDynamicResolution: 0
  m_ForceIntoRT: 0
  m_OcclusionCulling: 1
  m_StereoConvergence: 10
  m_StereoSeparation: 0.022
<<<<<<< HEAD
--- !u!4 &1938177837
Transform:
  m_ObjectHideFlags: 0
  m_CorrespondingSourceObject: {fileID: 0}
  m_PrefabInstance: {fileID: 0}
  m_PrefabAsset: {fileID: 0}
  m_GameObject: {fileID: 1938177834}
  m_LocalRotation: {x: 0, y: 0, z: 0, w: 1}
  m_LocalPosition: {x: 11.84, y: 0, z: -200}
  m_LocalScale: {x: 1, y: 1, z: 1}
  m_Children:
  - {fileID: 1998635869}
  - {fileID: 698970438}
  - {fileID: 2041699444}
  - {fileID: 1234943213}
  - {fileID: 1175589555}
  - {fileID: 1604822127}
  - {fileID: 1798352552}
  - {fileID: 1484942372}
  - {fileID: 247671011}
  m_Father: {fileID: 0}
  m_RootOrder: 3
  m_LocalEulerAnglesHint: {x: 0, y: 0, z: 0}
--- !u!1 &1998635868
=======
--- !u!1 &2000601232
>>>>>>> 66b5a7ea
GameObject:
  m_ObjectHideFlags: 0
  m_CorrespondingSourceObject: {fileID: 0}
  m_PrefabInstance: {fileID: 0}
  m_PrefabAsset: {fileID: 0}
  serializedVersion: 6
  m_Component:
<<<<<<< HEAD
  - component: {fileID: 1998635869}
  - component: {fileID: 1998635873}
  - component: {fileID: 1998635872}
  - component: {fileID: 1998635871}
  - component: {fileID: 1998635870}
  m_Layer: 5
  m_Name: Plane
=======
  - component: {fileID: 2000601233}
  - component: {fileID: 2000601235}
  - component: {fileID: 2000601234}
  m_Layer: 0
  m_Name: New Text
>>>>>>> 66b5a7ea
  m_TagString: Untagged
  m_Icon: {fileID: 0}
  m_NavMeshLayer: 0
  m_StaticEditorFlags: 0
  m_IsActive: 1
<<<<<<< HEAD
--- !u!4 &1998635869
=======
--- !u!4 &2000601233
>>>>>>> 66b5a7ea
Transform:
  m_ObjectHideFlags: 0
  m_CorrespondingSourceObject: {fileID: 0}
  m_PrefabInstance: {fileID: 0}
  m_PrefabAsset: {fileID: 0}
<<<<<<< HEAD
  m_GameObject: {fileID: 1998635868}
  m_LocalRotation: {x: -0.9238796, y: -0, z: -0, w: 0.3826834}
  m_LocalPosition: {x: 0, y: 0, z: 200}
  m_LocalScale: {x: 1, y: 1, z: 1}
  m_Children: []
  m_Father: {fileID: 1938177837}
  m_RootOrder: 0
  m_LocalEulerAnglesHint: {x: -135, y: 0, z: 0}
--- !u!114 &1998635870
MonoBehaviour:
=======
  m_GameObject: {fileID: 2000601232}
  m_LocalRotation: {x: 0, y: 0, z: 0, w: 1}
  m_LocalPosition: {x: -1.07, y: -2.23, z: -0.44}
  m_LocalScale: {x: 0.0515747, y: 0.0515747, z: 0.0515747}
  m_Children: []
  m_Father: {fileID: 190515417}
  m_RootOrder: 3
  m_LocalEulerAnglesHint: {x: 0, y: 0, z: 0}
--- !u!102 &2000601234
TextMesh:
  serializedVersion: 3
>>>>>>> 66b5a7ea
  m_ObjectHideFlags: 0
  m_CorrespondingSourceObject: {fileID: 0}
  m_PrefabInstance: {fileID: 0}
  m_PrefabAsset: {fileID: 0}
<<<<<<< HEAD
  m_GameObject: {fileID: 1998635868}
  m_Enabled: 1
  m_EditorHideFlags: 0
  m_Script: {fileID: 11500000, guid: a4ee7c3a3b205a14a94094d01ff91d6b, type: 3}
  m_Name: 
  m_EditorClassIdentifier: 
  m_HDProbeVersion: 3
  m_ObsoleteInfiniteProjection: 1
  m_ObsoleteInfluenceVolume:
    m_EditorAdvancedModeBlendDistancePositive: {x: 0, y: 0, z: 0}
    m_EditorAdvancedModeBlendDistanceNegative: {x: 0, y: 0, z: 0}
    m_EditorSimplifiedModeBlendDistance: 0
    m_EditorAdvancedModeBlendNormalDistancePositive: {x: 0, y: 0, z: 0}
    m_EditorAdvancedModeBlendNormalDistanceNegative: {x: 0, y: 0, z: 0}
    m_EditorSimplifiedModeBlendNormalDistance: 0
    m_EditorAdvancedModeEnabled: 0
    m_EditorAdvancedModeFaceFadePositive: {x: 1, y: 1, z: 1}
    m_EditorAdvancedModeFaceFadeNegative: {x: 1, y: 1, z: 1}
    m_Version: 1
    m_ObsoleteSphereBaseOffset: {x: 0, y: 0, z: 0}
    m_ObsoleteOffset: {x: 0, y: 0, z: 0}
    m_Shape: 0
    m_BoxSize: {x: 10, y: 10, z: 10}
    m_BoxBlendDistancePositive: {x: 0, y: 0, z: 0}
    m_BoxBlendDistanceNegative: {x: 0, y: 0, z: 0}
    m_BoxBlendNormalDistancePositive: {x: 0, y: 0, z: 0}
    m_BoxBlendNormalDistanceNegative: {x: 0, y: 0, z: 0}
    m_BoxSideFadePositive: {x: 1, y: 1, z: 1}
    m_BoxSideFadeNegative: {x: 1, y: 1, z: 1}
    m_SphereRadius: 3
    m_SphereBlendDistance: 0
    m_SphereBlendNormalDistance: 0
  m_ObsoleteFrameSettings:
    overrides: 0
    enableShadow: 0
    enableContactShadows: 0
    enableShadowMask: 0
    enableSSR: 0
    enableSSAO: 0
    enableSubsurfaceScattering: 0
    enableTransmission: 0
    enableAtmosphericScattering: 0
    enableVolumetrics: 0
    enableReprojectionForVolumetrics: 0
    enableLightLayers: 0
    enableExposureControl: 1
    diffuseGlobalDimmer: 0
    specularGlobalDimmer: 0
    shaderLitMode: 0
    enableDepthPrepassWithDeferredRendering: 0
    enableTransparentPrepass: 0
    enableMotionVectors: 0
    enableObjectMotionVectors: 0
    enableDecals: 0
    enableRoughRefraction: 0
    enableTransparentPostpass: 0
    enableDistortion: 0
    enablePostprocess: 0
    enableOpaqueObjects: 0
    enableTransparentObjects: 0
    enableRealtimePlanarReflection: 0
    enableMSAA: 0
    enableAsyncCompute: 0
    runLightListAsync: 0
    runSSRAsync: 0
    runSSAOAsync: 0
    runContactShadowsAsync: 0
    runVolumeVoxelizationAsync: 0
    lightLoopSettings:
      overrides: 0
      enableDeferredTileAndCluster: 0
      enableComputeLightEvaluation: 0
      enableComputeLightVariants: 0
      enableComputeMaterialVariants: 0
      enableFptlForForwardOpaque: 0
      enableBigTilePrepass: 0
      isFptlEnabled: 0
  m_ObsoleteMultiplier: 1
  m_ObsoleteWeight: 1
  m_ObsoleteMode: 0
  m_ObsoleteLightLayers: 1
  m_ObsoleteCaptureSettings:
    overrides: 0
    clearColorMode: 0
    backgroundColorHDR: {r: 0.023529412, g: 0.07058824, b: 0.1882353, a: 0}
    clearDepth: 1
    cullingMask:
      serializedVersion: 2
      m_Bits: 4294967295
    useOcclusionCulling: 1
    volumeLayerMask:
      serializedVersion: 2
      m_Bits: 1
    volumeAnchorOverride: {fileID: 0}
    projection: 0
    nearClipPlane: 0.3
    farClipPlane: 1000
    fieldOfView: 90
    orthographicSize: 5
    renderingPath: 0
    shadowDistance: 100
  m_ProbeSettings:
    frustum:
      fieldOfViewMode: 1
      fixedValue: 90
      automaticScale: 1
      viewerScale: 1
    type: 1
    mode: 1
    realtimeMode: 0
    lighting:
      multiplier: 1
      weight: 1
      lightLayer: 1
      fadeDistance: 10000
      rangeCompressionFactor: 1
    influence:
      m_EditorAdvancedModeBlendDistancePositive: {x: 0, y: 0, z: 0}
      m_EditorAdvancedModeBlendDistanceNegative: {x: 0, y: 0, z: 0}
      m_EditorSimplifiedModeBlendDistance: 0
      m_EditorAdvancedModeBlendNormalDistancePositive: {x: 0, y: 0, z: 0}
      m_EditorAdvancedModeBlendNormalDistanceNegative: {x: 0, y: 0, z: 0}
      m_EditorSimplifiedModeBlendNormalDistance: 0
      m_EditorAdvancedModeEnabled: 0
      m_EditorAdvancedModeFaceFadePositive: {x: 1, y: 1, z: 1}
      m_EditorAdvancedModeFaceFadeNegative: {x: 1, y: 1, z: 1}
      m_Version: 1
      m_ObsoleteSphereBaseOffset: {x: 0, y: 0, z: 0}
      m_ObsoleteOffset: {x: 0, y: 0, z: 0}
      m_Shape: 0
      m_BoxSize: {x: 10, y: 0.01, z: 10}
      m_BoxBlendDistancePositive: {x: 0, y: 0, z: 0}
      m_BoxBlendDistanceNegative: {x: 0, y: 0, z: 0}
      m_BoxBlendNormalDistancePositive: {x: 0, y: 0, z: 0}
      m_BoxBlendNormalDistanceNegative: {x: 0, y: 0, z: 0}
      m_BoxSideFadePositive: {x: 1, y: 1, z: 1}
      m_BoxSideFadeNegative: {x: 1, y: 1, z: 1}
      m_SphereRadius: 3
      m_SphereBlendDistance: 0
      m_SphereBlendNormalDistance: 0
    proxy:
      m_CSVersion: 1
      m_ObsoleteSphereInfiniteProjection: 0
      m_ObsoleteBoxInfiniteProjection: 0
      m_Shape: 0
      m_BoxSize: {x: 1, y: 1, z: 1}
      m_SphereRadius: 1
    proxySettings:
      useInfluenceVolumeAsProxyVolume: 0
      capturePositionProxySpace: {x: 0, y: 0, z: 0}
      captureRotationProxySpace: {x: 0, y: 0, z: 0, w: 1}
      mirrorPositionProxySpace: {x: 0, y: 0, z: 0}
      mirrorRotationProxySpace: {x: -0.70710677, y: 0, z: 0, w: 0.70710677}
    resolution: 512
    cameraSettings:
      customRenderingSettings: 1
      renderingPathCustomFrameSettings:
        bitDatas:
          data1: 70280697347917
          data2: 4539628425463136256
        lodBias: 1
        lodBiasMode: 0
        lodBiasQualityLevel: 0
        maximumLODLevel: 0
        maximumLODLevelMode: 0
        maximumLODLevelQualityLevel: 0
        materialQuality: 0
      renderingPathCustomFrameSettingsOverrideMask:
        mask:
          data1: 64
          data2: 0
      bufferClearing:
        clearColorMode: 0
        backgroundColorHDR: {r: 0.023529412, g: 0.07058824, b: 0.1882353, a: 0}
        clearDepth: 1
      volumes:
        layerMask:
          serializedVersion: 2
          m_Bits: 1
        anchorOverride: {fileID: 0}
      frustum:
        mode: 0
        aspect: 1
        farClipPlaneRaw: 1000
        nearClipPlaneRaw: 0.3
        fieldOfView: 90
        projectionMatrix:
          e00: 1
          e01: 0
          e02: 0
          e03: 0
          e10: 0
          e11: 1
          e12: 0
          e13: 0
          e20: 0
          e21: 0
          e22: 1
          e23: 0
          e30: 0
          e31: 0
          e32: 0
          e33: 1
      culling:
        useOcclusionCulling: 1
        cullingMask:
          serializedVersion: 2
          m_Bits: 32
        sceneCullingMaskOverride: 0
      invertFaceCulling: 0
      flipYMode: 0
      probeLayerMask:
        serializedVersion: 2
        m_Bits: 4294967295
      defaultFrameSettings: 0
      m_ObsoleteRenderingPath: 0
      m_ObsoleteFrameSettings:
        overrides: 0
        enableShadow: 0
        enableContactShadows: 0
        enableShadowMask: 0
        enableSSR: 0
        enableSSAO: 0
        enableSubsurfaceScattering: 0
        enableTransmission: 0
        enableAtmosphericScattering: 0
        enableVolumetrics: 0
        enableReprojectionForVolumetrics: 0
        enableLightLayers: 0
        enableExposureControl: 1
        diffuseGlobalDimmer: 0
        specularGlobalDimmer: 0
        shaderLitMode: 0
        enableDepthPrepassWithDeferredRendering: 0
        enableTransparentPrepass: 0
        enableMotionVectors: 0
        enableObjectMotionVectors: 0
        enableDecals: 0
        enableRoughRefraction: 0
        enableTransparentPostpass: 0
        enableDistortion: 0
        enablePostprocess: 0
        enableOpaqueObjects: 0
        enableTransparentObjects: 0
        enableRealtimePlanarReflection: 0
        enableMSAA: 0
        enableAsyncCompute: 0
        runLightListAsync: 0
        runSSRAsync: 0
        runSSAOAsync: 0
        runContactShadowsAsync: 0
        runVolumeVoxelizationAsync: 0
        lightLoopSettings:
          overrides: 0
          enableDeferredTileAndCluster: 0
          enableComputeLightEvaluation: 0
          enableComputeLightVariants: 0
          enableComputeMaterialVariants: 0
          enableFptlForForwardOpaque: 0
          enableBigTilePrepass: 0
          isFptlEnabled: 0
  m_ProbeSettingsOverride:
    probe: 0
    camera:
      camera: 0
  m_ProxyVolume: {fileID: 0}
  m_BakedTexture: {fileID: 0}
  m_CustomTexture: {fileID: 0}
  m_BakedRenderData:
    m_WorldToCameraRHS:
      e00: 0
      e01: 0
      e02: 0
      e03: 0
      e10: 0
      e11: 0
      e12: 0
      e13: 0
      e20: 0
      e21: 0
      e22: 0
      e23: 0
      e30: 0
      e31: 0
      e32: 0
      e33: 0
    m_ProjectionMatrix:
      e00: 0
      e01: 0
      e02: 0
      e03: 0
      e10: 0
      e11: 0
      e12: 0
      e13: 0
      e20: 0
      e21: 0
      e22: 0
      e23: 0
      e30: 0
      e31: 0
      e32: 0
      e33: 0
    m_CapturePosition: {x: 0, y: 0, z: 0}
    m_CaptureRotation: {x: 0, y: 0, z: 0, w: 0}
    m_FieldOfView: 0
    m_Aspect: 0
  m_CustomRenderData:
    m_WorldToCameraRHS:
      e00: 0
      e01: 0
      e02: 0
      e03: 0
      e10: 0
      e11: 0
      e12: 0
      e13: 0
      e20: 0
      e21: 0
      e22: 0
      e23: 0
      e30: 0
      e31: 0
      e32: 0
      e33: 0
    m_ProjectionMatrix:
      e00: 0
      e01: 0
      e02: 0
      e03: 0
      e10: 0
      e11: 0
      e12: 0
      e13: 0
      e20: 0
      e21: 0
      e22: 0
      e23: 0
      e30: 0
      e31: 0
      e32: 0
      e33: 0
    m_CapturePosition: {x: 0, y: 0, z: 0}
    m_CaptureRotation: {x: 0, y: 0, z: 0, w: 0}
    m_FieldOfView: 0
    m_Aspect: 0
  m_EditorOnlyData: 0
  m_PlanarProbeVersion: 6
  m_ObsoleteCaptureNearPlane: 0.3
  m_ObsoleteCaptureFarPlane: 1000
  m_ObsoleteOverrideFieldOfView: 0
  m_ObsoleteFieldOfViewOverride: 90
  m_LocalReferencePosition: {x: 0, y: 0.99999994, z: 0.000000059604645}
--- !u!23 &1998635871
=======
  m_GameObject: {fileID: 2000601232}
  m_Text: Forward
  m_OffsetZ: 0
  m_CharacterSize: 1
  m_LineSpacing: 1
  m_Anchor: 0
  m_Alignment: 0
  m_TabSize: 4
  m_FontSize: 145
  m_FontStyle: 0
  m_RichText: 1
  m_Font: {fileID: 10102, guid: 0000000000000000e000000000000000, type: 0}
  m_Color:
    serializedVersion: 2
    rgba: 4294967295
--- !u!23 &2000601235
>>>>>>> 66b5a7ea
MeshRenderer:
  m_ObjectHideFlags: 0
  m_CorrespondingSourceObject: {fileID: 0}
  m_PrefabInstance: {fileID: 0}
  m_PrefabAsset: {fileID: 0}
<<<<<<< HEAD
  m_GameObject: {fileID: 1998635868}
=======
  m_GameObject: {fileID: 2000601232}
>>>>>>> 66b5a7ea
  m_Enabled: 1
  m_CastShadows: 1
  m_ReceiveShadows: 1
  m_DynamicOccludee: 1
  m_MotionVectors: 1
  m_LightProbeUsage: 1
  m_ReflectionProbeUsage: 1
  m_RayTracingMode: 2
  m_RayTraceProcedural: 0
  m_RenderingLayerMask: 1
  m_RendererPriority: 0
  m_Materials:
<<<<<<< HEAD
  - {fileID: 2100000, guid: 6b17274157b33bc45b6a40e7d4ff51fe, type: 2}
=======
  - {fileID: 10100, guid: 0000000000000000e000000000000000, type: 0}
>>>>>>> 66b5a7ea
  m_StaticBatchInfo:
    firstSubMesh: 0
    subMeshCount: 0
  m_StaticBatchRoot: {fileID: 0}
  m_ProbeAnchor: {fileID: 0}
  m_LightProbeVolumeOverride: {fileID: 0}
  m_ScaleInLightmap: 1
  m_ReceiveGI: 1
  m_PreserveUVs: 1
  m_IgnoreNormalsForChartDetection: 0
  m_ImportantGI: 0
  m_StitchLightmapSeams: 1
  m_SelectedEditorRenderState: 3
  m_MinimumChartSize: 4
  m_AutoUVMaxDistance: 0.5
  m_AutoUVMaxAngle: 89
  m_LightmapParameters: {fileID: 0}
  m_SortingLayerID: 0
  m_SortingLayer: 0
  m_SortingOrder: 0
  m_AdditionalVertexStreams: {fileID: 0}
<<<<<<< HEAD
--- !u!64 &1998635872
MeshCollider:
  m_ObjectHideFlags: 0
  m_CorrespondingSourceObject: {fileID: 0}
  m_PrefabInstance: {fileID: 0}
  m_PrefabAsset: {fileID: 0}
  m_GameObject: {fileID: 1998635868}
  m_Material: {fileID: 0}
  m_IsTrigger: 0
  m_Enabled: 1
  serializedVersion: 4
  m_Convex: 0
  m_CookingOptions: 30
  m_Mesh: {fileID: 10209, guid: 0000000000000000e000000000000000, type: 0}
--- !u!33 &1998635873
MeshFilter:
  m_ObjectHideFlags: 0
  m_CorrespondingSourceObject: {fileID: 0}
  m_PrefabInstance: {fileID: 0}
  m_PrefabAsset: {fileID: 0}
  m_GameObject: {fileID: 1998635868}
  m_Mesh: {fileID: 10209, guid: 0000000000000000e000000000000000, type: 0}
--- !u!1 &2037303554
=======
--- !u!1 &2005719414
>>>>>>> 66b5a7ea
GameObject:
  m_ObjectHideFlags: 0
  m_CorrespondingSourceObject: {fileID: 0}
  m_PrefabInstance: {fileID: 0}
  m_PrefabAsset: {fileID: 0}
  serializedVersion: 6
  m_Component:
<<<<<<< HEAD
  - component: {fileID: 2037303555}
  - component: {fileID: 2037303558}
  - component: {fileID: 2037303557}
  - component: {fileID: 2037303556}
  m_Layer: 0
  m_Name: Canvas
=======
  - component: {fileID: 2005719415}
  - component: {fileID: 2005719418}
  - component: {fileID: 2005719417}
  - component: {fileID: 2005719416}
  m_Layer: 11
  m_Name: Sphere (1)
>>>>>>> 66b5a7ea
  m_TagString: Untagged
  m_Icon: {fileID: 0}
  m_NavMeshLayer: 0
  m_StaticEditorFlags: 0
  m_IsActive: 1
<<<<<<< HEAD
--- !u!224 &2037303555
RectTransform:
  m_ObjectHideFlags: 0
  m_CorrespondingSourceObject: {fileID: 0}
  m_PrefabInstance: {fileID: 0}
  m_PrefabAsset: {fileID: 0}
  m_GameObject: {fileID: 2037303554}
  m_LocalRotation: {x: 0, y: 0, z: 0, w: 1}
  m_LocalPosition: {x: 0, y: 0, z: 0}
  m_LocalScale: {x: 0, y: 0, z: 0}
  m_Children:
  - {fileID: 1623078033}
  m_Father: {fileID: 65093929}
  m_RootOrder: 0
  m_LocalEulerAnglesHint: {x: 0, y: 0, z: 0}
  m_AnchorMin: {x: 0, y: 0}
  m_AnchorMax: {x: 0, y: 0}
  m_AnchoredPosition: {x: 0, y: 0}
  m_SizeDelta: {x: 0, y: 0}
  m_Pivot: {x: 0, y: 0}
--- !u!114 &2037303556
MonoBehaviour:
  m_ObjectHideFlags: 0
  m_CorrespondingSourceObject: {fileID: 0}
  m_PrefabInstance: {fileID: 0}
  m_PrefabAsset: {fileID: 0}
  m_GameObject: {fileID: 2037303554}
  m_Enabled: 1
  m_EditorHideFlags: 0
  m_Script: {fileID: 11500000, guid: dc42784cf147c0c48a680349fa168899, type: 3}
  m_Name: 
  m_EditorClassIdentifier: 
  m_IgnoreReversedGraphics: 1
  m_BlockingObjects: 0
  m_BlockingMask:
    serializedVersion: 2
    m_Bits: 4294967295
--- !u!114 &2037303557
MonoBehaviour:
  m_ObjectHideFlags: 0
  m_CorrespondingSourceObject: {fileID: 0}
  m_PrefabInstance: {fileID: 0}
  m_PrefabAsset: {fileID: 0}
  m_GameObject: {fileID: 2037303554}
  m_Enabled: 1
  m_EditorHideFlags: 0
  m_Script: {fileID: 11500000, guid: 0cd44c1031e13a943bb63640046fad76, type: 3}
  m_Name: 
  m_EditorClassIdentifier: 
  m_UiScaleMode: 0
  m_ReferencePixelsPerUnit: 100
  m_ScaleFactor: 1
  m_ReferenceResolution: {x: 800, y: 600}
  m_ScreenMatchMode: 0
  m_MatchWidthOrHeight: 0
  m_PhysicalUnit: 3
  m_FallbackScreenDPI: 96
  m_DefaultSpriteDPI: 96
  m_DynamicPixelsPerUnit: 1
--- !u!223 &2037303558
Canvas:
=======
--- !u!4 &2005719415
Transform:
>>>>>>> 66b5a7ea
  m_ObjectHideFlags: 0
  m_CorrespondingSourceObject: {fileID: 0}
  m_PrefabInstance: {fileID: 0}
  m_PrefabAsset: {fileID: 0}
<<<<<<< HEAD
  m_GameObject: {fileID: 2037303554}
  m_Enabled: 1
  serializedVersion: 3
  m_RenderMode: 0
  m_Camera: {fileID: 65093928}
  m_PlaneDistance: 2
  m_PixelPerfect: 0
  m_ReceivesEvents: 1
  m_OverrideSorting: 0
  m_OverridePixelPerfect: 0
  m_SortingBucketNormalizedSize: 0
  m_AdditionalShaderChannelsFlag: 0
  m_SortingLayerID: 0
  m_SortingOrder: 0
  m_TargetDisplay: 0
--- !u!1 &2041699443
GameObject:
  m_ObjectHideFlags: 0
  m_CorrespondingSourceObject: {fileID: 0}
  m_PrefabInstance: {fileID: 0}
  m_PrefabAsset: {fileID: 0}
  serializedVersion: 6
  m_Component:
  - component: {fileID: 2041699444}
  - component: {fileID: 2041699445}
  m_Layer: 0
  m_Name: CustomPass_AfterOpaqueDepthAndNormal
  m_TagString: Untagged
  m_Icon: {fileID: 0}
  m_NavMeshLayer: 0
  m_StaticEditorFlags: 0
  m_IsActive: 1
--- !u!4 &2041699444
Transform:
=======
  m_GameObject: {fileID: 2005719414}
  m_LocalRotation: {x: -0, y: -0, z: -0, w: 1}
  m_LocalPosition: {x: 2.4502242, y: 0.8020843, z: -0.4328437}
  m_LocalScale: {x: 1.6663209, y: 1.6663209, z: 1.6663209}
  m_Children: []
  m_Father: {fileID: 224179347}
  m_RootOrder: 1
  m_LocalEulerAnglesHint: {x: 0, y: 0, z: 0}
--- !u!135 &2005719416
SphereCollider:
>>>>>>> 66b5a7ea
  m_ObjectHideFlags: 0
  m_CorrespondingSourceObject: {fileID: 0}
  m_PrefabInstance: {fileID: 0}
  m_PrefabAsset: {fileID: 0}
<<<<<<< HEAD
  m_GameObject: {fileID: 2041699443}
  m_LocalRotation: {x: -0, y: -0, z: -0, w: 1}
  m_LocalPosition: {x: 1.29, y: 0, z: 200}
  m_LocalScale: {x: 1, y: 1, z: 1}
  m_Children: []
  m_Father: {fileID: 1938177837}
  m_RootOrder: 2
  m_LocalEulerAnglesHint: {x: 0, y: 0, z: 0}
--- !u!114 &2041699445
MonoBehaviour:
=======
  m_GameObject: {fileID: 2005719414}
  m_Material: {fileID: 0}
  m_IsTrigger: 0
  m_Enabled: 1
  serializedVersion: 2
  m_Radius: 0.5
  m_Center: {x: 0, y: 0, z: 0}
--- !u!23 &2005719417
MeshRenderer:
>>>>>>> 66b5a7ea
  m_ObjectHideFlags: 0
  m_CorrespondingSourceObject: {fileID: 0}
  m_PrefabInstance: {fileID: 0}
  m_PrefabAsset: {fileID: 0}
<<<<<<< HEAD
  m_GameObject: {fileID: 2041699443}
  m_Enabled: 1
  m_EditorHideFlags: 0
  m_Script: {fileID: 11500000, guid: 26d6499a6bd256e47b859377446493a1, type: 3}
  m_Name: 
  m_EditorClassIdentifier: 
  isGlobal: 1
  fadeRadius: 0
  priority: 0
  customPasses:
  - id: 0
  injectionPoint: 5
  references:
    version: 1
    00000000:
      type: {class: DrawRenderersCustomPass, ns: UnityEngine.Rendering.HighDefinition,
        asm: Unity.RenderPipelines.HighDefinition.Runtime}
      data:
        m_Name: Custom Pass
        enabled: 1
        targetColorBuffer: 0
        targetDepthBuffer: 0
        clearFlags: 0
        passFoldout: 0
        m_Version: 0
        filterFoldout: 1
        rendererFoldout: 1
        renderQueueType: 2
        layerMask:
          serializedVersion: 2
          m_Bits: 16384
        sortingCriteria: 59
        overrideMaterial: {fileID: 0}
        overrideMaterialPassIndex: 0
        overrideMaterialPassName: Forward
        overrideDepthState: 1
        depthCompareFunction: 4
        depthWrite: 1
        shaderPass: 0
=======
  m_GameObject: {fileID: 2005719414}
  m_Enabled: 1
  m_CastShadows: 1
  m_ReceiveShadows: 1
  m_DynamicOccludee: 1
  m_MotionVectors: 1
  m_LightProbeUsage: 1
  m_ReflectionProbeUsage: 1
  m_RayTracingMode: 2
  m_RayTraceProcedural: 0
  m_RenderingLayerMask: 1
  m_RendererPriority: 0
  m_Materials:
  - {fileID: 2100000, guid: 93021a2d1a5c4484c840177b21af6d45, type: 2}
  m_StaticBatchInfo:
    firstSubMesh: 0
    subMeshCount: 0
  m_StaticBatchRoot: {fileID: 0}
  m_ProbeAnchor: {fileID: 0}
  m_LightProbeVolumeOverride: {fileID: 0}
  m_ScaleInLightmap: 1
  m_ReceiveGI: 1
  m_PreserveUVs: 0
  m_IgnoreNormalsForChartDetection: 0
  m_ImportantGI: 0
  m_StitchLightmapSeams: 1
  m_SelectedEditorRenderState: 3
  m_MinimumChartSize: 4
  m_AutoUVMaxDistance: 0.5
  m_AutoUVMaxAngle: 89
  m_LightmapParameters: {fileID: 0}
  m_SortingLayerID: 0
  m_SortingLayer: 0
  m_SortingOrder: 0
  m_AdditionalVertexStreams: {fileID: 0}
--- !u!33 &2005719418
MeshFilter:
  m_ObjectHideFlags: 0
  m_CorrespondingSourceObject: {fileID: 0}
  m_PrefabInstance: {fileID: 0}
  m_PrefabAsset: {fileID: 0}
  m_GameObject: {fileID: 2005719414}
  m_Mesh: {fileID: 10207, guid: 0000000000000000e000000000000000, type: 0}
>>>>>>> 66b5a7ea
--- !u!1 &2130596026
GameObject:
  m_ObjectHideFlags: 0
  m_CorrespondingSourceObject: {fileID: 0}
  m_PrefabInstance: {fileID: 0}
  m_PrefabAsset: {fileID: 0}
  serializedVersion: 6
  m_Component:
  - component: {fileID: 2130596030}
  - component: {fileID: 2130596029}
  - component: {fileID: 2130596028}
  - component: {fileID: 2130596027}
  m_Layer: 10
  m_Name: Sphere
  m_TagString: Untagged
  m_Icon: {fileID: 0}
  m_NavMeshLayer: 0
  m_StaticEditorFlags: 0
  m_IsActive: 1
--- !u!135 &2130596027
SphereCollider:
  m_ObjectHideFlags: 0
  m_CorrespondingSourceObject: {fileID: 0}
  m_PrefabInstance: {fileID: 0}
  m_PrefabAsset: {fileID: 0}
  m_GameObject: {fileID: 2130596026}
  m_Material: {fileID: 0}
  m_IsTrigger: 0
  m_Enabled: 1
  serializedVersion: 2
  m_Radius: 0.5
  m_Center: {x: 0, y: 0, z: 0}
--- !u!23 &2130596028
MeshRenderer:
  m_ObjectHideFlags: 0
  m_CorrespondingSourceObject: {fileID: 0}
  m_PrefabInstance: {fileID: 0}
  m_PrefabAsset: {fileID: 0}
  m_GameObject: {fileID: 2130596026}
  m_Enabled: 1
  m_CastShadows: 1
  m_ReceiveShadows: 1
  m_DynamicOccludee: 1
  m_MotionVectors: 1
  m_LightProbeUsage: 1
  m_ReflectionProbeUsage: 1
  m_RayTracingMode: 2
  m_RayTraceProcedural: 0
  m_RenderingLayerMask: 1
  m_RendererPriority: 0
  m_Materials:
  - {fileID: 2100000, guid: 93021a2d1a5c4484c840177b21af6d45, type: 2}
  m_StaticBatchInfo:
    firstSubMesh: 0
    subMeshCount: 0
  m_StaticBatchRoot: {fileID: 0}
  m_ProbeAnchor: {fileID: 0}
  m_LightProbeVolumeOverride: {fileID: 0}
  m_ScaleInLightmap: 1
  m_ReceiveGI: 1
  m_PreserveUVs: 0
  m_IgnoreNormalsForChartDetection: 0
  m_ImportantGI: 0
  m_StitchLightmapSeams: 1
  m_SelectedEditorRenderState: 3
  m_MinimumChartSize: 4
  m_AutoUVMaxDistance: 0.5
  m_AutoUVMaxAngle: 89
  m_LightmapParameters: {fileID: 0}
  m_SortingLayerID: 0
  m_SortingLayer: 0
  m_SortingOrder: 0
  m_AdditionalVertexStreams: {fileID: 0}
--- !u!33 &2130596029
MeshFilter:
  m_ObjectHideFlags: 0
  m_CorrespondingSourceObject: {fileID: 0}
  m_PrefabInstance: {fileID: 0}
  m_PrefabAsset: {fileID: 0}
  m_GameObject: {fileID: 2130596026}
  m_Mesh: {fileID: 10207, guid: 0000000000000000e000000000000000, type: 0}
--- !u!4 &2130596030
Transform:
  m_ObjectHideFlags: 0
  m_CorrespondingSourceObject: {fileID: 0}
  m_PrefabInstance: {fileID: 0}
  m_PrefabAsset: {fileID: 0}
  m_GameObject: {fileID: 2130596026}
  m_LocalRotation: {x: -0, y: -0, z: -0, w: 1}
  m_LocalPosition: {x: 4.647624, y: 0.8020843, z: -0.4328437}
  m_LocalScale: {x: 1.6663209, y: 1.6663209, z: 1.6663209}
  m_Children: []
  m_Father: {fileID: 110938678}
  m_RootOrder: 0
  m_LocalEulerAnglesHint: {x: 0, y: 0, z: 0}
--- !u!114 &2194996321326470682
MonoBehaviour:
  m_ObjectHideFlags: 0
  m_CorrespondingSourceObject: {fileID: 0}
  m_PrefabInstance: {fileID: 0}
  m_PrefabAsset: {fileID: 0}
  m_GameObject: {fileID: 2298508573812409172}
  m_Enabled: 1
  m_EditorHideFlags: 0
  m_Script: {fileID: 11500000, guid: 23c1ce4fb46143f46bc5cb5224c934f6, type: 3}
  m_Name: 
  m_EditorClassIdentifier: 
  m_Version: 7
  m_ObsoleteRenderingPath: 0
  m_ObsoleteFrameSettings:
    overrides: 0
    enableShadow: 0
    enableContactShadows: 0
    enableShadowMask: 0
    enableSSR: 0
    enableSSAO: 0
    enableSubsurfaceScattering: 0
    enableTransmission: 0
    enableAtmosphericScattering: 0
    enableVolumetrics: 0
    enableReprojectionForVolumetrics: 0
    enableLightLayers: 0
    enableExposureControl: 1
    diffuseGlobalDimmer: 0
    specularGlobalDimmer: 0
    shaderLitMode: 0
    enableDepthPrepassWithDeferredRendering: 0
    enableTransparentPrepass: 0
    enableMotionVectors: 0
    enableObjectMotionVectors: 0
    enableDecals: 0
    enableRoughRefraction: 0
    enableTransparentPostpass: 0
    enableDistortion: 0
    enablePostprocess: 0
    enableOpaqueObjects: 0
    enableTransparentObjects: 0
    enableRealtimePlanarReflection: 0
    enableMSAA: 0
    enableAsyncCompute: 0
    runLightListAsync: 0
    runSSRAsync: 0
    runSSAOAsync: 0
    runContactShadowsAsync: 0
    runVolumeVoxelizationAsync: 0
    lightLoopSettings:
      overrides: 0
      enableDeferredTileAndCluster: 0
      enableComputeLightEvaluation: 0
      enableComputeLightVariants: 0
      enableComputeMaterialVariants: 0
      enableFptlForForwardOpaque: 0
      enableBigTilePrepass: 0
      isFptlEnabled: 0
  clearColorMode: 1
  backgroundColorHDR: {r: 0.147, g: 0.08628003, b: 0.056594998, a: 0}
  clearDepth: 1
  volumeLayerMask:
    serializedVersion: 2
    m_Bits: 4294967295
  volumeAnchorOverride: {fileID: 0}
  antialiasing: 0
  SMAAQuality: 2
  dithering: 0
  stopNaNs: 0
  taaSharpenStrength: 0.5
  physicalParameters:
    m_Iso: 200
    m_ShutterSpeed: 0.005
    m_Aperture: 16
    m_BladeCount: 5
    m_Curvature: {x: 2, y: 11}
    m_BarrelClipping: 0.25
    m_Anamorphism: 0
  flipYMode: 0
  fullscreenPassthrough: 0
  allowDynamicResolution: 0
  customRenderingSettings: 1
  invertFaceCulling: 0
  probeLayerMask:
    serializedVersion: 2
    m_Bits: 4294967295
  hasPersistentHistory: 0
  m_RenderingPathCustomFrameSettings:
    bitDatas:
      data1: 70005818916701
      data2: 4539628424389459968
    lodBias: 1
    lodBiasMode: 0
    lodBiasQualityLevel: 0
    maximumLODLevel: 0
    maximumLODLevelMode: 0
    maximumLODLevelQualityLevel: 0
    materialQuality: 0
  renderingPathCustomFrameSettingsOverrideMask:
    mask:
      data1: 1
      data2: 0
  defaultFrameSettings: 0
--- !u!20 &2280657050409914832
Camera:
  m_ObjectHideFlags: 0
  m_CorrespondingSourceObject: {fileID: 0}
  m_PrefabInstance: {fileID: 0}
  m_PrefabAsset: {fileID: 0}
  m_GameObject: {fileID: 2298508573812409172}
  m_Enabled: 1
  serializedVersion: 2
  m_ClearFlags: 2
  m_BackGroundColor: {r: 0.2509804, g: 0.2509804, b: 0.2509804, a: 1}
  m_projectionMatrixMode: 1
  m_GateFitMode: 2
  m_FOVAxisMode: 0
  m_SensorSize: {x: 36, y: 24}
  m_LensShift: {x: 0, y: 0}
  m_FocalLength: 763.8809
  m_NormalizedViewPortRect:
    serializedVersion: 2
    x: 0.5
    y: 0
    width: 0.5
    height: 1
  near clip plane: 180
  far clip plane: 220
  field of view: 3.3
  orthographic: 0
  orthographic size: 1.2
  m_Depth: 1
  m_CullingMask:
    serializedVersion: 2
    m_Bits: 32
  m_RenderingPath: -1
  m_TargetTexture: {fileID: 8400000, guid: b6b9dcb98c600534fa4922b259aac581, type: 2}
  m_TargetDisplay: 0
  m_TargetEye: 3
  m_HDR: 0
  m_AllowMSAA: 0
  m_AllowDynamicResolution: 0
  m_ForceIntoRT: 0
  m_OcclusionCulling: 1
  m_StereoConvergence: 10
  m_StereoSeparation: 0.022
--- !u!1 &2298508573812409172
GameObject:
  m_ObjectHideFlags: 0
  m_CorrespondingSourceObject: {fileID: 0}
  m_PrefabInstance: {fileID: 0}
  m_PrefabAsset: {fileID: 0}
  serializedVersion: 6
  m_Component:
  - component: {fileID: 2301058368061906180}
  - component: {fileID: 2280657050409914832}
  - component: {fileID: 2194996321326470682}
  m_Layer: 0
  m_Name: Deferred
  m_TagString: MainCamera
  m_Icon: {fileID: 0}
  m_NavMeshLayer: 0
  m_StaticEditorFlags: 0
  m_IsActive: 1
--- !u!4 &2301058368061906180
Transform:
  m_ObjectHideFlags: 0
  m_CorrespondingSourceObject: {fileID: 0}
  m_PrefabInstance: {fileID: 0}
  m_PrefabAsset: {fileID: 0}
  m_GameObject: {fileID: 2298508573812409172}
  m_LocalRotation: {x: 0, y: 0, z: 0, w: 1}
  m_LocalPosition: {x: 0, y: 0, z: -200}
  m_LocalScale: {x: 1, y: 1, z: 1}
  m_Children:
  - {fileID: 617007121}
  - {fileID: 1609657392}
  - {fileID: 1675087329}
  - {fileID: 202184537}
  - {fileID: 546121086}
  - {fileID: 1497430087}
  - {fileID: 474315046}
  - {fileID: 110938678}
  - {fileID: 206488784}
  m_Father: {fileID: 0}
  m_RootOrder: 2
  m_LocalEulerAnglesHint: {x: 0, y: 0, z: 0}<|MERGE_RESOLUTION|>--- conflicted
+++ resolved
@@ -219,88 +219,6 @@
   m_Father: {fileID: 110938678}
   m_RootOrder: 3
   m_LocalEulerAnglesHint: {x: 0, y: 0, z: 0}
-<<<<<<< HEAD
---- !u!114 &38172260
-MonoBehaviour:
-  m_ObjectHideFlags: 0
-  m_CorrespondingSourceObject: {fileID: 0}
-  m_PrefabInstance: {fileID: 0}
-  m_PrefabAsset: {fileID: 0}
-  m_GameObject: {fileID: 0}
-  m_Enabled: 1
-  m_EditorHideFlags: 0
-  m_Script: {fileID: 11500000, guid: 3df29e7cc05fbec4aa43e06ea875565d, type: 3}
-  m_Name: 
-  m_EditorClassIdentifier: 
-  active: 1
-  m_AdvancedMode: 0
-  rotation:
-    m_OverrideState: 0
-    m_Value: 0
-    min: 0
-    max: 360
-  skyIntensityMode:
-    m_OverrideState: 0
-    m_Value: 0
-  exposure:
-    m_OverrideState: 0
-    m_Value: 0
-  multiplier:
-    m_OverrideState: 0
-    m_Value: 1
-    min: 0
-  upperHemisphereLuxValue:
-    m_OverrideState: 0
-    m_Value: 1
-    min: 0
-  upperHemisphereLuxColor:
-    m_OverrideState: 0
-    m_Value: {x: 0, y: 0, z: 0}
-  desiredLuxValue:
-    m_OverrideState: 0
-    m_Value: 20000
-  updateMode:
-    m_OverrideState: 0
-    m_Value: 0
-  updatePeriod:
-    m_OverrideState: 0
-    m_Value: 0
-    min: 0
-  includeSunInBaking:
-    m_OverrideState: 0
-    m_Value: 0
-  sunSize:
-    m_OverrideState: 0
-    m_Value: 0.04
-    min: 0
-    max: 1
-  sunSizeConvergence:
-    m_OverrideState: 0
-    m_Value: 5
-    min: 1
-    max: 10
-  atmosphereThickness:
-    m_OverrideState: 0
-    m_Value: 1
-    min: 0
-    max: 5
-  skyTint:
-    m_OverrideState: 0
-    m_Value: {r: 0.5, g: 0.5, b: 0.5, a: 1}
-    hdr: 0
-    showAlpha: 1
-    showEyeDropper: 1
-  groundColor:
-    m_OverrideState: 0
-    m_Value: {r: 0.369, g: 0.349, b: 0.341, a: 1}
-    hdr: 0
-    showAlpha: 1
-    showEyeDropper: 1
-  enableSunDisk:
-    m_OverrideState: 0
-    m_Value: 1
-=======
->>>>>>> 66b5a7ea
 --- !u!1001 &65093927
 PrefabInstance:
   m_ObjectHideFlags: 0
@@ -318,11 +236,7 @@
       objectReference: {fileID: 0}
     - target: {fileID: 4209882255362944, guid: c07ace9ab142ca9469fa377877c2f1e7, type: 3}
       propertyPath: m_LocalPosition.x
-<<<<<<< HEAD
-      value: 16.75
-=======
       value: 18.54
->>>>>>> 66b5a7ea
       objectReference: {fileID: 0}
     - target: {fileID: 4209882255362944, guid: c07ace9ab142ca9469fa377877c2f1e7, type: 3}
       propertyPath: m_LocalPosition.y
@@ -350,7 +264,7 @@
       objectReference: {fileID: 0}
     - target: {fileID: 4209882255362944, guid: c07ace9ab142ca9469fa377877c2f1e7, type: 3}
       propertyPath: m_RootOrder
-      value: 1
+      value: 0
       objectReference: {fileID: 0}
     - target: {fileID: 4209882255362944, guid: c07ace9ab142ca9469fa377877c2f1e7, type: 3}
       propertyPath: m_LocalEulerAnglesHint.x
@@ -366,32 +280,13 @@
       objectReference: {fileID: 0}
     - target: {fileID: 20109210616973140, guid: c07ace9ab142ca9469fa377877c2f1e7,
         type: 3}
-<<<<<<< HEAD
-      propertyPath: field of view
-      value: 60
-      objectReference: {fileID: 0}
-    - target: {fileID: 20109210616973140, guid: c07ace9ab142ca9469fa377877c2f1e7,
-        type: 3}
-      propertyPath: far clip plane
-      value: 5
-      objectReference: {fileID: 0}
-    - target: {fileID: 20109210616973140, guid: c07ace9ab142ca9469fa377877c2f1e7,
-        type: 3}
-      propertyPath: m_CullingMask.m_Bits
-      value: 32
-=======
       propertyPath: far clip plane
       value: 10
->>>>>>> 66b5a7ea
       objectReference: {fileID: 0}
     - target: {fileID: 20109210616973140, guid: c07ace9ab142ca9469fa377877c2f1e7,
         type: 3}
       propertyPath: near clip plane
-<<<<<<< HEAD
-      value: 0.01
-=======
       value: 1
->>>>>>> 66b5a7ea
       objectReference: {fileID: 0}
     - target: {fileID: 20109210616973140, guid: c07ace9ab142ca9469fa377877c2f1e7,
         type: 3}
@@ -430,18 +325,6 @@
       objectReference: {fileID: 0}
     m_RemovedComponents: []
   m_SourcePrefab: {fileID: 100100000, guid: c07ace9ab142ca9469fa377877c2f1e7, type: 3}
---- !u!20 &65093928 stripped
-Camera:
-  m_CorrespondingSourceObject: {fileID: 20109210616973140, guid: c07ace9ab142ca9469fa377877c2f1e7,
-    type: 3}
-  m_PrefabInstance: {fileID: 65093927}
-  m_PrefabAsset: {fileID: 0}
---- !u!4 &65093929 stripped
-Transform:
-  m_CorrespondingSourceObject: {fileID: 4209882255362944, guid: c07ace9ab142ca9469fa377877c2f1e7,
-    type: 3}
-  m_PrefabInstance: {fileID: 65093927}
-  m_PrefabAsset: {fileID: 0}
 --- !u!1 &65093930 stripped
 GameObject:
   m_CorrespondingSourceObject: {fileID: 1132393308280272, guid: c07ace9ab142ca9469fa377877c2f1e7,
@@ -461,110 +344,12 @@
   m_Name: 
   m_EditorClassIdentifier: 
   targetPipeline: {fileID: 0}
-<<<<<<< HEAD
---- !u!1 &67493247
-GameObject:
-  m_ObjectHideFlags: 0
-  m_CorrespondingSourceObject: {fileID: 0}
-  m_PrefabInstance: {fileID: 0}
-  m_PrefabAsset: {fileID: 0}
-  serializedVersion: 6
-  m_Component:
-  - component: {fileID: 67493248}
-  - component: {fileID: 67493251}
-  - component: {fileID: 67493250}
-  - component: {fileID: 67493249}
-  m_Layer: 12
-  m_Name: Sphere (3)
-  m_TagString: Untagged
-  m_Icon: {fileID: 0}
-  m_NavMeshLayer: 0
-  m_StaticEditorFlags: 0
-  m_IsActive: 1
---- !u!4 &67493248
-Transform:
-  m_ObjectHideFlags: 0
-  m_CorrespondingSourceObject: {fileID: 0}
-  m_PrefabInstance: {fileID: 0}
-  m_PrefabAsset: {fileID: 0}
-  m_GameObject: {fileID: 67493247}
-  m_LocalRotation: {x: -0, y: -0, z: -0, w: 1}
-  m_LocalPosition: {x: 0.5273832, y: 0.8020843, z: -0.4328437}
-  m_LocalScale: {x: 1.6663209, y: 1.6663209, z: 1.6663209}
-  m_Children: []
-  m_Father: {fileID: 1484942372}
-  m_RootOrder: 3
-  m_LocalEulerAnglesHint: {x: 0, y: 0, z: 0}
---- !u!135 &67493249
-SphereCollider:
-  m_ObjectHideFlags: 0
-  m_CorrespondingSourceObject: {fileID: 0}
-  m_PrefabInstance: {fileID: 0}
-  m_PrefabAsset: {fileID: 0}
-  m_GameObject: {fileID: 67493247}
-  m_Material: {fileID: 0}
-  m_IsTrigger: 0
-  m_Enabled: 1
-  serializedVersion: 2
-  m_Radius: 0.5
-  m_Center: {x: 0, y: 0, z: 0}
---- !u!23 &67493250
-MeshRenderer:
-  m_ObjectHideFlags: 0
-  m_CorrespondingSourceObject: {fileID: 0}
-  m_PrefabInstance: {fileID: 0}
-  m_PrefabAsset: {fileID: 0}
-  m_GameObject: {fileID: 67493247}
-  m_Enabled: 1
-  m_CastShadows: 1
-  m_ReceiveShadows: 1
-  m_DynamicOccludee: 1
-  m_MotionVectors: 1
-  m_LightProbeUsage: 1
-  m_ReflectionProbeUsage: 1
-  m_RayTracingMode: 2
-  m_RayTraceProcedural: 0
-  m_RenderingLayerMask: 1
-  m_RendererPriority: 0
-  m_Materials:
-  - {fileID: 2100000, guid: 93021a2d1a5c4484c840177b21af6d45, type: 2}
-  m_StaticBatchInfo:
-    firstSubMesh: 0
-    subMeshCount: 0
-  m_StaticBatchRoot: {fileID: 0}
-  m_ProbeAnchor: {fileID: 0}
-  m_LightProbeVolumeOverride: {fileID: 0}
-  m_ScaleInLightmap: 1
-  m_ReceiveGI: 1
-  m_PreserveUVs: 0
-  m_IgnoreNormalsForChartDetection: 0
-  m_ImportantGI: 0
-  m_StitchLightmapSeams: 1
-  m_SelectedEditorRenderState: 3
-  m_MinimumChartSize: 4
-  m_AutoUVMaxDistance: 0.5
-  m_AutoUVMaxAngle: 89
-  m_LightmapParameters: {fileID: 0}
-  m_SortingLayerID: 0
-  m_SortingLayer: 0
-  m_SortingOrder: 0
-  m_AdditionalVertexStreams: {fileID: 0}
---- !u!33 &67493251
-MeshFilter:
-  m_ObjectHideFlags: 0
-  m_CorrespondingSourceObject: {fileID: 0}
-  m_PrefabInstance: {fileID: 0}
-  m_PrefabAsset: {fileID: 0}
-  m_GameObject: {fileID: 67493247}
-  m_Mesh: {fileID: 10207, guid: 0000000000000000e000000000000000, type: 0}
-=======
 --- !u!4 &65093935 stripped
 Transform:
   m_CorrespondingSourceObject: {fileID: 4209882255362944, guid: c07ace9ab142ca9469fa377877c2f1e7,
     type: 3}
   m_PrefabInstance: {fileID: 65093927}
   m_PrefabAsset: {fileID: 0}
->>>>>>> 66b5a7ea
 --- !u!1 &85208909
 GameObject:
   m_ObjectHideFlags: 0
@@ -595,11 +380,7 @@
   m_Script: {fileID: 11500000, guid: 7a68c43fe1f2a47cfa234b5eeaa98012, type: 3}
   m_Name: 
   m_EditorClassIdentifier: 
-<<<<<<< HEAD
-  m_Version: 10
-=======
   m_Version: 11
->>>>>>> 66b5a7ea
   m_ObsoleteShadowResolutionTier: 1
   m_ObsoleteUseShadowQualitySettings: 0
   m_ObsoleteCustomShadowResolution: 512
@@ -798,11 +579,7 @@
   m_PrefabAsset: {fileID: 0}
   m_GameObject: {fileID: 110938677}
   m_LocalRotation: {x: -0, y: -0, z: -0, w: 1}
-<<<<<<< HEAD
-  m_LocalPosition: {x: -0.6702242, y: -2.49, z: 199.05}
-=======
   m_LocalPosition: {x: 0.03586036, y: -2.032743, z: 1.7446542}
->>>>>>> 66b5a7ea
   m_LocalScale: {x: 1, y: 1, z: 1}
   m_Children:
   - {fileID: 2130596030}
@@ -812,13 +589,8 @@
   - {fileID: 1527043437}
   - {fileID: 85208912}
   - {fileID: 1003382855}
-<<<<<<< HEAD
-  m_Father: {fileID: 2301058368061906180}
-  m_RootOrder: 7
-=======
   m_Father: {fileID: 816562332}
   m_RootOrder: 2
->>>>>>> 66b5a7ea
   m_LocalEulerAnglesHint: {x: 0, y: 0, z: 0}
 --- !u!1 &166068871
 GameObject:
@@ -832,337 +604,13 @@
   - component: {fileID: 166068874}
   - component: {fileID: 166068873}
   m_Layer: 0
-<<<<<<< HEAD
-  m_Name: CustomPass_BeforePreRefraction
+  m_Name: Reflection Probe
   m_TagString: Untagged
   m_Icon: {fileID: 0}
   m_NavMeshLayer: 0
   m_StaticEditorFlags: 0
   m_IsActive: 1
---- !u!114 &202184536
-MonoBehaviour:
-  m_ObjectHideFlags: 0
-  m_CorrespondingSourceObject: {fileID: 0}
-  m_PrefabInstance: {fileID: 0}
-  m_PrefabAsset: {fileID: 0}
-  m_GameObject: {fileID: 202184535}
-  m_Enabled: 1
-  m_EditorHideFlags: 0
-  m_Script: {fileID: 11500000, guid: 26d6499a6bd256e47b859377446493a1, type: 3}
-  m_Name: 
-  m_EditorClassIdentifier: 
-  isGlobal: 1
-  fadeRadius: 0
-  priority: 0
-  customPasses:
-  - id: 0
-  injectionPoint: 4
-  references:
-    version: 1
-    00000000:
-      type: {class: DrawRenderersCustomPass, ns: UnityEngine.Rendering.HighDefinition,
-        asm: Unity.RenderPipelines.HighDefinition.Runtime}
-      data:
-        m_Name: Custom Pass
-        enabled: 1
-        targetColorBuffer: 0
-        targetDepthBuffer: 0
-        clearFlags: 0
-        passFoldout: 0
-        m_Version: 0
-        filterFoldout: 1
-        rendererFoldout: 1
-        renderQueueType: 5
-        layerMask:
-          serializedVersion: 2
-          m_Bits: 8192
-        sortingCriteria: 59
-        overrideMaterial: {fileID: 0}
-        overrideMaterialPassIndex: 0
-        overrideMaterialPassName: Forward
-        overrideDepthState: 1
-        depthCompareFunction: 4
-        depthWrite: 1
-        shaderPass: 0
---- !u!4 &202184537
-Transform:
-  m_ObjectHideFlags: 0
-  m_CorrespondingSourceObject: {fileID: 0}
-  m_PrefabInstance: {fileID: 0}
-  m_PrefabAsset: {fileID: 0}
-  m_GameObject: {fileID: 202184535}
-  m_LocalRotation: {x: -0, y: -0, z: -0, w: 1}
-  m_LocalPosition: {x: 1.29, y: 0, z: 200}
-  m_LocalScale: {x: 1, y: 1, z: 1}
-  m_Children: []
-  m_Father: {fileID: 2301058368061906180}
-  m_RootOrder: 3
-  m_LocalEulerAnglesHint: {x: 0, y: 0, z: 0}
---- !u!1 &206488783
-GameObject:
-  m_ObjectHideFlags: 0
-  m_CorrespondingSourceObject: {fileID: 0}
-  m_PrefabInstance: {fileID: 0}
-  m_PrefabAsset: {fileID: 0}
-  serializedVersion: 6
-  m_Component:
-  - component: {fileID: 206488784}
-  - component: {fileID: 206488786}
-  - component: {fileID: 206488785}
-  m_Layer: 5
-  m_Name: New Text
-  m_TagString: Untagged
-  m_Icon: {fileID: 0}
-  m_NavMeshLayer: 0
-  m_StaticEditorFlags: 0
-  m_IsActive: 1
---- !u!4 &206488784
-Transform:
-  m_ObjectHideFlags: 0
-  m_CorrespondingSourceObject: {fileID: 0}
-  m_PrefabInstance: {fileID: 0}
-  m_PrefabAsset: {fileID: 0}
-  m_GameObject: {fileID: 206488783}
-  m_LocalRotation: {x: 0, y: 0, z: 0, w: 1}
-  m_LocalPosition: {x: -2.43, y: -3.84, z: 193.89}
-  m_LocalScale: {x: 0.06005256, y: 0.06005256, z: 0.06005256}
-  m_Children: []
-  m_Father: {fileID: 2301058368061906180}
-  m_RootOrder: 8
-  m_LocalEulerAnglesHint: {x: 0, y: 0, z: 0}
---- !u!102 &206488785
-TextMesh:
-  serializedVersion: 3
-  m_ObjectHideFlags: 0
-  m_CorrespondingSourceObject: {fileID: 0}
-  m_PrefabInstance: {fileID: 0}
-  m_PrefabAsset: {fileID: 0}
-  m_GameObject: {fileID: 206488783}
-  m_Text: Deferred
-  m_OffsetZ: 0
-  m_CharacterSize: 1
-  m_LineSpacing: 1
-  m_Anchor: 0
-  m_Alignment: 0
-  m_TabSize: 4
-  m_FontSize: 189
-  m_FontStyle: 0
-  m_RichText: 1
-  m_Font: {fileID: 10102, guid: 0000000000000000e000000000000000, type: 0}
-  m_Color:
-    serializedVersion: 2
-    rgba: 4294967295
---- !u!23 &206488786
-MeshRenderer:
-  m_ObjectHideFlags: 0
-  m_CorrespondingSourceObject: {fileID: 0}
-  m_PrefabInstance: {fileID: 0}
-  m_PrefabAsset: {fileID: 0}
-  m_GameObject: {fileID: 206488783}
-  m_Enabled: 1
-  m_CastShadows: 1
-  m_ReceiveShadows: 1
-  m_DynamicOccludee: 1
-  m_MotionVectors: 1
-  m_LightProbeUsage: 1
-  m_ReflectionProbeUsage: 1
-  m_RayTracingMode: 2
-  m_RayTraceProcedural: 0
-  m_RenderingLayerMask: 1
-  m_RendererPriority: 0
-  m_Materials:
-  - {fileID: 10100, guid: 0000000000000000e000000000000000, type: 0}
-  m_StaticBatchInfo:
-    firstSubMesh: 0
-    subMeshCount: 0
-  m_StaticBatchRoot: {fileID: 0}
-  m_ProbeAnchor: {fileID: 0}
-  m_LightProbeVolumeOverride: {fileID: 0}
-  m_ScaleInLightmap: 1
-  m_ReceiveGI: 1
-  m_PreserveUVs: 0
-  m_IgnoreNormalsForChartDetection: 0
-  m_ImportantGI: 0
-  m_StitchLightmapSeams: 1
-  m_SelectedEditorRenderState: 3
-  m_MinimumChartSize: 4
-  m_AutoUVMaxDistance: 0.5
-  m_AutoUVMaxAngle: 89
-  m_LightmapParameters: {fileID: 0}
-  m_SortingLayerID: 0
-  m_SortingLayer: 0
-  m_SortingOrder: 0
-  m_AdditionalVertexStreams: {fileID: 0}
---- !u!1 &247671010
-GameObject:
-  m_ObjectHideFlags: 0
-  m_CorrespondingSourceObject: {fileID: 0}
-  m_PrefabInstance: {fileID: 0}
-  m_PrefabAsset: {fileID: 0}
-  serializedVersion: 6
-  m_Component:
-  - component: {fileID: 247671011}
-  - component: {fileID: 247671013}
-  - component: {fileID: 247671012}
-  m_Layer: 5
-  m_Name: New Text
-  m_TagString: Untagged
-  m_Icon: {fileID: 0}
-  m_NavMeshLayer: 0
-  m_StaticEditorFlags: 0
-  m_IsActive: 1
---- !u!4 &247671011
-Transform:
-  m_ObjectHideFlags: 0
-  m_CorrespondingSourceObject: {fileID: 0}
-  m_PrefabInstance: {fileID: 0}
-  m_PrefabAsset: {fileID: 0}
-  m_GameObject: {fileID: 247671010}
-  m_LocalRotation: {x: -0, y: -0, z: -0, w: 1}
-  m_LocalPosition: {x: -2.28, y: -3.84, z: 193.89}
-  m_LocalScale: {x: 0.06005, y: 0.06005, z: 0.06005}
-  m_Children: []
-  m_Father: {fileID: 1938177837}
-  m_RootOrder: 8
-  m_LocalEulerAnglesHint: {x: 0, y: 0, z: 0}
---- !u!102 &247671012
-TextMesh:
-  serializedVersion: 3
-  m_ObjectHideFlags: 0
-  m_CorrespondingSourceObject: {fileID: 0}
-  m_PrefabInstance: {fileID: 0}
-  m_PrefabAsset: {fileID: 0}
-  m_GameObject: {fileID: 247671010}
-  m_Text: Forward
-  m_OffsetZ: 0
-  m_CharacterSize: 1
-  m_LineSpacing: 1
-  m_Anchor: 0
-  m_Alignment: 0
-  m_TabSize: 4
-  m_FontSize: 189
-  m_FontStyle: 0
-  m_RichText: 1
-  m_Font: {fileID: 10102, guid: 0000000000000000e000000000000000, type: 0}
-  m_Color:
-    serializedVersion: 2
-    rgba: 4294967295
---- !u!23 &247671013
-MeshRenderer:
-  m_ObjectHideFlags: 0
-  m_CorrespondingSourceObject: {fileID: 0}
-  m_PrefabInstance: {fileID: 0}
-  m_PrefabAsset: {fileID: 0}
-  m_GameObject: {fileID: 247671010}
-  m_Enabled: 1
-  m_CastShadows: 1
-  m_ReceiveShadows: 1
-  m_DynamicOccludee: 1
-  m_MotionVectors: 1
-  m_LightProbeUsage: 1
-  m_ReflectionProbeUsage: 1
-  m_RayTracingMode: 2
-  m_RayTraceProcedural: 0
-  m_RenderingLayerMask: 1
-  m_RendererPriority: 0
-  m_Materials:
-  - {fileID: 10100, guid: 0000000000000000e000000000000000, type: 0}
-  m_StaticBatchInfo:
-    firstSubMesh: 0
-    subMeshCount: 0
-  m_StaticBatchRoot: {fileID: 0}
-  m_ProbeAnchor: {fileID: 0}
-  m_LightProbeVolumeOverride: {fileID: 0}
-  m_ScaleInLightmap: 1
-  m_ReceiveGI: 1
-  m_PreserveUVs: 0
-  m_IgnoreNormalsForChartDetection: 0
-  m_ImportantGI: 0
-  m_StitchLightmapSeams: 1
-  m_SelectedEditorRenderState: 3
-  m_MinimumChartSize: 4
-  m_AutoUVMaxDistance: 0.5
-  m_AutoUVMaxAngle: 89
-  m_LightmapParameters: {fileID: 0}
-  m_SortingLayerID: 0
-  m_SortingLayer: 0
-  m_SortingOrder: 0
-  m_AdditionalVertexStreams: {fileID: 0}
---- !u!1 &402875804
-GameObject:
-  m_ObjectHideFlags: 0
-  m_CorrespondingSourceObject: {fileID: 0}
-  m_PrefabInstance: {fileID: 0}
-  m_PrefabAsset: {fileID: 0}
-  serializedVersion: 6
-  m_Component:
-  - component: {fileID: 402875808}
-  - component: {fileID: 402875807}
-  - component: {fileID: 402875806}
-  m_Layer: 14
-  m_Name: Sphere (2)
-=======
-  m_Name: Reflection Probe
->>>>>>> 66b5a7ea
-  m_TagString: Untagged
-  m_Icon: {fileID: 0}
-  m_NavMeshLayer: 0
-  m_StaticEditorFlags: 0
-  m_IsActive: 1
-<<<<<<< HEAD
---- !u!23 &402875806
-MeshRenderer:
-  m_ObjectHideFlags: 0
-  m_CorrespondingSourceObject: {fileID: 0}
-  m_PrefabInstance: {fileID: 0}
-  m_PrefabAsset: {fileID: 0}
-  m_GameObject: {fileID: 402875804}
-  m_Enabled: 1
-  m_CastShadows: 1
-  m_ReceiveShadows: 1
-  m_DynamicOccludee: 1
-  m_MotionVectors: 1
-  m_LightProbeUsage: 1
-  m_ReflectionProbeUsage: 1
-  m_RayTracingMode: 2
-  m_RayTraceProcedural: 0
-  m_RenderingLayerMask: 2
-  m_RendererPriority: 0
-  m_Materials:
-  - {fileID: 2100000, guid: 3519774ed36188e44b17adb192f1a441, type: 2}
-  m_StaticBatchInfo:
-    firstSubMesh: 0
-    subMeshCount: 0
-  m_StaticBatchRoot: {fileID: 0}
-  m_ProbeAnchor: {fileID: 0}
-  m_LightProbeVolumeOverride: {fileID: 0}
-  m_ScaleInLightmap: 1
-  m_ReceiveGI: 1
-  m_PreserveUVs: 0
-  m_IgnoreNormalsForChartDetection: 0
-  m_ImportantGI: 0
-  m_StitchLightmapSeams: 1
-  m_SelectedEditorRenderState: 3
-  m_MinimumChartSize: 4
-  m_AutoUVMaxDistance: 0.5
-  m_AutoUVMaxAngle: 89
-  m_LightmapParameters: {fileID: 0}
-  m_SortingLayerID: 0
-  m_SortingLayer: 0
-  m_SortingOrder: 0
-  m_AdditionalVertexStreams: {fileID: 0}
---- !u!33 &402875807
-MeshFilter:
-  m_ObjectHideFlags: 0
-  m_CorrespondingSourceObject: {fileID: 0}
-  m_PrefabInstance: {fileID: 0}
-  m_PrefabAsset: {fileID: 0}
-  m_GameObject: {fileID: 402875804}
-  m_Mesh: {fileID: 10207, guid: 0000000000000000e000000000000000, type: 0}
---- !u!4 &402875808
-=======
 --- !u!4 &166068872
->>>>>>> 66b5a7ea
 Transform:
   m_ObjectHideFlags: 0
   m_CorrespondingSourceObject: {fileID: 0}
@@ -1185,167 +633,7 @@
   m_GameObject: {fileID: 166068871}
   m_Enabled: 1
   m_EditorHideFlags: 0
-<<<<<<< HEAD
-  m_Script: {fileID: 11500000, guid: 26d6499a6bd256e47b859377446493a1, type: 3}
-  m_Name: 
-  m_EditorClassIdentifier: 
-  isGlobal: 1
-  fadeRadius: 0
-  priority: 0
-  customPasses:
-  - id: 0
-  injectionPoint: 3
-  references:
-    version: 1
-    00000000:
-      type: {class: DrawRenderersCustomPass, ns: UnityEngine.Rendering.HighDefinition,
-        asm: Unity.RenderPipelines.HighDefinition.Runtime}
-      data:
-        m_Name: Custom Pass
-        enabled: 1
-        targetColorBuffer: 0
-        targetDepthBuffer: 0
-        clearFlags: 0
-        passFoldout: 0
-        m_Version: 0
-        filterFoldout: 1
-        rendererFoldout: 1
-        renderQueueType: 10
-        layerMask:
-          serializedVersion: 2
-          m_Bits: 1024
-        sortingCriteria: 59
-        overrideMaterial: {fileID: 0}
-        overrideMaterialPassIndex: 0
-        overrideMaterialPassName: Forward
-        overrideDepthState: 1
-        depthCompareFunction: 4
-        depthWrite: 1
-        shaderPass: 0
---- !u!4 &474315046
-Transform:
-  m_ObjectHideFlags: 0
-  m_CorrespondingSourceObject: {fileID: 0}
-  m_PrefabInstance: {fileID: 0}
-  m_PrefabAsset: {fileID: 0}
-  m_GameObject: {fileID: 474315044}
-  m_LocalRotation: {x: -0, y: -0, z: -0, w: 1}
-  m_LocalPosition: {x: 1.29, y: 0, z: 200}
-  m_LocalScale: {x: 1, y: 1, z: 1}
-  m_Children: []
-  m_Father: {fileID: 2301058368061906180}
-  m_RootOrder: 6
-  m_LocalEulerAnglesHint: {x: 0, y: 0, z: 0}
---- !u!1 &546121084
-GameObject:
-  m_ObjectHideFlags: 0
-  m_CorrespondingSourceObject: {fileID: 0}
-  m_PrefabInstance: {fileID: 0}
-  m_PrefabAsset: {fileID: 0}
-  serializedVersion: 6
-  m_Component:
-  - component: {fileID: 546121086}
-  - component: {fileID: 546121085}
-  m_Layer: 0
-  m_Name: CustomPass_BeforeTransparent
-  m_TagString: Untagged
-  m_Icon: {fileID: 0}
-  m_NavMeshLayer: 0
-  m_StaticEditorFlags: 0
-  m_IsActive: 1
---- !u!114 &546121085
-MonoBehaviour:
-  m_ObjectHideFlags: 0
-  m_CorrespondingSourceObject: {fileID: 0}
-  m_PrefabInstance: {fileID: 0}
-  m_PrefabAsset: {fileID: 0}
-  m_GameObject: {fileID: 546121084}
-  m_Enabled: 1
-  m_EditorHideFlags: 0
-  m_Script: {fileID: 11500000, guid: 26d6499a6bd256e47b859377446493a1, type: 3}
-  m_Name: 
-  m_EditorClassIdentifier: 
-  isGlobal: 1
-  fadeRadius: 0
-  priority: 0
-  customPasses:
-  - id: 0
-  injectionPoint: 1
-  references:
-    version: 1
-    00000000:
-      type: {class: DrawRenderersCustomPass, ns: UnityEngine.Rendering.HighDefinition,
-        asm: Unity.RenderPipelines.HighDefinition.Runtime}
-      data:
-        m_Name: Custom Pass
-        enabled: 1
-        targetColorBuffer: 0
-        targetDepthBuffer: 0
-        clearFlags: 0
-        passFoldout: 0
-        m_Version: 0
-        filterFoldout: 1
-        rendererFoldout: 1
-        renderQueueType: 5
-        layerMask:
-          serializedVersion: 2
-          m_Bits: 4096
-        sortingCriteria: 59
-        overrideMaterial: {fileID: 2100000, guid: 92c17825c88bbfc489881d74a0c59d3d,
-          type: 2}
-        overrideMaterialPassIndex: 0
-        overrideMaterialPassName: FirstPass
-        overrideDepthState: 1
-        depthCompareFunction: 4
-        depthWrite: 1
-        shaderPass: 0
---- !u!4 &546121086
-Transform:
-  m_ObjectHideFlags: 0
-  m_CorrespondingSourceObject: {fileID: 0}
-  m_PrefabInstance: {fileID: 0}
-  m_PrefabAsset: {fileID: 0}
-  m_GameObject: {fileID: 546121084}
-  m_LocalRotation: {x: -0, y: -0, z: -0, w: 1}
-  m_LocalPosition: {x: 1.29, y: 0, z: 200}
-  m_LocalScale: {x: 1, y: 1, z: 1}
-  m_Children: []
-  m_Father: {fileID: 2301058368061906180}
-  m_RootOrder: 4
-  m_LocalEulerAnglesHint: {x: 0, y: 0, z: 0}
---- !u!1 &617007116
-GameObject:
-  m_ObjectHideFlags: 0
-  m_CorrespondingSourceObject: {fileID: 0}
-  m_PrefabInstance: {fileID: 0}
-  m_PrefabAsset: {fileID: 0}
-  serializedVersion: 6
-  m_Component:
-  - component: {fileID: 617007121}
-  - component: {fileID: 617007120}
-  - component: {fileID: 617007119}
-  - component: {fileID: 617007118}
-  - component: {fileID: 617007117}
-  m_Layer: 5
-  m_Name: Plane
-  m_TagString: Untagged
-  m_Icon: {fileID: 0}
-  m_NavMeshLayer: 0
-  m_StaticEditorFlags: 0
-  m_IsActive: 1
---- !u!114 &617007117
-MonoBehaviour:
-  m_ObjectHideFlags: 0
-  m_CorrespondingSourceObject: {fileID: 0}
-  m_PrefabInstance: {fileID: 0}
-  m_PrefabAsset: {fileID: 0}
-  m_GameObject: {fileID: 617007116}
-  m_Enabled: 1
-  m_EditorHideFlags: 0
-  m_Script: {fileID: 11500000, guid: a4ee7c3a3b205a14a94094d01ff91d6b, type: 3}
-=======
   m_Script: {fileID: 11500000, guid: d0ef8dc2c2eabfa4e8cb77be57a837c0, type: 3}
->>>>>>> 66b5a7ea
   m_Name: 
   m_EditorClassIdentifier: 
   m_HDProbeVersion: 3
@@ -1494,11 +782,7 @@
       capturePositionProxySpace: {x: 0, y: 0, z: 0}
       captureRotationProxySpace: {x: 0, y: 0, z: 0, w: 1}
       mirrorPositionProxySpace: {x: 0, y: 0, z: 0}
-<<<<<<< HEAD
-      mirrorRotationProxySpace: {x: -0.70710677, y: 0, z: 0, w: 0.70710677}
-=======
       mirrorRotationProxySpace: {x: 0, y: 0, z: 0, w: 0}
->>>>>>> 66b5a7ea
     resolution: 512
     cameraSettings:
       customRenderingSettings: 0
@@ -1713,14 +997,6 @@
   m_PrefabAsset: {fileID: 0}
   m_GameObject: {fileID: 166068871}
   m_Enabled: 1
-<<<<<<< HEAD
-  serializedVersion: 4
-  m_Convex: 0
-  m_CookingOptions: 30
-  m_Mesh: {fileID: 10209, guid: 0000000000000000e000000000000000, type: 0}
---- !u!33 &617007120
-MeshFilter:
-=======
   serializedVersion: 2
   m_Type: 0
   m_Mode: 2
@@ -1748,7 +1024,6 @@
   m_CustomBakedTexture: {fileID: 0}
 --- !u!1 &190515416
 GameObject:
->>>>>>> 66b5a7ea
   m_ObjectHideFlags: 0
   m_CorrespondingSourceObject: {fileID: 0}
   m_PrefabInstance: {fileID: 0}
@@ -1769,17 +1044,6 @@
   m_CorrespondingSourceObject: {fileID: 0}
   m_PrefabInstance: {fileID: 0}
   m_PrefabAsset: {fileID: 0}
-<<<<<<< HEAD
-  m_GameObject: {fileID: 617007116}
-  m_LocalRotation: {x: -0.9238796, y: -0, z: -0, w: 0.3826834}
-  m_LocalPosition: {x: 0, y: 0, z: 200}
-  m_LocalScale: {x: 1, y: 1, z: 1}
-  m_Children: []
-  m_Father: {fileID: 2301058368061906180}
-  m_RootOrder: 0
-  m_LocalEulerAnglesHint: {x: -135, y: 0, z: 0}
---- !u!1 &639989339
-=======
   m_GameObject: {fileID: 190515416}
   m_LocalRotation: {x: 0, y: 0, z: 0, w: 1}
   m_LocalPosition: {x: -16.26, y: -0.45725694, z: -2.6946542}
@@ -1793,7 +1057,6 @@
   m_RootOrder: 9
   m_LocalEulerAnglesHint: {x: 0, y: 0, z: 0}
 --- !u!1 &202184535
->>>>>>> 66b5a7ea
 GameObject:
   m_ObjectHideFlags: 0
   m_CorrespondingSourceObject: {fileID: 0}
@@ -1801,468 +1064,27 @@
   m_PrefabAsset: {fileID: 0}
   serializedVersion: 6
   m_Component:
-<<<<<<< HEAD
-  - component: {fileID: 639989340}
-  - component: {fileID: 639989342}
-  - component: {fileID: 639989341}
-  m_Layer: 0
-  m_Name: EventSystem
-=======
   - component: {fileID: 202184537}
   - component: {fileID: 202184536}
   m_Layer: 0
   m_Name: CustomPass_BeforePreRefraction
->>>>>>> 66b5a7ea
   m_TagString: Untagged
   m_Icon: {fileID: 0}
   m_NavMeshLayer: 0
   m_StaticEditorFlags: 0
   m_IsActive: 1
-<<<<<<< HEAD
---- !u!4 &639989340
-Transform:
-  m_ObjectHideFlags: 0
-  m_CorrespondingSourceObject: {fileID: 0}
-  m_PrefabInstance: {fileID: 0}
-  m_PrefabAsset: {fileID: 0}
-  m_GameObject: {fileID: 639989339}
-  m_LocalRotation: {x: -0, y: -0, z: -0, w: 1}
-  m_LocalPosition: {x: -16.749998, y: 0, z: 200}
-  m_LocalScale: {x: 1, y: 1, z: 1}
-  m_Children: []
-  m_Father: {fileID: 65093929}
-  m_RootOrder: 1
-  m_LocalEulerAnglesHint: {x: 0, y: 0, z: 0}
---- !u!114 &639989341
-=======
 --- !u!114 &202184536
->>>>>>> 66b5a7ea
 MonoBehaviour:
   m_ObjectHideFlags: 0
   m_CorrespondingSourceObject: {fileID: 0}
   m_PrefabInstance: {fileID: 0}
   m_PrefabAsset: {fileID: 0}
-<<<<<<< HEAD
-  m_GameObject: {fileID: 639989339}
-  m_Enabled: 1
-  m_EditorHideFlags: 0
-  m_Script: {fileID: 11500000, guid: 4f231c4fb786f3946a6b90b886c48677, type: 3}
-  m_Name: 
-  m_EditorClassIdentifier: 
-  m_HorizontalAxis: Horizontal
-  m_VerticalAxis: Vertical
-  m_SubmitButton: Submit
-  m_CancelButton: Cancel
-  m_InputActionsPerSecond: 10
-  m_RepeatDelay: 0.5
-  m_ForceModuleActive: 0
---- !u!114 &639989342
-MonoBehaviour:
-  m_ObjectHideFlags: 0
-  m_CorrespondingSourceObject: {fileID: 0}
-  m_PrefabInstance: {fileID: 0}
-  m_PrefabAsset: {fileID: 0}
-  m_GameObject: {fileID: 639989339}
-  m_Enabled: 1
-  m_EditorHideFlags: 0
-  m_Script: {fileID: 11500000, guid: 76c392e42b5098c458856cdf6ecaaaa1, type: 3}
-  m_Name: 
-  m_EditorClassIdentifier: 
-  m_FirstSelected: {fileID: 0}
-  m_sendNavigationEvents: 1
-  m_DragThreshold: 10
---- !u!1 &698970437
-GameObject:
-  m_ObjectHideFlags: 0
-  m_CorrespondingSourceObject: {fileID: 0}
-  m_PrefabInstance: {fileID: 0}
-  m_PrefabAsset: {fileID: 0}
-  serializedVersion: 6
-  m_Component:
-  - component: {fileID: 698970438}
-  - component: {fileID: 698970439}
-  m_Layer: 0
-  m_Name: CustomPass_BeforeRendering
-  m_TagString: Untagged
-  m_Icon: {fileID: 0}
-  m_NavMeshLayer: 0
-  m_StaticEditorFlags: 0
-  m_IsActive: 1
---- !u!4 &698970438
-Transform:
-  m_ObjectHideFlags: 0
-  m_CorrespondingSourceObject: {fileID: 0}
-  m_PrefabInstance: {fileID: 0}
-  m_PrefabAsset: {fileID: 0}
-  m_GameObject: {fileID: 698970437}
-  m_LocalRotation: {x: -0, y: -0, z: -0, w: 1}
-  m_LocalPosition: {x: 1.29, y: 0, z: 200}
-  m_LocalScale: {x: 1, y: 1, z: 1}
-  m_Children: []
-  m_Father: {fileID: 1938177837}
-  m_RootOrder: 1
-  m_LocalEulerAnglesHint: {x: 0, y: 0, z: 0}
---- !u!114 &698970439
-MonoBehaviour:
-  m_ObjectHideFlags: 0
-  m_CorrespondingSourceObject: {fileID: 0}
-  m_PrefabInstance: {fileID: 0}
-  m_PrefabAsset: {fileID: 0}
-  m_GameObject: {fileID: 698970437}
+  m_GameObject: {fileID: 202184535}
   m_Enabled: 1
   m_EditorHideFlags: 0
   m_Script: {fileID: 11500000, guid: 26d6499a6bd256e47b859377446493a1, type: 3}
   m_Name: 
   m_EditorClassIdentifier: 
-  isGlobal: 1
-  fadeRadius: 0
-  priority: 0
-  customPasses:
-  - id: 0
-  injectionPoint: 0
-  references:
-    version: 1
-    00000000:
-      type: {class: DrawRenderersCustomPass, ns: UnityEngine.Rendering.HighDefinition,
-        asm: Unity.RenderPipelines.HighDefinition.Runtime}
-      data:
-        m_Name: Custom Pass
-        enabled: 1
-        targetColorBuffer: 0
-        targetDepthBuffer: 0
-        clearFlags: 0
-        passFoldout: 0
-        m_Version: 0
-        filterFoldout: 0
-        rendererFoldout: 0
-        renderQueueType: 2
-        layerMask:
-          serializedVersion: 2
-          m_Bits: 1
-        sortingCriteria: 59
-        overrideMaterial: {fileID: 0}
-        overrideMaterialPassIndex: 0
-        overrideMaterialPassName: Forward
-        overrideDepthState: 0
-        depthCompareFunction: 4
-        depthWrite: 1
-        shaderPass: 0
---- !u!1 &782038390
-GameObject:
-  m_ObjectHideFlags: 0
-  m_CorrespondingSourceObject: {fileID: 0}
-  m_PrefabInstance: {fileID: 0}
-  m_PrefabAsset: {fileID: 0}
-  serializedVersion: 6
-  m_Component:
-  - component: {fileID: 782038391}
-  - component: {fileID: 782038394}
-  - component: {fileID: 782038393}
-  - component: {fileID: 782038392}
-  m_Layer: 13
-  m_Name: Sphere (4)
-  m_TagString: Untagged
-  m_Icon: {fileID: 0}
-  m_NavMeshLayer: 0
-  m_StaticEditorFlags: 0
-  m_IsActive: 1
---- !u!4 &782038391
-Transform:
-  m_ObjectHideFlags: 0
-  m_CorrespondingSourceObject: {fileID: 0}
-  m_PrefabInstance: {fileID: 0}
-  m_PrefabAsset: {fileID: 0}
-  m_GameObject: {fileID: 782038390}
-  m_LocalRotation: {x: -0, y: -0, z: -0, w: 1}
-  m_LocalPosition: {x: -1.3953757, y: 0.8020843, z: -0.4328437}
-  m_LocalScale: {x: 1.6663209, y: 1.6663209, z: 1.6663209}
-  m_Children: []
-  m_Father: {fileID: 1484942372}
-  m_RootOrder: 4
-  m_LocalEulerAnglesHint: {x: 0, y: 0, z: 0}
---- !u!135 &782038392
-SphereCollider:
-  m_ObjectHideFlags: 0
-  m_CorrespondingSourceObject: {fileID: 0}
-  m_PrefabInstance: {fileID: 0}
-  m_PrefabAsset: {fileID: 0}
-  m_GameObject: {fileID: 782038390}
-  m_Material: {fileID: 0}
-  m_IsTrigger: 0
-  m_Enabled: 1
-  serializedVersion: 2
-  m_Radius: 0.5
-  m_Center: {x: 0, y: 0, z: 0}
---- !u!23 &782038393
-MeshRenderer:
-  m_ObjectHideFlags: 0
-  m_CorrespondingSourceObject: {fileID: 0}
-  m_PrefabInstance: {fileID: 0}
-  m_PrefabAsset: {fileID: 0}
-  m_GameObject: {fileID: 782038390}
-  m_Enabled: 1
-  m_CastShadows: 1
-  m_ReceiveShadows: 1
-  m_DynamicOccludee: 1
-  m_MotionVectors: 1
-  m_LightProbeUsage: 1
-  m_ReflectionProbeUsage: 1
-  m_RayTracingMode: 2
-  m_RayTraceProcedural: 0
-  m_RenderingLayerMask: 2
-  m_RendererPriority: 0
-  m_Materials:
-  - {fileID: 2100000, guid: 93021a2d1a5c4484c840177b21af6d45, type: 2}
-  m_StaticBatchInfo:
-    firstSubMesh: 0
-    subMeshCount: 0
-  m_StaticBatchRoot: {fileID: 0}
-  m_ProbeAnchor: {fileID: 0}
-  m_LightProbeVolumeOverride: {fileID: 0}
-  m_ScaleInLightmap: 1
-  m_ReceiveGI: 1
-  m_PreserveUVs: 0
-  m_IgnoreNormalsForChartDetection: 0
-  m_ImportantGI: 0
-  m_StitchLightmapSeams: 1
-  m_SelectedEditorRenderState: 3
-  m_MinimumChartSize: 4
-  m_AutoUVMaxDistance: 0.5
-  m_AutoUVMaxAngle: 89
-  m_LightmapParameters: {fileID: 0}
-  m_SortingLayerID: 0
-  m_SortingLayer: 0
-  m_SortingOrder: 0
-  m_AdditionalVertexStreams: {fileID: 0}
---- !u!33 &782038394
-MeshFilter:
-  m_ObjectHideFlags: 0
-  m_CorrespondingSourceObject: {fileID: 0}
-  m_PrefabInstance: {fileID: 0}
-  m_PrefabAsset: {fileID: 0}
-  m_GameObject: {fileID: 782038390}
-  m_Mesh: {fileID: 10207, guid: 0000000000000000e000000000000000, type: 0}
---- !u!1 &918385722
-GameObject:
-  m_ObjectHideFlags: 0
-  m_CorrespondingSourceObject: {fileID: 0}
-  m_PrefabInstance: {fileID: 0}
-  m_PrefabAsset: {fileID: 0}
-  serializedVersion: 6
-  m_Component:
-  - component: {fileID: 918385723}
-  - component: {fileID: 918385725}
-  - component: {fileID: 918385724}
-  m_Layer: 0
-  m_Name: Reflection Probe
-  m_TagString: Untagged
-  m_Icon: {fileID: 0}
-  m_NavMeshLayer: 0
-  m_StaticEditorFlags: 0
-  m_IsActive: 1
---- !u!4 &918385723
-Transform:
-  m_ObjectHideFlags: 0
-  m_CorrespondingSourceObject: {fileID: 0}
-  m_PrefabInstance: {fileID: 0}
-  m_PrefabAsset: {fileID: 0}
-  m_GameObject: {fileID: 918385722}
-  m_LocalRotation: {x: -0, y: -0, z: -0, w: 1}
-  m_LocalPosition: {x: 2.4912243, y: 0.9100001, z: -0.5319977}
-  m_LocalScale: {x: 0.94253, y: 0.94253, z: 0.94253}
-  m_Children: []
-  m_Father: {fileID: 1484942372}
-  m_RootOrder: 6
-  m_LocalEulerAnglesHint: {x: 0, y: 0, z: 0}
---- !u!114 &918385724
-MonoBehaviour:
-  m_ObjectHideFlags: 0
-  m_CorrespondingSourceObject: {fileID: 0}
-  m_PrefabInstance: {fileID: 0}
-  m_PrefabAsset: {fileID: 0}
-  m_GameObject: {fileID: 918385722}
-=======
-  m_GameObject: {fileID: 202184535}
->>>>>>> 66b5a7ea
-  m_Enabled: 1
-  m_EditorHideFlags: 0
-  m_Script: {fileID: 11500000, guid: 26d6499a6bd256e47b859377446493a1, type: 3}
-  m_Name: 
-  m_EditorClassIdentifier: 
-<<<<<<< HEAD
-  m_HDProbeVersion: 3
-  m_ObsoleteInfiniteProjection: 1
-  m_ObsoleteInfluenceVolume:
-    m_EditorAdvancedModeBlendDistancePositive: {x: 0, y: 0, z: 0}
-    m_EditorAdvancedModeBlendDistanceNegative: {x: 0, y: 0, z: 0}
-    m_EditorSimplifiedModeBlendDistance: 0
-    m_EditorAdvancedModeBlendNormalDistancePositive: {x: 0, y: 0, z: 0}
-    m_EditorAdvancedModeBlendNormalDistanceNegative: {x: 0, y: 0, z: 0}
-    m_EditorSimplifiedModeBlendNormalDistance: 0
-    m_EditorAdvancedModeEnabled: 0
-    m_EditorAdvancedModeFaceFadePositive: {x: 1, y: 1, z: 1}
-    m_EditorAdvancedModeFaceFadeNegative: {x: 1, y: 1, z: 1}
-    m_Version: 1
-    m_ObsoleteSphereBaseOffset: {x: 0, y: 0, z: 0}
-    m_ObsoleteOffset: {x: 0, y: 0, z: 0}
-    m_Shape: 0
-    m_BoxSize: {x: 10, y: 10, z: 10}
-    m_BoxBlendDistancePositive: {x: 1, y: 1, z: 1}
-    m_BoxBlendDistanceNegative: {x: 1, y: 1, z: 1}
-    m_BoxBlendNormalDistancePositive: {x: 0, y: 0, z: 0}
-    m_BoxBlendNormalDistanceNegative: {x: 0, y: 0, z: 0}
-    m_BoxSideFadePositive: {x: 1, y: 1, z: 1}
-    m_BoxSideFadeNegative: {x: 1, y: 1, z: 1}
-    m_SphereRadius: 3
-    m_SphereBlendDistance: 0
-    m_SphereBlendNormalDistance: 0
-  m_ObsoleteFrameSettings:
-    overrides: 0
-    enableShadow: 0
-    enableContactShadows: 0
-    enableShadowMask: 0
-    enableSSR: 0
-    enableSSAO: 0
-    enableSubsurfaceScattering: 0
-    enableTransmission: 0
-    enableAtmosphericScattering: 0
-    enableVolumetrics: 0
-    enableReprojectionForVolumetrics: 0
-    enableLightLayers: 0
-    enableExposureControl: 1
-    diffuseGlobalDimmer: 0
-    specularGlobalDimmer: 0
-    shaderLitMode: 0
-    enableDepthPrepassWithDeferredRendering: 0
-    enableTransparentPrepass: 0
-    enableMotionVectors: 0
-    enableObjectMotionVectors: 0
-    enableDecals: 0
-    enableRoughRefraction: 0
-    enableTransparentPostpass: 0
-    enableDistortion: 0
-    enablePostprocess: 0
-    enableOpaqueObjects: 0
-    enableTransparentObjects: 0
-    enableRealtimePlanarReflection: 0
-    enableMSAA: 0
-    enableAsyncCompute: 0
-    runLightListAsync: 0
-    runSSRAsync: 0
-    runSSAOAsync: 0
-    runContactShadowsAsync: 0
-    runVolumeVoxelizationAsync: 0
-    lightLoopSettings:
-      overrides: 0
-      enableDeferredTileAndCluster: 0
-      enableComputeLightEvaluation: 0
-      enableComputeLightVariants: 0
-      enableComputeMaterialVariants: 0
-      enableFptlForForwardOpaque: 0
-      enableBigTilePrepass: 0
-      isFptlEnabled: 0
-  m_ObsoleteMultiplier: 1
-  m_ObsoleteWeight: 1
-  m_ObsoleteMode: 0
-  m_ObsoleteLightLayers: 1
-  m_ObsoleteCaptureSettings:
-    overrides: 0
-    clearColorMode: 0
-    backgroundColorHDR: {r: 0.023529412, g: 0.07058824, b: 0.1882353, a: 0}
-    clearDepth: 1
-    cullingMask:
-      serializedVersion: 2
-      m_Bits: 4294967295
-    useOcclusionCulling: 1
-    volumeLayerMask:
-      serializedVersion: 2
-      m_Bits: 1
-    volumeAnchorOverride: {fileID: 0}
-    projection: 0
-    nearClipPlane: 0.3
-    farClipPlane: 1000
-    fieldOfView: 90
-    orthographicSize: 5
-    renderingPath: 0
-    shadowDistance: 100
-  m_ProbeSettings:
-    frustum:
-      fieldOfViewMode: 1
-      fixedValue: 90
-      automaticScale: 1
-      viewerScale: 1
-    type: 0
-    mode: 2
-    realtimeMode: 1
-    lighting:
-      multiplier: 27.67
-      weight: 1
-      lightLayer: 1
-      fadeDistance: 10000
-      rangeCompressionFactor: 1
-    influence:
-      m_EditorAdvancedModeBlendDistancePositive: {x: 1, y: 1, z: 1}
-      m_EditorAdvancedModeBlendDistanceNegative: {x: 1, y: 1, z: 1}
-      m_EditorSimplifiedModeBlendDistance: 0
-      m_EditorAdvancedModeBlendNormalDistancePositive: {x: 0, y: 0, z: 0}
-      m_EditorAdvancedModeBlendNormalDistanceNegative: {x: 0, y: 0, z: 0}
-      m_EditorSimplifiedModeBlendNormalDistance: 0
-      m_EditorAdvancedModeEnabled: 0
-      m_EditorAdvancedModeFaceFadePositive: {x: 1, y: 1, z: 1}
-      m_EditorAdvancedModeFaceFadeNegative: {x: 1, y: 1, z: 1}
-      m_Version: 1
-      m_ObsoleteSphereBaseOffset: {x: 0, y: 0, z: 0}
-      m_ObsoleteOffset: {x: 0, y: 0, z: 0}
-      m_Shape: 0
-      m_BoxSize: {x: 2, y: 2, z: 2}
-      m_BoxBlendDistancePositive: {x: 0, y: 0, z: 0}
-      m_BoxBlendDistanceNegative: {x: 0, y: 0, z: 0}
-      m_BoxBlendNormalDistancePositive: {x: 0, y: 0, z: 0}
-      m_BoxBlendNormalDistanceNegative: {x: 0, y: 0, z: 0}
-      m_BoxSideFadePositive: {x: 1, y: 1, z: 1}
-      m_BoxSideFadeNegative: {x: 1, y: 1, z: 1}
-      m_SphereRadius: 3
-      m_SphereBlendDistance: 0
-      m_SphereBlendNormalDistance: 0
-    proxy:
-      m_CSVersion: 1
-      m_ObsoleteSphereInfiniteProjection: 0
-      m_ObsoleteBoxInfiniteProjection: 0
-      m_Shape: 0
-      m_BoxSize: {x: 1, y: 1, z: 1}
-      m_SphereRadius: 1
-    proxySettings:
-      useInfluenceVolumeAsProxyVolume: 0
-      capturePositionProxySpace: {x: 0, y: 0, z: 0}
-      captureRotationProxySpace: {x: 0, y: 0, z: 0, w: 1}
-      mirrorPositionProxySpace: {x: 0, y: 0, z: 0}
-      mirrorRotationProxySpace: {x: 0, y: 0, z: 0, w: 0}
-    resolution: 512
-    cameraSettings:
-      customRenderingSettings: 0
-      renderingPathCustomFrameSettings:
-        bitDatas:
-          data1: 70280697347917
-          data2: 4539628425463136256
-        lodBias: 1
-        lodBiasMode: 0
-        lodBiasQualityLevel: 0
-        maximumLODLevel: 0
-        maximumLODLevelMode: 0
-        maximumLODLevelQualityLevel: 0
-        materialQuality: 0
-      renderingPathCustomFrameSettingsOverrideMask:
-        mask:
-          data1: 0
-          data2: 0
-      bufferClearing:
-        clearColorMode: 0
-        backgroundColorHDR: {r: 0.023529412, g: 0.07058824, b: 0.1882353, a: 0}
-        clearDepth: 1
-      volumes:
-        layerMask:
-          serializedVersion: 2
-=======
   isGlobal: 1
   fadeRadius: 0
   priority: 0
@@ -3542,7 +2364,6 @@
       volumes:
         layerMask:
           serializedVersion: 2
->>>>>>> 66b5a7ea
           m_Bits: 1
         anchorOverride: {fileID: 0}
       frustum:
@@ -3620,8 +2441,6 @@
         lightLoopSettings:
           overrides: 0
           enableDeferredTileAndCluster: 0
-<<<<<<< HEAD
-=======
           enableComputeLightEvaluation: 0
           enableComputeLightVariants: 0
           enableComputeMaterialVariants: 0
@@ -4463,7 +3282,6 @@
         lightLoopSettings:
           overrides: 0
           enableDeferredTileAndCluster: 0
->>>>>>> 66b5a7ea
           enableComputeLightEvaluation: 0
           enableComputeLightVariants: 0
           enableComputeMaterialVariants: 0
@@ -4556,19 +3374,6 @@
     m_FieldOfView: 0
     m_Aspect: 0
   m_EditorOnlyData: 0
-<<<<<<< HEAD
-  m_ReflectionProbeVersion: 9
-  m_ObsoleteInfluenceShape: 0
-  m_ObsoleteInfluenceSphereRadius: 3
-  m_ObsoleteBlendDistancePositive: {x: 1, y: 1, z: 1}
-  m_ObsoleteBlendDistanceNegative: {x: 1, y: 1, z: 1}
-  m_ObsoleteBlendNormalDistancePositive: {x: 0, y: 0, z: 0}
-  m_ObsoleteBlendNormalDistanceNegative: {x: 0, y: 0, z: 0}
-  m_ObsoleteBoxSideFadePositive: {x: 1, y: 1, z: 1}
-  m_ObsoleteBoxSideFadeNegative: {x: 1, y: 1, z: 1}
---- !u!215 &918385725
-ReflectionProbe:
-=======
   m_PlanarProbeVersion: 6
   m_ObsoleteCaptureNearPlane: 0.3
   m_ObsoleteCaptureFarPlane: 1000
@@ -4943,27 +3748,10 @@
   m_LocalEulerAnglesHint: {x: 0, y: 0, z: 0}
 --- !u!1 &1570107095
 GameObject:
->>>>>>> 66b5a7ea
-  m_ObjectHideFlags: 0
-  m_CorrespondingSourceObject: {fileID: 0}
-  m_PrefabInstance: {fileID: 0}
-  m_PrefabAsset: {fileID: 0}
-<<<<<<< HEAD
-  m_GameObject: {fileID: 918385722}
-  m_Enabled: 1
-  serializedVersion: 2
-  m_Type: 0
-  m_Mode: 2
-  m_RefreshMode: 2
-  m_TimeSlicingMode: 0
-  m_Resolution: 128
-  m_UpdateFrequency: 0
-  m_BoxSize: {x: 2, y: 2, z: 2}
-  m_BoxOffset: {x: 0, y: 0, z: 0}
-  m_NearClip: 0.3
-  m_FarClip: 1000
-  m_ShadowDistance: 100
-=======
+  m_ObjectHideFlags: 0
+  m_CorrespondingSourceObject: {fileID: 0}
+  m_PrefabInstance: {fileID: 0}
+  m_PrefabAsset: {fileID: 0}
   serializedVersion: 6
   m_Component:
   - component: {fileID: 1570107096}
@@ -5193,7 +3981,6 @@
   m_GameObject: {fileID: 1607442970}
   m_Enabled: 1
   serializedVersion: 2
->>>>>>> 66b5a7ea
   m_ClearFlags: 1
   m_BackGroundColor: {r: 0.19215687, g: 0.3019608, b: 0.4745098, a: 0}
   m_projectionMatrixMode: 1
@@ -5217,17 +4004,6 @@
   m_CullingMask:
     serializedVersion: 2
     m_Bits: 4294967295
-<<<<<<< HEAD
-  m_IntensityMultiplier: 1
-  m_BlendDistance: 0
-  m_HDR: 1
-  m_BoxProjection: 0
-  m_RenderDynamicObjects: 0
-  m_UseOcclusionCulling: 1
-  m_Importance: 1
-  m_CustomBakedTexture: {fileID: 0}
---- !u!1 &1003382852
-=======
   m_RenderingPath: -1
   m_TargetTexture: {fileID: 8400000, guid: bd60b53c18f5a884a99c1bd6fa1c6bc2, type: 2}
   m_TargetDisplay: 0
@@ -5410,7 +4186,6 @@
   m_RootOrder: 3
   m_LocalEulerAnglesHint: {x: 0, y: 0, z: 0}
 --- !u!1 &1745324025
->>>>>>> 66b5a7ea
 GameObject:
   m_ObjectHideFlags: 0
   m_CorrespondingSourceObject: {fileID: 0}
@@ -5418,28 +4193,16 @@
   m_PrefabAsset: {fileID: 0}
   serializedVersion: 6
   m_Component:
-<<<<<<< HEAD
-  - component: {fileID: 1003382855}
-  - component: {fileID: 1003382854}
-  - component: {fileID: 1003382853}
-  m_Layer: 0
-  m_Name: Reflection Probe
-=======
   - component: {fileID: 1745324026}
   - component: {fileID: 1745324028}
   - component: {fileID: 1745324027}
   m_Layer: 13
   m_Name: Sphere (4)
->>>>>>> 66b5a7ea
   m_TagString: Untagged
   m_Icon: {fileID: 0}
   m_NavMeshLayer: 0
   m_StaticEditorFlags: 0
   m_IsActive: 1
-<<<<<<< HEAD
---- !u!114 &1003382853
-MonoBehaviour:
-=======
 --- !u!4 &1745324026
 Transform:
   m_ObjectHideFlags: 0
@@ -5456,1818 +4219,10 @@
   m_LocalEulerAnglesHint: {x: 0, y: 0, z: 0}
 --- !u!23 &1745324027
 MeshRenderer:
->>>>>>> 66b5a7ea
-  m_ObjectHideFlags: 0
-  m_CorrespondingSourceObject: {fileID: 0}
-  m_PrefabInstance: {fileID: 0}
-  m_PrefabAsset: {fileID: 0}
-<<<<<<< HEAD
-  m_GameObject: {fileID: 1003382852}
-  m_Enabled: 1
-  m_EditorHideFlags: 0
-  m_Script: {fileID: 11500000, guid: d0ef8dc2c2eabfa4e8cb77be57a837c0, type: 3}
-  m_Name: 
-  m_EditorClassIdentifier: 
-  m_HDProbeVersion: 3
-  m_ObsoleteInfiniteProjection: 1
-  m_ObsoleteInfluenceVolume:
-    m_EditorAdvancedModeBlendDistancePositive: {x: 0, y: 0, z: 0}
-    m_EditorAdvancedModeBlendDistanceNegative: {x: 0, y: 0, z: 0}
-    m_EditorSimplifiedModeBlendDistance: 0
-    m_EditorAdvancedModeBlendNormalDistancePositive: {x: 0, y: 0, z: 0}
-    m_EditorAdvancedModeBlendNormalDistanceNegative: {x: 0, y: 0, z: 0}
-    m_EditorSimplifiedModeBlendNormalDistance: 0
-    m_EditorAdvancedModeEnabled: 0
-    m_EditorAdvancedModeFaceFadePositive: {x: 1, y: 1, z: 1}
-    m_EditorAdvancedModeFaceFadeNegative: {x: 1, y: 1, z: 1}
-    m_Version: 1
-    m_ObsoleteSphereBaseOffset: {x: 0, y: 0, z: 0}
-    m_ObsoleteOffset: {x: 0, y: 0, z: 0}
-    m_Shape: 0
-    m_BoxSize: {x: 10, y: 10, z: 10}
-    m_BoxBlendDistancePositive: {x: 1, y: 1, z: 1}
-    m_BoxBlendDistanceNegative: {x: 1, y: 1, z: 1}
-    m_BoxBlendNormalDistancePositive: {x: 0, y: 0, z: 0}
-    m_BoxBlendNormalDistanceNegative: {x: 0, y: 0, z: 0}
-    m_BoxSideFadePositive: {x: 1, y: 1, z: 1}
-    m_BoxSideFadeNegative: {x: 1, y: 1, z: 1}
-    m_SphereRadius: 3
-    m_SphereBlendDistance: 0
-    m_SphereBlendNormalDistance: 0
-  m_ObsoleteFrameSettings:
-    overrides: 0
-    enableShadow: 0
-    enableContactShadows: 0
-    enableShadowMask: 0
-    enableSSR: 0
-    enableSSAO: 0
-    enableSubsurfaceScattering: 0
-    enableTransmission: 0
-    enableAtmosphericScattering: 0
-    enableVolumetrics: 0
-    enableReprojectionForVolumetrics: 0
-    enableLightLayers: 0
-    enableExposureControl: 1
-    diffuseGlobalDimmer: 0
-    specularGlobalDimmer: 0
-    shaderLitMode: 0
-    enableDepthPrepassWithDeferredRendering: 0
-    enableTransparentPrepass: 0
-    enableMotionVectors: 0
-    enableObjectMotionVectors: 0
-    enableDecals: 0
-    enableRoughRefraction: 0
-    enableTransparentPostpass: 0
-    enableDistortion: 0
-    enablePostprocess: 0
-    enableOpaqueObjects: 0
-    enableTransparentObjects: 0
-    enableRealtimePlanarReflection: 0
-    enableMSAA: 0
-    enableAsyncCompute: 0
-    runLightListAsync: 0
-    runSSRAsync: 0
-    runSSAOAsync: 0
-    runContactShadowsAsync: 0
-    runVolumeVoxelizationAsync: 0
-    lightLoopSettings:
-      overrides: 0
-      enableDeferredTileAndCluster: 0
-      enableComputeLightEvaluation: 0
-      enableComputeLightVariants: 0
-      enableComputeMaterialVariants: 0
-      enableFptlForForwardOpaque: 0
-      enableBigTilePrepass: 0
-      isFptlEnabled: 0
-  m_ObsoleteMultiplier: 1
-  m_ObsoleteWeight: 1
-  m_ObsoleteMode: 0
-  m_ObsoleteLightLayers: 1
-  m_ObsoleteCaptureSettings:
-    overrides: 0
-    clearColorMode: 0
-    backgroundColorHDR: {r: 0.023529412, g: 0.07058824, b: 0.1882353, a: 0}
-    clearDepth: 1
-    cullingMask:
-      serializedVersion: 2
-      m_Bits: 4294967295
-    useOcclusionCulling: 1
-    volumeLayerMask:
-      serializedVersion: 2
-      m_Bits: 1
-    volumeAnchorOverride: {fileID: 0}
-    projection: 0
-    nearClipPlane: 0.3
-    farClipPlane: 1000
-    fieldOfView: 90
-    orthographicSize: 5
-    renderingPath: 0
-    shadowDistance: 100
-  m_ProbeSettings:
-    frustum:
-      fieldOfViewMode: 1
-      fixedValue: 90
-      automaticScale: 1
-      viewerScale: 1
-    type: 0
-    mode: 2
-    realtimeMode: 1
-    lighting:
-      multiplier: 27.67
-      weight: 1
-      lightLayer: 1
-      fadeDistance: 10000
-      rangeCompressionFactor: 1
-    influence:
-      m_EditorAdvancedModeBlendDistancePositive: {x: 1, y: 1, z: 1}
-      m_EditorAdvancedModeBlendDistanceNegative: {x: 1, y: 1, z: 1}
-      m_EditorSimplifiedModeBlendDistance: 0
-      m_EditorAdvancedModeBlendNormalDistancePositive: {x: 0, y: 0, z: 0}
-      m_EditorAdvancedModeBlendNormalDistanceNegative: {x: 0, y: 0, z: 0}
-      m_EditorSimplifiedModeBlendNormalDistance: 0
-      m_EditorAdvancedModeEnabled: 0
-      m_EditorAdvancedModeFaceFadePositive: {x: 1, y: 1, z: 1}
-      m_EditorAdvancedModeFaceFadeNegative: {x: 1, y: 1, z: 1}
-      m_Version: 1
-      m_ObsoleteSphereBaseOffset: {x: 0, y: 0, z: 0}
-      m_ObsoleteOffset: {x: 0, y: 0, z: 0}
-      m_Shape: 0
-      m_BoxSize: {x: 2, y: 2, z: 2}
-      m_BoxBlendDistancePositive: {x: 0, y: 0, z: 0}
-      m_BoxBlendDistanceNegative: {x: 0, y: 0, z: 0}
-      m_BoxBlendNormalDistancePositive: {x: 0, y: 0, z: 0}
-      m_BoxBlendNormalDistanceNegative: {x: 0, y: 0, z: 0}
-      m_BoxSideFadePositive: {x: 1, y: 1, z: 1}
-      m_BoxSideFadeNegative: {x: 1, y: 1, z: 1}
-      m_SphereRadius: 3
-      m_SphereBlendDistance: 0
-      m_SphereBlendNormalDistance: 0
-    proxy:
-      m_CSVersion: 1
-      m_ObsoleteSphereInfiniteProjection: 0
-      m_ObsoleteBoxInfiniteProjection: 0
-      m_Shape: 0
-      m_BoxSize: {x: 1, y: 1, z: 1}
-      m_SphereRadius: 1
-    proxySettings:
-      useInfluenceVolumeAsProxyVolume: 0
-      capturePositionProxySpace: {x: 0, y: 0, z: 0}
-      captureRotationProxySpace: {x: 0, y: 0, z: 0, w: 1}
-      mirrorPositionProxySpace: {x: 0, y: 0, z: 0}
-      mirrorRotationProxySpace: {x: 0, y: 0, z: 0, w: 0}
-    resolution: 512
-    cameraSettings:
-      customRenderingSettings: 0
-      renderingPathCustomFrameSettings:
-        bitDatas:
-          data1: 70280697347917
-          data2: 4539628425463136256
-        lodBias: 1
-        lodBiasMode: 0
-        lodBiasQualityLevel: 0
-        maximumLODLevel: 0
-        maximumLODLevelMode: 0
-        maximumLODLevelQualityLevel: 0
-        materialQuality: 0
-      renderingPathCustomFrameSettingsOverrideMask:
-        mask:
-          data1: 0
-          data2: 0
-      bufferClearing:
-        clearColorMode: 0
-        backgroundColorHDR: {r: 0.023529412, g: 0.07058824, b: 0.1882353, a: 0}
-        clearDepth: 1
-      volumes:
-        layerMask:
-          serializedVersion: 2
-          m_Bits: 1
-        anchorOverride: {fileID: 0}
-      frustum:
-        mode: 0
-        aspect: 1
-        farClipPlaneRaw: 1000
-        nearClipPlaneRaw: 0.3
-        fieldOfView: 90
-        projectionMatrix:
-          e00: 1
-          e01: 0
-          e02: 0
-          e03: 0
-          e10: 0
-          e11: 1
-          e12: 0
-          e13: 0
-          e20: 0
-          e21: 0
-          e22: 1
-          e23: 0
-          e30: 0
-          e31: 0
-          e32: 0
-          e33: 1
-      culling:
-        useOcclusionCulling: 1
-        cullingMask:
-          serializedVersion: 2
-          m_Bits: 4294967295
-        sceneCullingMaskOverride: 0
-      invertFaceCulling: 0
-      flipYMode: 0
-      probeLayerMask:
-        serializedVersion: 2
-        m_Bits: 4294967295
-      defaultFrameSettings: 0
-      m_ObsoleteRenderingPath: 0
-      m_ObsoleteFrameSettings:
-        overrides: 0
-        enableShadow: 0
-        enableContactShadows: 0
-        enableShadowMask: 0
-        enableSSR: 0
-        enableSSAO: 0
-        enableSubsurfaceScattering: 0
-        enableTransmission: 0
-        enableAtmosphericScattering: 0
-        enableVolumetrics: 0
-        enableReprojectionForVolumetrics: 0
-        enableLightLayers: 0
-        enableExposureControl: 1
-        diffuseGlobalDimmer: 0
-        specularGlobalDimmer: 0
-        shaderLitMode: 0
-        enableDepthPrepassWithDeferredRendering: 0
-        enableTransparentPrepass: 0
-        enableMotionVectors: 0
-        enableObjectMotionVectors: 0
-        enableDecals: 0
-        enableRoughRefraction: 0
-        enableTransparentPostpass: 0
-        enableDistortion: 0
-        enablePostprocess: 0
-        enableOpaqueObjects: 0
-        enableTransparentObjects: 0
-        enableRealtimePlanarReflection: 0
-        enableMSAA: 0
-        enableAsyncCompute: 0
-        runLightListAsync: 0
-        runSSRAsync: 0
-        runSSAOAsync: 0
-        runContactShadowsAsync: 0
-        runVolumeVoxelizationAsync: 0
-        lightLoopSettings:
-          overrides: 0
-          enableDeferredTileAndCluster: 0
-          enableComputeLightEvaluation: 0
-          enableComputeLightVariants: 0
-          enableComputeMaterialVariants: 0
-          enableFptlForForwardOpaque: 0
-          enableBigTilePrepass: 0
-          isFptlEnabled: 0
-  m_ProbeSettingsOverride:
-    probe: 0
-    camera:
-      camera: 0
-  m_ProxyVolume: {fileID: 0}
-  m_BakedTexture: {fileID: 0}
-  m_CustomTexture: {fileID: 8900000, guid: bcd1d60980af623478368e9455ea5689, type: 3}
-  m_BakedRenderData:
-    m_WorldToCameraRHS:
-      e00: 0
-      e01: 0
-      e02: 0
-      e03: 0
-      e10: 0
-      e11: 0
-      e12: 0
-      e13: 0
-      e20: 0
-      e21: 0
-      e22: 0
-      e23: 0
-      e30: 0
-      e31: 0
-      e32: 0
-      e33: 0
-    m_ProjectionMatrix:
-      e00: 0
-      e01: 0
-      e02: 0
-      e03: 0
-      e10: 0
-      e11: 0
-      e12: 0
-      e13: 0
-      e20: 0
-      e21: 0
-      e22: 0
-      e23: 0
-      e30: 0
-      e31: 0
-      e32: 0
-      e33: 0
-    m_CapturePosition: {x: 0, y: 0, z: 0}
-    m_CaptureRotation: {x: 0, y: 0, z: 0, w: 0}
-    m_FieldOfView: 0
-    m_Aspect: 0
-  m_CustomRenderData:
-    m_WorldToCameraRHS:
-      e00: 0
-      e01: 0
-      e02: 0
-      e03: 0
-      e10: 0
-      e11: 0
-      e12: 0
-      e13: 0
-      e20: 0
-      e21: 0
-      e22: 0
-      e23: 0
-      e30: 0
-      e31: 0
-      e32: 0
-      e33: 0
-    m_ProjectionMatrix:
-      e00: 0
-      e01: 0
-      e02: 0
-      e03: 0
-      e10: 0
-      e11: 0
-      e12: 0
-      e13: 0
-      e20: 0
-      e21: 0
-      e22: 0
-      e23: 0
-      e30: 0
-      e31: 0
-      e32: 0
-      e33: 0
-    m_CapturePosition: {x: 0, y: 0, z: 0}
-    m_CaptureRotation: {x: 0, y: 0, z: 0, w: 0}
-    m_FieldOfView: 0
-    m_Aspect: 0
-  m_EditorOnlyData: 0
-  m_ReflectionProbeVersion: 9
-  m_ObsoleteInfluenceShape: 0
-  m_ObsoleteInfluenceSphereRadius: 3
-  m_ObsoleteBlendDistancePositive: {x: 1, y: 1, z: 1}
-  m_ObsoleteBlendDistanceNegative: {x: 1, y: 1, z: 1}
-  m_ObsoleteBlendNormalDistancePositive: {x: 0, y: 0, z: 0}
-  m_ObsoleteBlendNormalDistanceNegative: {x: 0, y: 0, z: 0}
-  m_ObsoleteBoxSideFadePositive: {x: 1, y: 1, z: 1}
-  m_ObsoleteBoxSideFadeNegative: {x: 1, y: 1, z: 1}
---- !u!215 &1003382854
-ReflectionProbe:
-  m_ObjectHideFlags: 0
-  m_CorrespondingSourceObject: {fileID: 0}
-  m_PrefabInstance: {fileID: 0}
-  m_PrefabAsset: {fileID: 0}
-  m_GameObject: {fileID: 1003382852}
-  m_Enabled: 1
-  serializedVersion: 2
-  m_Type: 0
-  m_Mode: 2
-  m_RefreshMode: 2
-  m_TimeSlicingMode: 0
-  m_Resolution: 128
-  m_UpdateFrequency: 0
-  m_BoxSize: {x: 2, y: 2, z: 2}
-  m_BoxOffset: {x: 0, y: 0, z: 0}
-  m_NearClip: 0.3
-  m_FarClip: 1000
-  m_ShadowDistance: 100
-  m_ClearFlags: 1
-  m_BackGroundColor: {r: 0.19215687, g: 0.3019608, b: 0.4745098, a: 0}
-  m_CullingMask:
-    serializedVersion: 2
-    m_Bits: 4294967295
-  m_IntensityMultiplier: 1
-  m_BlendDistance: 0
-  m_HDR: 1
-  m_BoxProjection: 0
-  m_RenderDynamicObjects: 0
-  m_UseOcclusionCulling: 1
-  m_Importance: 1
-  m_CustomBakedTexture: {fileID: 0}
---- !u!4 &1003382855
-Transform:
-  m_ObjectHideFlags: 0
-  m_CorrespondingSourceObject: {fileID: 0}
-  m_PrefabInstance: {fileID: 0}
-  m_PrefabAsset: {fileID: 0}
-  m_GameObject: {fileID: 1003382852}
-  m_LocalRotation: {x: -0, y: -0, z: -0, w: 1}
-  m_LocalPosition: {x: 2.4912243, y: 0.9100001, z: -0.5319977}
-  m_LocalScale: {x: 0.94253, y: 0.94253, z: 0.94253}
-  m_Children: []
-  m_Father: {fileID: 110938678}
-  m_RootOrder: 6
-  m_LocalEulerAnglesHint: {x: 0, y: 0, z: 0}
---- !u!1 &1175589554
-GameObject:
-  m_ObjectHideFlags: 0
-  m_CorrespondingSourceObject: {fileID: 0}
-  m_PrefabInstance: {fileID: 0}
-  m_PrefabAsset: {fileID: 0}
-  serializedVersion: 6
-  m_Component:
-  - component: {fileID: 1175589555}
-  - component: {fileID: 1175589556}
-  m_Layer: 0
-  m_Name: CustomPass_BeforeTransparent
-  m_TagString: Untagged
-  m_Icon: {fileID: 0}
-  m_NavMeshLayer: 0
-  m_StaticEditorFlags: 0
-  m_IsActive: 1
---- !u!4 &1175589555
-Transform:
-  m_ObjectHideFlags: 0
-  m_CorrespondingSourceObject: {fileID: 0}
-  m_PrefabInstance: {fileID: 0}
-  m_PrefabAsset: {fileID: 0}
-  m_GameObject: {fileID: 1175589554}
-  m_LocalRotation: {x: -0, y: -0, z: -0, w: 1}
-  m_LocalPosition: {x: 1.29, y: 0, z: 200}
-  m_LocalScale: {x: 1, y: 1, z: 1}
-  m_Children: []
-  m_Father: {fileID: 1938177837}
-  m_RootOrder: 4
-  m_LocalEulerAnglesHint: {x: 0, y: 0, z: 0}
---- !u!114 &1175589556
-MonoBehaviour:
-  m_ObjectHideFlags: 0
-  m_CorrespondingSourceObject: {fileID: 0}
-  m_PrefabInstance: {fileID: 0}
-  m_PrefabAsset: {fileID: 0}
-  m_GameObject: {fileID: 1175589554}
-  m_Enabled: 1
-  m_EditorHideFlags: 0
-  m_Script: {fileID: 11500000, guid: 26d6499a6bd256e47b859377446493a1, type: 3}
-  m_Name: 
-  m_EditorClassIdentifier: 
-  isGlobal: 1
-  fadeRadius: 0
-  priority: 0
-  customPasses:
-  - id: 0
-  injectionPoint: 1
-  references:
-    version: 1
-    00000000:
-      type: {class: DrawRenderersCustomPass, ns: UnityEngine.Rendering.HighDefinition,
-        asm: Unity.RenderPipelines.HighDefinition.Runtime}
-      data:
-        m_Name: Custom Pass
-        enabled: 1
-        targetColorBuffer: 0
-        targetDepthBuffer: 0
-        clearFlags: 0
-        passFoldout: 0
-        m_Version: 0
-        filterFoldout: 1
-        rendererFoldout: 1
-        renderQueueType: 5
-        layerMask:
-          serializedVersion: 2
-          m_Bits: 4096
-        sortingCriteria: 59
-        overrideMaterial: {fileID: 2100000, guid: 92c17825c88bbfc489881d74a0c59d3d,
-          type: 2}
-        overrideMaterialPassIndex: 0
-        overrideMaterialPassName: FirstPass
-        overrideDepthState: 1
-        depthCompareFunction: 4
-        depthWrite: 1
-        shaderPass: 0
---- !u!1 &1234943212
-GameObject:
-  m_ObjectHideFlags: 0
-  m_CorrespondingSourceObject: {fileID: 0}
-  m_PrefabInstance: {fileID: 0}
-  m_PrefabAsset: {fileID: 0}
-  serializedVersion: 6
-  m_Component:
-  - component: {fileID: 1234943213}
-  - component: {fileID: 1234943214}
-  m_Layer: 0
-  m_Name: CustomPass_BeforePreRefraction
-  m_TagString: Untagged
-  m_Icon: {fileID: 0}
-  m_NavMeshLayer: 0
-  m_StaticEditorFlags: 0
-  m_IsActive: 1
---- !u!4 &1234943213
-Transform:
-  m_ObjectHideFlags: 0
-  m_CorrespondingSourceObject: {fileID: 0}
-  m_PrefabInstance: {fileID: 0}
-  m_PrefabAsset: {fileID: 0}
-  m_GameObject: {fileID: 1234943212}
-  m_LocalRotation: {x: -0, y: -0, z: -0, w: 1}
-  m_LocalPosition: {x: 1.29, y: 0, z: 200}
-  m_LocalScale: {x: 1, y: 1, z: 1}
-  m_Children: []
-  m_Father: {fileID: 1938177837}
-  m_RootOrder: 3
-  m_LocalEulerAnglesHint: {x: 0, y: 0, z: 0}
---- !u!114 &1234943214
-MonoBehaviour:
-  m_ObjectHideFlags: 0
-  m_CorrespondingSourceObject: {fileID: 0}
-  m_PrefabInstance: {fileID: 0}
-  m_PrefabAsset: {fileID: 0}
-  m_GameObject: {fileID: 1234943212}
-  m_Enabled: 1
-  m_EditorHideFlags: 0
-  m_Script: {fileID: 11500000, guid: 26d6499a6bd256e47b859377446493a1, type: 3}
-  m_Name: 
-  m_EditorClassIdentifier: 
-  isGlobal: 1
-  fadeRadius: 0
-  priority: 0
-  customPasses:
-  - id: 0
-  injectionPoint: 4
-  references:
-    version: 1
-    00000000:
-      type: {class: DrawRenderersCustomPass, ns: UnityEngine.Rendering.HighDefinition,
-        asm: Unity.RenderPipelines.HighDefinition.Runtime}
-      data:
-        m_Name: Custom Pass
-        enabled: 1
-        targetColorBuffer: 0
-        targetDepthBuffer: 0
-        clearFlags: 0
-        passFoldout: 0
-        m_Version: 0
-        filterFoldout: 1
-        rendererFoldout: 1
-        renderQueueType: 5
-        layerMask:
-          serializedVersion: 2
-          m_Bits: 8192
-        sortingCriteria: 59
-        overrideMaterial: {fileID: 0}
-        overrideMaterialPassIndex: 0
-        overrideMaterialPassName: Forward
-        overrideDepthState: 1
-        depthCompareFunction: 4
-        depthWrite: 1
-        shaderPass: 0
---- !u!1 &1309071044
-GameObject:
-  m_ObjectHideFlags: 0
-  m_CorrespondingSourceObject: {fileID: 0}
-  m_PrefabInstance: {fileID: 0}
-  m_PrefabAsset: {fileID: 0}
-  serializedVersion: 6
-  m_Component:
-  - component: {fileID: 1309071045}
-  - component: {fileID: 1309071047}
-  - component: {fileID: 1309071046}
-  m_Layer: 0
-  m_Name: Point Light
-  m_TagString: Untagged
-  m_Icon: {fileID: 0}
-  m_NavMeshLayer: 0
-  m_StaticEditorFlags: 0
-  m_IsActive: 1
---- !u!4 &1309071045
-Transform:
-  m_ObjectHideFlags: 0
-  m_CorrespondingSourceObject: {fileID: 0}
-  m_PrefabInstance: {fileID: 0}
-  m_PrefabAsset: {fileID: 0}
-  m_GameObject: {fileID: 1309071044}
-  m_LocalRotation: {x: -0, y: -0, z: -0, w: 1}
-  m_LocalPosition: {x: 0.4572242, y: 3.4220843, z: -2.3758435}
-  m_LocalScale: {x: 1, y: 1, z: 1}
-  m_Children: []
-  m_Father: {fileID: 1484942372}
-  m_RootOrder: 5
-  m_LocalEulerAnglesHint: {x: 0, y: 0, z: 0}
---- !u!114 &1309071046
-MonoBehaviour:
-  m_ObjectHideFlags: 0
-  m_CorrespondingSourceObject: {fileID: 0}
-  m_PrefabInstance: {fileID: 0}
-  m_PrefabAsset: {fileID: 0}
-  m_GameObject: {fileID: 1309071044}
-  m_Enabled: 1
-  m_EditorHideFlags: 0
-  m_Script: {fileID: 11500000, guid: 7a68c43fe1f2a47cfa234b5eeaa98012, type: 3}
-  m_Name: 
-  m_EditorClassIdentifier: 
-  m_Version: 10
-  m_ObsoleteShadowResolutionTier: 1
-  m_ObsoleteUseShadowQualitySettings: 0
-  m_ObsoleteCustomShadowResolution: 512
-  m_ObsoleteContactShadows: 0
-  m_PointlightHDType: 0
-  m_SpotLightShape: 0
-  m_AreaLightShape: 0
-  m_Intensity: 600
-  m_EnableSpotReflector: 0
-  m_LuxAtDistance: 1
-  m_InnerSpotPercent: 0
-  m_LightDimmer: 1
-  m_VolumetricDimmer: 1
-  m_LightUnit: 0
-  m_FadeDistance: 10000
-  m_AffectDiffuse: 1
-  m_AffectSpecular: 1
-  m_NonLightmappedOnly: 0
-  m_ShapeWidth: 0.5
-  m_ShapeHeight: 0.5
-  m_AspectRatio: 1
-  m_ShapeRadius: 0.025
-  m_SoftnessScale: 1
-  m_UseCustomSpotLightShadowCone: 0
-  m_CustomSpotLightShadowCone: 30
-  m_MaxSmoothness: 0.99
-  m_ApplyRangeAttenuation: 1
-  m_DisplayAreaLightEmissiveMesh: 0
-  m_AreaLightCookie: {fileID: 0}
-  m_AreaLightShadowCone: 120
-  m_UseScreenSpaceShadows: 0
-  m_InteractsWithSky: 1
-  m_AngularDiameter: 0.5
-  m_FlareSize: 2
-  m_FlareTint: {r: 1, g: 1, b: 1, a: 1}
-  m_FlareFalloff: 4
-  m_SurfaceTexture: {fileID: 0}
-  m_SurfaceTint: {r: 1, g: 1, b: 1, a: 1}
-  m_Distance: 1.5e+11
-  m_UseRayTracedShadows: 0
-  m_NumRayTracingSamples: 4
-  m_FilterTracedShadow: 1
-  m_FilterSizeTraced: 16
-  m_SunLightConeAngle: 0.5
-  m_LightShadowRadius: 0.5
-  m_SemiTransparentShadow: 0
-  m_ColorShadow: 1
-  m_DistanceBasedFiltering: 0
-  m_EvsmExponent: 15
-  m_EvsmLightLeakBias: 0
-  m_EvsmVarianceBias: 0.00001
-  m_EvsmBlurPasses: 0
-  m_LightlayersMask: 1
-  m_LinkShadowLayers: 1
-  m_ShadowNearPlane: 0.1
-  m_BlockerSampleCount: 24
-  m_FilterSampleCount: 16
-  m_MinFilterSize: 1
-  m_KernelSize: 5
-  m_LightAngle: 1
-  m_MaxDepthBias: 0.001
-  m_ShadowResolution:
-    m_Override: 512
-    m_UseOverride: 1
-    m_Level: 0
-  m_ShadowDimmer: 1
-  m_VolumetricShadowDimmer: 1
-  m_ShadowFadeDistance: 10000
-  m_UseContactShadow:
-    m_Override: 0
-    m_UseOverride: 1
-    m_Level: 0
-  m_RayTracedContactShadow: 0
-  m_ShadowTint: {r: 0, g: 0, b: 0, a: 1}
-  m_PenumbraTint: 0
-  m_NormalBias: 0.75
-  m_SlopeBias: 0.5
-  m_ShadowUpdateMode: 0
-  m_BarnDoorAngle: 90
-  m_BarnDoorLength: 0.05
-  m_ShadowCascadeRatios:
-  - 0.05
-  - 0.2
-  - 0.3
-  m_ShadowCascadeBorders:
-  - 0.2
-  - 0.2
-  - 0.2
-  - 0.2
-  m_ShadowAlgorithm: 0
-  m_ShadowVariant: 0
-  m_ShadowPrecision: 0
-  useOldInspector: 0
-  useVolumetric: 1
-  featuresFoldout: 1
-  showAdditionalSettings: 1
-  m_AreaLightEmissiveMeshShadowCastingMode: 0
-  m_AreaLightEmissiveMeshMotionVectorGenerationMode: 0
---- !u!108 &1309071047
-Light:
-  m_ObjectHideFlags: 0
-  m_CorrespondingSourceObject: {fileID: 0}
-  m_PrefabInstance: {fileID: 0}
-  m_PrefabAsset: {fileID: 0}
-  m_GameObject: {fileID: 1309071044}
-  m_Enabled: 1
-  serializedVersion: 10
-  m_Type: 2
-  m_Shape: 0
-  m_Color: {r: 0, g: 1, b: 0.027679205, a: 1}
-  m_Intensity: 47.746483
-  m_Range: 10
-  m_SpotAngle: 30
-  m_InnerSpotAngle: 21.80208
-  m_CookieSize: 10
-  m_Shadows:
-    m_Type: 0
-    m_Resolution: -1
-    m_CustomResolution: -1
-    m_Strength: 1
-    m_Bias: 0.05
-    m_NormalBias: 0.4
-    m_NearPlane: 0.2
-    m_CullingMatrixOverride:
-      e00: 1
-      e01: 0
-      e02: 0
-      e03: 0
-      e10: 0
-      e11: 1
-      e12: 0
-      e13: 0
-      e20: 0
-      e21: 0
-      e22: 1
-      e23: 0
-      e30: 0
-      e31: 0
-      e32: 0
-      e33: 1
-    m_UseCullingMatrixOverride: 0
-  m_Cookie: {fileID: 0}
-  m_DrawHalo: 0
-  m_Flare: {fileID: 0}
-  m_RenderMode: 0
-  m_CullingMask:
-    serializedVersion: 2
-    m_Bits: 4294967295
-  m_RenderingLayerMask: 1
-  m_Lightmapping: 4
-  m_LightShadowCasterMode: 2
-  m_AreaSize: {x: 1, y: 1}
-  m_BounceIntensity: 1
-  m_ColorTemperature: 6570
-  m_UseColorTemperature: 0
-  m_BoundingSphereOverride: {x: 0, y: 0, z: 0, w: 0}
-  m_UseBoundingSphereOverride: 0
-  m_ShadowRadius: 0
-  m_ShadowAngle: 0
---- !u!1 &1388312406
-GameObject:
-  m_ObjectHideFlags: 0
-  m_CorrespondingSourceObject: {fileID: 0}
-  m_PrefabInstance: {fileID: 0}
-  m_PrefabAsset: {fileID: 0}
-  serializedVersion: 6
-  m_Component:
-  - component: {fileID: 1388312410}
-  - component: {fileID: 1388312409}
-  - component: {fileID: 1388312408}
-  - component: {fileID: 1388312407}
-  m_Layer: 11
-  m_Name: Sphere (1)
-  m_TagString: Untagged
-  m_Icon: {fileID: 0}
-  m_NavMeshLayer: 0
-  m_StaticEditorFlags: 0
-  m_IsActive: 1
---- !u!135 &1388312407
-SphereCollider:
-  m_ObjectHideFlags: 0
-  m_CorrespondingSourceObject: {fileID: 0}
-  m_PrefabInstance: {fileID: 0}
-  m_PrefabAsset: {fileID: 0}
-  m_GameObject: {fileID: 1388312406}
-  m_Material: {fileID: 0}
-  m_IsTrigger: 0
-  m_Enabled: 1
-  serializedVersion: 2
-  m_Radius: 0.5
-  m_Center: {x: 0, y: 0, z: 0}
---- !u!23 &1388312408
-MeshRenderer:
-  m_ObjectHideFlags: 0
-  m_CorrespondingSourceObject: {fileID: 0}
-  m_PrefabInstance: {fileID: 0}
-  m_PrefabAsset: {fileID: 0}
-  m_GameObject: {fileID: 1388312406}
-  m_Enabled: 1
-  m_CastShadows: 1
-  m_ReceiveShadows: 1
-  m_DynamicOccludee: 1
-  m_MotionVectors: 1
-  m_LightProbeUsage: 1
-  m_ReflectionProbeUsage: 1
-  m_RayTracingMode: 2
-  m_RayTraceProcedural: 0
-  m_RenderingLayerMask: 1
-  m_RendererPriority: 0
-  m_Materials:
-  - {fileID: 2100000, guid: 93021a2d1a5c4484c840177b21af6d45, type: 2}
-  m_StaticBatchInfo:
-    firstSubMesh: 0
-    subMeshCount: 0
-  m_StaticBatchRoot: {fileID: 0}
-  m_ProbeAnchor: {fileID: 0}
-  m_LightProbeVolumeOverride: {fileID: 0}
-  m_ScaleInLightmap: 1
-  m_ReceiveGI: 1
-  m_PreserveUVs: 0
-  m_IgnoreNormalsForChartDetection: 0
-  m_ImportantGI: 0
-  m_StitchLightmapSeams: 1
-  m_SelectedEditorRenderState: 3
-  m_MinimumChartSize: 4
-  m_AutoUVMaxDistance: 0.5
-  m_AutoUVMaxAngle: 89
-  m_LightmapParameters: {fileID: 0}
-  m_SortingLayerID: 0
-  m_SortingLayer: 0
-  m_SortingOrder: 0
-  m_AdditionalVertexStreams: {fileID: 0}
---- !u!33 &1388312409
-MeshFilter:
-  m_ObjectHideFlags: 0
-  m_CorrespondingSourceObject: {fileID: 0}
-  m_PrefabInstance: {fileID: 0}
-  m_PrefabAsset: {fileID: 0}
-  m_GameObject: {fileID: 1388312406}
-  m_Mesh: {fileID: 10207, guid: 0000000000000000e000000000000000, type: 0}
---- !u!4 &1388312410
-Transform:
-  m_ObjectHideFlags: 0
-  m_CorrespondingSourceObject: {fileID: 0}
-  m_PrefabInstance: {fileID: 0}
-  m_PrefabAsset: {fileID: 0}
-  m_GameObject: {fileID: 1388312406}
-  m_LocalRotation: {x: -0, y: -0, z: -0, w: 1}
-  m_LocalPosition: {x: 2.4502242, y: 0.8020843, z: -0.4328437}
-  m_LocalScale: {x: 1.6663209, y: 1.6663209, z: 1.6663209}
-  m_Children: []
-  m_Father: {fileID: 110938678}
-  m_RootOrder: 1
-  m_LocalEulerAnglesHint: {x: 0, y: 0, z: 0}
---- !u!1 &1420011183
-GameObject:
-  m_ObjectHideFlags: 0
-  m_CorrespondingSourceObject: {fileID: 0}
-  m_PrefabInstance: {fileID: 0}
-  m_PrefabAsset: {fileID: 0}
-  serializedVersion: 6
-  m_Component:
-  - component: {fileID: 1420011184}
-  - component: {fileID: 1420011186}
-  - component: {fileID: 1420011185}
-  m_Layer: 14
-  m_Name: Sphere (2)
-  m_TagString: Untagged
-  m_Icon: {fileID: 0}
-  m_NavMeshLayer: 0
-  m_StaticEditorFlags: 0
-  m_IsActive: 1
---- !u!4 &1420011184
-Transform:
-  m_ObjectHideFlags: 0
-  m_CorrespondingSourceObject: {fileID: 0}
-  m_PrefabInstance: {fileID: 0}
-  m_PrefabAsset: {fileID: 0}
-  m_GameObject: {fileID: 1420011183}
-  m_LocalRotation: {x: -0, y: -0, z: -0, w: 1}
-  m_LocalPosition: {x: -3.3181758, y: 0.8020843, z: -0.4328437}
-  m_LocalScale: {x: 1.6663209, y: 1.6663209, z: 1.6663209}
-  m_Children: []
-  m_Father: {fileID: 1484942372}
-  m_RootOrder: 2
-  m_LocalEulerAnglesHint: {x: 0, y: 0, z: 0}
---- !u!23 &1420011185
-MeshRenderer:
-  m_ObjectHideFlags: 0
-  m_CorrespondingSourceObject: {fileID: 0}
-  m_PrefabInstance: {fileID: 0}
-  m_PrefabAsset: {fileID: 0}
-  m_GameObject: {fileID: 1420011183}
-  m_Enabled: 1
-  m_CastShadows: 1
-  m_ReceiveShadows: 1
-  m_DynamicOccludee: 1
-  m_MotionVectors: 1
-  m_LightProbeUsage: 1
-  m_ReflectionProbeUsage: 1
-  m_RayTracingMode: 2
-  m_RayTraceProcedural: 0
-  m_RenderingLayerMask: 2
-  m_RendererPriority: 0
-  m_Materials:
-  - {fileID: 2100000, guid: 3519774ed36188e44b17adb192f1a441, type: 2}
-  m_StaticBatchInfo:
-    firstSubMesh: 0
-    subMeshCount: 0
-  m_StaticBatchRoot: {fileID: 0}
-  m_ProbeAnchor: {fileID: 0}
-  m_LightProbeVolumeOverride: {fileID: 0}
-  m_ScaleInLightmap: 1
-  m_ReceiveGI: 1
-  m_PreserveUVs: 0
-  m_IgnoreNormalsForChartDetection: 0
-  m_ImportantGI: 0
-  m_StitchLightmapSeams: 1
-  m_SelectedEditorRenderState: 3
-  m_MinimumChartSize: 4
-  m_AutoUVMaxDistance: 0.5
-  m_AutoUVMaxAngle: 89
-  m_LightmapParameters: {fileID: 0}
-  m_SortingLayerID: 0
-  m_SortingLayer: 0
-  m_SortingOrder: 0
-  m_AdditionalVertexStreams: {fileID: 0}
---- !u!33 &1420011186
-MeshFilter:
-  m_ObjectHideFlags: 0
-  m_CorrespondingSourceObject: {fileID: 0}
-  m_PrefabInstance: {fileID: 0}
-  m_PrefabAsset: {fileID: 0}
-  m_GameObject: {fileID: 1420011183}
-  m_Mesh: {fileID: 10207, guid: 0000000000000000e000000000000000, type: 0}
---- !u!1 &1423207873
-GameObject:
-  m_ObjectHideFlags: 0
-  m_CorrespondingSourceObject: {fileID: 0}
-  m_PrefabInstance: {fileID: 0}
-  m_PrefabAsset: {fileID: 0}
-  serializedVersion: 6
-  m_Component:
-  - component: {fileID: 1423207874}
-  - component: {fileID: 1423207877}
-  - component: {fileID: 1423207876}
-  - component: {fileID: 1423207875}
-  m_Layer: 10
-  m_Name: Sphere
-  m_TagString: Untagged
-  m_Icon: {fileID: 0}
-  m_NavMeshLayer: 0
-  m_StaticEditorFlags: 0
-  m_IsActive: 1
---- !u!4 &1423207874
-Transform:
-  m_ObjectHideFlags: 0
-  m_CorrespondingSourceObject: {fileID: 0}
-  m_PrefabInstance: {fileID: 0}
-  m_PrefabAsset: {fileID: 0}
-  m_GameObject: {fileID: 1423207873}
-  m_LocalRotation: {x: -0, y: -0, z: -0, w: 1}
-  m_LocalPosition: {x: 4.647624, y: 0.8020843, z: -0.4328437}
-  m_LocalScale: {x: 1.6663209, y: 1.6663209, z: 1.6663209}
-  m_Children: []
-  m_Father: {fileID: 1484942372}
-  m_RootOrder: 0
-  m_LocalEulerAnglesHint: {x: 0, y: 0, z: 0}
---- !u!135 &1423207875
-SphereCollider:
-  m_ObjectHideFlags: 0
-  m_CorrespondingSourceObject: {fileID: 0}
-  m_PrefabInstance: {fileID: 0}
-  m_PrefabAsset: {fileID: 0}
-  m_GameObject: {fileID: 1423207873}
-  m_Material: {fileID: 0}
-  m_IsTrigger: 0
-  m_Enabled: 1
-  serializedVersion: 2
-  m_Radius: 0.5
-  m_Center: {x: 0, y: 0, z: 0}
---- !u!23 &1423207876
-MeshRenderer:
-  m_ObjectHideFlags: 0
-  m_CorrespondingSourceObject: {fileID: 0}
-  m_PrefabInstance: {fileID: 0}
-  m_PrefabAsset: {fileID: 0}
-  m_GameObject: {fileID: 1423207873}
-  m_Enabled: 1
-  m_CastShadows: 1
-  m_ReceiveShadows: 1
-  m_DynamicOccludee: 1
-  m_MotionVectors: 1
-  m_LightProbeUsage: 1
-  m_ReflectionProbeUsage: 1
-  m_RayTracingMode: 2
-  m_RayTraceProcedural: 0
-  m_RenderingLayerMask: 1
-  m_RendererPriority: 0
-  m_Materials:
-  - {fileID: 2100000, guid: 93021a2d1a5c4484c840177b21af6d45, type: 2}
-  m_StaticBatchInfo:
-    firstSubMesh: 0
-    subMeshCount: 0
-  m_StaticBatchRoot: {fileID: 0}
-  m_ProbeAnchor: {fileID: 0}
-  m_LightProbeVolumeOverride: {fileID: 0}
-  m_ScaleInLightmap: 1
-  m_ReceiveGI: 1
-  m_PreserveUVs: 0
-  m_IgnoreNormalsForChartDetection: 0
-  m_ImportantGI: 0
-  m_StitchLightmapSeams: 1
-  m_SelectedEditorRenderState: 3
-  m_MinimumChartSize: 4
-  m_AutoUVMaxDistance: 0.5
-  m_AutoUVMaxAngle: 89
-  m_LightmapParameters: {fileID: 0}
-  m_SortingLayerID: 0
-  m_SortingLayer: 0
-  m_SortingOrder: 0
-  m_AdditionalVertexStreams: {fileID: 0}
---- !u!33 &1423207877
-MeshFilter:
-  m_ObjectHideFlags: 0
-  m_CorrespondingSourceObject: {fileID: 0}
-  m_PrefabInstance: {fileID: 0}
-  m_PrefabAsset: {fileID: 0}
-  m_GameObject: {fileID: 1423207873}
-  m_Mesh: {fileID: 10207, guid: 0000000000000000e000000000000000, type: 0}
---- !u!1 &1484942371
-GameObject:
-  m_ObjectHideFlags: 0
-  m_CorrespondingSourceObject: {fileID: 0}
-  m_PrefabInstance: {fileID: 0}
-  m_PrefabAsset: {fileID: 0}
-  serializedVersion: 6
-  m_Component:
-  - component: {fileID: 1484942372}
-  m_Layer: 0
-  m_Name: Objects
-  m_TagString: Untagged
-  m_Icon: {fileID: 0}
-  m_NavMeshLayer: 0
-  m_StaticEditorFlags: 0
-  m_IsActive: 1
---- !u!4 &1484942372
-Transform:
-  m_ObjectHideFlags: 0
-  m_CorrespondingSourceObject: {fileID: 0}
-  m_PrefabInstance: {fileID: 0}
-  m_PrefabAsset: {fileID: 0}
-  m_GameObject: {fileID: 1484942371}
-  m_LocalRotation: {x: -0, y: -0, z: -0, w: 1}
-  m_LocalPosition: {x: -0.6702242, y: -2.49, z: 199.05}
-  m_LocalScale: {x: 1, y: 1, z: 1}
-  m_Children:
-  - {fileID: 1423207874}
-  - {fileID: 1855762443}
-  - {fileID: 1420011184}
-  - {fileID: 67493248}
-  - {fileID: 782038391}
-  - {fileID: 1309071045}
-  - {fileID: 918385723}
-  m_Father: {fileID: 1938177837}
-  m_RootOrder: 7
-  m_LocalEulerAnglesHint: {x: 0, y: 0, z: 0}
---- !u!1 &1497430085
-GameObject:
-  m_ObjectHideFlags: 0
-  m_CorrespondingSourceObject: {fileID: 0}
-  m_PrefabInstance: {fileID: 0}
-  m_PrefabAsset: {fileID: 0}
-  serializedVersion: 6
-  m_Component:
-  - component: {fileID: 1497430087}
-  - component: {fileID: 1497430086}
-  m_Layer: 0
-  m_Name: CustomPass_BeforePostProcess
-  m_TagString: Untagged
-  m_Icon: {fileID: 0}
-  m_NavMeshLayer: 0
-  m_StaticEditorFlags: 0
-  m_IsActive: 1
---- !u!114 &1497430086
-MonoBehaviour:
-  m_ObjectHideFlags: 0
-  m_CorrespondingSourceObject: {fileID: 0}
-  m_PrefabInstance: {fileID: 0}
-  m_PrefabAsset: {fileID: 0}
-  m_GameObject: {fileID: 1497430085}
-  m_Enabled: 1
-  m_EditorHideFlags: 0
-  m_Script: {fileID: 11500000, guid: 26d6499a6bd256e47b859377446493a1, type: 3}
-  m_Name: 
-  m_EditorClassIdentifier: 
-  isGlobal: 1
-  fadeRadius: 0
-  priority: 0
-  customPasses:
-  - id: 0
-  injectionPoint: 2
-  references:
-    version: 1
-    00000000:
-      type: {class: DrawRenderersCustomPass, ns: UnityEngine.Rendering.HighDefinition,
-        asm: Unity.RenderPipelines.HighDefinition.Runtime}
-      data:
-        m_Name: Custom Pass
-        enabled: 1
-        targetColorBuffer: 0
-        targetDepthBuffer: 0
-        clearFlags: 0
-        passFoldout: 0
-        m_Version: 0
-        filterFoldout: 1
-        rendererFoldout: 1
-        renderQueueType: 5
-        layerMask:
-          serializedVersion: 2
-          m_Bits: 2048
-        sortingCriteria: 4
-        overrideMaterial: {fileID: 0}
-        overrideMaterialPassIndex: 0
-        overrideMaterialPassName: Forward
-        overrideDepthState: 0
-        depthCompareFunction: 4
-        depthWrite: 1
-        shaderPass: 0
---- !u!4 &1497430087
-Transform:
-  m_ObjectHideFlags: 0
-  m_CorrespondingSourceObject: {fileID: 0}
-  m_PrefabInstance: {fileID: 0}
-  m_PrefabAsset: {fileID: 0}
-  m_GameObject: {fileID: 1497430085}
-  m_LocalRotation: {x: -0, y: -0, z: -0, w: 1}
-  m_LocalPosition: {x: 1.29, y: 0, z: 200}
-  m_LocalScale: {x: 1, y: 1, z: 1}
-  m_Children: []
-  m_Father: {fileID: 2301058368061906180}
-  m_RootOrder: 5
-  m_LocalEulerAnglesHint: {x: 0, y: 0, z: 0}
---- !u!1 &1527043433
-GameObject:
-  m_ObjectHideFlags: 0
-  m_CorrespondingSourceObject: {fileID: 0}
-  m_PrefabInstance: {fileID: 0}
-  m_PrefabAsset: {fileID: 0}
-  serializedVersion: 6
-  m_Component:
-  - component: {fileID: 1527043437}
-  - component: {fileID: 1527043436}
-  - component: {fileID: 1527043435}
-  - component: {fileID: 1527043434}
-  m_Layer: 13
-  m_Name: Sphere (4)
-  m_TagString: Untagged
-  m_Icon: {fileID: 0}
-  m_NavMeshLayer: 0
-  m_StaticEditorFlags: 0
-  m_IsActive: 1
---- !u!135 &1527043434
-SphereCollider:
-  m_ObjectHideFlags: 0
-  m_CorrespondingSourceObject: {fileID: 0}
-  m_PrefabInstance: {fileID: 0}
-  m_PrefabAsset: {fileID: 0}
-  m_GameObject: {fileID: 1527043433}
-  m_Material: {fileID: 0}
-  m_IsTrigger: 0
-  m_Enabled: 1
-  serializedVersion: 2
-  m_Radius: 0.5
-  m_Center: {x: 0, y: 0, z: 0}
---- !u!23 &1527043435
-MeshRenderer:
-  m_ObjectHideFlags: 0
-  m_CorrespondingSourceObject: {fileID: 0}
-  m_PrefabInstance: {fileID: 0}
-  m_PrefabAsset: {fileID: 0}
-  m_GameObject: {fileID: 1527043433}
-  m_Enabled: 1
-  m_CastShadows: 1
-  m_ReceiveShadows: 1
-  m_DynamicOccludee: 1
-  m_MotionVectors: 1
-  m_LightProbeUsage: 1
-  m_ReflectionProbeUsage: 1
-  m_RayTracingMode: 2
-  m_RayTraceProcedural: 0
-  m_RenderingLayerMask: 2
-  m_RendererPriority: 0
-  m_Materials:
-  - {fileID: 2100000, guid: 93021a2d1a5c4484c840177b21af6d45, type: 2}
-  m_StaticBatchInfo:
-    firstSubMesh: 0
-    subMeshCount: 0
-  m_StaticBatchRoot: {fileID: 0}
-  m_ProbeAnchor: {fileID: 0}
-  m_LightProbeVolumeOverride: {fileID: 0}
-  m_ScaleInLightmap: 1
-  m_ReceiveGI: 1
-  m_PreserveUVs: 0
-  m_IgnoreNormalsForChartDetection: 0
-  m_ImportantGI: 0
-  m_StitchLightmapSeams: 1
-  m_SelectedEditorRenderState: 3
-  m_MinimumChartSize: 4
-  m_AutoUVMaxDistance: 0.5
-  m_AutoUVMaxAngle: 89
-  m_LightmapParameters: {fileID: 0}
-  m_SortingLayerID: 0
-  m_SortingLayer: 0
-  m_SortingOrder: 0
-  m_AdditionalVertexStreams: {fileID: 0}
---- !u!33 &1527043436
-MeshFilter:
-  m_ObjectHideFlags: 0
-  m_CorrespondingSourceObject: {fileID: 0}
-  m_PrefabInstance: {fileID: 0}
-  m_PrefabAsset: {fileID: 0}
-  m_GameObject: {fileID: 1527043433}
-  m_Mesh: {fileID: 10207, guid: 0000000000000000e000000000000000, type: 0}
---- !u!4 &1527043437
-Transform:
-  m_ObjectHideFlags: 0
-  m_CorrespondingSourceObject: {fileID: 0}
-  m_PrefabInstance: {fileID: 0}
-  m_PrefabAsset: {fileID: 0}
-  m_GameObject: {fileID: 1527043433}
-  m_LocalRotation: {x: -0, y: -0, z: -0, w: 1}
-  m_LocalPosition: {x: -1.3953757, y: 0.8020843, z: -0.4328437}
-  m_LocalScale: {x: 1.6663209, y: 1.6663209, z: 1.6663209}
-  m_Children: []
-  m_Father: {fileID: 110938678}
-  m_RootOrder: 4
-  m_LocalEulerAnglesHint: {x: 0, y: 0, z: 0}
---- !u!1 &1551760950
-GameObject:
-  m_ObjectHideFlags: 0
-  m_CorrespondingSourceObject: {fileID: 0}
-  m_PrefabInstance: {fileID: 0}
-  m_PrefabAsset: {fileID: 0}
-  serializedVersion: 6
-  m_Component:
-  - component: {fileID: 1551760953}
-  - component: {fileID: 1551760952}
-  - component: {fileID: 1551760951}
-  m_Layer: 0
-  m_Name: Scene Settings
-  m_TagString: Untagged
-  m_Icon: {fileID: 0}
-  m_NavMeshLayer: 0
-  m_StaticEditorFlags: 0
-  m_IsActive: 1
---- !u!114 &1551760951
-MonoBehaviour:
-  m_ObjectHideFlags: 0
-  m_CorrespondingSourceObject: {fileID: 0}
-  m_PrefabInstance: {fileID: 0}
-  m_PrefabAsset: {fileID: 0}
-  m_GameObject: {fileID: 1551760950}
-  m_Enabled: 1
-  m_EditorHideFlags: 0
-  m_Script: {fileID: 11500000, guid: 441482e8936e35048a1dffac814e3ef8, type: 3}
-  m_Name: 
-  m_EditorClassIdentifier: 
-  m_Profile: {fileID: 11400000, guid: 864689173ea47a14399cb0eb9a1d6e0e, type: 2}
-  m_StaticLightingSkyUniqueID: 2
-  m_SkySettings: {fileID: 38172260}
-  m_SkySettingsFromProfile: {fileID: 7974066123450201752, guid: 864689173ea47a14399cb0eb9a1d6e0e,
-    type: 2}
---- !u!114 &1551760952
-MonoBehaviour:
-  m_ObjectHideFlags: 0
-  m_CorrespondingSourceObject: {fileID: 0}
-  m_PrefabInstance: {fileID: 0}
-  m_PrefabAsset: {fileID: 0}
-  m_GameObject: {fileID: 1551760950}
-  m_Enabled: 1
-  m_EditorHideFlags: 0
-  m_Script: {fileID: 11500000, guid: 172515602e62fb746b5d573b38a5fe58, type: 3}
-  m_Name: 
-  m_EditorClassIdentifier: 
-  isGlobal: 1
-  priority: 0
-  blendDistance: 0
-  weight: 1
-  sharedProfile: {fileID: 11400000, guid: 7da351043c6bf6741b155d0286b6ffdd, type: 2}
---- !u!4 &1551760953
-Transform:
-  m_ObjectHideFlags: 0
-  m_CorrespondingSourceObject: {fileID: 0}
-  m_PrefabInstance: {fileID: 0}
-  m_PrefabAsset: {fileID: 0}
-  m_GameObject: {fileID: 1551760950}
-  m_LocalRotation: {x: 0, y: 0, z: 0, w: 1}
-  m_LocalPosition: {x: -0.87, y: 0, z: 0}
-  m_LocalScale: {x: 1, y: 1, z: 1}
-  m_Children: []
-  m_Father: {fileID: 0}
-  m_RootOrder: 0
-  m_LocalEulerAnglesHint: {x: 0, y: 0, z: 0}
---- !u!1 &1604822126
-GameObject:
-  m_ObjectHideFlags: 0
-  m_CorrespondingSourceObject: {fileID: 0}
-  m_PrefabInstance: {fileID: 0}
-  m_PrefabAsset: {fileID: 0}
-  serializedVersion: 6
-  m_Component:
-  - component: {fileID: 1604822127}
-  - component: {fileID: 1604822128}
-  m_Layer: 0
-  m_Name: CustomPass_BeforePostProcess
-  m_TagString: Untagged
-  m_Icon: {fileID: 0}
-  m_NavMeshLayer: 0
-  m_StaticEditorFlags: 0
-  m_IsActive: 1
---- !u!4 &1604822127
-Transform:
-  m_ObjectHideFlags: 0
-  m_CorrespondingSourceObject: {fileID: 0}
-  m_PrefabInstance: {fileID: 0}
-  m_PrefabAsset: {fileID: 0}
-  m_GameObject: {fileID: 1604822126}
-  m_LocalRotation: {x: -0, y: -0, z: -0, w: 1}
-  m_LocalPosition: {x: 1.29, y: 0, z: 200}
-  m_LocalScale: {x: 1, y: 1, z: 1}
-  m_Children: []
-  m_Father: {fileID: 1938177837}
-  m_RootOrder: 5
-  m_LocalEulerAnglesHint: {x: 0, y: 0, z: 0}
---- !u!114 &1604822128
-MonoBehaviour:
-  m_ObjectHideFlags: 0
-  m_CorrespondingSourceObject: {fileID: 0}
-  m_PrefabInstance: {fileID: 0}
-  m_PrefabAsset: {fileID: 0}
-  m_GameObject: {fileID: 1604822126}
-  m_Enabled: 1
-  m_EditorHideFlags: 0
-  m_Script: {fileID: 11500000, guid: 26d6499a6bd256e47b859377446493a1, type: 3}
-  m_Name: 
-  m_EditorClassIdentifier: 
-  isGlobal: 1
-  fadeRadius: 0
-  priority: 0
-  customPasses:
-  - id: 0
-  injectionPoint: 2
-  references:
-    version: 1
-    00000000:
-      type: {class: DrawRenderersCustomPass, ns: UnityEngine.Rendering.HighDefinition,
-        asm: Unity.RenderPipelines.HighDefinition.Runtime}
-      data:
-        m_Name: Custom Pass
-        enabled: 1
-        targetColorBuffer: 0
-        targetDepthBuffer: 0
-        clearFlags: 0
-        passFoldout: 0
-        m_Version: 0
-        filterFoldout: 1
-        rendererFoldout: 1
-        renderQueueType: 5
-        layerMask:
-          serializedVersion: 2
-          m_Bits: 2048
-        sortingCriteria: 4
-        overrideMaterial: {fileID: 0}
-        overrideMaterialPassIndex: 0
-        overrideMaterialPassName: Forward
-        overrideDepthState: 0
-        depthCompareFunction: 4
-        depthWrite: 1
-        shaderPass: 0
---- !u!1 &1609657390
-GameObject:
-  m_ObjectHideFlags: 0
-  m_CorrespondingSourceObject: {fileID: 0}
-  m_PrefabInstance: {fileID: 0}
-  m_PrefabAsset: {fileID: 0}
-  serializedVersion: 6
-  m_Component:
-  - component: {fileID: 1609657392}
-  - component: {fileID: 1609657391}
-  m_Layer: 0
-  m_Name: CustomPass_BeforeRendering
-  m_TagString: Untagged
-  m_Icon: {fileID: 0}
-  m_NavMeshLayer: 0
-  m_StaticEditorFlags: 0
-  m_IsActive: 1
---- !u!114 &1609657391
-MonoBehaviour:
-  m_ObjectHideFlags: 0
-  m_CorrespondingSourceObject: {fileID: 0}
-  m_PrefabInstance: {fileID: 0}
-  m_PrefabAsset: {fileID: 0}
-  m_GameObject: {fileID: 1609657390}
-  m_Enabled: 1
-  m_EditorHideFlags: 0
-  m_Script: {fileID: 11500000, guid: 26d6499a6bd256e47b859377446493a1, type: 3}
-  m_Name: 
-  m_EditorClassIdentifier: 
-  isGlobal: 1
-  fadeRadius: 0
-  priority: 0
-  customPasses:
-  - id: 0
-  injectionPoint: 0
-  references:
-    version: 1
-    00000000:
-      type: {class: DrawRenderersCustomPass, ns: UnityEngine.Rendering.HighDefinition,
-        asm: Unity.RenderPipelines.HighDefinition.Runtime}
-      data:
-        m_Name: Custom Pass
-        enabled: 1
-        targetColorBuffer: 0
-        targetDepthBuffer: 0
-        clearFlags: 0
-        passFoldout: 0
-        m_Version: 0
-        filterFoldout: 0
-        rendererFoldout: 0
-        renderQueueType: 2
-        layerMask:
-          serializedVersion: 2
-          m_Bits: 1
-        sortingCriteria: 59
-        overrideMaterial: {fileID: 0}
-        overrideMaterialPassIndex: 0
-        overrideMaterialPassName: Forward
-        overrideDepthState: 0
-        depthCompareFunction: 4
-        depthWrite: 1
-        shaderPass: 0
---- !u!4 &1609657392
-Transform:
-  m_ObjectHideFlags: 0
-  m_CorrespondingSourceObject: {fileID: 0}
-  m_PrefabInstance: {fileID: 0}
-  m_PrefabAsset: {fileID: 0}
-  m_GameObject: {fileID: 1609657390}
-  m_LocalRotation: {x: -0, y: -0, z: -0, w: 1}
-  m_LocalPosition: {x: 1.29, y: 0, z: 200}
-  m_LocalScale: {x: 1, y: 1, z: 1}
-  m_Children: []
-  m_Father: {fileID: 2301058368061906180}
-  m_RootOrder: 1
-  m_LocalEulerAnglesHint: {x: 0, y: 0, z: 0}
---- !u!1 &1623078032
-GameObject:
-  m_ObjectHideFlags: 0
-  m_CorrespondingSourceObject: {fileID: 0}
-  m_PrefabInstance: {fileID: 0}
-  m_PrefabAsset: {fileID: 0}
-  serializedVersion: 6
-  m_Component:
-  - component: {fileID: 1623078033}
-  - component: {fileID: 1623078035}
-  - component: {fileID: 1623078034}
-  m_Layer: 0
-  m_Name: RawImage
-  m_TagString: Untagged
-  m_Icon: {fileID: 0}
-  m_NavMeshLayer: 0
-  m_StaticEditorFlags: 0
-  m_IsActive: 1
---- !u!224 &1623078033
-RectTransform:
-  m_ObjectHideFlags: 0
-  m_CorrespondingSourceObject: {fileID: 0}
-  m_PrefabInstance: {fileID: 0}
-  m_PrefabAsset: {fileID: 0}
-  m_GameObject: {fileID: 1623078032}
-  m_LocalRotation: {x: 0, y: 0, z: 0, w: 1}
-  m_LocalPosition: {x: 0, y: 0, z: 0}
-  m_LocalScale: {x: 1, y: 1, z: 1}
-  m_Children: []
-  m_Father: {fileID: 2037303555}
-  m_RootOrder: 0
-  m_LocalEulerAnglesHint: {x: 0, y: 0, z: 0}
-  m_AnchorMin: {x: 0, y: 0}
-  m_AnchorMax: {x: 1, y: 1}
-  m_AnchoredPosition: {x: 0, y: 0}
-  m_SizeDelta: {x: 0, y: 0}
-  m_Pivot: {x: 0.5, y: 0.5}
---- !u!114 &1623078034
-MonoBehaviour:
-  m_ObjectHideFlags: 0
-  m_CorrespondingSourceObject: {fileID: 0}
-  m_PrefabInstance: {fileID: 0}
-  m_PrefabAsset: {fileID: 0}
-  m_GameObject: {fileID: 1623078032}
-  m_Enabled: 1
-  m_EditorHideFlags: 0
-  m_Script: {fileID: 11500000, guid: 1344c3c82d62a2a41a3576d8abb8e3ea, type: 3}
-  m_Name: 
-  m_EditorClassIdentifier: 
-  m_Material: {fileID: 0}
-  m_Color: {r: 1, g: 1, b: 1, a: 1}
-  m_RaycastTarget: 1
-  m_RaycastPadding: {x: 0, y: 0, z: 0, w: 0}
-  m_OnCullStateChanged:
-    m_PersistentCalls:
-      m_Calls: []
-  m_Texture: {fileID: 8400000, guid: b6b9dcb98c600534fa4922b259aac581, type: 2}
-  m_UVRect:
-    serializedVersion: 2
-    x: 0
-    y: 0
-    width: 1
-    height: 1
---- !u!222 &1623078035
-CanvasRenderer:
-  m_ObjectHideFlags: 0
-  m_CorrespondingSourceObject: {fileID: 0}
-  m_PrefabInstance: {fileID: 0}
-  m_PrefabAsset: {fileID: 0}
-  m_GameObject: {fileID: 1623078032}
-  m_CullTransparentMesh: 0
---- !u!1 &1675087327
-GameObject:
-  m_ObjectHideFlags: 0
-  m_CorrespondingSourceObject: {fileID: 0}
-  m_PrefabInstance: {fileID: 0}
-  m_PrefabAsset: {fileID: 0}
-  serializedVersion: 6
-  m_Component:
-  - component: {fileID: 1675087329}
-  - component: {fileID: 1675087328}
-  m_Layer: 0
-  m_Name: CustomPass_AfterOpaqueDepthAndNormal
-  m_TagString: Untagged
-  m_Icon: {fileID: 0}
-  m_NavMeshLayer: 0
-  m_StaticEditorFlags: 0
-  m_IsActive: 1
---- !u!114 &1675087328
-MonoBehaviour:
-  m_ObjectHideFlags: 0
-  m_CorrespondingSourceObject: {fileID: 0}
-  m_PrefabInstance: {fileID: 0}
-  m_PrefabAsset: {fileID: 0}
-  m_GameObject: {fileID: 1675087327}
-  m_Enabled: 1
-  m_EditorHideFlags: 0
-  m_Script: {fileID: 11500000, guid: 26d6499a6bd256e47b859377446493a1, type: 3}
-  m_Name: 
-  m_EditorClassIdentifier: 
-  isGlobal: 1
-  fadeRadius: 0
-  priority: 0
-  customPasses:
-  - id: 0
-  injectionPoint: 5
-  references:
-    version: 1
-    00000000:
-      type: {class: DrawRenderersCustomPass, ns: UnityEngine.Rendering.HighDefinition,
-        asm: Unity.RenderPipelines.HighDefinition.Runtime}
-      data:
-        m_Name: Custom Pass
-        enabled: 1
-        targetColorBuffer: 0
-        targetDepthBuffer: 0
-        clearFlags: 0
-        passFoldout: 0
-        m_Version: 0
-        filterFoldout: 1
-        rendererFoldout: 1
-        renderQueueType: 2
-        layerMask:
-          serializedVersion: 2
-          m_Bits: 16384
-        sortingCriteria: 59
-        overrideMaterial: {fileID: 0}
-        overrideMaterialPassIndex: 0
-        overrideMaterialPassName: Forward
-        overrideDepthState: 1
-        depthCompareFunction: 4
-        depthWrite: 1
-        shaderPass: 0
---- !u!4 &1675087329
-Transform:
-  m_ObjectHideFlags: 0
-  m_CorrespondingSourceObject: {fileID: 0}
-  m_PrefabInstance: {fileID: 0}
-  m_PrefabAsset: {fileID: 0}
-  m_GameObject: {fileID: 1675087327}
-  m_LocalRotation: {x: -0, y: -0, z: -0, w: 1}
-  m_LocalPosition: {x: 1.29, y: 0, z: 200}
-  m_LocalScale: {x: 1, y: 1, z: 1}
-  m_Children: []
-  m_Father: {fileID: 2301058368061906180}
-  m_RootOrder: 2
-  m_LocalEulerAnglesHint: {x: 0, y: 0, z: 0}
---- !u!1 &1798352551
-GameObject:
-  m_ObjectHideFlags: 0
-  m_CorrespondingSourceObject: {fileID: 0}
-  m_PrefabInstance: {fileID: 0}
-  m_PrefabAsset: {fileID: 0}
-  serializedVersion: 6
-  m_Component:
-  - component: {fileID: 1798352552}
-  - component: {fileID: 1798352553}
-  m_Layer: 0
-  m_Name: CustomPass_AfterPostProcess
-  m_TagString: Untagged
-  m_Icon: {fileID: 0}
-  m_NavMeshLayer: 0
-  m_StaticEditorFlags: 0
-  m_IsActive: 1
---- !u!4 &1798352552
-Transform:
-  m_ObjectHideFlags: 0
-  m_CorrespondingSourceObject: {fileID: 0}
-  m_PrefabInstance: {fileID: 0}
-  m_PrefabAsset: {fileID: 0}
-  m_GameObject: {fileID: 1798352551}
-  m_LocalRotation: {x: -0, y: -0, z: -0, w: 1}
-  m_LocalPosition: {x: 1.29, y: 0, z: 200}
-  m_LocalScale: {x: 1, y: 1, z: 1}
-  m_Children: []
-  m_Father: {fileID: 1938177837}
-  m_RootOrder: 6
-  m_LocalEulerAnglesHint: {x: 0, y: 0, z: 0}
---- !u!114 &1798352553
-MonoBehaviour:
-  m_ObjectHideFlags: 0
-  m_CorrespondingSourceObject: {fileID: 0}
-  m_PrefabInstance: {fileID: 0}
-  m_PrefabAsset: {fileID: 0}
-  m_GameObject: {fileID: 1798352551}
-  m_Enabled: 1
-  m_EditorHideFlags: 0
-  m_Script: {fileID: 11500000, guid: 26d6499a6bd256e47b859377446493a1, type: 3}
-  m_Name: 
-  m_EditorClassIdentifier: 
-  isGlobal: 1
-  fadeRadius: 0
-  priority: 0
-  customPasses:
-  - id: 0
-  injectionPoint: 3
-  references:
-    version: 1
-    00000000:
-      type: {class: DrawRenderersCustomPass, ns: UnityEngine.Rendering.HighDefinition,
-        asm: Unity.RenderPipelines.HighDefinition.Runtime}
-      data:
-        m_Name: Custom Pass
-        enabled: 1
-        targetColorBuffer: 0
-        targetDepthBuffer: 0
-        clearFlags: 0
-        passFoldout: 0
-        m_Version: 0
-        filterFoldout: 1
-        rendererFoldout: 1
-        renderQueueType: 10
-        layerMask:
-          serializedVersion: 2
-          m_Bits: 1024
-        sortingCriteria: 59
-        overrideMaterial: {fileID: 0}
-        overrideMaterialPassIndex: 0
-        overrideMaterialPassName: Forward
-        overrideDepthState: 1
-        depthCompareFunction: 4
-        depthWrite: 1
-        shaderPass: 0
---- !u!1 &1855762442
-GameObject:
-  m_ObjectHideFlags: 0
-  m_CorrespondingSourceObject: {fileID: 0}
-  m_PrefabInstance: {fileID: 0}
-  m_PrefabAsset: {fileID: 0}
-  serializedVersion: 6
-  m_Component:
-  - component: {fileID: 1855762443}
-  - component: {fileID: 1855762446}
-  - component: {fileID: 1855762445}
-  - component: {fileID: 1855762444}
-  m_Layer: 11
-  m_Name: Sphere (1)
-  m_TagString: Untagged
-  m_Icon: {fileID: 0}
-  m_NavMeshLayer: 0
-  m_StaticEditorFlags: 0
-  m_IsActive: 1
---- !u!4 &1855762443
-Transform:
-  m_ObjectHideFlags: 0
-  m_CorrespondingSourceObject: {fileID: 0}
-  m_PrefabInstance: {fileID: 0}
-  m_PrefabAsset: {fileID: 0}
-  m_GameObject: {fileID: 1855762442}
-  m_LocalRotation: {x: -0, y: -0, z: -0, w: 1}
-  m_LocalPosition: {x: 2.4502242, y: 0.8020843, z: -0.4328437}
-  m_LocalScale: {x: 1.6663209, y: 1.6663209, z: 1.6663209}
-  m_Children: []
-  m_Father: {fileID: 1484942372}
-  m_RootOrder: 1
-  m_LocalEulerAnglesHint: {x: 0, y: 0, z: 0}
---- !u!135 &1855762444
-SphereCollider:
-  m_ObjectHideFlags: 0
-  m_CorrespondingSourceObject: {fileID: 0}
-  m_PrefabInstance: {fileID: 0}
-  m_PrefabAsset: {fileID: 0}
-  m_GameObject: {fileID: 1855762442}
-  m_Material: {fileID: 0}
-  m_IsTrigger: 0
-  m_Enabled: 1
-  serializedVersion: 2
-  m_Radius: 0.5
-  m_Center: {x: 0, y: 0, z: 0}
---- !u!23 &1855762445
-MeshRenderer:
-  m_ObjectHideFlags: 0
-  m_CorrespondingSourceObject: {fileID: 0}
-  m_PrefabInstance: {fileID: 0}
-  m_PrefabAsset: {fileID: 0}
-  m_GameObject: {fileID: 1855762442}
-  m_Enabled: 1
-  m_CastShadows: 1
-  m_ReceiveShadows: 1
-  m_DynamicOccludee: 1
-  m_MotionVectors: 1
-  m_LightProbeUsage: 1
-  m_ReflectionProbeUsage: 1
-  m_RayTracingMode: 2
-  m_RayTraceProcedural: 0
-  m_RenderingLayerMask: 1
-  m_RendererPriority: 0
-  m_Materials:
-  - {fileID: 2100000, guid: 93021a2d1a5c4484c840177b21af6d45, type: 2}
-  m_StaticBatchInfo:
-    firstSubMesh: 0
-    subMeshCount: 0
-  m_StaticBatchRoot: {fileID: 0}
-  m_ProbeAnchor: {fileID: 0}
-  m_LightProbeVolumeOverride: {fileID: 0}
-  m_ScaleInLightmap: 1
-  m_ReceiveGI: 1
-  m_PreserveUVs: 0
-  m_IgnoreNormalsForChartDetection: 0
-  m_ImportantGI: 0
-  m_StitchLightmapSeams: 1
-  m_SelectedEditorRenderState: 3
-  m_MinimumChartSize: 4
-  m_AutoUVMaxDistance: 0.5
-  m_AutoUVMaxAngle: 89
-  m_LightmapParameters: {fileID: 0}
-  m_SortingLayerID: 0
-  m_SortingLayer: 0
-  m_SortingOrder: 0
-  m_AdditionalVertexStreams: {fileID: 0}
---- !u!33 &1855762446
-MeshFilter:
-  m_ObjectHideFlags: 0
-  m_CorrespondingSourceObject: {fileID: 0}
-  m_PrefabInstance: {fileID: 0}
-  m_PrefabAsset: {fileID: 0}
-  m_GameObject: {fileID: 1855762442}
-  m_Mesh: {fileID: 10207, guid: 0000000000000000e000000000000000, type: 0}
---- !u!1 &1938177834
-GameObject:
-  m_ObjectHideFlags: 0
-  m_CorrespondingSourceObject: {fileID: 0}
-  m_PrefabInstance: {fileID: 0}
-  m_PrefabAsset: {fileID: 0}
-  serializedVersion: 6
-  m_Component:
-  - component: {fileID: 1938177837}
-  - component: {fileID: 1938177836}
-  - component: {fileID: 1938177835}
-  m_Layer: 0
-  m_Name: Forward
-  m_TagString: MainCamera
-  m_Icon: {fileID: 0}
-  m_NavMeshLayer: 0
-  m_StaticEditorFlags: 0
-  m_IsActive: 1
---- !u!114 &1938177835
-MonoBehaviour:
-  m_ObjectHideFlags: 0
-  m_CorrespondingSourceObject: {fileID: 0}
-  m_PrefabInstance: {fileID: 0}
-  m_PrefabAsset: {fileID: 0}
-  m_GameObject: {fileID: 1938177834}
-  m_Enabled: 1
-  m_EditorHideFlags: 0
-  m_Script: {fileID: 11500000, guid: 23c1ce4fb46143f46bc5cb5224c934f6, type: 3}
-  m_Name: 
-  m_EditorClassIdentifier: 
-=======
+  m_ObjectHideFlags: 0
+  m_CorrespondingSourceObject: {fileID: 0}
+  m_PrefabInstance: {fileID: 0}
+  m_PrefabAsset: {fileID: 0}
   m_GameObject: {fileID: 1745324025}
   m_Enabled: 1
   m_CastShadows: 1
@@ -7350,1114 +4305,6 @@
   m_PrefabInstance: {fileID: 0}
   m_PrefabAsset: {fileID: 0}
   m_GameObject: {fileID: 1936436011}
-  m_Enabled: 1
-  m_EditorHideFlags: 0
-  m_Script: {fileID: 11500000, guid: 23c1ce4fb46143f46bc5cb5224c934f6, type: 3}
-  m_Name: 
-  m_EditorClassIdentifier: 
->>>>>>> 66b5a7ea
-  m_Version: 7
-  m_ObsoleteRenderingPath: 0
-  m_ObsoleteFrameSettings:
-    overrides: 0
-    enableShadow: 0
-    enableContactShadows: 0
-    enableShadowMask: 0
-    enableSSR: 0
-    enableSSAO: 0
-    enableSubsurfaceScattering: 0
-    enableTransmission: 0
-    enableAtmosphericScattering: 0
-    enableVolumetrics: 0
-    enableReprojectionForVolumetrics: 0
-    enableLightLayers: 0
-    enableExposureControl: 1
-    diffuseGlobalDimmer: 0
-    specularGlobalDimmer: 0
-    shaderLitMode: 0
-    enableDepthPrepassWithDeferredRendering: 0
-    enableTransparentPrepass: 0
-    enableMotionVectors: 0
-    enableObjectMotionVectors: 0
-    enableDecals: 0
-    enableRoughRefraction: 0
-    enableTransparentPostpass: 0
-    enableDistortion: 0
-    enablePostprocess: 0
-    enableOpaqueObjects: 0
-    enableTransparentObjects: 0
-    enableRealtimePlanarReflection: 0
-    enableMSAA: 0
-    enableAsyncCompute: 0
-    runLightListAsync: 0
-    runSSRAsync: 0
-    runSSAOAsync: 0
-    runContactShadowsAsync: 0
-    runVolumeVoxelizationAsync: 0
-    lightLoopSettings:
-      overrides: 0
-      enableDeferredTileAndCluster: 0
-      enableComputeLightEvaluation: 0
-      enableComputeLightVariants: 0
-      enableComputeMaterialVariants: 0
-      enableFptlForForwardOpaque: 0
-      enableBigTilePrepass: 0
-      isFptlEnabled: 0
-<<<<<<< HEAD
-  clearColorMode: 1
-  backgroundColorHDR: {r: 0.147, g: 0.08628003, b: 0.056594998, a: 0}
-  clearDepth: 1
-  volumeLayerMask:
-    serializedVersion: 2
-    m_Bits: 4294967295
-=======
-  clearColorMode: 0
-  backgroundColorHDR: {r: 0.025, g: 0.07, b: 0.19, a: 0}
-  clearDepth: 1
-  volumeLayerMask:
-    serializedVersion: 2
-    m_Bits: 1
->>>>>>> 66b5a7ea
-  volumeAnchorOverride: {fileID: 0}
-  antialiasing: 0
-  SMAAQuality: 2
-  dithering: 0
-  stopNaNs: 0
-  taaSharpenStrength: 0.5
-<<<<<<< HEAD
-=======
-  TAAQuality: 1
-  taaHistorySharpening: 0.35
-  taaAntiFlicker: 0.5
-  taaMotionVectorRejection: 0
-  taaAntiHistoryRinging: 0
->>>>>>> 66b5a7ea
-  physicalParameters:
-    m_Iso: 200
-    m_ShutterSpeed: 0.005
-    m_Aperture: 16
-    m_BladeCount: 5
-    m_Curvature: {x: 2, y: 11}
-    m_BarrelClipping: 0.25
-    m_Anamorphism: 0
-  flipYMode: 0
-<<<<<<< HEAD
-=======
-  xrRendering: 1
->>>>>>> 66b5a7ea
-  fullscreenPassthrough: 0
-  allowDynamicResolution: 0
-  customRenderingSettings: 1
-  invertFaceCulling: 0
-  probeLayerMask:
-    serializedVersion: 2
-    m_Bits: 4294967295
-  hasPersistentHistory: 0
-  m_RenderingPathCustomFrameSettings:
-    bitDatas:
-<<<<<<< HEAD
-      data1: 70005818916700
-      data2: 4539628424389459968
-=======
-      data1: 72198260625768268
-      data2: 13763000462317912064
->>>>>>> 66b5a7ea
-    lodBias: 1
-    lodBiasMode: 0
-    lodBiasQualityLevel: 0
-    maximumLODLevel: 0
-    maximumLODLevelMode: 0
-    maximumLODLevelQualityLevel: 0
-<<<<<<< HEAD
-=======
-    sssQualityMode: 0
-    sssQualityLevel: 0
-    sssCustomSampleBudget: 20
->>>>>>> 66b5a7ea
-    materialQuality: 0
-  renderingPathCustomFrameSettingsOverrideMask:
-    mask:
-      data1: 1
-      data2: 0
-  defaultFrameSettings: 0
-<<<<<<< HEAD
---- !u!20 &1938177836
-=======
---- !u!20 &1936436015
->>>>>>> 66b5a7ea
-Camera:
-  m_ObjectHideFlags: 0
-  m_CorrespondingSourceObject: {fileID: 0}
-  m_PrefabInstance: {fileID: 0}
-  m_PrefabAsset: {fileID: 0}
-<<<<<<< HEAD
-  m_GameObject: {fileID: 1938177834}
-  m_Enabled: 1
-  serializedVersion: 2
-  m_ClearFlags: 2
-  m_BackGroundColor: {r: 0.2509804, g: 0.2509804, b: 0.2509804, a: 1}
-=======
-  m_GameObject: {fileID: 1936436011}
-  m_Enabled: 1
-  serializedVersion: 2
-  m_ClearFlags: 1
-  m_BackGroundColor: {r: 0.19215687, g: 0.3019608, b: 0.4745098, a: 0}
->>>>>>> 66b5a7ea
-  m_projectionMatrixMode: 1
-  m_GateFitMode: 2
-  m_FOVAxisMode: 0
-  m_SensorSize: {x: 36, y: 24}
-  m_LensShift: {x: 0, y: 0}
-<<<<<<< HEAD
-  m_FocalLength: 763.8809
-  m_NormalizedViewPortRect:
-    serializedVersion: 2
-    x: 0
-    y: 0
-    width: 0.5
-    height: 1
-  near clip plane: 180
-  far clip plane: 220
-  field of view: 3.3
-  orthographic: 0
-  orthographic size: 1.2
-  m_Depth: 1
-  m_CullingMask:
-    serializedVersion: 2
-    m_Bits: 32
-  m_RenderingPath: -1
-  m_TargetTexture: {fileID: 8400000, guid: b6b9dcb98c600534fa4922b259aac581, type: 2}
-=======
-  m_FocalLength: 50
-  m_NormalizedViewPortRect:
-    serializedVersion: 2
-    x: 0.5
-    y: 0
-    width: 0.5
-    height: 1
-  near clip plane: 0.3
-  far clip plane: 1000
-  field of view: 60
-  orthographic: 0
-  orthographic size: 5
-  m_Depth: 0
-  m_CullingMask:
-    serializedVersion: 2
-    m_Bits: 4294967295
-  m_RenderingPath: -1
-  m_TargetTexture: {fileID: 8400000, guid: bd60b53c18f5a884a99c1bd6fa1c6bc2, type: 2}
->>>>>>> 66b5a7ea
-  m_TargetDisplay: 0
-  m_TargetEye: 3
-  m_HDR: 0
-  m_AllowMSAA: 0
-  m_AllowDynamicResolution: 0
-  m_ForceIntoRT: 0
-  m_OcclusionCulling: 1
-  m_StereoConvergence: 10
-  m_StereoSeparation: 0.022
-<<<<<<< HEAD
---- !u!4 &1938177837
-Transform:
-  m_ObjectHideFlags: 0
-  m_CorrespondingSourceObject: {fileID: 0}
-  m_PrefabInstance: {fileID: 0}
-  m_PrefabAsset: {fileID: 0}
-  m_GameObject: {fileID: 1938177834}
-  m_LocalRotation: {x: 0, y: 0, z: 0, w: 1}
-  m_LocalPosition: {x: 11.84, y: 0, z: -200}
-  m_LocalScale: {x: 1, y: 1, z: 1}
-  m_Children:
-  - {fileID: 1998635869}
-  - {fileID: 698970438}
-  - {fileID: 2041699444}
-  - {fileID: 1234943213}
-  - {fileID: 1175589555}
-  - {fileID: 1604822127}
-  - {fileID: 1798352552}
-  - {fileID: 1484942372}
-  - {fileID: 247671011}
-  m_Father: {fileID: 0}
-  m_RootOrder: 3
-  m_LocalEulerAnglesHint: {x: 0, y: 0, z: 0}
---- !u!1 &1998635868
-=======
---- !u!1 &2000601232
->>>>>>> 66b5a7ea
-GameObject:
-  m_ObjectHideFlags: 0
-  m_CorrespondingSourceObject: {fileID: 0}
-  m_PrefabInstance: {fileID: 0}
-  m_PrefabAsset: {fileID: 0}
-  serializedVersion: 6
-  m_Component:
-<<<<<<< HEAD
-  - component: {fileID: 1998635869}
-  - component: {fileID: 1998635873}
-  - component: {fileID: 1998635872}
-  - component: {fileID: 1998635871}
-  - component: {fileID: 1998635870}
-  m_Layer: 5
-  m_Name: Plane
-=======
-  - component: {fileID: 2000601233}
-  - component: {fileID: 2000601235}
-  - component: {fileID: 2000601234}
-  m_Layer: 0
-  m_Name: New Text
->>>>>>> 66b5a7ea
-  m_TagString: Untagged
-  m_Icon: {fileID: 0}
-  m_NavMeshLayer: 0
-  m_StaticEditorFlags: 0
-  m_IsActive: 1
-<<<<<<< HEAD
---- !u!4 &1998635869
-=======
---- !u!4 &2000601233
->>>>>>> 66b5a7ea
-Transform:
-  m_ObjectHideFlags: 0
-  m_CorrespondingSourceObject: {fileID: 0}
-  m_PrefabInstance: {fileID: 0}
-  m_PrefabAsset: {fileID: 0}
-<<<<<<< HEAD
-  m_GameObject: {fileID: 1998635868}
-  m_LocalRotation: {x: -0.9238796, y: -0, z: -0, w: 0.3826834}
-  m_LocalPosition: {x: 0, y: 0, z: 200}
-  m_LocalScale: {x: 1, y: 1, z: 1}
-  m_Children: []
-  m_Father: {fileID: 1938177837}
-  m_RootOrder: 0
-  m_LocalEulerAnglesHint: {x: -135, y: 0, z: 0}
---- !u!114 &1998635870
-MonoBehaviour:
-=======
-  m_GameObject: {fileID: 2000601232}
-  m_LocalRotation: {x: 0, y: 0, z: 0, w: 1}
-  m_LocalPosition: {x: -1.07, y: -2.23, z: -0.44}
-  m_LocalScale: {x: 0.0515747, y: 0.0515747, z: 0.0515747}
-  m_Children: []
-  m_Father: {fileID: 190515417}
-  m_RootOrder: 3
-  m_LocalEulerAnglesHint: {x: 0, y: 0, z: 0}
---- !u!102 &2000601234
-TextMesh:
-  serializedVersion: 3
->>>>>>> 66b5a7ea
-  m_ObjectHideFlags: 0
-  m_CorrespondingSourceObject: {fileID: 0}
-  m_PrefabInstance: {fileID: 0}
-  m_PrefabAsset: {fileID: 0}
-<<<<<<< HEAD
-  m_GameObject: {fileID: 1998635868}
-  m_Enabled: 1
-  m_EditorHideFlags: 0
-  m_Script: {fileID: 11500000, guid: a4ee7c3a3b205a14a94094d01ff91d6b, type: 3}
-  m_Name: 
-  m_EditorClassIdentifier: 
-  m_HDProbeVersion: 3
-  m_ObsoleteInfiniteProjection: 1
-  m_ObsoleteInfluenceVolume:
-    m_EditorAdvancedModeBlendDistancePositive: {x: 0, y: 0, z: 0}
-    m_EditorAdvancedModeBlendDistanceNegative: {x: 0, y: 0, z: 0}
-    m_EditorSimplifiedModeBlendDistance: 0
-    m_EditorAdvancedModeBlendNormalDistancePositive: {x: 0, y: 0, z: 0}
-    m_EditorAdvancedModeBlendNormalDistanceNegative: {x: 0, y: 0, z: 0}
-    m_EditorSimplifiedModeBlendNormalDistance: 0
-    m_EditorAdvancedModeEnabled: 0
-    m_EditorAdvancedModeFaceFadePositive: {x: 1, y: 1, z: 1}
-    m_EditorAdvancedModeFaceFadeNegative: {x: 1, y: 1, z: 1}
-    m_Version: 1
-    m_ObsoleteSphereBaseOffset: {x: 0, y: 0, z: 0}
-    m_ObsoleteOffset: {x: 0, y: 0, z: 0}
-    m_Shape: 0
-    m_BoxSize: {x: 10, y: 10, z: 10}
-    m_BoxBlendDistancePositive: {x: 0, y: 0, z: 0}
-    m_BoxBlendDistanceNegative: {x: 0, y: 0, z: 0}
-    m_BoxBlendNormalDistancePositive: {x: 0, y: 0, z: 0}
-    m_BoxBlendNormalDistanceNegative: {x: 0, y: 0, z: 0}
-    m_BoxSideFadePositive: {x: 1, y: 1, z: 1}
-    m_BoxSideFadeNegative: {x: 1, y: 1, z: 1}
-    m_SphereRadius: 3
-    m_SphereBlendDistance: 0
-    m_SphereBlendNormalDistance: 0
-  m_ObsoleteFrameSettings:
-    overrides: 0
-    enableShadow: 0
-    enableContactShadows: 0
-    enableShadowMask: 0
-    enableSSR: 0
-    enableSSAO: 0
-    enableSubsurfaceScattering: 0
-    enableTransmission: 0
-    enableAtmosphericScattering: 0
-    enableVolumetrics: 0
-    enableReprojectionForVolumetrics: 0
-    enableLightLayers: 0
-    enableExposureControl: 1
-    diffuseGlobalDimmer: 0
-    specularGlobalDimmer: 0
-    shaderLitMode: 0
-    enableDepthPrepassWithDeferredRendering: 0
-    enableTransparentPrepass: 0
-    enableMotionVectors: 0
-    enableObjectMotionVectors: 0
-    enableDecals: 0
-    enableRoughRefraction: 0
-    enableTransparentPostpass: 0
-    enableDistortion: 0
-    enablePostprocess: 0
-    enableOpaqueObjects: 0
-    enableTransparentObjects: 0
-    enableRealtimePlanarReflection: 0
-    enableMSAA: 0
-    enableAsyncCompute: 0
-    runLightListAsync: 0
-    runSSRAsync: 0
-    runSSAOAsync: 0
-    runContactShadowsAsync: 0
-    runVolumeVoxelizationAsync: 0
-    lightLoopSettings:
-      overrides: 0
-      enableDeferredTileAndCluster: 0
-      enableComputeLightEvaluation: 0
-      enableComputeLightVariants: 0
-      enableComputeMaterialVariants: 0
-      enableFptlForForwardOpaque: 0
-      enableBigTilePrepass: 0
-      isFptlEnabled: 0
-  m_ObsoleteMultiplier: 1
-  m_ObsoleteWeight: 1
-  m_ObsoleteMode: 0
-  m_ObsoleteLightLayers: 1
-  m_ObsoleteCaptureSettings:
-    overrides: 0
-    clearColorMode: 0
-    backgroundColorHDR: {r: 0.023529412, g: 0.07058824, b: 0.1882353, a: 0}
-    clearDepth: 1
-    cullingMask:
-      serializedVersion: 2
-      m_Bits: 4294967295
-    useOcclusionCulling: 1
-    volumeLayerMask:
-      serializedVersion: 2
-      m_Bits: 1
-    volumeAnchorOverride: {fileID: 0}
-    projection: 0
-    nearClipPlane: 0.3
-    farClipPlane: 1000
-    fieldOfView: 90
-    orthographicSize: 5
-    renderingPath: 0
-    shadowDistance: 100
-  m_ProbeSettings:
-    frustum:
-      fieldOfViewMode: 1
-      fixedValue: 90
-      automaticScale: 1
-      viewerScale: 1
-    type: 1
-    mode: 1
-    realtimeMode: 0
-    lighting:
-      multiplier: 1
-      weight: 1
-      lightLayer: 1
-      fadeDistance: 10000
-      rangeCompressionFactor: 1
-    influence:
-      m_EditorAdvancedModeBlendDistancePositive: {x: 0, y: 0, z: 0}
-      m_EditorAdvancedModeBlendDistanceNegative: {x: 0, y: 0, z: 0}
-      m_EditorSimplifiedModeBlendDistance: 0
-      m_EditorAdvancedModeBlendNormalDistancePositive: {x: 0, y: 0, z: 0}
-      m_EditorAdvancedModeBlendNormalDistanceNegative: {x: 0, y: 0, z: 0}
-      m_EditorSimplifiedModeBlendNormalDistance: 0
-      m_EditorAdvancedModeEnabled: 0
-      m_EditorAdvancedModeFaceFadePositive: {x: 1, y: 1, z: 1}
-      m_EditorAdvancedModeFaceFadeNegative: {x: 1, y: 1, z: 1}
-      m_Version: 1
-      m_ObsoleteSphereBaseOffset: {x: 0, y: 0, z: 0}
-      m_ObsoleteOffset: {x: 0, y: 0, z: 0}
-      m_Shape: 0
-      m_BoxSize: {x: 10, y: 0.01, z: 10}
-      m_BoxBlendDistancePositive: {x: 0, y: 0, z: 0}
-      m_BoxBlendDistanceNegative: {x: 0, y: 0, z: 0}
-      m_BoxBlendNormalDistancePositive: {x: 0, y: 0, z: 0}
-      m_BoxBlendNormalDistanceNegative: {x: 0, y: 0, z: 0}
-      m_BoxSideFadePositive: {x: 1, y: 1, z: 1}
-      m_BoxSideFadeNegative: {x: 1, y: 1, z: 1}
-      m_SphereRadius: 3
-      m_SphereBlendDistance: 0
-      m_SphereBlendNormalDistance: 0
-    proxy:
-      m_CSVersion: 1
-      m_ObsoleteSphereInfiniteProjection: 0
-      m_ObsoleteBoxInfiniteProjection: 0
-      m_Shape: 0
-      m_BoxSize: {x: 1, y: 1, z: 1}
-      m_SphereRadius: 1
-    proxySettings:
-      useInfluenceVolumeAsProxyVolume: 0
-      capturePositionProxySpace: {x: 0, y: 0, z: 0}
-      captureRotationProxySpace: {x: 0, y: 0, z: 0, w: 1}
-      mirrorPositionProxySpace: {x: 0, y: 0, z: 0}
-      mirrorRotationProxySpace: {x: -0.70710677, y: 0, z: 0, w: 0.70710677}
-    resolution: 512
-    cameraSettings:
-      customRenderingSettings: 1
-      renderingPathCustomFrameSettings:
-        bitDatas:
-          data1: 70280697347917
-          data2: 4539628425463136256
-        lodBias: 1
-        lodBiasMode: 0
-        lodBiasQualityLevel: 0
-        maximumLODLevel: 0
-        maximumLODLevelMode: 0
-        maximumLODLevelQualityLevel: 0
-        materialQuality: 0
-      renderingPathCustomFrameSettingsOverrideMask:
-        mask:
-          data1: 64
-          data2: 0
-      bufferClearing:
-        clearColorMode: 0
-        backgroundColorHDR: {r: 0.023529412, g: 0.07058824, b: 0.1882353, a: 0}
-        clearDepth: 1
-      volumes:
-        layerMask:
-          serializedVersion: 2
-          m_Bits: 1
-        anchorOverride: {fileID: 0}
-      frustum:
-        mode: 0
-        aspect: 1
-        farClipPlaneRaw: 1000
-        nearClipPlaneRaw: 0.3
-        fieldOfView: 90
-        projectionMatrix:
-          e00: 1
-          e01: 0
-          e02: 0
-          e03: 0
-          e10: 0
-          e11: 1
-          e12: 0
-          e13: 0
-          e20: 0
-          e21: 0
-          e22: 1
-          e23: 0
-          e30: 0
-          e31: 0
-          e32: 0
-          e33: 1
-      culling:
-        useOcclusionCulling: 1
-        cullingMask:
-          serializedVersion: 2
-          m_Bits: 32
-        sceneCullingMaskOverride: 0
-      invertFaceCulling: 0
-      flipYMode: 0
-      probeLayerMask:
-        serializedVersion: 2
-        m_Bits: 4294967295
-      defaultFrameSettings: 0
-      m_ObsoleteRenderingPath: 0
-      m_ObsoleteFrameSettings:
-        overrides: 0
-        enableShadow: 0
-        enableContactShadows: 0
-        enableShadowMask: 0
-        enableSSR: 0
-        enableSSAO: 0
-        enableSubsurfaceScattering: 0
-        enableTransmission: 0
-        enableAtmosphericScattering: 0
-        enableVolumetrics: 0
-        enableReprojectionForVolumetrics: 0
-        enableLightLayers: 0
-        enableExposureControl: 1
-        diffuseGlobalDimmer: 0
-        specularGlobalDimmer: 0
-        shaderLitMode: 0
-        enableDepthPrepassWithDeferredRendering: 0
-        enableTransparentPrepass: 0
-        enableMotionVectors: 0
-        enableObjectMotionVectors: 0
-        enableDecals: 0
-        enableRoughRefraction: 0
-        enableTransparentPostpass: 0
-        enableDistortion: 0
-        enablePostprocess: 0
-        enableOpaqueObjects: 0
-        enableTransparentObjects: 0
-        enableRealtimePlanarReflection: 0
-        enableMSAA: 0
-        enableAsyncCompute: 0
-        runLightListAsync: 0
-        runSSRAsync: 0
-        runSSAOAsync: 0
-        runContactShadowsAsync: 0
-        runVolumeVoxelizationAsync: 0
-        lightLoopSettings:
-          overrides: 0
-          enableDeferredTileAndCluster: 0
-          enableComputeLightEvaluation: 0
-          enableComputeLightVariants: 0
-          enableComputeMaterialVariants: 0
-          enableFptlForForwardOpaque: 0
-          enableBigTilePrepass: 0
-          isFptlEnabled: 0
-  m_ProbeSettingsOverride:
-    probe: 0
-    camera:
-      camera: 0
-  m_ProxyVolume: {fileID: 0}
-  m_BakedTexture: {fileID: 0}
-  m_CustomTexture: {fileID: 0}
-  m_BakedRenderData:
-    m_WorldToCameraRHS:
-      e00: 0
-      e01: 0
-      e02: 0
-      e03: 0
-      e10: 0
-      e11: 0
-      e12: 0
-      e13: 0
-      e20: 0
-      e21: 0
-      e22: 0
-      e23: 0
-      e30: 0
-      e31: 0
-      e32: 0
-      e33: 0
-    m_ProjectionMatrix:
-      e00: 0
-      e01: 0
-      e02: 0
-      e03: 0
-      e10: 0
-      e11: 0
-      e12: 0
-      e13: 0
-      e20: 0
-      e21: 0
-      e22: 0
-      e23: 0
-      e30: 0
-      e31: 0
-      e32: 0
-      e33: 0
-    m_CapturePosition: {x: 0, y: 0, z: 0}
-    m_CaptureRotation: {x: 0, y: 0, z: 0, w: 0}
-    m_FieldOfView: 0
-    m_Aspect: 0
-  m_CustomRenderData:
-    m_WorldToCameraRHS:
-      e00: 0
-      e01: 0
-      e02: 0
-      e03: 0
-      e10: 0
-      e11: 0
-      e12: 0
-      e13: 0
-      e20: 0
-      e21: 0
-      e22: 0
-      e23: 0
-      e30: 0
-      e31: 0
-      e32: 0
-      e33: 0
-    m_ProjectionMatrix:
-      e00: 0
-      e01: 0
-      e02: 0
-      e03: 0
-      e10: 0
-      e11: 0
-      e12: 0
-      e13: 0
-      e20: 0
-      e21: 0
-      e22: 0
-      e23: 0
-      e30: 0
-      e31: 0
-      e32: 0
-      e33: 0
-    m_CapturePosition: {x: 0, y: 0, z: 0}
-    m_CaptureRotation: {x: 0, y: 0, z: 0, w: 0}
-    m_FieldOfView: 0
-    m_Aspect: 0
-  m_EditorOnlyData: 0
-  m_PlanarProbeVersion: 6
-  m_ObsoleteCaptureNearPlane: 0.3
-  m_ObsoleteCaptureFarPlane: 1000
-  m_ObsoleteOverrideFieldOfView: 0
-  m_ObsoleteFieldOfViewOverride: 90
-  m_LocalReferencePosition: {x: 0, y: 0.99999994, z: 0.000000059604645}
---- !u!23 &1998635871
-=======
-  m_GameObject: {fileID: 2000601232}
-  m_Text: Forward
-  m_OffsetZ: 0
-  m_CharacterSize: 1
-  m_LineSpacing: 1
-  m_Anchor: 0
-  m_Alignment: 0
-  m_TabSize: 4
-  m_FontSize: 145
-  m_FontStyle: 0
-  m_RichText: 1
-  m_Font: {fileID: 10102, guid: 0000000000000000e000000000000000, type: 0}
-  m_Color:
-    serializedVersion: 2
-    rgba: 4294967295
---- !u!23 &2000601235
->>>>>>> 66b5a7ea
-MeshRenderer:
-  m_ObjectHideFlags: 0
-  m_CorrespondingSourceObject: {fileID: 0}
-  m_PrefabInstance: {fileID: 0}
-  m_PrefabAsset: {fileID: 0}
-<<<<<<< HEAD
-  m_GameObject: {fileID: 1998635868}
-=======
-  m_GameObject: {fileID: 2000601232}
->>>>>>> 66b5a7ea
-  m_Enabled: 1
-  m_CastShadows: 1
-  m_ReceiveShadows: 1
-  m_DynamicOccludee: 1
-  m_MotionVectors: 1
-  m_LightProbeUsage: 1
-  m_ReflectionProbeUsage: 1
-  m_RayTracingMode: 2
-  m_RayTraceProcedural: 0
-  m_RenderingLayerMask: 1
-  m_RendererPriority: 0
-  m_Materials:
-<<<<<<< HEAD
-  - {fileID: 2100000, guid: 6b17274157b33bc45b6a40e7d4ff51fe, type: 2}
-=======
-  - {fileID: 10100, guid: 0000000000000000e000000000000000, type: 0}
->>>>>>> 66b5a7ea
-  m_StaticBatchInfo:
-    firstSubMesh: 0
-    subMeshCount: 0
-  m_StaticBatchRoot: {fileID: 0}
-  m_ProbeAnchor: {fileID: 0}
-  m_LightProbeVolumeOverride: {fileID: 0}
-  m_ScaleInLightmap: 1
-  m_ReceiveGI: 1
-  m_PreserveUVs: 1
-  m_IgnoreNormalsForChartDetection: 0
-  m_ImportantGI: 0
-  m_StitchLightmapSeams: 1
-  m_SelectedEditorRenderState: 3
-  m_MinimumChartSize: 4
-  m_AutoUVMaxDistance: 0.5
-  m_AutoUVMaxAngle: 89
-  m_LightmapParameters: {fileID: 0}
-  m_SortingLayerID: 0
-  m_SortingLayer: 0
-  m_SortingOrder: 0
-  m_AdditionalVertexStreams: {fileID: 0}
-<<<<<<< HEAD
---- !u!64 &1998635872
-MeshCollider:
-  m_ObjectHideFlags: 0
-  m_CorrespondingSourceObject: {fileID: 0}
-  m_PrefabInstance: {fileID: 0}
-  m_PrefabAsset: {fileID: 0}
-  m_GameObject: {fileID: 1998635868}
-  m_Material: {fileID: 0}
-  m_IsTrigger: 0
-  m_Enabled: 1
-  serializedVersion: 4
-  m_Convex: 0
-  m_CookingOptions: 30
-  m_Mesh: {fileID: 10209, guid: 0000000000000000e000000000000000, type: 0}
---- !u!33 &1998635873
-MeshFilter:
-  m_ObjectHideFlags: 0
-  m_CorrespondingSourceObject: {fileID: 0}
-  m_PrefabInstance: {fileID: 0}
-  m_PrefabAsset: {fileID: 0}
-  m_GameObject: {fileID: 1998635868}
-  m_Mesh: {fileID: 10209, guid: 0000000000000000e000000000000000, type: 0}
---- !u!1 &2037303554
-=======
---- !u!1 &2005719414
->>>>>>> 66b5a7ea
-GameObject:
-  m_ObjectHideFlags: 0
-  m_CorrespondingSourceObject: {fileID: 0}
-  m_PrefabInstance: {fileID: 0}
-  m_PrefabAsset: {fileID: 0}
-  serializedVersion: 6
-  m_Component:
-<<<<<<< HEAD
-  - component: {fileID: 2037303555}
-  - component: {fileID: 2037303558}
-  - component: {fileID: 2037303557}
-  - component: {fileID: 2037303556}
-  m_Layer: 0
-  m_Name: Canvas
-=======
-  - component: {fileID: 2005719415}
-  - component: {fileID: 2005719418}
-  - component: {fileID: 2005719417}
-  - component: {fileID: 2005719416}
-  m_Layer: 11
-  m_Name: Sphere (1)
->>>>>>> 66b5a7ea
-  m_TagString: Untagged
-  m_Icon: {fileID: 0}
-  m_NavMeshLayer: 0
-  m_StaticEditorFlags: 0
-  m_IsActive: 1
-<<<<<<< HEAD
---- !u!224 &2037303555
-RectTransform:
-  m_ObjectHideFlags: 0
-  m_CorrespondingSourceObject: {fileID: 0}
-  m_PrefabInstance: {fileID: 0}
-  m_PrefabAsset: {fileID: 0}
-  m_GameObject: {fileID: 2037303554}
-  m_LocalRotation: {x: 0, y: 0, z: 0, w: 1}
-  m_LocalPosition: {x: 0, y: 0, z: 0}
-  m_LocalScale: {x: 0, y: 0, z: 0}
-  m_Children:
-  - {fileID: 1623078033}
-  m_Father: {fileID: 65093929}
-  m_RootOrder: 0
-  m_LocalEulerAnglesHint: {x: 0, y: 0, z: 0}
-  m_AnchorMin: {x: 0, y: 0}
-  m_AnchorMax: {x: 0, y: 0}
-  m_AnchoredPosition: {x: 0, y: 0}
-  m_SizeDelta: {x: 0, y: 0}
-  m_Pivot: {x: 0, y: 0}
---- !u!114 &2037303556
-MonoBehaviour:
-  m_ObjectHideFlags: 0
-  m_CorrespondingSourceObject: {fileID: 0}
-  m_PrefabInstance: {fileID: 0}
-  m_PrefabAsset: {fileID: 0}
-  m_GameObject: {fileID: 2037303554}
-  m_Enabled: 1
-  m_EditorHideFlags: 0
-  m_Script: {fileID: 11500000, guid: dc42784cf147c0c48a680349fa168899, type: 3}
-  m_Name: 
-  m_EditorClassIdentifier: 
-  m_IgnoreReversedGraphics: 1
-  m_BlockingObjects: 0
-  m_BlockingMask:
-    serializedVersion: 2
-    m_Bits: 4294967295
---- !u!114 &2037303557
-MonoBehaviour:
-  m_ObjectHideFlags: 0
-  m_CorrespondingSourceObject: {fileID: 0}
-  m_PrefabInstance: {fileID: 0}
-  m_PrefabAsset: {fileID: 0}
-  m_GameObject: {fileID: 2037303554}
-  m_Enabled: 1
-  m_EditorHideFlags: 0
-  m_Script: {fileID: 11500000, guid: 0cd44c1031e13a943bb63640046fad76, type: 3}
-  m_Name: 
-  m_EditorClassIdentifier: 
-  m_UiScaleMode: 0
-  m_ReferencePixelsPerUnit: 100
-  m_ScaleFactor: 1
-  m_ReferenceResolution: {x: 800, y: 600}
-  m_ScreenMatchMode: 0
-  m_MatchWidthOrHeight: 0
-  m_PhysicalUnit: 3
-  m_FallbackScreenDPI: 96
-  m_DefaultSpriteDPI: 96
-  m_DynamicPixelsPerUnit: 1
---- !u!223 &2037303558
-Canvas:
-=======
---- !u!4 &2005719415
-Transform:
->>>>>>> 66b5a7ea
-  m_ObjectHideFlags: 0
-  m_CorrespondingSourceObject: {fileID: 0}
-  m_PrefabInstance: {fileID: 0}
-  m_PrefabAsset: {fileID: 0}
-<<<<<<< HEAD
-  m_GameObject: {fileID: 2037303554}
-  m_Enabled: 1
-  serializedVersion: 3
-  m_RenderMode: 0
-  m_Camera: {fileID: 65093928}
-  m_PlaneDistance: 2
-  m_PixelPerfect: 0
-  m_ReceivesEvents: 1
-  m_OverrideSorting: 0
-  m_OverridePixelPerfect: 0
-  m_SortingBucketNormalizedSize: 0
-  m_AdditionalShaderChannelsFlag: 0
-  m_SortingLayerID: 0
-  m_SortingOrder: 0
-  m_TargetDisplay: 0
---- !u!1 &2041699443
-GameObject:
-  m_ObjectHideFlags: 0
-  m_CorrespondingSourceObject: {fileID: 0}
-  m_PrefabInstance: {fileID: 0}
-  m_PrefabAsset: {fileID: 0}
-  serializedVersion: 6
-  m_Component:
-  - component: {fileID: 2041699444}
-  - component: {fileID: 2041699445}
-  m_Layer: 0
-  m_Name: CustomPass_AfterOpaqueDepthAndNormal
-  m_TagString: Untagged
-  m_Icon: {fileID: 0}
-  m_NavMeshLayer: 0
-  m_StaticEditorFlags: 0
-  m_IsActive: 1
---- !u!4 &2041699444
-Transform:
-=======
-  m_GameObject: {fileID: 2005719414}
-  m_LocalRotation: {x: -0, y: -0, z: -0, w: 1}
-  m_LocalPosition: {x: 2.4502242, y: 0.8020843, z: -0.4328437}
-  m_LocalScale: {x: 1.6663209, y: 1.6663209, z: 1.6663209}
-  m_Children: []
-  m_Father: {fileID: 224179347}
-  m_RootOrder: 1
-  m_LocalEulerAnglesHint: {x: 0, y: 0, z: 0}
---- !u!135 &2005719416
-SphereCollider:
->>>>>>> 66b5a7ea
-  m_ObjectHideFlags: 0
-  m_CorrespondingSourceObject: {fileID: 0}
-  m_PrefabInstance: {fileID: 0}
-  m_PrefabAsset: {fileID: 0}
-<<<<<<< HEAD
-  m_GameObject: {fileID: 2041699443}
-  m_LocalRotation: {x: -0, y: -0, z: -0, w: 1}
-  m_LocalPosition: {x: 1.29, y: 0, z: 200}
-  m_LocalScale: {x: 1, y: 1, z: 1}
-  m_Children: []
-  m_Father: {fileID: 1938177837}
-  m_RootOrder: 2
-  m_LocalEulerAnglesHint: {x: 0, y: 0, z: 0}
---- !u!114 &2041699445
-MonoBehaviour:
-=======
-  m_GameObject: {fileID: 2005719414}
-  m_Material: {fileID: 0}
-  m_IsTrigger: 0
-  m_Enabled: 1
-  serializedVersion: 2
-  m_Radius: 0.5
-  m_Center: {x: 0, y: 0, z: 0}
---- !u!23 &2005719417
-MeshRenderer:
->>>>>>> 66b5a7ea
-  m_ObjectHideFlags: 0
-  m_CorrespondingSourceObject: {fileID: 0}
-  m_PrefabInstance: {fileID: 0}
-  m_PrefabAsset: {fileID: 0}
-<<<<<<< HEAD
-  m_GameObject: {fileID: 2041699443}
-  m_Enabled: 1
-  m_EditorHideFlags: 0
-  m_Script: {fileID: 11500000, guid: 26d6499a6bd256e47b859377446493a1, type: 3}
-  m_Name: 
-  m_EditorClassIdentifier: 
-  isGlobal: 1
-  fadeRadius: 0
-  priority: 0
-  customPasses:
-  - id: 0
-  injectionPoint: 5
-  references:
-    version: 1
-    00000000:
-      type: {class: DrawRenderersCustomPass, ns: UnityEngine.Rendering.HighDefinition,
-        asm: Unity.RenderPipelines.HighDefinition.Runtime}
-      data:
-        m_Name: Custom Pass
-        enabled: 1
-        targetColorBuffer: 0
-        targetDepthBuffer: 0
-        clearFlags: 0
-        passFoldout: 0
-        m_Version: 0
-        filterFoldout: 1
-        rendererFoldout: 1
-        renderQueueType: 2
-        layerMask:
-          serializedVersion: 2
-          m_Bits: 16384
-        sortingCriteria: 59
-        overrideMaterial: {fileID: 0}
-        overrideMaterialPassIndex: 0
-        overrideMaterialPassName: Forward
-        overrideDepthState: 1
-        depthCompareFunction: 4
-        depthWrite: 1
-        shaderPass: 0
-=======
-  m_GameObject: {fileID: 2005719414}
-  m_Enabled: 1
-  m_CastShadows: 1
-  m_ReceiveShadows: 1
-  m_DynamicOccludee: 1
-  m_MotionVectors: 1
-  m_LightProbeUsage: 1
-  m_ReflectionProbeUsage: 1
-  m_RayTracingMode: 2
-  m_RayTraceProcedural: 0
-  m_RenderingLayerMask: 1
-  m_RendererPriority: 0
-  m_Materials:
-  - {fileID: 2100000, guid: 93021a2d1a5c4484c840177b21af6d45, type: 2}
-  m_StaticBatchInfo:
-    firstSubMesh: 0
-    subMeshCount: 0
-  m_StaticBatchRoot: {fileID: 0}
-  m_ProbeAnchor: {fileID: 0}
-  m_LightProbeVolumeOverride: {fileID: 0}
-  m_ScaleInLightmap: 1
-  m_ReceiveGI: 1
-  m_PreserveUVs: 0
-  m_IgnoreNormalsForChartDetection: 0
-  m_ImportantGI: 0
-  m_StitchLightmapSeams: 1
-  m_SelectedEditorRenderState: 3
-  m_MinimumChartSize: 4
-  m_AutoUVMaxDistance: 0.5
-  m_AutoUVMaxAngle: 89
-  m_LightmapParameters: {fileID: 0}
-  m_SortingLayerID: 0
-  m_SortingLayer: 0
-  m_SortingOrder: 0
-  m_AdditionalVertexStreams: {fileID: 0}
---- !u!33 &2005719418
-MeshFilter:
-  m_ObjectHideFlags: 0
-  m_CorrespondingSourceObject: {fileID: 0}
-  m_PrefabInstance: {fileID: 0}
-  m_PrefabAsset: {fileID: 0}
-  m_GameObject: {fileID: 2005719414}
-  m_Mesh: {fileID: 10207, guid: 0000000000000000e000000000000000, type: 0}
->>>>>>> 66b5a7ea
---- !u!1 &2130596026
-GameObject:
-  m_ObjectHideFlags: 0
-  m_CorrespondingSourceObject: {fileID: 0}
-  m_PrefabInstance: {fileID: 0}
-  m_PrefabAsset: {fileID: 0}
-  serializedVersion: 6
-  m_Component:
-  - component: {fileID: 2130596030}
-  - component: {fileID: 2130596029}
-  - component: {fileID: 2130596028}
-  - component: {fileID: 2130596027}
-  m_Layer: 10
-  m_Name: Sphere
-  m_TagString: Untagged
-  m_Icon: {fileID: 0}
-  m_NavMeshLayer: 0
-  m_StaticEditorFlags: 0
-  m_IsActive: 1
---- !u!135 &2130596027
-SphereCollider:
-  m_ObjectHideFlags: 0
-  m_CorrespondingSourceObject: {fileID: 0}
-  m_PrefabInstance: {fileID: 0}
-  m_PrefabAsset: {fileID: 0}
-  m_GameObject: {fileID: 2130596026}
-  m_Material: {fileID: 0}
-  m_IsTrigger: 0
-  m_Enabled: 1
-  serializedVersion: 2
-  m_Radius: 0.5
-  m_Center: {x: 0, y: 0, z: 0}
---- !u!23 &2130596028
-MeshRenderer:
-  m_ObjectHideFlags: 0
-  m_CorrespondingSourceObject: {fileID: 0}
-  m_PrefabInstance: {fileID: 0}
-  m_PrefabAsset: {fileID: 0}
-  m_GameObject: {fileID: 2130596026}
-  m_Enabled: 1
-  m_CastShadows: 1
-  m_ReceiveShadows: 1
-  m_DynamicOccludee: 1
-  m_MotionVectors: 1
-  m_LightProbeUsage: 1
-  m_ReflectionProbeUsage: 1
-  m_RayTracingMode: 2
-  m_RayTraceProcedural: 0
-  m_RenderingLayerMask: 1
-  m_RendererPriority: 0
-  m_Materials:
-  - {fileID: 2100000, guid: 93021a2d1a5c4484c840177b21af6d45, type: 2}
-  m_StaticBatchInfo:
-    firstSubMesh: 0
-    subMeshCount: 0
-  m_StaticBatchRoot: {fileID: 0}
-  m_ProbeAnchor: {fileID: 0}
-  m_LightProbeVolumeOverride: {fileID: 0}
-  m_ScaleInLightmap: 1
-  m_ReceiveGI: 1
-  m_PreserveUVs: 0
-  m_IgnoreNormalsForChartDetection: 0
-  m_ImportantGI: 0
-  m_StitchLightmapSeams: 1
-  m_SelectedEditorRenderState: 3
-  m_MinimumChartSize: 4
-  m_AutoUVMaxDistance: 0.5
-  m_AutoUVMaxAngle: 89
-  m_LightmapParameters: {fileID: 0}
-  m_SortingLayerID: 0
-  m_SortingLayer: 0
-  m_SortingOrder: 0
-  m_AdditionalVertexStreams: {fileID: 0}
---- !u!33 &2130596029
-MeshFilter:
-  m_ObjectHideFlags: 0
-  m_CorrespondingSourceObject: {fileID: 0}
-  m_PrefabInstance: {fileID: 0}
-  m_PrefabAsset: {fileID: 0}
-  m_GameObject: {fileID: 2130596026}
-  m_Mesh: {fileID: 10207, guid: 0000000000000000e000000000000000, type: 0}
---- !u!4 &2130596030
-Transform:
-  m_ObjectHideFlags: 0
-  m_CorrespondingSourceObject: {fileID: 0}
-  m_PrefabInstance: {fileID: 0}
-  m_PrefabAsset: {fileID: 0}
-  m_GameObject: {fileID: 2130596026}
-  m_LocalRotation: {x: -0, y: -0, z: -0, w: 1}
-  m_LocalPosition: {x: 4.647624, y: 0.8020843, z: -0.4328437}
-  m_LocalScale: {x: 1.6663209, y: 1.6663209, z: 1.6663209}
-  m_Children: []
-  m_Father: {fileID: 110938678}
-  m_RootOrder: 0
-  m_LocalEulerAnglesHint: {x: 0, y: 0, z: 0}
---- !u!114 &2194996321326470682
-MonoBehaviour:
-  m_ObjectHideFlags: 0
-  m_CorrespondingSourceObject: {fileID: 0}
-  m_PrefabInstance: {fileID: 0}
-  m_PrefabAsset: {fileID: 0}
-  m_GameObject: {fileID: 2298508573812409172}
   m_Enabled: 1
   m_EditorHideFlags: 0
   m_Script: {fileID: 11500000, guid: 23c1ce4fb46143f46bc5cb5224c934f6, type: 3}
@@ -8510,18 +4357,23 @@
       enableFptlForForwardOpaque: 0
       enableBigTilePrepass: 0
       isFptlEnabled: 0
-  clearColorMode: 1
-  backgroundColorHDR: {r: 0.147, g: 0.08628003, b: 0.056594998, a: 0}
+  clearColorMode: 0
+  backgroundColorHDR: {r: 0.025, g: 0.07, b: 0.19, a: 0}
   clearDepth: 1
   volumeLayerMask:
     serializedVersion: 2
-    m_Bits: 4294967295
+    m_Bits: 1
   volumeAnchorOverride: {fileID: 0}
   antialiasing: 0
   SMAAQuality: 2
   dithering: 0
   stopNaNs: 0
   taaSharpenStrength: 0.5
+  TAAQuality: 1
+  taaHistorySharpening: 0.35
+  taaAntiFlicker: 0.5
+  taaMotionVectorRejection: 0
+  taaAntiHistoryRinging: 0
   physicalParameters:
     m_Iso: 200
     m_ShutterSpeed: 0.005
@@ -8531,6 +4383,7 @@
     m_BarrelClipping: 0.25
     m_Anamorphism: 0
   flipYMode: 0
+  xrRendering: 1
   fullscreenPassthrough: 0
   allowDynamicResolution: 0
   customRenderingSettings: 1
@@ -8541,54 +4394,57 @@
   hasPersistentHistory: 0
   m_RenderingPathCustomFrameSettings:
     bitDatas:
-      data1: 70005818916701
-      data2: 4539628424389459968
+      data1: 72198260625768268
+      data2: 13763000462317912064
     lodBias: 1
     lodBiasMode: 0
     lodBiasQualityLevel: 0
     maximumLODLevel: 0
     maximumLODLevelMode: 0
     maximumLODLevelQualityLevel: 0
+    sssQualityMode: 0
+    sssQualityLevel: 0
+    sssCustomSampleBudget: 20
     materialQuality: 0
   renderingPathCustomFrameSettingsOverrideMask:
     mask:
       data1: 1
       data2: 0
   defaultFrameSettings: 0
---- !u!20 &2280657050409914832
+--- !u!20 &1936436015
 Camera:
   m_ObjectHideFlags: 0
   m_CorrespondingSourceObject: {fileID: 0}
   m_PrefabInstance: {fileID: 0}
   m_PrefabAsset: {fileID: 0}
-  m_GameObject: {fileID: 2298508573812409172}
+  m_GameObject: {fileID: 1936436011}
   m_Enabled: 1
   serializedVersion: 2
-  m_ClearFlags: 2
-  m_BackGroundColor: {r: 0.2509804, g: 0.2509804, b: 0.2509804, a: 1}
+  m_ClearFlags: 1
+  m_BackGroundColor: {r: 0.19215687, g: 0.3019608, b: 0.4745098, a: 0}
   m_projectionMatrixMode: 1
   m_GateFitMode: 2
   m_FOVAxisMode: 0
   m_SensorSize: {x: 36, y: 24}
   m_LensShift: {x: 0, y: 0}
-  m_FocalLength: 763.8809
+  m_FocalLength: 50
   m_NormalizedViewPortRect:
     serializedVersion: 2
     x: 0.5
     y: 0
     width: 0.5
     height: 1
-  near clip plane: 180
-  far clip plane: 220
-  field of view: 3.3
+  near clip plane: 0.3
+  far clip plane: 1000
+  field of view: 60
   orthographic: 0
-  orthographic size: 1.2
-  m_Depth: 1
+  orthographic size: 5
+  m_Depth: 0
   m_CullingMask:
     serializedVersion: 2
-    m_Bits: 32
+    m_Bits: 4294967295
   m_RenderingPath: -1
-  m_TargetTexture: {fileID: 8400000, guid: b6b9dcb98c600534fa4922b259aac581, type: 2}
+  m_TargetTexture: {fileID: 8400000, guid: bd60b53c18f5a884a99c1bd6fa1c6bc2, type: 2}
   m_TargetDisplay: 0
   m_TargetEye: 3
   m_HDR: 0
@@ -8598,7 +4454,7 @@
   m_OcclusionCulling: 1
   m_StereoConvergence: 10
   m_StereoSeparation: 0.022
---- !u!1 &2298508573812409172
+--- !u!1 &2000601232
 GameObject:
   m_ObjectHideFlags: 0
   m_CorrespondingSourceObject: {fileID: 0}
@@ -8606,36 +4462,280 @@
   m_PrefabAsset: {fileID: 0}
   serializedVersion: 6
   m_Component:
-  - component: {fileID: 2301058368061906180}
-  - component: {fileID: 2280657050409914832}
-  - component: {fileID: 2194996321326470682}
+  - component: {fileID: 2000601233}
+  - component: {fileID: 2000601235}
+  - component: {fileID: 2000601234}
   m_Layer: 0
-  m_Name: Deferred
-  m_TagString: MainCamera
+  m_Name: New Text
+  m_TagString: Untagged
   m_Icon: {fileID: 0}
   m_NavMeshLayer: 0
   m_StaticEditorFlags: 0
   m_IsActive: 1
---- !u!4 &2301058368061906180
+--- !u!4 &2000601233
 Transform:
   m_ObjectHideFlags: 0
   m_CorrespondingSourceObject: {fileID: 0}
   m_PrefabInstance: {fileID: 0}
   m_PrefabAsset: {fileID: 0}
-  m_GameObject: {fileID: 2298508573812409172}
+  m_GameObject: {fileID: 2000601232}
   m_LocalRotation: {x: 0, y: 0, z: 0, w: 1}
-  m_LocalPosition: {x: 0, y: 0, z: -200}
-  m_LocalScale: {x: 1, y: 1, z: 1}
-  m_Children:
-  - {fileID: 617007121}
-  - {fileID: 1609657392}
-  - {fileID: 1675087329}
-  - {fileID: 202184537}
-  - {fileID: 546121086}
-  - {fileID: 1497430087}
-  - {fileID: 474315046}
-  - {fileID: 110938678}
-  - {fileID: 206488784}
-  m_Father: {fileID: 0}
-  m_RootOrder: 2
+  m_LocalPosition: {x: -1.07, y: -2.23, z: -0.44}
+  m_LocalScale: {x: 0.0515747, y: 0.0515747, z: 0.0515747}
+  m_Children: []
+  m_Father: {fileID: 190515417}
+  m_RootOrder: 3
+  m_LocalEulerAnglesHint: {x: 0, y: 0, z: 0}
+--- !u!102 &2000601234
+TextMesh:
+  serializedVersion: 3
+  m_ObjectHideFlags: 0
+  m_CorrespondingSourceObject: {fileID: 0}
+  m_PrefabInstance: {fileID: 0}
+  m_PrefabAsset: {fileID: 0}
+  m_GameObject: {fileID: 2000601232}
+  m_Text: Forward
+  m_OffsetZ: 0
+  m_CharacterSize: 1
+  m_LineSpacing: 1
+  m_Anchor: 0
+  m_Alignment: 0
+  m_TabSize: 4
+  m_FontSize: 145
+  m_FontStyle: 0
+  m_RichText: 1
+  m_Font: {fileID: 10102, guid: 0000000000000000e000000000000000, type: 0}
+  m_Color:
+    serializedVersion: 2
+    rgba: 4294967295
+--- !u!23 &2000601235
+MeshRenderer:
+  m_ObjectHideFlags: 0
+  m_CorrespondingSourceObject: {fileID: 0}
+  m_PrefabInstance: {fileID: 0}
+  m_PrefabAsset: {fileID: 0}
+  m_GameObject: {fileID: 2000601232}
+  m_Enabled: 1
+  m_CastShadows: 1
+  m_ReceiveShadows: 1
+  m_DynamicOccludee: 1
+  m_MotionVectors: 1
+  m_LightProbeUsage: 1
+  m_ReflectionProbeUsage: 1
+  m_RayTracingMode: 2
+  m_RayTraceProcedural: 0
+  m_RenderingLayerMask: 1
+  m_RendererPriority: 0
+  m_Materials:
+  - {fileID: 10100, guid: 0000000000000000e000000000000000, type: 0}
+  m_StaticBatchInfo:
+    firstSubMesh: 0
+    subMeshCount: 0
+  m_StaticBatchRoot: {fileID: 0}
+  m_ProbeAnchor: {fileID: 0}
+  m_LightProbeVolumeOverride: {fileID: 0}
+  m_ScaleInLightmap: 1
+  m_ReceiveGI: 1
+  m_PreserveUVs: 0
+  m_IgnoreNormalsForChartDetection: 0
+  m_ImportantGI: 0
+  m_StitchLightmapSeams: 1
+  m_SelectedEditorRenderState: 3
+  m_MinimumChartSize: 4
+  m_AutoUVMaxDistance: 0.5
+  m_AutoUVMaxAngle: 89
+  m_LightmapParameters: {fileID: 0}
+  m_SortingLayerID: 0
+  m_SortingLayer: 0
+  m_SortingOrder: 0
+  m_AdditionalVertexStreams: {fileID: 0}
+--- !u!1 &2005719414
+GameObject:
+  m_ObjectHideFlags: 0
+  m_CorrespondingSourceObject: {fileID: 0}
+  m_PrefabInstance: {fileID: 0}
+  m_PrefabAsset: {fileID: 0}
+  serializedVersion: 6
+  m_Component:
+  - component: {fileID: 2005719415}
+  - component: {fileID: 2005719418}
+  - component: {fileID: 2005719417}
+  - component: {fileID: 2005719416}
+  m_Layer: 11
+  m_Name: Sphere (1)
+  m_TagString: Untagged
+  m_Icon: {fileID: 0}
+  m_NavMeshLayer: 0
+  m_StaticEditorFlags: 0
+  m_IsActive: 1
+--- !u!4 &2005719415
+Transform:
+  m_ObjectHideFlags: 0
+  m_CorrespondingSourceObject: {fileID: 0}
+  m_PrefabInstance: {fileID: 0}
+  m_PrefabAsset: {fileID: 0}
+  m_GameObject: {fileID: 2005719414}
+  m_LocalRotation: {x: -0, y: -0, z: -0, w: 1}
+  m_LocalPosition: {x: 2.4502242, y: 0.8020843, z: -0.4328437}
+  m_LocalScale: {x: 1.6663209, y: 1.6663209, z: 1.6663209}
+  m_Children: []
+  m_Father: {fileID: 224179347}
+  m_RootOrder: 1
+  m_LocalEulerAnglesHint: {x: 0, y: 0, z: 0}
+--- !u!135 &2005719416
+SphereCollider:
+  m_ObjectHideFlags: 0
+  m_CorrespondingSourceObject: {fileID: 0}
+  m_PrefabInstance: {fileID: 0}
+  m_PrefabAsset: {fileID: 0}
+  m_GameObject: {fileID: 2005719414}
+  m_Material: {fileID: 0}
+  m_IsTrigger: 0
+  m_Enabled: 1
+  serializedVersion: 2
+  m_Radius: 0.5
+  m_Center: {x: 0, y: 0, z: 0}
+--- !u!23 &2005719417
+MeshRenderer:
+  m_ObjectHideFlags: 0
+  m_CorrespondingSourceObject: {fileID: 0}
+  m_PrefabInstance: {fileID: 0}
+  m_PrefabAsset: {fileID: 0}
+  m_GameObject: {fileID: 2005719414}
+  m_Enabled: 1
+  m_CastShadows: 1
+  m_ReceiveShadows: 1
+  m_DynamicOccludee: 1
+  m_MotionVectors: 1
+  m_LightProbeUsage: 1
+  m_ReflectionProbeUsage: 1
+  m_RayTracingMode: 2
+  m_RayTraceProcedural: 0
+  m_RenderingLayerMask: 1
+  m_RendererPriority: 0
+  m_Materials:
+  - {fileID: 2100000, guid: 93021a2d1a5c4484c840177b21af6d45, type: 2}
+  m_StaticBatchInfo:
+    firstSubMesh: 0
+    subMeshCount: 0
+  m_StaticBatchRoot: {fileID: 0}
+  m_ProbeAnchor: {fileID: 0}
+  m_LightProbeVolumeOverride: {fileID: 0}
+  m_ScaleInLightmap: 1
+  m_ReceiveGI: 1
+  m_PreserveUVs: 0
+  m_IgnoreNormalsForChartDetection: 0
+  m_ImportantGI: 0
+  m_StitchLightmapSeams: 1
+  m_SelectedEditorRenderState: 3
+  m_MinimumChartSize: 4
+  m_AutoUVMaxDistance: 0.5
+  m_AutoUVMaxAngle: 89
+  m_LightmapParameters: {fileID: 0}
+  m_SortingLayerID: 0
+  m_SortingLayer: 0
+  m_SortingOrder: 0
+  m_AdditionalVertexStreams: {fileID: 0}
+--- !u!33 &2005719418
+MeshFilter:
+  m_ObjectHideFlags: 0
+  m_CorrespondingSourceObject: {fileID: 0}
+  m_PrefabInstance: {fileID: 0}
+  m_PrefabAsset: {fileID: 0}
+  m_GameObject: {fileID: 2005719414}
+  m_Mesh: {fileID: 10207, guid: 0000000000000000e000000000000000, type: 0}
+--- !u!1 &2130596026
+GameObject:
+  m_ObjectHideFlags: 0
+  m_CorrespondingSourceObject: {fileID: 0}
+  m_PrefabInstance: {fileID: 0}
+  m_PrefabAsset: {fileID: 0}
+  serializedVersion: 6
+  m_Component:
+  - component: {fileID: 2130596030}
+  - component: {fileID: 2130596029}
+  - component: {fileID: 2130596028}
+  - component: {fileID: 2130596027}
+  m_Layer: 10
+  m_Name: Sphere
+  m_TagString: Untagged
+  m_Icon: {fileID: 0}
+  m_NavMeshLayer: 0
+  m_StaticEditorFlags: 0
+  m_IsActive: 1
+--- !u!135 &2130596027
+SphereCollider:
+  m_ObjectHideFlags: 0
+  m_CorrespondingSourceObject: {fileID: 0}
+  m_PrefabInstance: {fileID: 0}
+  m_PrefabAsset: {fileID: 0}
+  m_GameObject: {fileID: 2130596026}
+  m_Material: {fileID: 0}
+  m_IsTrigger: 0
+  m_Enabled: 1
+  serializedVersion: 2
+  m_Radius: 0.5
+  m_Center: {x: 0, y: 0, z: 0}
+--- !u!23 &2130596028
+MeshRenderer:
+  m_ObjectHideFlags: 0
+  m_CorrespondingSourceObject: {fileID: 0}
+  m_PrefabInstance: {fileID: 0}
+  m_PrefabAsset: {fileID: 0}
+  m_GameObject: {fileID: 2130596026}
+  m_Enabled: 1
+  m_CastShadows: 1
+  m_ReceiveShadows: 1
+  m_DynamicOccludee: 1
+  m_MotionVectors: 1
+  m_LightProbeUsage: 1
+  m_ReflectionProbeUsage: 1
+  m_RayTracingMode: 2
+  m_RayTraceProcedural: 0
+  m_RenderingLayerMask: 1
+  m_RendererPriority: 0
+  m_Materials:
+  - {fileID: 2100000, guid: 93021a2d1a5c4484c840177b21af6d45, type: 2}
+  m_StaticBatchInfo:
+    firstSubMesh: 0
+    subMeshCount: 0
+  m_StaticBatchRoot: {fileID: 0}
+  m_ProbeAnchor: {fileID: 0}
+  m_LightProbeVolumeOverride: {fileID: 0}
+  m_ScaleInLightmap: 1
+  m_ReceiveGI: 1
+  m_PreserveUVs: 0
+  m_IgnoreNormalsForChartDetection: 0
+  m_ImportantGI: 0
+  m_StitchLightmapSeams: 1
+  m_SelectedEditorRenderState: 3
+  m_MinimumChartSize: 4
+  m_AutoUVMaxDistance: 0.5
+  m_AutoUVMaxAngle: 89
+  m_LightmapParameters: {fileID: 0}
+  m_SortingLayerID: 0
+  m_SortingLayer: 0
+  m_SortingOrder: 0
+  m_AdditionalVertexStreams: {fileID: 0}
+--- !u!33 &2130596029
+MeshFilter:
+  m_ObjectHideFlags: 0
+  m_CorrespondingSourceObject: {fileID: 0}
+  m_PrefabInstance: {fileID: 0}
+  m_PrefabAsset: {fileID: 0}
+  m_GameObject: {fileID: 2130596026}
+  m_Mesh: {fileID: 10207, guid: 0000000000000000e000000000000000, type: 0}
+--- !u!4 &2130596030
+Transform:
+  m_ObjectHideFlags: 0
+  m_CorrespondingSourceObject: {fileID: 0}
+  m_PrefabInstance: {fileID: 0}
+  m_PrefabAsset: {fileID: 0}
+  m_GameObject: {fileID: 2130596026}
+  m_LocalRotation: {x: -0, y: -0, z: -0, w: 1}
+  m_LocalPosition: {x: 4.647624, y: 0.8020843, z: -0.4328437}
+  m_LocalScale: {x: 1.6663209, y: 1.6663209, z: 1.6663209}
+  m_Children: []
+  m_Father: {fileID: 110938678}
+  m_RootOrder: 0
   m_LocalEulerAnglesHint: {x: 0, y: 0, z: 0}
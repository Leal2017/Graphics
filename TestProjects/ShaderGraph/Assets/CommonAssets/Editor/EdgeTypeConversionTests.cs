--- conflicted
+++ resolved
@@ -59,11 +59,7 @@
                 var edge = m_Graph.GetEdges(slot.slotReference).FirstOrDefault();
                 if (edge == null) continue;
 
-<<<<<<< HEAD
                 var outputNode = edge.outputSlot.node;
-=======
-                var outputNode = m_Graph.GetNodeFromGuid(edge.outputSlot.nodeGuid);
->>>>>>> 691e4c7e
                 var outputSlot = outputNode.GetOutputSlots<MaterialSlot>().First(s => s.id == edge.outputSlot.slotId);
                 var curOutputType = outputSlot.valueType.ToConcreteSlotValueType();
 
@@ -77,13 +73,8 @@
                     // Verify all errors are expected
                     foreach (var message in m_Graph.messageManager.GetNodeMessages())
                     {
-<<<<<<< HEAD
                         if (message.Key.Equals(m_CFNode.objectId) && message.Value.Exists(msg =>
-                                msg.severity == ShaderCompilerMessageSeverity.Error))
-=======
-                        if (message.Key.Equals(m_CFNode.guid) && message.Value.Exists(msg =>
                             msg.severity == ShaderCompilerMessageSeverity.Error))
->>>>>>> 691e4c7e
                         {
                             Assert.IsFalse(SlotValueHelper.AreCompatible(slotValType, curOutputType),
                                 $"{curOutputType} failed to convert to {slotValType} but that conversion is supported. Error: {message.Value.First().message}");

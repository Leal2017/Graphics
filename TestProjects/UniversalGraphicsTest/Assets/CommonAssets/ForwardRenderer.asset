--- conflicted
+++ resolved
@@ -12,23 +12,15 @@
   m_Script: {fileID: 11500000, guid: de640fe3d0db1804a85f9fc8f5cadab6, type: 3}
   m_Name: ForwardRenderer
   m_EditorClassIdentifier: 
-  m_RendererFeatures:
-  - {fileID: 2959526473908130213}
-  blueNoiseNormal: {fileID: 2800000, guid: 9d80ba761c2804b5ea44bca1eb92da43, type: 3}
+  m_RendererFeatures: []
   postProcessData: {fileID: 11400000, guid: 41439944d30ece34e96484bdb6645b55, type: 2}
   shaders:
     blitPS: {fileID: 4800000, guid: c17132b1f77d20942aa75f8429c0f8bc, type: 3}
-    depthNormalPS: {fileID: 4800000, guid: bdf04cc3972a57145b6aa8cbefa973af, type: 3}
     copyDepthPS: {fileID: 4800000, guid: d6dae50ee9e1bfa4db75f19f99355220, type: 3}
     screenSpaceShadowPS: {fileID: 4800000, guid: 0f854b35a0cf61a429bd5dcfea30eddd,
       type: 3}
     samplingPS: {fileID: 4800000, guid: 04c410c9937594faa893a11dceb85f7e, type: 3}
     fallbackErrorPS: {fileID: 4800000, guid: e6e9a19c3678ded42a3bc431ebef7dbd, type: 3}
-<<<<<<< HEAD
-    screenSpaceAmbientOcclusionPS: {fileID: 4800000, guid: 0849e84e3d62649e8882e9d6f056a017,
-      type: 3}
-=======
->>>>>>> 9090805f
   m_OpaqueLayerMask:
     serializedVersion: 2
     m_Bits: 4294967295
@@ -42,19 +34,4 @@
     passOperation: 0
     failOperation: 0
     zFailOperation: 0
-  m_ShadowTransparentReceive: 1
-  m_ScreenSpaceAO: 1
---- !u!114 &2959526473908130213
-MonoBehaviour:
-  m_ObjectHideFlags: 0
-  m_CorrespondingSourceObject: {fileID: 0}
-  m_PrefabInstance: {fileID: 0}
-  m_PrefabAsset: {fileID: 0}
-  m_GameObject: {fileID: 0}
-  m_Enabled: 1
-  m_EditorHideFlags: 0
-  m_Script: {fileID: 11500000, guid: f62c9c65cf3354c93be831c8bc075510, type: 3}
-  m_Name: NewScreenSpaceAmbientOcclusion
-  m_EditorClassIdentifier: 
-  settings:
-    depthTextureMode: 2+  m_ShadowTransparentReceive: 1
fileFormatVersion: 2
guid: 79e069a924b01564093e7dc0bd3f016c
TextureImporter:
  internalIDToNameTable: []
  externalObjects: {}
  serializedVersion: 10
  mipmaps:
    mipMapMode: 0
    enableMipMap: 0
    sRGBTexture: 1
    linearTexture: 0
    fadeOut: 0
    borderMipMap: 0
    mipMapsPreserveCoverage: 0
    alphaTestReferenceValue: 0.5
    mipMapFadeDistanceStart: 1
    mipMapFadeDistanceEnd: 3
  bumpmap:
    convertToNormalMap: 0
    externalNormalMap: 0
    heightScale: 0.25
    normalMapFilter: 0
  isReadable: 0
  streamingMipmaps: 0
  streamingMipmapsPriority: 0
<<<<<<< HEAD
  vTOnly: 0
=======
>>>>>>> 8bffa175
  grayScaleToAlpha: 0
  generateCubemap: 6
  cubemapConvolution: 0
  seamlessCubemap: 0
  textureFormat: -3
  maxTextureSize: 2048
  textureSettings:
    serializedVersion: 2
    filterMode: 0
    aniso: 16
    mipBias: -100
    wrapU: 1
    wrapV: 1
    wrapW: 1
  nPOTScale: 0
  lightmap: 0
  compressionQuality: 50
  spriteMode: 1
  spriteExtrude: 1
  spriteMeshType: 1
  alignment: 0
  spritePivot: {x: 0.5, y: 0.5}
  spritePixelsToUnits: 32
  spriteBorder: {x: 0, y: 0, z: 0, w: 0}
  spriteGenerateFallbackPhysicsShape: 1
  alphaUsage: 1
  alphaIsTransparency: 1
  spriteTessellationDetail: -1
  textureType: 8
  textureShape: 1
  singleChannelComponent: 0
  maxTextureSizeSet: 0
  compressionQualitySet: 0
  textureFormatSet: 0
<<<<<<< HEAD
  ignorePngGamma: 0
=======
>>>>>>> 8bffa175
  platformSettings:
  - serializedVersion: 3
    buildTarget: DefaultTexturePlatform
    maxTextureSize: 2048
    resizeAlgorithm: 0
    textureFormat: -1
    textureCompression: 0
    compressionQuality: 50
    crunchedCompression: 0
    allowsAlphaSplitting: 0
    overridden: 0
    androidETC2FallbackOverride: 0
    forceMaximumCompressionQuality_BC6H_BC7: 0
  spriteSheet:
    serializedVersion: 2
    sprites: []
    outline: []
    physicsShape: []
    bones: []
    spriteID: 5e97eb03825dee720800000000000000
    internalID: 0
    vertices: []
    indices: 
    edges: []
    weights: []
    secondaryTextures: []
  spritePackingTag: 
  pSDRemoveMatte: 0
  pSDShowRemoveMatteOption: 0
  userData: 
  assetBundleName: 
  assetBundleVariant: <|MERGE_RESOLUTION|>--- conflicted
+++ resolved
@@ -1,99 +1,56 @@
 fileFormatVersion: 2
 guid: 79e069a924b01564093e7dc0bd3f016c
+timeCreated: 1433995185
+licenseType: Pro
 TextureImporter:
-  internalIDToNameTable: []
-  externalObjects: {}
-  serializedVersion: 10
+  fileIDToRecycleName: {}
+  serializedVersion: 2
   mipmaps:
     mipMapMode: 0
     enableMipMap: 0
-    sRGBTexture: 1
     linearTexture: 0
+    correctGamma: 0
     fadeOut: 0
     borderMipMap: 0
-    mipMapsPreserveCoverage: 0
-    alphaTestReferenceValue: 0.5
     mipMapFadeDistanceStart: 1
     mipMapFadeDistanceEnd: 3
   bumpmap:
     convertToNormalMap: 0
     externalNormalMap: 0
-    heightScale: 0.25
+    heightScale: .25
     normalMapFilter: 0
   isReadable: 0
-  streamingMipmaps: 0
-  streamingMipmapsPriority: 0
-<<<<<<< HEAD
-  vTOnly: 0
-=======
->>>>>>> 8bffa175
   grayScaleToAlpha: 0
-  generateCubemap: 6
+  generateCubemap: 0
   cubemapConvolution: 0
+  cubemapConvolutionSteps: 8
+  cubemapConvolutionExponent: 1.5
   seamlessCubemap: 0
   textureFormat: -3
   maxTextureSize: 2048
   textureSettings:
-    serializedVersion: 2
     filterMode: 0
     aniso: 16
-    mipBias: -100
-    wrapU: 1
-    wrapV: 1
-    wrapW: 1
+    mipBias: -1
+    wrapMode: 1
   nPOTScale: 0
   lightmap: 0
+  rGBM: 0
   compressionQuality: 50
+  eligibleForAlphaSplitting: 0
   spriteMode: 1
   spriteExtrude: 1
   spriteMeshType: 1
   alignment: 0
-  spritePivot: {x: 0.5, y: 0.5}
+  spritePivot: {x: .5, y: .5}
+  spriteBorder: {x: 0, y: 0, z: 0, w: 0}
   spritePixelsToUnits: 32
-  spriteBorder: {x: 0, y: 0, z: 0, w: 0}
-  spriteGenerateFallbackPhysicsShape: 1
-  alphaUsage: 1
   alphaIsTransparency: 1
-  spriteTessellationDetail: -1
   textureType: 8
-  textureShape: 1
-  singleChannelComponent: 0
-  maxTextureSizeSet: 0
-  compressionQualitySet: 0
-  textureFormatSet: 0
-<<<<<<< HEAD
-  ignorePngGamma: 0
-=======
->>>>>>> 8bffa175
-  platformSettings:
-  - serializedVersion: 3
-    buildTarget: DefaultTexturePlatform
-    maxTextureSize: 2048
-    resizeAlgorithm: 0
-    textureFormat: -1
-    textureCompression: 0
-    compressionQuality: 50
-    crunchedCompression: 0
-    allowsAlphaSplitting: 0
-    overridden: 0
-    androidETC2FallbackOverride: 0
-    forceMaximumCompressionQuality_BC6H_BC7: 0
+  buildTargetSettings: []
   spriteSheet:
-    serializedVersion: 2
     sprites: []
-    outline: []
-    physicsShape: []
-    bones: []
-    spriteID: 5e97eb03825dee720800000000000000
-    internalID: 0
-    vertices: []
-    indices: 
-    edges: []
-    weights: []
-    secondaryTextures: []
   spritePackingTag: 
-  pSDRemoveMatte: 0
-  pSDShowRemoveMatteOption: 0
   userData: 
   assetBundleName: 
   assetBundleVariant: 
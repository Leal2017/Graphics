--- conflicted
+++ resolved
@@ -260,15 +260,4 @@
     GraphicsDevice: 11
     XrSdk: None
     StereoModes: 0
-<<<<<<< HEAD
-    Reason: 'Android OpenGLES: regression with camera (scene 124)'
-=======
-    Reason: OpenGL shader error in trunk
-  - FilteredScene: {fileID: 102900000, guid: 2fac616c9e61b45ccb7fcfa4fb18ae60, type: 3}
-    ColorSpace: -1
-    BuildPlatform: 13
-    GraphicsDevice: 11
-    XrSdk: None
-    StereoModes: 0
-    Reason: 'Android 124: tracked regression'
->>>>>>> 94f97d09
+    Reason: 'Android 124: tracked regression'
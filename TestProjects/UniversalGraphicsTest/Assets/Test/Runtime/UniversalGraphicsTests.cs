using System.Collections;
using System.Linq;
using NUnit.Framework;
using UnityEngine;
using UnityEngine.TestTools;
using UnityEngine.XR;
using UnityEngine.TestTools.Graphics;
using UnityEngine.SceneManagement;
using UnityEngine.Rendering.Universal;
using UnityEngine.Experimental.Rendering.Universal;

public class UniversalGraphicsTests
{

    public const string universalPackagePath = "Assets/ReferenceImages";

    [UnityTest, Category("UniversalRP")]
    [PrebuildSetup("SetupGraphicsTestCases")]
    [UseGraphicsTestCases(universalPackagePath)]


    public IEnumerator Run(GraphicsTestCase testCase)
    {
        SceneManager.LoadScene(testCase.ScenePath);

        // Always wait one frame for scene load
        yield return null;

        var cameras = GameObject.FindGameObjectsWithTag("MainCamera").Select(x=>x.GetComponent<Camera>());
        var settings = Object.FindObjectOfType<UniversalGraphicsTestSettings>();
        Assert.IsNotNull(settings, "Invalid test scene, couldn't find UniversalGraphicsTestSettings");        

        Scene scene = SceneManager.GetActiveScene();

        if (scene.name.Substring(3, 4).Equals("_xr_"))
        {
#if ENABLE_VR && ENABLE_VR_MODULE
            Assume.That((Application.platform != RuntimePlatform.OSXEditor && Application.platform != RuntimePlatform.OSXPlayer), "Stereo Universal tests do not run on MacOSX.");

            XRSettings.LoadDeviceByName("MockHMD");
            yield return null;

            XRSettings.enabled = true;
            yield return null;

            XRSettings.gameViewRenderMode = GameViewRenderMode.BothEyes;
            yield return null;

            foreach (var camera in cameras)
                camera.stereoTargetEye = StereoTargetEyeMask.Both;
#else
            yield return null;
#endif
        }
        else
        {
#if ENABLE_VR && ENABLE_VR_MODULE
            XRSettings.enabled = false;
#endif
            yield return null;
        }

        int waitFrames = settings.WaitFrames;

        if (settings.ImageComparisonSettings.UseBackBuffer && settings.WaitFrames < 1)
        {
            waitFrames = 1;
        }
        for (int i = 0; i < waitFrames; i++)
            yield return new WaitForEndOfFrame();

        ImageAssert.AreEqual(testCase.ReferenceImage, cameras.Where(x => x != null), settings.ImageComparisonSettings);

        // Does it allocate memory when it renders what's on the main camera?
        bool allocatesMemory = false;
        var mainCamera = GameObject.FindGameObjectWithTag("MainCamera").GetComponent<Camera>();

        // 2D Renderer is currently allocating memory, skip it as it will always fail GC alloc tests.
        var additionalCameraData = mainCamera.GetUniversalAdditionalCameraData();
        bool is2DRenderer = additionalCameraData.scriptableRenderer is Renderer2D;
        
<<<<<<< HEAD
        // Post-processing is allocating memory. Case https://fogbugz.unity3d.com/f/cases/1227490/
        bool isPostProcessingEnabled = additionalCameraData.renderPostProcessing;
        if (!is2DRenderer && !isPostProcessingEnabled)
=======
        if (!is2DRenderer)
>>>>>>> 0af41da3
        {
            try
            {
                ImageAssert.AllocatesMemory(mainCamera, settings?.ImageComparisonSettings);
            }
            catch (AssertionException)
            {
                allocatesMemory = true;
            }
            if (allocatesMemory)
                Assert.Fail("Allocated memory when rendering what is on main camera");
        }
    }

#if UNITY_EDITOR
    [TearDown]
    public void DumpImagesInEditor()
    {
        UnityEditor.TestTools.Graphics.ResultsUtility.ExtractImagesFromTestProperties(TestContext.CurrentContext.Test);
    }
#endif
}<|MERGE_RESOLUTION|>--- conflicted
+++ resolved
@@ -79,13 +79,7 @@
         var additionalCameraData = mainCamera.GetUniversalAdditionalCameraData();
         bool is2DRenderer = additionalCameraData.scriptableRenderer is Renderer2D;
         
-<<<<<<< HEAD
-        // Post-processing is allocating memory. Case https://fogbugz.unity3d.com/f/cases/1227490/
-        bool isPostProcessingEnabled = additionalCameraData.renderPostProcessing;
-        if (!is2DRenderer && !isPostProcessingEnabled)
-=======
         if (!is2DRenderer)
->>>>>>> 0af41da3
         {
             try
             {

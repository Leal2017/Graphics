--- conflicted
+++ resolved
@@ -29,18 +29,12 @@
   - enabled: 1
     path: Packages/com.unity.testing.visualeffectgraph/Scenes/008_AssetBundle.unity
     guid: 3144ec9758afdcf4482416ecbc5c193c
-<<<<<<< HEAD
   - enabled: 1
     path: Packages/com.unity.testing.visualeffectgraph/Scenes/009_MultiCamera.unity
     guid: 6d090a604691ff048bb6cd282208c7bd
   - enabled: 1
     path: Assets/AllTests/VFXTests/GraphicsTests/009_MultiCamera_MotionVector.unity
     guid: c3aad03df123b0b4fa26a6480fcbe297
-  - enabled: 0
-    path: Assets/AllTests/VFXTests/GraphicsTests/05_MotionVectors.unity
-    guid: 24824e132e4c94b43818ee0460ae321c
-=======
->>>>>>> e8607d5d
   - enabled: 1
     path: Assets/AllTests/VFXTests/GraphicsTests/06_LineOutput.unity
     guid: ad1aa14fb546a3744b989a07c0415a94

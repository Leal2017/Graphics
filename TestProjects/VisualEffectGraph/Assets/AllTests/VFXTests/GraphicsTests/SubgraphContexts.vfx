--- conflicted
+++ resolved
@@ -61,9 +61,6 @@
   m_PrefabAsset: {fileID: 0}
   m_Name: SubgraphContexts
   m_Graph: {fileID: 114350483966674976}
-<<<<<<< HEAD
-  m_ShaderSources: []
-=======
   m_ShaderSources:
   - compute: 1
     name: '[System 1]Initialize'
@@ -2729,20 +2726,485 @@
       wPos = position;\n#endif\n\t\tfloat3 camToPos = wPos - cameraPosition;\n\t\t\n\t\tKvp
       kvp;\n\t\tkvp.sortKey = dot(camToPos,camToPos); // sqr distance to the camera\n\t\tkvp.index
       = index;\n\n\t\toutputBuffer[id] = kvp;\n\t}\n}\n"
->>>>>>> 4ae4efbc
   m_Infos:
     m_Expressions:
-      m_Expressions: []
-      m_NeedsLocalToWorld: 0
+      m_Expressions:
+      - op: 1
+        valueIndex: 0
+        data[0]: -1
+        data[1]: -1
+        data[2]: -1
+        data[3]: 13
+      - op: 1
+        valueIndex: 1
+        data[0]: -1
+        data[1]: -1
+        data[2]: -1
+        data[3]: 14
+      - op: 1
+        valueIndex: 2
+        data[0]: -1
+        data[1]: -1
+        data[2]: -1
+        data[3]: 14
+      - op: 1
+        valueIndex: 3
+        data[0]: -1
+        data[1]: -1
+        data[2]: -1
+        data[3]: 13
+      - op: 1
+        valueIndex: 4
+        data[0]: -1
+        data[1]: -1
+        data[2]: -1
+        data[3]: 13
+      - op: 1
+        valueIndex: 5
+        data[0]: -1
+        data[1]: -1
+        data[2]: -1
+        data[3]: 13
+      - op: 1
+        valueIndex: 6
+        data[0]: -1
+        data[1]: -1
+        data[2]: -1
+        data[3]: 13
+      - op: 1
+        valueIndex: 7
+        data[0]: -1
+        data[1]: -1
+        data[2]: -1
+        data[3]: 13
+      - op: 1
+        valueIndex: 8
+        data[0]: -1
+        data[1]: -1
+        data[2]: -1
+        data[3]: 14
+      - op: 1
+        valueIndex: 9
+        data[0]: -1
+        data[1]: -1
+        data[2]: -1
+        data[3]: 14
+      - op: 1
+        valueIndex: 10
+        data[0]: -1
+        data[1]: -1
+        data[2]: -1
+        data[3]: 14
+      - op: 1
+        valueIndex: 11
+        data[0]: -1
+        data[1]: -1
+        data[2]: -1
+        data[3]: 13
+      - op: 1
+        valueIndex: 12
+        data[0]: -1
+        data[1]: -1
+        data[2]: -1
+        data[3]: 14
+      - op: 1
+        valueIndex: 13
+        data[0]: -1
+        data[1]: -1
+        data[2]: -1
+        data[3]: 13
+      - op: 1
+        valueIndex: 14
+        data[0]: -1
+        data[1]: -1
+        data[2]: -1
+        data[3]: 14
+      - op: 1
+        valueIndex: 15
+        data[0]: -1
+        data[1]: -1
+        data[2]: -1
+        data[3]: 14
+      - op: 1
+        valueIndex: 16
+        data[0]: -1
+        data[1]: -1
+        data[2]: -1
+        data[3]: 13
+      - op: 1
+        valueIndex: 17
+        data[0]: -1
+        data[1]: -1
+        data[2]: -1
+        data[3]: 14
+      - op: 56
+        valueIndex: 18
+        data[0]: 6
+        data[1]: -1
+        data[2]: -1
+        data[3]: 0
+      - op: 57
+        valueIndex: 22
+        data[0]: 10
+        data[1]: -1
+        data[2]: -1
+        data[3]: 0
+      - op: 1
+        valueIndex: 23
+        data[0]: -1
+        data[1]: -1
+        data[2]: -1
+        data[3]: 3
+      - op: 57
+        valueIndex: 26
+        data[0]: 1
+        data[1]: -1
+        data[2]: -1
+        data[3]: 1
+      - op: 57
+        valueIndex: 27
+        data[0]: 2
+        data[1]: -1
+        data[2]: -1
+        data[3]: 2
+      - op: 1
+        valueIndex: 28
+        data[0]: -1
+        data[1]: -1
+        data[2]: -1
+        data[3]: 3
+      - op: 1
+        valueIndex: 31
+        data[0]: -1
+        data[1]: -1
+        data[2]: -1
+        data[3]: 3
+      - op: 56
+        valueIndex: 34
+        data[0]: 4
+        data[1]: -1
+        data[2]: -1
+        data[3]: 1
+      - op: 1
+        valueIndex: 38
+        data[0]: -1
+        data[1]: -1
+        data[2]: -1
+        data[3]: 3
+      - op: 1
+        valueIndex: 41
+        data[0]: -1
+        data[1]: -1
+        data[2]: -1
+        data[3]: 3
+      - op: 57
+        valueIndex: 44
+        data[0]: 9
+        data[1]: -1
+        data[2]: -1
+        data[3]: 3
+      - op: 56
+        valueIndex: 45
+        data[0]: 16
+        data[1]: -1
+        data[2]: -1
+        data[3]: 2
+      - op: 1
+        valueIndex: 49
+        data[0]: -1
+        data[1]: -1
+        data[2]: -1
+        data[3]: 3
+      - op: 57
+        valueIndex: 52
+        data[0]: 12
+        data[1]: -1
+        data[2]: -1
+        data[3]: 4
+      - op: 56
+        valueIndex: 53
+        data[0]: 13
+        data[1]: -1
+        data[2]: -1
+        data[3]: 3
+      - op: 1
+        valueIndex: 57
+        data[0]: -1
+        data[1]: -1
+        data[2]: -1
+        data[3]: 3
+      - op: 57
+        valueIndex: 60
+        data[0]: 14
+        data[1]: -1
+        data[2]: -1
+        data[3]: 5
+      - op: 56
+        valueIndex: 61
+        data[0]: 7
+        data[1]: -1
+        data[2]: -1
+        data[3]: 4
+      - op: 1
+        valueIndex: 65
+        data[0]: -1
+        data[1]: -1
+        data[2]: -1
+        data[3]: 2
+      - op: 57
+        valueIndex: 67
+        data[0]: 15
+        data[1]: -1
+        data[2]: -1
+        data[3]: 6
+      - op: 56
+        valueIndex: 68
+        data[0]: 0
+        data[1]: -1
+        data[2]: -1
+        data[3]: 5
+      - op: 1
+        valueIndex: 72
+        data[0]: -1
+        data[1]: -1
+        data[2]: -1
+        data[3]: 2
+      - op: 1
+        valueIndex: 74
+        data[0]: -1
+        data[1]: -1
+        data[2]: -1
+        data[3]: 3
+      - op: 1
+        valueIndex: 77
+        data[0]: -1
+        data[1]: -1
+        data[2]: -1
+        data[3]: 3
+      - op: 1
+        valueIndex: 80
+        data[0]: -1
+        data[1]: -1
+        data[2]: -1
+        data[3]: 1
+      - op: 1
+        valueIndex: 81
+        data[0]: -1
+        data[1]: -1
+        data[2]: -1
+        data[3]: 3
+      - op: 1
+        valueIndex: 84
+        data[0]: -1
+        data[1]: -1
+        data[2]: -1
+        data[3]: 3
+      - op: 1
+        valueIndex: 87
+        data[0]: -1
+        data[1]: -1
+        data[2]: -1
+        data[3]: 3
+      - op: 1
+        valueIndex: 90
+        data[0]: -1
+        data[1]: -1
+        data[2]: -1
+        data[3]: 3
+      - op: 1
+        valueIndex: 93
+        data[0]: -1
+        data[1]: -1
+        data[2]: -1
+        data[3]: 3
+      - op: 1
+        valueIndex: 96
+        data[0]: -1
+        data[1]: -1
+        data[2]: -1
+        data[3]: 3
+      - op: 1
+        valueIndex: 99
+        data[0]: -1
+        data[1]: -1
+        data[2]: -1
+        data[3]: 3
+      - op: 1
+        valueIndex: 102
+        data[0]: -1
+        data[1]: -1
+        data[2]: -1
+        data[3]: 3
+      - op: 1
+        valueIndex: 105
+        data[0]: -1
+        data[1]: -1
+        data[2]: -1
+        data[3]: 3
+      - op: 1
+        valueIndex: 108
+        data[0]: -1
+        data[1]: -1
+        data[2]: -1
+        data[3]: 1
+      - op: 56
+        valueIndex: 109
+        data[0]: 3
+        data[1]: -1
+        data[2]: -1
+        data[3]: 6
+      - op: 1
+        valueIndex: 113
+        data[0]: -1
+        data[1]: -1
+        data[2]: -1
+        data[3]: 3
+      - op: 1
+        valueIndex: 116
+        data[0]: -1
+        data[1]: -1
+        data[2]: -1
+        data[3]: 3
+      - op: 1
+        valueIndex: 119
+        data[0]: -1
+        data[1]: -1
+        data[2]: -1
+        data[3]: 1
+      - op: 6
+        valueIndex: 120
+        data[0]: -1
+        data[1]: -1
+        data[2]: -1
+        data[3]: -1
+      - op: 57
+        valueIndex: 121
+        data[0]: 17
+        data[1]: -1
+        data[2]: -1
+        data[3]: 7
+      - op: 1
+        valueIndex: 122
+        data[0]: -1
+        data[1]: -1
+        data[2]: -1
+        data[3]: 1
+      - op: 1
+        valueIndex: 123
+        data[0]: -1
+        data[1]: -1
+        data[2]: -1
+        data[3]: 7
+      - op: 56
+        valueIndex: 124
+        data[0]: 5
+        data[1]: -1
+        data[2]: -1
+        data[3]: 7
+      - op: 1
+        valueIndex: 128
+        data[0]: -1
+        data[1]: -1
+        data[2]: -1
+        data[3]: 3
+      - op: 57
+        valueIndex: 131
+        data[0]: 8
+        data[1]: -1
+        data[2]: -1
+        data[3]: 8
+      - op: 56
+        valueIndex: 132
+        data[0]: 11
+        data[1]: -1
+        data[2]: -1
+        data[3]: 8
+      - op: 1
+        valueIndex: 136
+        data[0]: -1
+        data[1]: -1
+        data[2]: -1
+        data[3]: 3
+      - op: 1
+        valueIndex: 139
+        data[0]: -1
+        data[1]: -1
+        data[2]: -1
+        data[3]: 3
+      - op: 9
+        valueIndex: 142
+        data[0]: -1
+        data[1]: -1
+        data[2]: -1
+        data[3]: -1
+      m_NeedsLocalToWorld: 1
       m_NeedsWorldToLocal: 0
       m_NeededMainCameraBuffers: 0
     m_PropertySheet:
       m_Float:
-        m_Array: []
+        m_Array:
+        - m_ExpressionIndex: 42
+          m_Value: 10
+        - m_ExpressionIndex: 52
+          m_Value: 16.67
+        - m_ExpressionIndex: 56
+          m_Value: 1
+        - m_ExpressionIndex: 59
+          m_Value: 2
       m_Vector2f:
-        m_Array: []
+        m_Array:
+        - m_ExpressionIndex: 36
+          m_Value: {x: 10, y: 10}
+        - m_ExpressionIndex: 39
+          m_Value: {x: 0, y: 0}
       m_Vector3f:
-        m_Array: []
+        m_Array:
+        - m_ExpressionIndex: 20
+          m_Value: {x: -2, y: 0, z: 0}
+        - m_ExpressionIndex: 23
+          m_Value: {x: 2, y: 0, z: 0}
+        - m_ExpressionIndex: 24
+          m_Value: {x: 0, y: 0, z: 0}
+        - m_ExpressionIndex: 26
+          m_Value: {x: 0, y: 0, z: 1}
+        - m_ExpressionIndex: 27
+          m_Value: {x: 6, y: 0, z: 0}
+        - m_ExpressionIndex: 30
+          m_Value: {x: 4, y: 0, z: 0}
+        - m_ExpressionIndex: 33
+          m_Value: {x: 8, y: 0, z: 0}
+        - m_ExpressionIndex: 40
+          m_Value: {x: -6, y: 10, z: 0}
+        - m_ExpressionIndex: 41
+          m_Value: {x: 2, y: 20, z: 2}
+        - m_ExpressionIndex: 43
+          m_Value: {x: -8, y: 10, z: 0}
+        - m_ExpressionIndex: 44
+          m_Value: {x: -4, y: 10, z: 0}
+        - m_ExpressionIndex: 45
+          m_Value: {x: 0, y: 10, z: 0}
+        - m_ExpressionIndex: 46
+          m_Value: {x: -2, y: 10, z: 0}
+        - m_ExpressionIndex: 47
+          m_Value: {x: 2, y: 10, z: 0}
+        - m_ExpressionIndex: 48
+          m_Value: {x: 6, y: 10, z: 0}
+        - m_ExpressionIndex: 49
+          m_Value: {x: 4, y: 10, z: 0}
+        - m_ExpressionIndex: 50
+          m_Value: {x: 8, y: 10, z: 0}
+        - m_ExpressionIndex: 51
+          m_Value: {x: 0, y: 1, z: 0}
+        - m_ExpressionIndex: 54
+          m_Value: {x: 1, y: 0, z: 0}
+        - m_ExpressionIndex: 55
+          m_Value: {x: -6, y: 0, z: 0}
+        - m_ExpressionIndex: 62
+          m_Value: {x: -8, y: 0, z: 0}
+        - m_ExpressionIndex: 65
+          m_Value: {x: -4, y: 0, z: 0}
+        - m_ExpressionIndex: 66
+          m_Value: {x: 1, y: 1, z: 1}
       m_Vector4f:
         m_Array: []
       m_Uint:
@@ -2752,18 +3214,2011 @@
       m_Matrix4x4f:
         m_Array: []
       m_AnimationCurve:
-        m_Array: []
+        m_Array:
+        - m_ExpressionIndex: 0
+          m_Value:
+            serializedVersion: 2
+            m_Curve:
+            - serializedVersion: 3
+              time: 0
+              value: 0.08673096
+              inSlope: 0.9649883
+              outSlope: 0.9649883
+              tangentMode: 34
+              weightedMode: 0
+              inWeight: 0
+              outWeight: 0
+            - serializedVersion: 3
+              time: 0.99279785
+              value: 1.0447693
+              inSlope: 0.9649883
+              outSlope: 0.9649883
+              tangentMode: 34
+              weightedMode: 0
+              inWeight: 0
+              outWeight: 0
+            m_PreInfinity: 2
+            m_PostInfinity: 2
+            m_RotationOrder: 4
+        - m_ExpressionIndex: 3
+          m_Value:
+            serializedVersion: 2
+            m_Curve:
+            - serializedVersion: 3
+              time: 0
+              value: 0.08673096
+              inSlope: 0.9649883
+              outSlope: 0.9649883
+              tangentMode: 34
+              weightedMode: 0
+              inWeight: 0
+              outWeight: 0
+            - serializedVersion: 3
+              time: 0.99279785
+              value: 1.0447693
+              inSlope: 0.9649883
+              outSlope: 0.9649883
+              tangentMode: 34
+              weightedMode: 0
+              inWeight: 0
+              outWeight: 0
+            m_PreInfinity: 2
+            m_PostInfinity: 2
+            m_RotationOrder: 4
+        - m_ExpressionIndex: 4
+          m_Value:
+            serializedVersion: 2
+            m_Curve:
+            - serializedVersion: 3
+              time: 0
+              value: 0.08673096
+              inSlope: 0.9649883
+              outSlope: 0.9649883
+              tangentMode: 34
+              weightedMode: 0
+              inWeight: 0
+              outWeight: 0
+            - serializedVersion: 3
+              time: 0.99279785
+              value: 1.0447693
+              inSlope: 0.9649883
+              outSlope: 0.9649883
+              tangentMode: 34
+              weightedMode: 0
+              inWeight: 0
+              outWeight: 0
+            m_PreInfinity: 2
+            m_PostInfinity: 2
+            m_RotationOrder: 4
+        - m_ExpressionIndex: 5
+          m_Value:
+            serializedVersion: 2
+            m_Curve:
+            - serializedVersion: 3
+              time: 0
+              value: 0.08673096
+              inSlope: 0.9649883
+              outSlope: 0.9649883
+              tangentMode: 34
+              weightedMode: 0
+              inWeight: 0
+              outWeight: 0
+            - serializedVersion: 3
+              time: 0.99279785
+              value: 1.0447693
+              inSlope: 0.9649883
+              outSlope: 0.9649883
+              tangentMode: 34
+              weightedMode: 0
+              inWeight: 0
+              outWeight: 0
+            m_PreInfinity: 2
+            m_PostInfinity: 2
+            m_RotationOrder: 4
+        - m_ExpressionIndex: 6
+          m_Value:
+            serializedVersion: 2
+            m_Curve:
+            - serializedVersion: 3
+              time: 0
+              value: 0.08673096
+              inSlope: 0.9649883
+              outSlope: 0.9649883
+              tangentMode: 34
+              weightedMode: 0
+              inWeight: 0
+              outWeight: 0
+            - serializedVersion: 3
+              time: 0.99279785
+              value: 1.0447693
+              inSlope: 0.9649883
+              outSlope: 0.9649883
+              tangentMode: 34
+              weightedMode: 0
+              inWeight: 0
+              outWeight: 0
+            m_PreInfinity: 2
+            m_PostInfinity: 2
+            m_RotationOrder: 4
+        - m_ExpressionIndex: 7
+          m_Value:
+            serializedVersion: 2
+            m_Curve:
+            - serializedVersion: 3
+              time: 0
+              value: 0.08673096
+              inSlope: 0.9649883
+              outSlope: 0.9649883
+              tangentMode: 34
+              weightedMode: 0
+              inWeight: 0
+              outWeight: 0
+            - serializedVersion: 3
+              time: 0.99279785
+              value: 1.0447693
+              inSlope: 0.9649883
+              outSlope: 0.9649883
+              tangentMode: 34
+              weightedMode: 0
+              inWeight: 0
+              outWeight: 0
+            m_PreInfinity: 2
+            m_PostInfinity: 2
+            m_RotationOrder: 4
+        - m_ExpressionIndex: 11
+          m_Value:
+            serializedVersion: 2
+            m_Curve:
+            - serializedVersion: 3
+              time: 0
+              value: 0.08673096
+              inSlope: 0.9649883
+              outSlope: 0.9649883
+              tangentMode: 34
+              weightedMode: 0
+              inWeight: 0
+              outWeight: 0
+            - serializedVersion: 3
+              time: 0.99279785
+              value: 1.0447693
+              inSlope: 0.9649883
+              outSlope: 0.9649883
+              tangentMode: 34
+              weightedMode: 0
+              inWeight: 0
+              outWeight: 0
+            m_PreInfinity: 2
+            m_PostInfinity: 2
+            m_RotationOrder: 4
+        - m_ExpressionIndex: 13
+          m_Value:
+            serializedVersion: 2
+            m_Curve:
+            - serializedVersion: 3
+              time: 0
+              value: 0.08673096
+              inSlope: 0.9649883
+              outSlope: 0.9649883
+              tangentMode: 34
+              weightedMode: 0
+              inWeight: 0
+              outWeight: 0
+            - serializedVersion: 3
+              time: 0.99279785
+              value: 1.0447693
+              inSlope: 0.9649883
+              outSlope: 0.9649883
+              tangentMode: 34
+              weightedMode: 0
+              inWeight: 0
+              outWeight: 0
+            m_PreInfinity: 2
+            m_PostInfinity: 2
+            m_RotationOrder: 4
+        - m_ExpressionIndex: 16
+          m_Value:
+            serializedVersion: 2
+            m_Curve:
+            - serializedVersion: 3
+              time: 0
+              value: 0.08673096
+              inSlope: 0.9649883
+              outSlope: 0.9649883
+              tangentMode: 34
+              weightedMode: 0
+              inWeight: 0
+              outWeight: 0
+            - serializedVersion: 3
+              time: 0.99279785
+              value: 1.0447693
+              inSlope: 0.9649883
+              outSlope: 0.9649883
+              tangentMode: 34
+              weightedMode: 0
+              inWeight: 0
+              outWeight: 0
+            m_PreInfinity: 2
+            m_PostInfinity: 2
+            m_RotationOrder: 4
       m_Gradient:
-        m_Array: []
+        m_Array:
+        - m_ExpressionIndex: 1
+          m_Value:
+            serializedVersion: 2
+            key0: {r: 1, g: 1, b: 1, a: 0}
+            key1: {r: 1, g: 1, b: 1, a: 1}
+            key2: {r: 0, g: 0, b: 0, a: 0.9577465}
+            key3: {r: 0, g: 0, b: 0, a: 0}
+            key4: {r: 0, g: 0, b: 0, a: 0}
+            key5: {r: 0, g: 0, b: 0, a: 0}
+            key6: {r: 0, g: 0, b: 0, a: 0}
+            key7: {r: 0, g: 0, b: 0, a: 0}
+            ctime0: 0
+            ctime1: 65535
+            ctime2: 0
+            ctime3: 0
+            ctime4: 0
+            ctime5: 0
+            ctime6: 0
+            ctime7: 0
+            atime0: 0
+            atime1: 5975
+            atime2: 50886
+            atime3: 65535
+            atime4: 0
+            atime5: 0
+            atime6: 0
+            atime7: 0
+            m_Mode: 0
+            m_NumColorKeys: 2
+            m_NumAlphaKeys: 4
+        - m_ExpressionIndex: 2
+          m_Value:
+            serializedVersion: 2
+            key0: {r: 1, g: 1, b: 1, a: 0}
+            key1: {r: 1, g: 1, b: 1, a: 1}
+            key2: {r: 0, g: 0, b: 0, a: 0.9577465}
+            key3: {r: 0, g: 0, b: 0, a: 0}
+            key4: {r: 0, g: 0, b: 0, a: 0}
+            key5: {r: 0, g: 0, b: 0, a: 0}
+            key6: {r: 0, g: 0, b: 0, a: 0}
+            key7: {r: 0, g: 0, b: 0, a: 0}
+            ctime0: 0
+            ctime1: 65535
+            ctime2: 0
+            ctime3: 0
+            ctime4: 0
+            ctime5: 0
+            ctime6: 0
+            ctime7: 0
+            atime0: 0
+            atime1: 5975
+            atime2: 50886
+            atime3: 65535
+            atime4: 0
+            atime5: 0
+            atime6: 0
+            atime7: 0
+            m_Mode: 0
+            m_NumColorKeys: 2
+            m_NumAlphaKeys: 4
+        - m_ExpressionIndex: 8
+          m_Value:
+            serializedVersion: 2
+            key0: {r: 1, g: 1, b: 1, a: 0}
+            key1: {r: 1, g: 1, b: 1, a: 1}
+            key2: {r: 0, g: 0, b: 0, a: 0.9577465}
+            key3: {r: 0, g: 0, b: 0, a: 0}
+            key4: {r: 0, g: 0, b: 0, a: 0}
+            key5: {r: 0, g: 0, b: 0, a: 0}
+            key6: {r: 0, g: 0, b: 0, a: 0}
+            key7: {r: 0, g: 0, b: 0, a: 0}
+            ctime0: 0
+            ctime1: 65535
+            ctime2: 0
+            ctime3: 0
+            ctime4: 0
+            ctime5: 0
+            ctime6: 0
+            ctime7: 0
+            atime0: 0
+            atime1: 5975
+            atime2: 50886
+            atime3: 65535
+            atime4: 0
+            atime5: 0
+            atime6: 0
+            atime7: 0
+            m_Mode: 0
+            m_NumColorKeys: 2
+            m_NumAlphaKeys: 4
+        - m_ExpressionIndex: 9
+          m_Value:
+            serializedVersion: 2
+            key0: {r: 1, g: 1, b: 1, a: 0}
+            key1: {r: 1, g: 1, b: 1, a: 1}
+            key2: {r: 0, g: 0, b: 0, a: 0.9577465}
+            key3: {r: 0, g: 0, b: 0, a: 0}
+            key4: {r: 0, g: 0, b: 0, a: 0}
+            key5: {r: 0, g: 0, b: 0, a: 0}
+            key6: {r: 0, g: 0, b: 0, a: 0}
+            key7: {r: 0, g: 0, b: 0, a: 0}
+            ctime0: 0
+            ctime1: 65535
+            ctime2: 0
+            ctime3: 0
+            ctime4: 0
+            ctime5: 0
+            ctime6: 0
+            ctime7: 0
+            atime0: 0
+            atime1: 5975
+            atime2: 50886
+            atime3: 65535
+            atime4: 0
+            atime5: 0
+            atime6: 0
+            atime7: 0
+            m_Mode: 0
+            m_NumColorKeys: 2
+            m_NumAlphaKeys: 4
+        - m_ExpressionIndex: 10
+          m_Value:
+            serializedVersion: 2
+            key0: {r: 1, g: 1, b: 1, a: 0}
+            key1: {r: 1, g: 1, b: 1, a: 1}
+            key2: {r: 0, g: 0, b: 0, a: 0.9577465}
+            key3: {r: 0, g: 0, b: 0, a: 0}
+            key4: {r: 0, g: 0, b: 0, a: 0}
+            key5: {r: 0, g: 0, b: 0, a: 0}
+            key6: {r: 0, g: 0, b: 0, a: 0}
+            key7: {r: 0, g: 0, b: 0, a: 0}
+            ctime0: 0
+            ctime1: 65535
+            ctime2: 0
+            ctime3: 0
+            ctime4: 0
+            ctime5: 0
+            ctime6: 0
+            ctime7: 0
+            atime0: 0
+            atime1: 5975
+            atime2: 50886
+            atime3: 65535
+            atime4: 0
+            atime5: 0
+            atime6: 0
+            atime7: 0
+            m_Mode: 0
+            m_NumColorKeys: 2
+            m_NumAlphaKeys: 4
+        - m_ExpressionIndex: 12
+          m_Value:
+            serializedVersion: 2
+            key0: {r: 1, g: 1, b: 1, a: 0}
+            key1: {r: 1, g: 1, b: 1, a: 1}
+            key2: {r: 0, g: 0, b: 0, a: 0.9577465}
+            key3: {r: 0, g: 0, b: 0, a: 0}
+            key4: {r: 0, g: 0, b: 0, a: 0}
+            key5: {r: 0, g: 0, b: 0, a: 0}
+            key6: {r: 0, g: 0, b: 0, a: 0}
+            key7: {r: 0, g: 0, b: 0, a: 0}
+            ctime0: 0
+            ctime1: 65535
+            ctime2: 0
+            ctime3: 0
+            ctime4: 0
+            ctime5: 0
+            ctime6: 0
+            ctime7: 0
+            atime0: 0
+            atime1: 5975
+            atime2: 50886
+            atime3: 65535
+            atime4: 0
+            atime5: 0
+            atime6: 0
+            atime7: 0
+            m_Mode: 0
+            m_NumColorKeys: 2
+            m_NumAlphaKeys: 4
+        - m_ExpressionIndex: 14
+          m_Value:
+            serializedVersion: 2
+            key0: {r: 1, g: 1, b: 1, a: 0}
+            key1: {r: 1, g: 1, b: 1, a: 1}
+            key2: {r: 0, g: 0, b: 0, a: 0.9577465}
+            key3: {r: 0, g: 0, b: 0, a: 0}
+            key4: {r: 0, g: 0, b: 0, a: 0}
+            key5: {r: 0, g: 0, b: 0, a: 0}
+            key6: {r: 0, g: 0, b: 0, a: 0}
+            key7: {r: 0, g: 0, b: 0, a: 0}
+            ctime0: 0
+            ctime1: 65535
+            ctime2: 0
+            ctime3: 0
+            ctime4: 0
+            ctime5: 0
+            ctime6: 0
+            ctime7: 0
+            atime0: 0
+            atime1: 5975
+            atime2: 50886
+            atime3: 65535
+            atime4: 0
+            atime5: 0
+            atime6: 0
+            atime7: 0
+            m_Mode: 0
+            m_NumColorKeys: 2
+            m_NumAlphaKeys: 4
+        - m_ExpressionIndex: 15
+          m_Value:
+            serializedVersion: 2
+            key0: {r: 1, g: 1, b: 1, a: 0}
+            key1: {r: 1, g: 1, b: 1, a: 1}
+            key2: {r: 0, g: 0, b: 0, a: 0.9577465}
+            key3: {r: 0, g: 0, b: 0, a: 0}
+            key4: {r: 0, g: 0, b: 0, a: 0}
+            key5: {r: 0, g: 0, b: 0, a: 0}
+            key6: {r: 0, g: 0, b: 0, a: 0}
+            key7: {r: 0, g: 0, b: 0, a: 0}
+            ctime0: 0
+            ctime1: 65535
+            ctime2: 0
+            ctime3: 0
+            ctime4: 0
+            ctime5: 0
+            ctime6: 0
+            ctime7: 0
+            atime0: 0
+            atime1: 5975
+            atime2: 50886
+            atime3: 65535
+            atime4: 0
+            atime5: 0
+            atime6: 0
+            atime7: 0
+            m_Mode: 0
+            m_NumColorKeys: 2
+            m_NumAlphaKeys: 4
+        - m_ExpressionIndex: 17
+          m_Value:
+            serializedVersion: 2
+            key0: {r: 1, g: 1, b: 1, a: 0}
+            key1: {r: 1, g: 1, b: 1, a: 1}
+            key2: {r: 0, g: 0, b: 0, a: 0.9577465}
+            key3: {r: 0, g: 0, b: 0, a: 0}
+            key4: {r: 0, g: 0, b: 0, a: 0}
+            key5: {r: 0, g: 0, b: 0, a: 0}
+            key6: {r: 0, g: 0, b: 0, a: 0}
+            key7: {r: 0, g: 0, b: 0, a: 0}
+            ctime0: 0
+            ctime1: 65535
+            ctime2: 0
+            ctime3: 0
+            ctime4: 0
+            ctime5: 0
+            ctime6: 0
+            ctime7: 0
+            atime0: 0
+            atime1: 5975
+            atime2: 50886
+            atime3: 65535
+            atime4: 0
+            atime5: 0
+            atime6: 0
+            atime7: 0
+            m_Mode: 0
+            m_NumColorKeys: 2
+            m_NumAlphaKeys: 4
       m_NamedObject:
-        m_Array: []
+        m_Array:
+        - m_ExpressionIndex: 60
+          m_Value: {fileID: 0}
       m_Bool:
         m_Array: []
     m_ExposedExpressions: []
-    m_Buffers: []
+    m_Buffers:
+    - type: 1
+      size: 6080
+      layout:
+      - name: velocity
+        type: 3
+        offset:
+          bucket: 0
+          structure: 4
+          element: 0
+      - name: lifetime
+        type: 1
+        offset:
+          bucket: 1280
+          structure: 1
+          element: 0
+      - name: color
+        type: 3
+        offset:
+          bucket: 1600
+          structure: 8
+          element: 0
+      - name: size
+        type: 1
+        offset:
+          bucket: 1600
+          structure: 8
+          element: 3
+      - name: alpha
+        type: 1
+        offset:
+          bucket: 1600
+          structure: 8
+          element: 4
+      - name: age
+        type: 1
+        offset:
+          bucket: 4160
+          structure: 2
+          element: 0
+      - name: alive
+        type: 17
+        offset:
+          bucket: 4160
+          structure: 2
+          element: 1
+      - name: position
+        type: 3
+        offset:
+          bucket: 4800
+          structure: 4
+          element: 0
+      capacity: 320
+      stride: 4
+    - type: 1
+      size: 6080
+      layout:
+      - name: velocity
+        type: 3
+        offset:
+          bucket: 0
+          structure: 4
+          element: 0
+      - name: lifetime
+        type: 1
+        offset:
+          bucket: 1280
+          structure: 1
+          element: 0
+      - name: color
+        type: 3
+        offset:
+          bucket: 1600
+          structure: 8
+          element: 0
+      - name: size
+        type: 1
+        offset:
+          bucket: 1600
+          structure: 8
+          element: 3
+      - name: alpha
+        type: 1
+        offset:
+          bucket: 1600
+          structure: 8
+          element: 4
+      - name: age
+        type: 1
+        offset:
+          bucket: 4160
+          structure: 2
+          element: 0
+      - name: alive
+        type: 17
+        offset:
+          bucket: 4160
+          structure: 2
+          element: 1
+      - name: position
+        type: 3
+        offset:
+          bucket: 4800
+          structure: 4
+          element: 0
+      capacity: 320
+      stride: 4
+    - type: 1
+      size: 6080
+      layout:
+      - name: velocity
+        type: 3
+        offset:
+          bucket: 0
+          structure: 4
+          element: 0
+      - name: lifetime
+        type: 1
+        offset:
+          bucket: 1280
+          structure: 1
+          element: 0
+      - name: color
+        type: 3
+        offset:
+          bucket: 1600
+          structure: 8
+          element: 0
+      - name: size
+        type: 1
+        offset:
+          bucket: 1600
+          structure: 8
+          element: 3
+      - name: alpha
+        type: 1
+        offset:
+          bucket: 1600
+          structure: 8
+          element: 4
+      - name: age
+        type: 1
+        offset:
+          bucket: 4160
+          structure: 2
+          element: 0
+      - name: alive
+        type: 17
+        offset:
+          bucket: 4160
+          structure: 2
+          element: 1
+      - name: position
+        type: 3
+        offset:
+          bucket: 4800
+          structure: 4
+          element: 0
+      capacity: 320
+      stride: 4
+    - type: 1
+      size: 6080
+      layout:
+      - name: velocity
+        type: 3
+        offset:
+          bucket: 0
+          structure: 4
+          element: 0
+      - name: lifetime
+        type: 1
+        offset:
+          bucket: 1280
+          structure: 1
+          element: 0
+      - name: color
+        type: 3
+        offset:
+          bucket: 1600
+          structure: 8
+          element: 0
+      - name: size
+        type: 1
+        offset:
+          bucket: 1600
+          structure: 8
+          element: 3
+      - name: alpha
+        type: 1
+        offset:
+          bucket: 1600
+          structure: 8
+          element: 4
+      - name: age
+        type: 1
+        offset:
+          bucket: 4160
+          structure: 2
+          element: 0
+      - name: alive
+        type: 17
+        offset:
+          bucket: 4160
+          structure: 2
+          element: 1
+      - name: position
+        type: 3
+        offset:
+          bucket: 4800
+          structure: 4
+          element: 0
+      capacity: 320
+      stride: 4
+    - type: 1
+      size: 6080
+      layout:
+      - name: velocity
+        type: 3
+        offset:
+          bucket: 0
+          structure: 4
+          element: 0
+      - name: lifetime
+        type: 1
+        offset:
+          bucket: 1280
+          structure: 1
+          element: 0
+      - name: color
+        type: 3
+        offset:
+          bucket: 1600
+          structure: 8
+          element: 0
+      - name: size
+        type: 1
+        offset:
+          bucket: 1600
+          structure: 8
+          element: 3
+      - name: alpha
+        type: 1
+        offset:
+          bucket: 1600
+          structure: 8
+          element: 4
+      - name: age
+        type: 1
+        offset:
+          bucket: 4160
+          structure: 2
+          element: 0
+      - name: alive
+        type: 17
+        offset:
+          bucket: 4160
+          structure: 2
+          element: 1
+      - name: position
+        type: 3
+        offset:
+          bucket: 4800
+          structure: 4
+          element: 0
+      capacity: 320
+      stride: 4
+    - type: 1
+      size: 6080
+      layout:
+      - name: velocity
+        type: 3
+        offset:
+          bucket: 0
+          structure: 4
+          element: 0
+      - name: lifetime
+        type: 1
+        offset:
+          bucket: 1280
+          structure: 1
+          element: 0
+      - name: color
+        type: 3
+        offset:
+          bucket: 1600
+          structure: 8
+          element: 0
+      - name: size
+        type: 1
+        offset:
+          bucket: 1600
+          structure: 8
+          element: 3
+      - name: alpha
+        type: 1
+        offset:
+          bucket: 1600
+          structure: 8
+          element: 4
+      - name: age
+        type: 1
+        offset:
+          bucket: 4160
+          structure: 2
+          element: 0
+      - name: alive
+        type: 17
+        offset:
+          bucket: 4160
+          structure: 2
+          element: 1
+      - name: position
+        type: 3
+        offset:
+          bucket: 4800
+          structure: 4
+          element: 0
+      capacity: 320
+      stride: 4
+    - type: 1
+      size: 6080
+      layout:
+      - name: velocity
+        type: 3
+        offset:
+          bucket: 0
+          structure: 4
+          element: 0
+      - name: lifetime
+        type: 1
+        offset:
+          bucket: 1280
+          structure: 1
+          element: 0
+      - name: color
+        type: 3
+        offset:
+          bucket: 1600
+          structure: 8
+          element: 0
+      - name: size
+        type: 1
+        offset:
+          bucket: 1600
+          structure: 8
+          element: 3
+      - name: alpha
+        type: 1
+        offset:
+          bucket: 1600
+          structure: 8
+          element: 4
+      - name: age
+        type: 1
+        offset:
+          bucket: 4160
+          structure: 2
+          element: 0
+      - name: alive
+        type: 17
+        offset:
+          bucket: 4160
+          structure: 2
+          element: 1
+      - name: position
+        type: 3
+        offset:
+          bucket: 4800
+          structure: 4
+          element: 0
+      capacity: 320
+      stride: 4
+    - type: 1
+      size: 6080
+      layout:
+      - name: velocity
+        type: 3
+        offset:
+          bucket: 0
+          structure: 4
+          element: 0
+      - name: lifetime
+        type: 1
+        offset:
+          bucket: 1280
+          structure: 1
+          element: 0
+      - name: color
+        type: 3
+        offset:
+          bucket: 1600
+          structure: 8
+          element: 0
+      - name: size
+        type: 1
+        offset:
+          bucket: 1600
+          structure: 8
+          element: 3
+      - name: alpha
+        type: 1
+        offset:
+          bucket: 1600
+          structure: 8
+          element: 4
+      - name: age
+        type: 1
+        offset:
+          bucket: 4160
+          structure: 2
+          element: 0
+      - name: alive
+        type: 17
+        offset:
+          bucket: 4160
+          structure: 2
+          element: 1
+      - name: position
+        type: 3
+        offset:
+          bucket: 4800
+          structure: 4
+          element: 0
+      capacity: 320
+      stride: 4
+    - type: 1
+      size: 6080
+      layout:
+      - name: velocity
+        type: 3
+        offset:
+          bucket: 0
+          structure: 4
+          element: 0
+      - name: lifetime
+        type: 1
+        offset:
+          bucket: 1280
+          structure: 1
+          element: 0
+      - name: color
+        type: 3
+        offset:
+          bucket: 1600
+          structure: 8
+          element: 0
+      - name: size
+        type: 1
+        offset:
+          bucket: 1600
+          structure: 8
+          element: 3
+      - name: alpha
+        type: 1
+        offset:
+          bucket: 1600
+          structure: 8
+          element: 4
+      - name: age
+        type: 1
+        offset:
+          bucket: 4160
+          structure: 2
+          element: 0
+      - name: alive
+        type: 17
+        offset:
+          bucket: 4160
+          structure: 2
+          element: 1
+      - name: position
+        type: 3
+        offset:
+          bucket: 4800
+          structure: 4
+          element: 0
+      capacity: 320
+      stride: 4
+    - type: 1
+      size: 6080
+      layout:
+      - name: velocity
+        type: 3
+        offset:
+          bucket: 0
+          structure: 4
+          element: 0
+      - name: lifetime
+        type: 1
+        offset:
+          bucket: 1280
+          structure: 1
+          element: 0
+      - name: color
+        type: 3
+        offset:
+          bucket: 1600
+          structure: 8
+          element: 0
+      - name: size
+        type: 1
+        offset:
+          bucket: 1600
+          structure: 8
+          element: 3
+      - name: alpha
+        type: 1
+        offset:
+          bucket: 1600
+          structure: 8
+          element: 4
+      - name: age
+        type: 1
+        offset:
+          bucket: 4160
+          structure: 2
+          element: 0
+      - name: alive
+        type: 17
+        offset:
+          bucket: 4160
+          structure: 2
+          element: 1
+      - name: position
+        type: 3
+        offset:
+          bucket: 4800
+          structure: 4
+          element: 0
+      capacity: 320
+      stride: 4
+    - type: 1
+      size: 2
+      layout:
+      - name: spawnCount
+        type: 1
+        offset:
+          bucket: 0
+          structure: 1
+          element: 0
+      capacity: 2
+      stride: 4
+    - type: 4
+      size: 320
+      layout: []
+      capacity: 0
+      stride: 4
+    - type: 1
+      size: 1
+      layout: []
+      capacity: 0
+      stride: 4
+    - type: 4
+      size: 320
+      layout: []
+      capacity: 0
+      stride: 4
+    - type: 0
+      size: 320
+      layout: []
+      capacity: 0
+      stride: 8
+    - type: 0
+      size: 320
+      layout: []
+      capacity: 0
+      stride: 8
+    - type: 1
+      size: 6080
+      layout:
+      - name: velocity
+        type: 3
+        offset:
+          bucket: 0
+          structure: 4
+          element: 0
+      - name: lifetime
+        type: 1
+        offset:
+          bucket: 1280
+          structure: 1
+          element: 0
+      - name: color
+        type: 3
+        offset:
+          bucket: 1600
+          structure: 8
+          element: 0
+      - name: size
+        type: 1
+        offset:
+          bucket: 1600
+          structure: 8
+          element: 3
+      - name: alpha
+        type: 1
+        offset:
+          bucket: 1600
+          structure: 8
+          element: 4
+      - name: age
+        type: 1
+        offset:
+          bucket: 4160
+          structure: 2
+          element: 0
+      - name: alive
+        type: 17
+        offset:
+          bucket: 4160
+          structure: 2
+          element: 1
+      - name: position
+        type: 3
+        offset:
+          bucket: 4800
+          structure: 4
+          element: 0
+      capacity: 320
+      stride: 4
+    - type: 1
+      size: 2
+      layout:
+      - name: spawnCount
+        type: 1
+        offset:
+          bucket: 0
+          structure: 1
+          element: 0
+      capacity: 2
+      stride: 4
+    - type: 4
+      size: 320
+      layout: []
+      capacity: 0
+      stride: 4
+    - type: 1
+      size: 1
+      layout: []
+      capacity: 0
+      stride: 4
+    - type: 4
+      size: 320
+      layout: []
+      capacity: 0
+      stride: 4
+    - type: 0
+      size: 320
+      layout: []
+      capacity: 0
+      stride: 8
+    - type: 0
+      size: 320
+      layout: []
+      capacity: 0
+      stride: 8
+    - type: 1
+      size: 6080
+      layout:
+      - name: velocity
+        type: 3
+        offset:
+          bucket: 0
+          structure: 4
+          element: 0
+      - name: lifetime
+        type: 1
+        offset:
+          bucket: 1280
+          structure: 1
+          element: 0
+      - name: color
+        type: 3
+        offset:
+          bucket: 1600
+          structure: 8
+          element: 0
+      - name: size
+        type: 1
+        offset:
+          bucket: 1600
+          structure: 8
+          element: 3
+      - name: alpha
+        type: 1
+        offset:
+          bucket: 1600
+          structure: 8
+          element: 4
+      - name: age
+        type: 1
+        offset:
+          bucket: 4160
+          structure: 2
+          element: 0
+      - name: alive
+        type: 17
+        offset:
+          bucket: 4160
+          structure: 2
+          element: 1
+      - name: position
+        type: 3
+        offset:
+          bucket: 4800
+          structure: 4
+          element: 0
+      capacity: 320
+      stride: 4
+    - type: 1
+      size: 2
+      layout:
+      - name: spawnCount
+        type: 1
+        offset:
+          bucket: 0
+          structure: 1
+          element: 0
+      capacity: 2
+      stride: 4
+    - type: 4
+      size: 320
+      layout: []
+      capacity: 0
+      stride: 4
+    - type: 1
+      size: 1
+      layout: []
+      capacity: 0
+      stride: 4
+    - type: 4
+      size: 320
+      layout: []
+      capacity: 0
+      stride: 4
+    - type: 0
+      size: 320
+      layout: []
+      capacity: 0
+      stride: 8
+    - type: 0
+      size: 320
+      layout: []
+      capacity: 0
+      stride: 8
+    - type: 1
+      size: 6080
+      layout:
+      - name: velocity
+        type: 3
+        offset:
+          bucket: 0
+          structure: 4
+          element: 0
+      - name: lifetime
+        type: 1
+        offset:
+          bucket: 1280
+          structure: 1
+          element: 0
+      - name: color
+        type: 3
+        offset:
+          bucket: 1600
+          structure: 8
+          element: 0
+      - name: size
+        type: 1
+        offset:
+          bucket: 1600
+          structure: 8
+          element: 3
+      - name: alpha
+        type: 1
+        offset:
+          bucket: 1600
+          structure: 8
+          element: 4
+      - name: age
+        type: 1
+        offset:
+          bucket: 4160
+          structure: 2
+          element: 0
+      - name: alive
+        type: 17
+        offset:
+          bucket: 4160
+          structure: 2
+          element: 1
+      - name: position
+        type: 3
+        offset:
+          bucket: 4800
+          structure: 4
+          element: 0
+      capacity: 320
+      stride: 4
+    - type: 1
+      size: 2
+      layout:
+      - name: spawnCount
+        type: 1
+        offset:
+          bucket: 0
+          structure: 1
+          element: 0
+      capacity: 2
+      stride: 4
+    - type: 4
+      size: 320
+      layout: []
+      capacity: 0
+      stride: 4
+    - type: 1
+      size: 1
+      layout: []
+      capacity: 0
+      stride: 4
+    - type: 4
+      size: 320
+      layout: []
+      capacity: 0
+      stride: 4
+    - type: 0
+      size: 320
+      layout: []
+      capacity: 0
+      stride: 8
+    - type: 0
+      size: 320
+      layout: []
+      capacity: 0
+      stride: 8
+    - type: 1
+      size: 6080
+      layout:
+      - name: velocity
+        type: 3
+        offset:
+          bucket: 0
+          structure: 4
+          element: 0
+      - name: lifetime
+        type: 1
+        offset:
+          bucket: 1280
+          structure: 1
+          element: 0
+      - name: color
+        type: 3
+        offset:
+          bucket: 1600
+          structure: 8
+          element: 0
+      - name: size
+        type: 1
+        offset:
+          bucket: 1600
+          structure: 8
+          element: 3
+      - name: alpha
+        type: 1
+        offset:
+          bucket: 1600
+          structure: 8
+          element: 4
+      - name: age
+        type: 1
+        offset:
+          bucket: 4160
+          structure: 2
+          element: 0
+      - name: alive
+        type: 17
+        offset:
+          bucket: 4160
+          structure: 2
+          element: 1
+      - name: position
+        type: 3
+        offset:
+          bucket: 4800
+          structure: 4
+          element: 0
+      capacity: 320
+      stride: 4
+    - type: 1
+      size: 2
+      layout:
+      - name: spawnCount
+        type: 1
+        offset:
+          bucket: 0
+          structure: 1
+          element: 0
+      capacity: 2
+      stride: 4
+    - type: 4
+      size: 320
+      layout: []
+      capacity: 0
+      stride: 4
+    - type: 1
+      size: 1
+      layout: []
+      capacity: 0
+      stride: 4
+    - type: 4
+      size: 320
+      layout: []
+      capacity: 0
+      stride: 4
+    - type: 0
+      size: 320
+      layout: []
+      capacity: 0
+      stride: 8
+    - type: 0
+      size: 320
+      layout: []
+      capacity: 0
+      stride: 8
+    - type: 1
+      size: 6080
+      layout:
+      - name: velocity
+        type: 3
+        offset:
+          bucket: 0
+          structure: 4
+          element: 0
+      - name: lifetime
+        type: 1
+        offset:
+          bucket: 1280
+          structure: 1
+          element: 0
+      - name: color
+        type: 3
+        offset:
+          bucket: 1600
+          structure: 8
+          element: 0
+      - name: size
+        type: 1
+        offset:
+          bucket: 1600
+          structure: 8
+          element: 3
+      - name: alpha
+        type: 1
+        offset:
+          bucket: 1600
+          structure: 8
+          element: 4
+      - name: age
+        type: 1
+        offset:
+          bucket: 4160
+          structure: 2
+          element: 0
+      - name: alive
+        type: 17
+        offset:
+          bucket: 4160
+          structure: 2
+          element: 1
+      - name: position
+        type: 3
+        offset:
+          bucket: 4800
+          structure: 4
+          element: 0
+      capacity: 320
+      stride: 4
+    - type: 1
+      size: 2
+      layout:
+      - name: spawnCount
+        type: 1
+        offset:
+          bucket: 0
+          structure: 1
+          element: 0
+      capacity: 2
+      stride: 4
+    - type: 4
+      size: 320
+      layout: []
+      capacity: 0
+      stride: 4
+    - type: 1
+      size: 1
+      layout: []
+      capacity: 0
+      stride: 4
+    - type: 4
+      size: 320
+      layout: []
+      capacity: 0
+      stride: 4
+    - type: 0
+      size: 320
+      layout: []
+      capacity: 0
+      stride: 8
+    - type: 0
+      size: 320
+      layout: []
+      capacity: 0
+      stride: 8
+    - type: 1
+      size: 6080
+      layout:
+      - name: velocity
+        type: 3
+        offset:
+          bucket: 0
+          structure: 4
+          element: 0
+      - name: lifetime
+        type: 1
+        offset:
+          bucket: 1280
+          structure: 1
+          element: 0
+      - name: color
+        type: 3
+        offset:
+          bucket: 1600
+          structure: 8
+          element: 0
+      - name: size
+        type: 1
+        offset:
+          bucket: 1600
+          structure: 8
+          element: 3
+      - name: alpha
+        type: 1
+        offset:
+          bucket: 1600
+          structure: 8
+          element: 4
+      - name: age
+        type: 1
+        offset:
+          bucket: 4160
+          structure: 2
+          element: 0
+      - name: alive
+        type: 17
+        offset:
+          bucket: 4160
+          structure: 2
+          element: 1
+      - name: position
+        type: 3
+        offset:
+          bucket: 4800
+          structure: 4
+          element: 0
+      capacity: 320
+      stride: 4
+    - type: 1
+      size: 2
+      layout:
+      - name: spawnCount
+        type: 1
+        offset:
+          bucket: 0
+          structure: 1
+          element: 0
+      capacity: 2
+      stride: 4
+    - type: 4
+      size: 320
+      layout: []
+      capacity: 0
+      stride: 4
+    - type: 1
+      size: 1
+      layout: []
+      capacity: 0
+      stride: 4
+    - type: 4
+      size: 320
+      layout: []
+      capacity: 0
+      stride: 4
+    - type: 0
+      size: 320
+      layout: []
+      capacity: 0
+      stride: 8
+    - type: 0
+      size: 320
+      layout: []
+      capacity: 0
+      stride: 8
+    - type: 1
+      size: 6080
+      layout:
+      - name: velocity
+        type: 3
+        offset:
+          bucket: 0
+          structure: 4
+          element: 0
+      - name: lifetime
+        type: 1
+        offset:
+          bucket: 1280
+          structure: 1
+          element: 0
+      - name: color
+        type: 3
+        offset:
+          bucket: 1600
+          structure: 8
+          element: 0
+      - name: size
+        type: 1
+        offset:
+          bucket: 1600
+          structure: 8
+          element: 3
+      - name: alpha
+        type: 1
+        offset:
+          bucket: 1600
+          structure: 8
+          element: 4
+      - name: age
+        type: 1
+        offset:
+          bucket: 4160
+          structure: 2
+          element: 0
+      - name: alive
+        type: 17
+        offset:
+          bucket: 4160
+          structure: 2
+          element: 1
+      - name: position
+        type: 3
+        offset:
+          bucket: 4800
+          structure: 4
+          element: 0
+      capacity: 320
+      stride: 4
+    - type: 1
+      size: 2
+      layout:
+      - name: spawnCount
+        type: 1
+        offset:
+          bucket: 0
+          structure: 1
+          element: 0
+      capacity: 2
+      stride: 4
+    - type: 4
+      size: 320
+      layout: []
+      capacity: 0
+      stride: 4
+    - type: 1
+      size: 1
+      layout: []
+      capacity: 0
+      stride: 4
+    - type: 4
+      size: 320
+      layout: []
+      capacity: 0
+      stride: 4
+    - type: 0
+      size: 320
+      layout: []
+      capacity: 0
+      stride: 8
+    - type: 0
+      size: 320
+      layout: []
+      capacity: 0
+      stride: 8
+    - type: 1
+      size: 6080
+      layout:
+      - name: velocity
+        type: 3
+        offset:
+          bucket: 0
+          structure: 4
+          element: 0
+      - name: lifetime
+        type: 1
+        offset:
+          bucket: 1280
+          structure: 1
+          element: 0
+      - name: color
+        type: 3
+        offset:
+          bucket: 1600
+          structure: 8
+          element: 0
+      - name: size
+        type: 1
+        offset:
+          bucket: 1600
+          structure: 8
+          element: 3
+      - name: alpha
+        type: 1
+        offset:
+          bucket: 1600
+          structure: 8
+          element: 4
+      - name: age
+        type: 1
+        offset:
+          bucket: 4160
+          structure: 2
+          element: 0
+      - name: alive
+        type: 17
+        offset:
+          bucket: 4160
+          structure: 2
+          element: 1
+      - name: position
+        type: 3
+        offset:
+          bucket: 4800
+          structure: 4
+          element: 0
+      capacity: 320
+      stride: 4
+    - type: 1
+      size: 2
+      layout:
+      - name: spawnCount
+        type: 1
+        offset:
+          bucket: 0
+          structure: 1
+          element: 0
+      capacity: 2
+      stride: 4
+    - type: 4
+      size: 320
+      layout: []
+      capacity: 0
+      stride: 4
+    - type: 1
+      size: 1
+      layout: []
+      capacity: 0
+      stride: 4
+    - type: 4
+      size: 320
+      layout: []
+      capacity: 0
+      stride: 4
+    - type: 0
+      size: 320
+      layout: []
+      capacity: 0
+      stride: 8
+    - type: 0
+      size: 320
+      layout: []
+      capacity: 0
+      stride: 8
     m_TemporaryBuffers: []
-    m_CPUBuffers: []
-    m_Events: []
+    m_CPUBuffers:
+    - capacity: 1
+      stride: 1
+      layout:
+      - name: spawnCount
+        type: 1
+        offset:
+          bucket: 0
+          structure: 1
+          element: 0
+      initialData:
+        data: 00000000
+    - capacity: 1
+      stride: 1
+      layout:
+      - name: spawnCount
+        type: 1
+        offset:
+          bucket: 0
+          structure: 1
+          element: 0
+      initialData:
+        data: 00000000
+    - capacity: 1
+      stride: 1
+      layout:
+      - name: spawnCount
+        type: 1
+        offset:
+          bucket: 0
+          structure: 1
+          element: 0
+      initialData:
+        data: 00000000
+    - capacity: 1
+      stride: 1
+      layout:
+      - name: spawnCount
+        type: 1
+        offset:
+          bucket: 0
+          structure: 1
+          element: 0
+      initialData:
+        data: 00000000
+    - capacity: 1
+      stride: 1
+      layout:
+      - name: spawnCount
+        type: 1
+        offset:
+          bucket: 0
+          structure: 1
+          element: 0
+      initialData:
+        data: 00000000
+    - capacity: 1
+      stride: 1
+      layout:
+      - name: spawnCount
+        type: 1
+        offset:
+          bucket: 0
+          structure: 1
+          element: 0
+      initialData:
+        data: 00000000
+    - capacity: 1
+      stride: 1
+      layout:
+      - name: spawnCount
+        type: 1
+        offset:
+          bucket: 0
+          structure: 1
+          element: 0
+      initialData:
+        data: 00000000
+    - capacity: 1
+      stride: 1
+      layout:
+      - name: spawnCount
+        type: 1
+        offset:
+          bucket: 0
+          structure: 1
+          element: 0
+      initialData:
+        data: 00000000
+    - capacity: 1
+      stride: 1
+      layout:
+      - name: spawnCount
+        type: 1
+        offset:
+          bucket: 0
+          structure: 1
+          element: 0
+      initialData:
+        data: 00000000
+    - capacity: 1
+      stride: 1
+      layout:
+      - name: spawnCount
+        type: 1
+        offset:
+          bucket: 0
+          structure: 1
+          element: 0
+      initialData:
+        data: 00000000
+    - capacity: 1
+      stride: 1
+      layout:
+      - name: spawnCount
+        type: 1
+        offset:
+          bucket: 0
+          structure: 1
+          element: 0
+      initialData:
+        data: 00000000
+    - capacity: 1
+      stride: 1
+      layout:
+      - name: spawnCount
+        type: 1
+        offset:
+          bucket: 0
+          structure: 1
+          element: 0
+      initialData:
+        data: 00000000
+    - capacity: 1
+      stride: 1
+      layout:
+      - name: spawnCount
+        type: 1
+        offset:
+          bucket: 0
+          structure: 1
+          element: 0
+      initialData:
+        data: 00000000
+    - capacity: 1
+      stride: 1
+      layout:
+      - name: spawnCount
+        type: 1
+        offset:
+          bucket: 0
+          structure: 1
+          element: 0
+      initialData:
+        data: 00000000
+    - capacity: 1
+      stride: 1
+      layout:
+      - name: spawnCount
+        type: 1
+        offset:
+          bucket: 0
+          structure: 1
+          element: 0
+      initialData:
+        data: 00000000
+    - capacity: 1
+      stride: 1
+      layout:
+      - name: spawnCount
+        type: 1
+        offset:
+          bucket: 0
+          structure: 1
+          element: 0
+      initialData:
+        data: 00000000
+    - capacity: 1
+      stride: 1
+      layout:
+      - name: spawnCount
+        type: 1
+        offset:
+          bucket: 0
+          structure: 1
+          element: 0
+      initialData:
+        data: 00000000
+    - capacity: 1
+      stride: 1
+      layout:
+      - name: spawnCount
+        type: 1
+        offset:
+          bucket: 0
+          structure: 1
+          element: 0
+      initialData:
+        data: 00000000
+    - capacity: 1
+      stride: 1
+      layout:
+      - name: spawnCount
+        type: 1
+        offset:
+          bucket: 0
+          structure: 1
+          element: 0
+      initialData:
+        data: 00000000
+    m_Events:
+    - name: OnPlay
+      playSystems: 00000000020000000400000006000000080000000a0000000c0000000e00000010000000
+      stopSystems: 
+    - name: OnStop
+      playSystems: 
+      stopSystems: 000000000100000002000000030000000400000005000000060000000700000008000000090000000a0000000b0000000c0000000d0000000e0000000f0000001000000011000000
+    - name: Miaou
+      playSystems: 110000000f0000000d0000000b0000000900000007000000050000000300000001000000
+      stopSystems: 
     m_RuntimeVersion: 10
     m_RendererSettings:
       motionVectorGenerationMode: 0
@@ -2775,7 +5230,1276 @@
     m_UpdateMode: 0
     m_PreWarmDeltaTime: 0.05
     m_PreWarmStepCount: 0
-  m_Systems: []
+  m_Systems:
+  - type: 0
+    flags: 0
+    capacity: 0
+    layer: 4294967295
+    buffers:
+    - nameId: spawner_output
+      index: 1
+    values: []
+    tasks:
+    - type: 268435456
+      buffers: []
+      temporaryBuffers: []
+      values:
+      - nameId: Rate
+        index: 42
+      params: []
+      processor: {fileID: 0}
+      shaderSourceIndex: -1
+  - type: 0
+    flags: 0
+    capacity: 0
+    layer: 4294967295
+    buffers:
+    - nameId: spawner_output
+      index: 2
+    values: []
+    tasks:
+    - type: 268435457
+      buffers: []
+      temporaryBuffers: []
+      values:
+      - nameId: Count
+        index: 36
+      - nameId: Delay
+        index: 39
+      params: []
+      processor: {fileID: 0}
+      shaderSourceIndex: -1
+  - type: 0
+    flags: 0
+    capacity: 0
+    layer: 4294967295
+    buffers:
+    - nameId: spawner_output
+      index: 3
+    values: []
+    tasks:
+    - type: 268435456
+      buffers: []
+      temporaryBuffers: []
+      values:
+      - nameId: Rate
+        index: 42
+      params: []
+      processor: {fileID: 0}
+      shaderSourceIndex: -1
+  - type: 0
+    flags: 0
+    capacity: 0
+    layer: 4294967295
+    buffers:
+    - nameId: spawner_output
+      index: 4
+    values: []
+    tasks:
+    - type: 268435457
+      buffers: []
+      temporaryBuffers: []
+      values:
+      - nameId: Count
+        index: 36
+      - nameId: Delay
+        index: 39
+      params: []
+      processor: {fileID: 0}
+      shaderSourceIndex: -1
+  - type: 0
+    flags: 0
+    capacity: 0
+    layer: 4294967295
+    buffers:
+    - nameId: spawner_output
+      index: 5
+    values: []
+    tasks:
+    - type: 268435456
+      buffers: []
+      temporaryBuffers: []
+      values:
+      - nameId: Rate
+        index: 42
+      params: []
+      processor: {fileID: 0}
+      shaderSourceIndex: -1
+  - type: 0
+    flags: 0
+    capacity: 0
+    layer: 4294967295
+    buffers:
+    - nameId: spawner_output
+      index: 6
+    values: []
+    tasks:
+    - type: 268435457
+      buffers: []
+      temporaryBuffers: []
+      values:
+      - nameId: Count
+        index: 36
+      - nameId: Delay
+        index: 39
+      params: []
+      processor: {fileID: 0}
+      shaderSourceIndex: -1
+  - type: 0
+    flags: 0
+    capacity: 0
+    layer: 4294967295
+    buffers:
+    - nameId: spawner_output
+      index: 7
+    values: []
+    tasks:
+    - type: 268435456
+      buffers: []
+      temporaryBuffers: []
+      values:
+      - nameId: Rate
+        index: 42
+      params: []
+      processor: {fileID: 0}
+      shaderSourceIndex: -1
+  - type: 0
+    flags: 0
+    capacity: 0
+    layer: 4294967295
+    buffers:
+    - nameId: spawner_output
+      index: 8
+    values: []
+    tasks:
+    - type: 268435457
+      buffers: []
+      temporaryBuffers: []
+      values:
+      - nameId: Count
+        index: 36
+      - nameId: Delay
+        index: 39
+      params: []
+      processor: {fileID: 0}
+      shaderSourceIndex: -1
+  - type: 0
+    flags: 0
+    capacity: 0
+    layer: 4294967295
+    buffers:
+    - nameId: spawner_output
+      index: 9
+    values: []
+    tasks:
+    - type: 268435456
+      buffers: []
+      temporaryBuffers: []
+      values:
+      - nameId: Rate
+        index: 42
+      params: []
+      processor: {fileID: 0}
+      shaderSourceIndex: -1
+  - type: 0
+    flags: 0
+    capacity: 0
+    layer: 4294967295
+    buffers:
+    - nameId: spawner_output
+      index: 10
+    values: []
+    tasks:
+    - type: 268435457
+      buffers: []
+      temporaryBuffers: []
+      values:
+      - nameId: Count
+        index: 36
+      - nameId: Delay
+        index: 39
+      params: []
+      processor: {fileID: 0}
+      shaderSourceIndex: -1
+  - type: 0
+    flags: 0
+    capacity: 0
+    layer: 4294967295
+    buffers:
+    - nameId: spawner_output
+      index: 11
+    values: []
+    tasks:
+    - type: 268435456
+      buffers: []
+      temporaryBuffers: []
+      values:
+      - nameId: Rate
+        index: 42
+      params: []
+      processor: {fileID: 0}
+      shaderSourceIndex: -1
+  - type: 0
+    flags: 0
+    capacity: 0
+    layer: 4294967295
+    buffers:
+    - nameId: spawner_output
+      index: 12
+    values: []
+    tasks:
+    - type: 268435457
+      buffers: []
+      temporaryBuffers: []
+      values:
+      - nameId: Count
+        index: 36
+      - nameId: Delay
+        index: 39
+      params: []
+      processor: {fileID: 0}
+      shaderSourceIndex: -1
+  - type: 0
+    flags: 0
+    capacity: 0
+    layer: 4294967295
+    buffers:
+    - nameId: spawner_output
+      index: 13
+    values: []
+    tasks:
+    - type: 268435456
+      buffers: []
+      temporaryBuffers: []
+      values:
+      - nameId: Rate
+        index: 42
+      params: []
+      processor: {fileID: 0}
+      shaderSourceIndex: -1
+  - type: 0
+    flags: 0
+    capacity: 0
+    layer: 4294967295
+    buffers:
+    - nameId: spawner_output
+      index: 14
+    values: []
+    tasks:
+    - type: 268435457
+      buffers: []
+      temporaryBuffers: []
+      values:
+      - nameId: Count
+        index: 36
+      - nameId: Delay
+        index: 39
+      params: []
+      processor: {fileID: 0}
+      shaderSourceIndex: -1
+  - type: 0
+    flags: 0
+    capacity: 0
+    layer: 4294967295
+    buffers:
+    - nameId: spawner_output
+      index: 15
+    values: []
+    tasks:
+    - type: 268435456
+      buffers: []
+      temporaryBuffers: []
+      values:
+      - nameId: Rate
+        index: 42
+      params: []
+      processor: {fileID: 0}
+      shaderSourceIndex: -1
+  - type: 0
+    flags: 0
+    capacity: 0
+    layer: 4294967295
+    buffers:
+    - nameId: spawner_output
+      index: 16
+    values: []
+    tasks:
+    - type: 268435457
+      buffers: []
+      temporaryBuffers: []
+      values:
+      - nameId: Count
+        index: 36
+      - nameId: Delay
+        index: 39
+      params: []
+      processor: {fileID: 0}
+      shaderSourceIndex: -1
+  - type: 0
+    flags: 0
+    capacity: 0
+    layer: 4294967295
+    buffers:
+    - nameId: spawner_output
+      index: 17
+    values: []
+    tasks:
+    - type: 268435456
+      buffers: []
+      temporaryBuffers: []
+      values:
+      - nameId: Rate
+        index: 42
+      params: []
+      processor: {fileID: 0}
+      shaderSourceIndex: -1
+  - type: 0
+    flags: 0
+    capacity: 0
+    layer: 4294967295
+    buffers:
+    - nameId: spawner_output
+      index: 18
+    values: []
+    tasks:
+    - type: 268435457
+      buffers: []
+      temporaryBuffers: []
+      values:
+      - nameId: Count
+        index: 36
+      - nameId: Delay
+        index: 39
+      params: []
+      processor: {fileID: 0}
+      shaderSourceIndex: -1
+  - type: 1
+    flags: 3
+    capacity: 320
+    layer: 4294967295
+    buffers:
+    - nameId: attributeBuffer
+      index: 0
+    - nameId: sourceAttributeBuffer
+      index: 10
+    - nameId: deadList
+      index: 11
+    - nameId: deadListCount
+      index: 12
+    - nameId: spawner_input
+      index: 18
+    - nameId: spawner_input
+      index: 17
+    - nameId: indirectBuffer
+      index: 13
+    - nameId: sortBufferA
+      index: 14
+    - nameId: sortBufferB
+      index: 15
+    values:
+    - nameId: bounds_center
+      index: 40
+    - nameId: bounds_size
+      index: 41
+    tasks:
+    - type: 536870912
+      buffers:
+      - nameId: attributeBuffer
+        index: 0
+      - nameId: deadListIn
+        index: 11
+      - nameId: deadListCount
+        index: 12
+      - nameId: sourceAttributeBuffer
+        index: 10
+      temporaryBuffers: []
+      values:
+      - nameId: Size_c
+        index: 53
+      params:
+      - nameId: bounds_center
+        index: 40
+      - nameId: bounds_size
+        index: 41
+      processor: {fileID: 0}
+      shaderSourceIndex: 0
+    - type: 805306368
+      buffers:
+      - nameId: attributeBuffer
+        index: 0
+      - nameId: deadListOut
+        index: 11
+      - nameId: indirectBuffer
+        index: 13
+      temporaryBuffers: []
+      values:
+      - nameId: deltaTime_a
+        index: 57
+      params: []
+      processor: {fileID: 0}
+      shaderSourceIndex: 1
+    - type: 805306369
+      buffers:
+      - nameId: attributeBuffer
+        index: 0
+      - nameId: inputBuffer
+        index: 13
+      - nameId: outputBuffer
+        index: 14
+      - nameId: deadListCount
+        index: 12
+      temporaryBuffers: []
+      values:
+      - nameId: localToWorld
+        index: 67
+      params: []
+      processor: {fileID: 0}
+      shaderSourceIndex: 27
+    - type: 1073741826
+      buffers:
+      - nameId: attributeBuffer
+        index: 0
+      - nameId: indirectBuffer
+        index: 13
+      - nameId: deadListCount
+        index: 12
+      temporaryBuffers: []
+      values:
+      - nameId: gradient_b
+        index: 58
+      - nameId: mainTexture
+        index: 60
+      params:
+      - nameId: sortPriority
+        index: 0
+      - nameId: indirectDraw
+        index: 1
+      processor: {fileID: 0}
+      shaderSourceIndex: 2
+  - type: 1
+    flags: 3
+    capacity: 320
+    layer: 4294967295
+    buffers:
+    - nameId: attributeBuffer
+      index: 1
+    - nameId: sourceAttributeBuffer
+      index: 17
+    - nameId: deadList
+      index: 18
+    - nameId: deadListCount
+      index: 19
+    - nameId: spawner_input
+      index: 16
+    - nameId: spawner_input
+      index: 15
+    - nameId: indirectBuffer
+      index: 20
+    - nameId: sortBufferA
+      index: 21
+    - nameId: sortBufferB
+      index: 22
+    values:
+    - nameId: bounds_center
+      index: 43
+    - nameId: bounds_size
+      index: 41
+    tasks:
+    - type: 536870912
+      buffers:
+      - nameId: attributeBuffer
+        index: 1
+      - nameId: deadListIn
+        index: 18
+      - nameId: deadListCount
+        index: 19
+      - nameId: sourceAttributeBuffer
+        index: 17
+      temporaryBuffers: []
+      values:
+      - nameId: Size_c
+        index: 61
+      params:
+      - nameId: bounds_center
+        index: 43
+      - nameId: bounds_size
+        index: 41
+      processor: {fileID: 0}
+      shaderSourceIndex: 3
+    - type: 805306368
+      buffers:
+      - nameId: attributeBuffer
+        index: 1
+      - nameId: deadListOut
+        index: 18
+      - nameId: indirectBuffer
+        index: 20
+      temporaryBuffers: []
+      values:
+      - nameId: deltaTime_a
+        index: 57
+      params: []
+      processor: {fileID: 0}
+      shaderSourceIndex: 4
+    - type: 805306369
+      buffers:
+      - nameId: attributeBuffer
+        index: 1
+      - nameId: inputBuffer
+        index: 20
+      - nameId: outputBuffer
+        index: 21
+      - nameId: deadListCount
+        index: 19
+      temporaryBuffers: []
+      values:
+      - nameId: localToWorld
+        index: 67
+      params: []
+      processor: {fileID: 0}
+      shaderSourceIndex: 28
+    - type: 1073741826
+      buffers:
+      - nameId: attributeBuffer
+        index: 1
+      - nameId: indirectBuffer
+        index: 20
+      - nameId: deadListCount
+        index: 19
+      temporaryBuffers: []
+      values:
+      - nameId: gradient_b
+        index: 63
+      - nameId: mainTexture
+        index: 60
+      params:
+      - nameId: sortPriority
+        index: 0
+      - nameId: indirectDraw
+        index: 1
+      processor: {fileID: 0}
+      shaderSourceIndex: 5
+  - type: 1
+    flags: 3
+    capacity: 320
+    layer: 4294967295
+    buffers:
+    - nameId: attributeBuffer
+      index: 2
+    - nameId: sourceAttributeBuffer
+      index: 24
+    - nameId: deadList
+      index: 25
+    - nameId: deadListCount
+      index: 26
+    - nameId: spawner_input
+      index: 14
+    - nameId: spawner_input
+      index: 13
+    - nameId: indirectBuffer
+      index: 27
+    - nameId: sortBufferA
+      index: 28
+    - nameId: sortBufferB
+      index: 29
+    values:
+    - nameId: bounds_center
+      index: 44
+    - nameId: bounds_size
+      index: 41
+    tasks:
+    - type: 536870912
+      buffers:
+      - nameId: attributeBuffer
+        index: 2
+      - nameId: deadListIn
+        index: 25
+      - nameId: deadListCount
+        index: 26
+      - nameId: sourceAttributeBuffer
+        index: 24
+      temporaryBuffers: []
+      values:
+      - nameId: Size_c
+        index: 64
+      params:
+      - nameId: bounds_center
+        index: 44
+      - nameId: bounds_size
+        index: 41
+      processor: {fileID: 0}
+      shaderSourceIndex: 6
+    - type: 805306368
+      buffers:
+      - nameId: attributeBuffer
+        index: 2
+      - nameId: deadListOut
+        index: 25
+      - nameId: indirectBuffer
+        index: 27
+      temporaryBuffers: []
+      values:
+      - nameId: deltaTime_a
+        index: 57
+      params: []
+      processor: {fileID: 0}
+      shaderSourceIndex: 7
+    - type: 805306369
+      buffers:
+      - nameId: attributeBuffer
+        index: 2
+      - nameId: inputBuffer
+        index: 27
+      - nameId: outputBuffer
+        index: 28
+      - nameId: deadListCount
+        index: 26
+      temporaryBuffers: []
+      values:
+      - nameId: localToWorld
+        index: 67
+      params: []
+      processor: {fileID: 0}
+      shaderSourceIndex: 29
+    - type: 1073741826
+      buffers:
+      - nameId: attributeBuffer
+        index: 2
+      - nameId: indirectBuffer
+        index: 27
+      - nameId: deadListCount
+        index: 26
+      temporaryBuffers: []
+      values:
+      - nameId: gradient_b
+        index: 37
+      - nameId: mainTexture
+        index: 60
+      params:
+      - nameId: sortPriority
+        index: 0
+      - nameId: indirectDraw
+        index: 1
+      processor: {fileID: 0}
+      shaderSourceIndex: 8
+  - type: 1
+    flags: 3
+    capacity: 320
+    layer: 4294967295
+    buffers:
+    - nameId: attributeBuffer
+      index: 3
+    - nameId: sourceAttributeBuffer
+      index: 31
+    - nameId: deadList
+      index: 32
+    - nameId: deadListCount
+      index: 33
+    - nameId: spawner_input
+      index: 12
+    - nameId: spawner_input
+      index: 11
+    - nameId: indirectBuffer
+      index: 34
+    - nameId: sortBufferA
+      index: 35
+    - nameId: sortBufferB
+      index: 36
+    values:
+    - nameId: bounds_center
+      index: 45
+    - nameId: bounds_size
+      index: 41
+    tasks:
+    - type: 536870912
+      buffers:
+      - nameId: attributeBuffer
+        index: 3
+      - nameId: deadListIn
+        index: 32
+      - nameId: deadListCount
+        index: 33
+      - nameId: sourceAttributeBuffer
+        index: 31
+      temporaryBuffers: []
+      values:
+      - nameId: Size_c
+        index: 38
+      params:
+      - nameId: bounds_center
+        index: 45
+      - nameId: bounds_size
+        index: 41
+      processor: {fileID: 0}
+      shaderSourceIndex: 9
+    - type: 805306368
+      buffers:
+      - nameId: attributeBuffer
+        index: 3
+      - nameId: deadListOut
+        index: 32
+      - nameId: indirectBuffer
+        index: 34
+      temporaryBuffers: []
+      values:
+      - nameId: deltaTime_a
+        index: 57
+      params: []
+      processor: {fileID: 0}
+      shaderSourceIndex: 10
+    - type: 805306369
+      buffers:
+      - nameId: attributeBuffer
+        index: 3
+      - nameId: inputBuffer
+        index: 34
+      - nameId: outputBuffer
+        index: 35
+      - nameId: deadListCount
+        index: 33
+      temporaryBuffers: []
+      values:
+      - nameId: localToWorld
+        index: 67
+      params: []
+      processor: {fileID: 0}
+      shaderSourceIndex: 30
+    - type: 1073741826
+      buffers:
+      - nameId: attributeBuffer
+        index: 3
+      - nameId: indirectBuffer
+        index: 34
+      - nameId: deadListCount
+        index: 33
+      temporaryBuffers: []
+      values:
+      - nameId: gradient_b
+        index: 19
+      - nameId: mainTexture
+        index: 60
+      params:
+      - nameId: sortPriority
+        index: 0
+      - nameId: indirectDraw
+        index: 1
+      processor: {fileID: 0}
+      shaderSourceIndex: 11
+  - type: 1
+    flags: 3
+    capacity: 320
+    layer: 4294967295
+    buffers:
+    - nameId: attributeBuffer
+      index: 4
+    - nameId: sourceAttributeBuffer
+      index: 38
+    - nameId: deadList
+      index: 39
+    - nameId: deadListCount
+      index: 40
+    - nameId: spawner_input
+      index: 10
+    - nameId: spawner_input
+      index: 9
+    - nameId: indirectBuffer
+      index: 41
+    - nameId: sortBufferA
+      index: 42
+    - nameId: sortBufferB
+      index: 43
+    values:
+    - nameId: bounds_center
+      index: 46
+    - nameId: bounds_size
+      index: 41
+    tasks:
+    - type: 536870912
+      buffers:
+      - nameId: attributeBuffer
+        index: 4
+      - nameId: deadListIn
+        index: 39
+      - nameId: deadListCount
+        index: 40
+      - nameId: sourceAttributeBuffer
+        index: 38
+      temporaryBuffers: []
+      values:
+      - nameId: Size_c
+        index: 18
+      params:
+      - nameId: bounds_center
+        index: 46
+      - nameId: bounds_size
+        index: 41
+      processor: {fileID: 0}
+      shaderSourceIndex: 12
+    - type: 805306368
+      buffers:
+      - nameId: attributeBuffer
+        index: 4
+      - nameId: deadListOut
+        index: 39
+      - nameId: indirectBuffer
+        index: 41
+      temporaryBuffers: []
+      values:
+      - nameId: deltaTime_a
+        index: 57
+      params: []
+      processor: {fileID: 0}
+      shaderSourceIndex: 13
+    - type: 805306369
+      buffers:
+      - nameId: attributeBuffer
+        index: 4
+      - nameId: inputBuffer
+        index: 41
+      - nameId: outputBuffer
+        index: 42
+      - nameId: deadListCount
+        index: 40
+      temporaryBuffers: []
+      values:
+      - nameId: localToWorld
+        index: 67
+      params: []
+      processor: {fileID: 0}
+      shaderSourceIndex: 31
+    - type: 1073741826
+      buffers:
+      - nameId: attributeBuffer
+        index: 4
+      - nameId: indirectBuffer
+        index: 41
+      - nameId: deadListCount
+        index: 40
+      temporaryBuffers: []
+      values:
+      - nameId: gradient_b
+        index: 21
+      - nameId: mainTexture
+        index: 60
+      params:
+      - nameId: sortPriority
+        index: 0
+      - nameId: indirectDraw
+        index: 1
+      processor: {fileID: 0}
+      shaderSourceIndex: 14
+  - type: 1
+    flags: 3
+    capacity: 320
+    layer: 4294967295
+    buffers:
+    - nameId: attributeBuffer
+      index: 5
+    - nameId: sourceAttributeBuffer
+      index: 45
+    - nameId: deadList
+      index: 46
+    - nameId: deadListCount
+      index: 47
+    - nameId: spawner_input
+      index: 8
+    - nameId: spawner_input
+      index: 7
+    - nameId: indirectBuffer
+      index: 48
+    - nameId: sortBufferA
+      index: 49
+    - nameId: sortBufferB
+      index: 50
+    values:
+    - nameId: bounds_center
+      index: 47
+    - nameId: bounds_size
+      index: 41
+    tasks:
+    - type: 536870912
+      buffers:
+      - nameId: attributeBuffer
+        index: 5
+      - nameId: deadListIn
+        index: 46
+      - nameId: deadListCount
+        index: 47
+      - nameId: sourceAttributeBuffer
+        index: 45
+      temporaryBuffers: []
+      values:
+      - nameId: Size_c
+        index: 35
+      params:
+      - nameId: bounds_center
+        index: 47
+      - nameId: bounds_size
+        index: 41
+      processor: {fileID: 0}
+      shaderSourceIndex: 15
+    - type: 805306368
+      buffers:
+      - nameId: attributeBuffer
+        index: 5
+      - nameId: deadListOut
+        index: 46
+      - nameId: indirectBuffer
+        index: 48
+      temporaryBuffers: []
+      values:
+      - nameId: deltaTime_a
+        index: 57
+      params: []
+      processor: {fileID: 0}
+      shaderSourceIndex: 16
+    - type: 805306369
+      buffers:
+      - nameId: attributeBuffer
+        index: 5
+      - nameId: inputBuffer
+        index: 48
+      - nameId: outputBuffer
+        index: 49
+      - nameId: deadListCount
+        index: 47
+      temporaryBuffers: []
+      values:
+      - nameId: localToWorld
+        index: 67
+      params: []
+      processor: {fileID: 0}
+      shaderSourceIndex: 32
+    - type: 1073741826
+      buffers:
+      - nameId: attributeBuffer
+        index: 5
+      - nameId: indirectBuffer
+        index: 48
+      - nameId: deadListCount
+        index: 47
+      temporaryBuffers: []
+      values:
+      - nameId: gradient_b
+        index: 22
+      - nameId: mainTexture
+        index: 60
+      params:
+      - nameId: sortPriority
+        index: 0
+      - nameId: indirectDraw
+        index: 1
+      processor: {fileID: 0}
+      shaderSourceIndex: 17
+  - type: 1
+    flags: 3
+    capacity: 320
+    layer: 4294967295
+    buffers:
+    - nameId: attributeBuffer
+      index: 6
+    - nameId: sourceAttributeBuffer
+      index: 52
+    - nameId: deadList
+      index: 53
+    - nameId: deadListCount
+      index: 54
+    - nameId: spawner_input
+      index: 6
+    - nameId: spawner_input
+      index: 5
+    - nameId: indirectBuffer
+      index: 55
+    - nameId: sortBufferA
+      index: 56
+    - nameId: sortBufferB
+      index: 57
+    values:
+    - nameId: bounds_center
+      index: 48
+    - nameId: bounds_size
+      index: 41
+    tasks:
+    - type: 536870912
+      buffers:
+      - nameId: attributeBuffer
+        index: 6
+      - nameId: deadListIn
+        index: 53
+      - nameId: deadListCount
+        index: 54
+      - nameId: sourceAttributeBuffer
+        index: 52
+      temporaryBuffers: []
+      values:
+      - nameId: Size_c
+        index: 25
+      params:
+      - nameId: bounds_center
+        index: 48
+      - nameId: bounds_size
+        index: 41
+      processor: {fileID: 0}
+      shaderSourceIndex: 18
+    - type: 805306368
+      buffers:
+      - nameId: attributeBuffer
+        index: 6
+      - nameId: deadListOut
+        index: 53
+      - nameId: indirectBuffer
+        index: 55
+      temporaryBuffers: []
+      values:
+      - nameId: deltaTime_a
+        index: 57
+      params: []
+      processor: {fileID: 0}
+      shaderSourceIndex: 19
+    - type: 805306369
+      buffers:
+      - nameId: attributeBuffer
+        index: 6
+      - nameId: inputBuffer
+        index: 55
+      - nameId: outputBuffer
+        index: 56
+      - nameId: deadListCount
+        index: 54
+      temporaryBuffers: []
+      values:
+      - nameId: localToWorld
+        index: 67
+      params: []
+      processor: {fileID: 0}
+      shaderSourceIndex: 33
+    - type: 1073741826
+      buffers:
+      - nameId: attributeBuffer
+        index: 6
+      - nameId: indirectBuffer
+        index: 55
+      - nameId: deadListCount
+        index: 54
+      temporaryBuffers: []
+      values:
+      - nameId: gradient_b
+        index: 28
+      - nameId: mainTexture
+        index: 60
+      params:
+      - nameId: sortPriority
+        index: 0
+      - nameId: indirectDraw
+        index: 1
+      processor: {fileID: 0}
+      shaderSourceIndex: 20
+  - type: 1
+    flags: 3
+    capacity: 320
+    layer: 4294967295
+    buffers:
+    - nameId: attributeBuffer
+      index: 7
+    - nameId: sourceAttributeBuffer
+      index: 59
+    - nameId: deadList
+      index: 60
+    - nameId: deadListCount
+      index: 61
+    - nameId: spawner_input
+      index: 4
+    - nameId: spawner_input
+      index: 3
+    - nameId: indirectBuffer
+      index: 62
+    - nameId: sortBufferA
+      index: 63
+    - nameId: sortBufferB
+      index: 64
+    values:
+    - nameId: bounds_center
+      index: 49
+    - nameId: bounds_size
+      index: 41
+    tasks:
+    - type: 536870912
+      buffers:
+      - nameId: attributeBuffer
+        index: 7
+      - nameId: deadListIn
+        index: 60
+      - nameId: deadListCount
+        index: 61
+      - nameId: sourceAttributeBuffer
+        index: 59
+      temporaryBuffers: []
+      values:
+      - nameId: Size_c
+        index: 29
+      params:
+      - nameId: bounds_center
+        index: 49
+      - nameId: bounds_size
+        index: 41
+      processor: {fileID: 0}
+      shaderSourceIndex: 21
+    - type: 805306368
+      buffers:
+      - nameId: attributeBuffer
+        index: 7
+      - nameId: deadListOut
+        index: 60
+      - nameId: indirectBuffer
+        index: 62
+      temporaryBuffers: []
+      values:
+      - nameId: deltaTime_a
+        index: 57
+      params: []
+      processor: {fileID: 0}
+      shaderSourceIndex: 22
+    - type: 805306369
+      buffers:
+      - nameId: attributeBuffer
+        index: 7
+      - nameId: inputBuffer
+        index: 62
+      - nameId: outputBuffer
+        index: 63
+      - nameId: deadListCount
+        index: 61
+      temporaryBuffers: []
+      values:
+      - nameId: localToWorld
+        index: 67
+      params: []
+      processor: {fileID: 0}
+      shaderSourceIndex: 34
+    - type: 1073741826
+      buffers:
+      - nameId: attributeBuffer
+        index: 7
+      - nameId: indirectBuffer
+        index: 62
+      - nameId: deadListCount
+        index: 61
+      temporaryBuffers: []
+      values:
+      - nameId: gradient_b
+        index: 31
+      - nameId: mainTexture
+        index: 60
+      params:
+      - nameId: sortPriority
+        index: 0
+      - nameId: indirectDraw
+        index: 1
+      processor: {fileID: 0}
+      shaderSourceIndex: 23
+  - type: 1
+    flags: 3
+    capacity: 320
+    layer: 4294967295
+    buffers:
+    - nameId: attributeBuffer
+      index: 8
+    - nameId: sourceAttributeBuffer
+      index: 66
+    - nameId: deadList
+      index: 67
+    - nameId: deadListCount
+      index: 68
+    - nameId: spawner_input
+      index: 2
+    - nameId: spawner_input
+      index: 1
+    - nameId: indirectBuffer
+      index: 69
+    - nameId: sortBufferA
+      index: 70
+    - nameId: sortBufferB
+      index: 71
+    values:
+    - nameId: bounds_center
+      index: 50
+    - nameId: bounds_size
+      index: 41
+    tasks:
+    - type: 536870912
+      buffers:
+      - nameId: attributeBuffer
+        index: 8
+      - nameId: deadListIn
+        index: 67
+      - nameId: deadListCount
+        index: 68
+      - nameId: sourceAttributeBuffer
+        index: 66
+      temporaryBuffers: []
+      values:
+      - nameId: Size_c
+        index: 32
+      params:
+      - nameId: bounds_center
+        index: 50
+      - nameId: bounds_size
+        index: 41
+      processor: {fileID: 0}
+      shaderSourceIndex: 24
+    - type: 805306368
+      buffers:
+      - nameId: attributeBuffer
+        index: 8
+      - nameId: deadListOut
+        index: 67
+      - nameId: indirectBuffer
+        index: 69
+      temporaryBuffers: []
+      values:
+      - nameId: deltaTime_a
+        index: 57
+      params: []
+      processor: {fileID: 0}
+      shaderSourceIndex: 25
+    - type: 805306369
+      buffers:
+      - nameId: attributeBuffer
+        index: 8
+      - nameId: inputBuffer
+        index: 69
+      - nameId: outputBuffer
+        index: 70
+      - nameId: deadListCount
+        index: 68
+      temporaryBuffers: []
+      values:
+      - nameId: localToWorld
+        index: 67
+      params: []
+      processor: {fileID: 0}
+      shaderSourceIndex: 35
+    - type: 1073741826
+      buffers:
+      - nameId: attributeBuffer
+        index: 8
+      - nameId: indirectBuffer
+        index: 69
+      - nameId: deadListCount
+        index: 68
+      temporaryBuffers: []
+      values:
+      - nameId: gradient_b
+        index: 34
+      - nameId: mainTexture
+        index: 60
+      params:
+      - nameId: sortPriority
+        index: 0
+      - nameId: indirectDraw
+        index: 1
+      processor: {fileID: 0}
+      shaderSourceIndex: 26
 --- !u!114 &8926484042661614549
 MonoBehaviour:
   m_ObjectHideFlags: 0

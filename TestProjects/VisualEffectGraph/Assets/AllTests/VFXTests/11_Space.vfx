--- conflicted
+++ resolved
@@ -799,11 +799,7 @@
       m_Tooltip: The transform.
   m_Direction: 0
   m_LinkedSlots:
-<<<<<<< HEAD
-  - {fileID: 114874470609654414}
-=======
   - {fileID: 114093227099518402}
->>>>>>> 86e0ccd9
 --- !u!114 &114102368234356244
 MonoBehaviour:
   m_ObjectHideFlags: 1
@@ -3578,11 +3574,7 @@
       m_Tooltip: The transform.
   m_Direction: 0
   m_LinkedSlots:
-<<<<<<< HEAD
-  - {fileID: 114874470609654414}
-=======
   - {fileID: 114093227099518402}
->>>>>>> 86e0ccd9
 --- !u!114 &114772091200556280
 MonoBehaviour:
   m_ObjectHideFlags: 1
@@ -3639,11 +3631,7 @@
   m_UISuperCollapsed: 0
   m_InputSlots: []
   m_OutputSlots:
-<<<<<<< HEAD
-  - {fileID: 114874470609654414}
-=======
   - {fileID: 114093227099518402}
->>>>>>> 86e0ccd9
   m_expressionOp: 9
 --- !u!114 &114783746078457912
 MonoBehaviour:
@@ -3962,40 +3950,6 @@
     attributes: []
   m_Direction: 0
   m_LinkedSlots: []
---- !u!114 &114874470609654414
-MonoBehaviour:
-  m_ObjectHideFlags: 1
-  m_CorrespondingSourceObject: {fileID: 0}
-  m_PrefabInternal: {fileID: 0}
-  m_GameObject: {fileID: 0}
-  m_Enabled: 1
-  m_EditorHideFlags: 0
-  m_Script: {fileID: 11500000, guid: 30cf2e25945865b43b7bf617cb60e203, type: 3}
-  m_Name: VFXSlotMatrix4x4
-  m_EditorClassIdentifier: 
-  m_Parent: {fileID: 0}
-  m_Children: []
-  m_UIPosition: {x: 0, y: 0}
-  m_UICollapsed: 1
-  m_UISuperCollapsed: 0
-  m_MasterSlot: {fileID: 114874470609654414}
-  m_MasterData:
-    m_Owner: {fileID: 114773682988844608}
-    m_Value:
-      m_Type:
-        m_SerializableType: UnityEngine.Matrix4x4, UnityEngine.CoreModule, Version=0.0.0.0,
-          Culture=neutral, PublicKeyToken=null
-      m_SerializableObject: 
-  m_Property:
-    name: LocalToWorld
-    m_serializedType:
-      m_SerializableType: UnityEngine.Matrix4x4, UnityEngine.CoreModule, Version=0.0.0.0,
-        Culture=neutral, PublicKeyToken=null
-    attributes: []
-  m_Direction: 1
-  m_LinkedSlots:
-  - {fileID: 114767901983384342}
-  - {fileID: 114101930587489630}
 --- !u!114 &114879977578755638
 MonoBehaviour:
   m_ObjectHideFlags: 1
@@ -4932,11 +4886,7 @@
         index: 51
       - nameId: bounds_size
         index: 45
-<<<<<<< HEAD
-      processor: {fileID: 7200000, guid: 7d2f5e9d6b7d3c24b8a90691e80de24b, type: 3}
-=======
-      processor: {fileID: 7200000, guid: 07cdfe350a1558d4693c703b42562c8e, type: 3}
->>>>>>> 86e0ccd9
+      processor: {fileID: 7200000, guid: d46d14478968fe04da7c56c8c1514e35, type: 3}
     - type: 805306368
       buffers:
       - nameId: attributeBuffer
@@ -4949,11 +4899,7 @@
       - nameId: deltaTime_b
         index: 53
       params: []
-<<<<<<< HEAD
-      processor: {fileID: 7200000, guid: fd15c3b8ea70e824f8d356c0cff8a4f5, type: 3}
-=======
-      processor: {fileID: 7200000, guid: 388e1a386727b0f40bd927e4814224b7, type: 3}
->>>>>>> 86e0ccd9
+      processor: {fileID: 7200000, guid: 089d03bc5980973429bc0c3c4d70a39e, type: 3}
     - type: 1073741826
       buffers:
       - nameId: attributeBuffer
@@ -4966,11 +4912,7 @@
       params:
       - nameId: sortPriority
         index: 0
-<<<<<<< HEAD
-      processor: {fileID: 4800000, guid: a62f5254a6441e84388601b3e20e38a5, type: 3}
-=======
-      processor: {fileID: 4800000, guid: 8d0fbb120b2eeb741a5f067f5b924c5a, type: 3}
->>>>>>> 86e0ccd9
+      processor: {fileID: 4800000, guid: 8b7bca4b5ae26934c9c9328a96f6975a, type: 3}
   - type: 1
     flags: 1
     capacity: 44
@@ -5014,11 +4956,7 @@
         index: 46
       - nameId: bounds_size
         index: 58
-<<<<<<< HEAD
-      processor: {fileID: 7200000, guid: 754597e47a8764c44a425b0ac1c1617f, type: 3}
-=======
-      processor: {fileID: 7200000, guid: 499d206ad7f46724393ec4976c6ed9bd, type: 3}
->>>>>>> 86e0ccd9
+      processor: {fileID: 7200000, guid: 4e2fb91875c8d1140af9892b9e059fdc, type: 3}
     - type: 805306368
       buffers:
       - nameId: attributeBuffer
@@ -5031,11 +4969,7 @@
       - nameId: deltaTime_b
         index: 53
       params: []
-<<<<<<< HEAD
-      processor: {fileID: 7200000, guid: 52e16bcc696934f44a2ce92a13f152b9, type: 3}
-=======
-      processor: {fileID: 7200000, guid: 7effce2ae026f014cba193aea351f515, type: 3}
->>>>>>> 86e0ccd9
+      processor: {fileID: 7200000, guid: 2dd0fc1d20b9a0048890938a5eb085d0, type: 3}
     - type: 1073741826
       buffers:
       - nameId: attributeBuffer
@@ -5048,11 +4982,7 @@
       params:
       - nameId: sortPriority
         index: 0
-<<<<<<< HEAD
-      processor: {fileID: 4800000, guid: 4c7e6647ff2f4ea4982ed6518fd7adc3, type: 3}
-=======
-      processor: {fileID: 4800000, guid: 4fd533ccc10bbcd40a9af4c2d9473fd9, type: 3}
->>>>>>> 86e0ccd9
+      processor: {fileID: 4800000, guid: 63c7f42cf73f9454c9d1883a11fcb586, type: 3}
   m_Events:
   - name: OnPlay
     playSystems: 00000000

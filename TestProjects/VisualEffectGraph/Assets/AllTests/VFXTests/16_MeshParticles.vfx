%YAML 1.1
%TAG !u! tag:unity3d.com,2011:
--- !u!114 &114004378184847034
MonoBehaviour:
  m_ObjectHideFlags: 1
  m_CorrespondingSourceObject: {fileID: 0}
  m_PrefabInternal: {fileID: 0}
  m_GameObject: {fileID: 0}
  m_Enabled: 1
  m_EditorHideFlags: 0
  m_Script: {fileID: 11500000, guid: a971fa2e110a0ac42ac1d8dae408704b, type: 3}
  m_Name: SetAttribute
  m_EditorClassIdentifier: 
  m_Parent: {fileID: 114891009670180736}
  m_Children: []
  m_UIPosition: {x: 100, y: 100}
  m_UICollapsed: 0
  m_UISuperCollapsed: 0
  m_InputSlots:
  - {fileID: 114049643137282558}
  m_OutputSlots: []
  m_Disabled: 0
  attribute: color
  Composition: 0
  Random: 0
--- !u!114 &114006105750600870
MonoBehaviour:
  m_ObjectHideFlags: 1
  m_CorrespondingSourceObject: {fileID: 0}
  m_PrefabInternal: {fileID: 0}
  m_GameObject: {fileID: 0}
  m_Enabled: 1
  m_EditorHideFlags: 0
  m_Script: {fileID: 11500000, guid: c82227d5759e296488798b1554a72a15, type: 3}
  m_Name: VFXSlotColor
  m_EditorClassIdentifier: 
  m_Parent: {fileID: 0}
  m_Children:
  - {fileID: 114904899639242988}
  - {fileID: 114193906970029236}
  - {fileID: 114936029705965604}
  - {fileID: 114963222794225280}
  m_UIPosition: {x: 0, y: 0}
  m_UICollapsed: 1
  m_UISuperCollapsed: 0
  m_MasterSlot: {fileID: 114006105750600870}
  m_MasterData:
    m_Owner: {fileID: 114291945608062826}
    m_Value:
      m_Type:
        m_SerializableType: UnityEngine.Color, UnityEngine.CoreModule, Version=0.0.0.0,
          Culture=neutral, PublicKeyToken=null
      m_SerializableObject: '{"r":1.0,"g":0.0,"b":0.0,"a":0.0}'
  m_Property:
    name: _RimColor
    m_serializedType:
      m_SerializableType: UnityEngine.Color, UnityEngine.CoreModule, Version=0.0.0.0,
        Culture=neutral, PublicKeyToken=null
    attributes: []
  m_Direction: 0
  m_LinkedSlots: []
--- !u!114 &114007803035784388
MonoBehaviour:
  m_ObjectHideFlags: 1
  m_CorrespondingSourceObject: {fileID: 0}
  m_PrefabInternal: {fileID: 0}
  m_GameObject: {fileID: 0}
  m_Enabled: 1
  m_EditorHideFlags: 0
  m_Script: {fileID: 11500000, guid: f780aa281814f9842a7c076d436932e7, type: 3}
  m_Name: VFXSlotFloat
  m_EditorClassIdentifier: 
  m_Parent: {fileID: 114479843660029536}
  m_Children: []
  m_UIPosition: {x: 0, y: 0}
  m_UICollapsed: 1
  m_UISuperCollapsed: 0
  m_MasterSlot: {fileID: 114847042422679998}
  m_MasterData:
    m_Owner: {fileID: 0}
    m_Value:
      m_Type:
        m_SerializableType: 
      m_SerializableObject: 
  m_Property:
    name: x
    m_serializedType:
      m_SerializableType: System.Single, mscorlib, Version=2.0.0.0, Culture=neutral,
        PublicKeyToken=b77a5c561934e089
    attributes: []
  m_Direction: 0
  m_LinkedSlots: []
--- !u!114 &114013783203199816
MonoBehaviour:
  m_ObjectHideFlags: 1
  m_CorrespondingSourceObject: {fileID: 0}
  m_PrefabInternal: {fileID: 0}
  m_GameObject: {fileID: 0}
  m_Enabled: 1
  m_EditorHideFlags: 0
  m_Script: {fileID: 11500000, guid: f780aa281814f9842a7c076d436932e7, type: 3}
  m_Name: VFXSlotFloat
  m_EditorClassIdentifier: 
  m_Parent: {fileID: 114059159285220666}
  m_Children: []
  m_UIPosition: {x: 0, y: 0}
  m_UICollapsed: 1
  m_UISuperCollapsed: 0
  m_MasterSlot: {fileID: 114229776182658510}
  m_MasterData:
    m_Owner: {fileID: 0}
    m_Value:
      m_Type:
        m_SerializableType: 
      m_SerializableObject: 
  m_Property:
    name: x
    m_serializedType:
      m_SerializableType: System.Single, mscorlib, Version=2.0.0.0, Culture=neutral,
        PublicKeyToken=b77a5c561934e089
    attributes: []
  m_Direction: 0
  m_LinkedSlots: []
--- !u!114 &114014948283028004
MonoBehaviour:
  m_ObjectHideFlags: 1
  m_CorrespondingSourceObject: {fileID: 0}
  m_PrefabInternal: {fileID: 0}
  m_GameObject: {fileID: 0}
  m_Enabled: 1
  m_EditorHideFlags: 0
  m_Script: {fileID: 11500000, guid: f780aa281814f9842a7c076d436932e7, type: 3}
  m_Name: VFXSlotFloat
  m_EditorClassIdentifier: 
  m_Parent: {fileID: 114983863320865528}
  m_Children: []
  m_UIPosition: {x: 0, y: 0}
  m_UICollapsed: 1
  m_UISuperCollapsed: 0
  m_MasterSlot: {fileID: 114983863320865528}
  m_MasterData:
    m_Owner: {fileID: 0}
    m_Value:
      m_Type:
        m_SerializableType: 
      m_SerializableObject: 
  m_Property:
    name: x
    m_serializedType:
      m_SerializableType: System.Single, mscorlib, Version=2.0.0.0, Culture=neutral,
        PublicKeyToken=b77a5c561934e089
    attributes: []
  m_Direction: 1
  m_LinkedSlots:
  - {fileID: 114494901537606212}
  - {fileID: 114626020830049324}
--- !u!114 &114015416257667160
MonoBehaviour:
  m_ObjectHideFlags: 1
  m_CorrespondingSourceObject: {fileID: 0}
  m_PrefabInternal: {fileID: 0}
  m_GameObject: {fileID: 0}
  m_Enabled: 1
  m_EditorHideFlags: 0
  m_Script: {fileID: 11500000, guid: 87c154e0feeee864da39ba7591cf27e7, type: 3}
  m_Name: VFXSlotFloatN
  m_EditorClassIdentifier: 
  m_Parent: {fileID: 0}
  m_Children: []
  m_UIPosition: {x: 0, y: 0}
  m_UICollapsed: 1
  m_UISuperCollapsed: 0
  m_MasterSlot: {fileID: 114015416257667160}
  m_MasterData:
    m_Owner: {fileID: 114149587905852302}
    m_Value:
      m_Type:
        m_SerializableType: UnityEditor.VFX.FloatN, Assembly-CSharp-Editor-testable,
          Version=0.0.0.0, Culture=neutral, PublicKeyToken=null
      m_SerializableObject: '{"m_Components":[0.0]}'
  m_Property:
    name: c
    m_serializedType:
      m_SerializableType: UnityEditor.VFX.FloatN, Assembly-CSharp-Editor-testable,
        Version=0.0.0.0, Culture=neutral, PublicKeyToken=null
    attributes: []
  m_Direction: 0
  m_LinkedSlots: []
--- !u!114 &114027533682860446
MonoBehaviour:
  m_ObjectHideFlags: 1
  m_CorrespondingSourceObject: {fileID: 0}
  m_PrefabInternal: {fileID: 0}
  m_GameObject: {fileID: 0}
  m_Enabled: 1
  m_EditorHideFlags: 0
  m_Script: {fileID: 11500000, guid: 486e063e1ed58c843942ea4122829ab1, type: 3}
  m_Name: VFXAttributeParameter
  m_EditorClassIdentifier: 
  m_Parent: {fileID: 114997603949784974}
  m_Children: []
  m_UIPosition: {x: -1744.6344, y: 99.62008}
  m_UICollapsed: 0
  m_UISuperCollapsed: 0
  m_InputSlots: []
  m_OutputSlots:
  - {fileID: 114547491427063722}
  attribute: lifetime
  location: 0
--- !u!114 &114027752391783816
MonoBehaviour:
  m_ObjectHideFlags: 1
  m_CorrespondingSourceObject: {fileID: 0}
  m_PrefabInternal: {fileID: 0}
  m_GameObject: {fileID: 0}
  m_Enabled: 1
  m_EditorHideFlags: 0
  m_Script: {fileID: 11500000, guid: f780aa281814f9842a7c076d436932e7, type: 3}
  m_Name: VFXSlotFloat
  m_EditorClassIdentifier: 
  m_Parent: {fileID: 114831130251144830}
  m_Children: []
  m_UIPosition: {x: 0, y: 0}
  m_UICollapsed: 1
  m_UISuperCollapsed: 0
  m_MasterSlot: {fileID: 114265085260653516}
  m_MasterData:
    m_Owner: {fileID: 0}
    m_Value:
      m_Type:
        m_SerializableType: 
      m_SerializableObject: 
  m_Property:
    name: z
    m_serializedType:
      m_SerializableType: System.Single, mscorlib, Version=2.0.0.0, Culture=neutral,
        PublicKeyToken=b77a5c561934e089
    attributes: []
  m_Direction: 0
  m_LinkedSlots: []
--- !u!114 &114033604711334270
MonoBehaviour:
  m_ObjectHideFlags: 1
  m_CorrespondingSourceObject: {fileID: 0}
  m_PrefabInternal: {fileID: 0}
  m_GameObject: {fileID: 0}
  m_Enabled: 1
  m_EditorHideFlags: 0
  m_Script: {fileID: 11500000, guid: f780aa281814f9842a7c076d436932e7, type: 3}
  m_Name: VFXSlotFloat
  m_EditorClassIdentifier: 
  m_Parent: {fileID: 114594741014280698}
  m_Children: []
  m_UIPosition: {x: 0, y: 0}
  m_UICollapsed: 1
  m_UISuperCollapsed: 0
  m_MasterSlot: {fileID: 114594741014280698}
  m_MasterData:
    m_Owner: {fileID: 0}
    m_Value:
      m_Type:
        m_SerializableType: 
      m_SerializableObject: 
  m_Property:
    name: x
    m_serializedType:
      m_SerializableType: System.Single, mscorlib, Version=2.0.0.0, Culture=neutral,
        PublicKeyToken=b77a5c561934e089
    attributes: []
  m_Direction: 0
  m_LinkedSlots: []
--- !u!114 &114036092254572122
MonoBehaviour:
  m_ObjectHideFlags: 1
  m_CorrespondingSourceObject: {fileID: 0}
  m_PrefabInternal: {fileID: 0}
  m_GameObject: {fileID: 0}
  m_Enabled: 1
  m_EditorHideFlags: 0
  m_Script: {fileID: 11500000, guid: 87c154e0feeee864da39ba7591cf27e7, type: 3}
  m_Name: VFXSlotFloatN
  m_EditorClassIdentifier: 
  m_Parent: {fileID: 0}
  m_Children: []
  m_UIPosition: {x: 0, y: 0}
  m_UICollapsed: 1
  m_UISuperCollapsed: 0
  m_MasterSlot: {fileID: 114036092254572122}
  m_MasterData:
    m_Owner: {fileID: 114149587905852302}
    m_Value:
      m_Type:
        m_SerializableType: UnityEditor.VFX.FloatN, Assembly-CSharp-Editor-testable,
          Version=0.0.0.0, Culture=neutral, PublicKeyToken=null
      m_SerializableObject: '{"m_Components":[0.0]}'
  m_Property:
    name: a
    m_serializedType:
      m_SerializableType: UnityEditor.VFX.FloatN, Assembly-CSharp-Editor-testable,
        Version=0.0.0.0, Culture=neutral, PublicKeyToken=null
    attributes: []
  m_Direction: 0
  m_LinkedSlots: []
--- !u!114 &114038367330024680
MonoBehaviour:
  m_ObjectHideFlags: 1
  m_CorrespondingSourceObject: {fileID: 0}
  m_PrefabInternal: {fileID: 0}
  m_GameObject: {fileID: 0}
  m_Enabled: 1
  m_EditorHideFlags: 0
  m_Script: {fileID: 11500000, guid: ac39bd03fca81b849929b9c966f1836a, type: 3}
  m_Name: VFXSlotFloat3
  m_EditorClassIdentifier: 
  m_Parent: {fileID: 0}
  m_Children:
  - {fileID: 114295777138197916}
  - {fileID: 114867894006663884}
  - {fileID: 114200803381632840}
  m_UIPosition: {x: 0, y: 0}
  m_UICollapsed: 1
  m_UISuperCollapsed: 0
  m_MasterSlot: {fileID: 114038367330024680}
  m_MasterData:
    m_Owner: {fileID: 114660072398890290}
    m_Value:
      m_Type:
        m_SerializableType: UnityEngine.Vector3, UnityEngine.CoreModule, Version=0.0.0.0,
          Culture=neutral, PublicKeyToken=null
      m_SerializableObject: '{"x":0.012591575272381306,"y":0.8176127672195435,"z":0.0016704651061445475}'
  m_Property:
    name: Color
    m_serializedType:
      m_SerializableType: UnityEngine.Vector3, UnityEngine.CoreModule, Version=0.0.0.0,
        Culture=neutral, PublicKeyToken=null
    attributes:
    - m_Type: 5
      m_Min: -Infinity
      m_Max: Infinity
      m_Tooltip: 
      m_Regex: 
      m_RegexMaxLength: 0
  m_Direction: 0
  m_LinkedSlots: []
--- !u!114 &114042970174378830
MonoBehaviour:
  m_ObjectHideFlags: 1
  m_CorrespondingSourceObject: {fileID: 0}
  m_PrefabInternal: {fileID: 0}
  m_GameObject: {fileID: 0}
  m_Enabled: 1
  m_EditorHideFlags: 0
  m_Script: {fileID: 11500000, guid: 3e27cf4ef7420ad40bf5cf627cdf9ea3, type: 3}
  m_Name: FlipbookSetTexIndex
  m_EditorClassIdentifier: 
  m_Parent: {fileID: 114188461686394262}
  m_Children: []
  m_UIPosition: {x: 0, y: 0}
  m_UICollapsed: 0
  m_UISuperCollapsed: 0
  m_InputSlots:
  - {fileID: 114219120105777932}
  m_OutputSlots: []
  m_Disabled: 0
  mode: 2
--- !u!114 &114047257583458172
MonoBehaviour:
  m_ObjectHideFlags: 1
  m_CorrespondingSourceObject: {fileID: 0}
  m_PrefabInternal: {fileID: 0}
  m_GameObject: {fileID: 0}
  m_Enabled: 1
  m_EditorHideFlags: 0
  m_Script: {fileID: 11500000, guid: f780aa281814f9842a7c076d436932e7, type: 3}
  m_Name: VFXSlotFloat
  m_EditorClassIdentifier: 
  m_Parent: {fileID: 114966620657133866}
  m_Children: []
  m_UIPosition: {x: 0, y: 0}
  m_UICollapsed: 1
  m_UISuperCollapsed: 0
  m_MasterSlot: {fileID: 114847042422679998}
  m_MasterData:
    m_Owner: {fileID: 0}
    m_Value:
      m_Type:
        m_SerializableType: 
      m_SerializableObject: 
  m_Property:
    name: x
    m_serializedType:
      m_SerializableType: System.Single, mscorlib, Version=2.0.0.0, Culture=neutral,
        PublicKeyToken=b77a5c561934e089
    attributes: []
  m_Direction: 0
  m_LinkedSlots: []
--- !u!114 &114049132967902410
MonoBehaviour:
  m_ObjectHideFlags: 0
  m_CorrespondingSourceObject: {fileID: 0}
  m_PrefabInternal: {fileID: 0}
  m_GameObject: {fileID: 0}
  m_Enabled: 1
  m_EditorHideFlags: 0
  m_Script: {fileID: 11500000, guid: dd023f92c379f8b4daa3799f524ec9e6, type: 3}
  m_Name: VFXDataSpawnEvent
  m_EditorClassIdentifier: 
  m_Parent: {fileID: 0}
  m_Children: []
  m_UIPosition: {x: 0, y: 0}
  m_UICollapsed: 1
  m_Owners:
  - {fileID: 114922383020452984}
--- !u!114 &114049563265820652
MonoBehaviour:
  m_ObjectHideFlags: 1
  m_CorrespondingSourceObject: {fileID: 0}
  m_PrefabInternal: {fileID: 0}
  m_GameObject: {fileID: 0}
  m_Enabled: 1
  m_EditorHideFlags: 0
  m_Script: {fileID: 11500000, guid: f780aa281814f9842a7c076d436932e7, type: 3}
  m_Name: VFXSlotFloat
  m_EditorClassIdentifier: 
  m_Parent: {fileID: 114335684838630110}
  m_Children: []
  m_UIPosition: {x: 0, y: 0}
  m_UICollapsed: 1
  m_UISuperCollapsed: 0
  m_MasterSlot: {fileID: 114335684838630110}
  m_MasterData:
    m_Owner: {fileID: 0}
    m_Value:
      m_Type:
        m_SerializableType: 
      m_SerializableObject: 
  m_Property:
    name: z
    m_serializedType:
      m_SerializableType: System.Single, mscorlib, Version=2.0.0.0, Culture=neutral,
        PublicKeyToken=b77a5c561934e089
    attributes: []
  m_Direction: 0
  m_LinkedSlots:
  - {fileID: 114741069150063224}
--- !u!114 &114049643137282558
MonoBehaviour:
  m_ObjectHideFlags: 1
  m_CorrespondingSourceObject: {fileID: 0}
  m_PrefabInternal: {fileID: 0}
  m_GameObject: {fileID: 0}
  m_Enabled: 1
  m_EditorHideFlags: 0
  m_Script: {fileID: 11500000, guid: ac39bd03fca81b849929b9c966f1836a, type: 3}
  m_Name: VFXSlotFloat3
  m_EditorClassIdentifier: 
  m_Parent: {fileID: 0}
  m_Children:
  - {fileID: 114467428821056184}
  - {fileID: 114085628975749774}
  - {fileID: 114091034522883146}
  m_UIPosition: {x: 0, y: 0}
  m_UICollapsed: 1
  m_UISuperCollapsed: 0
  m_MasterSlot: {fileID: 114049643137282558}
  m_MasterData:
    m_Owner: {fileID: 114004378184847034}
    m_Value:
      m_Type:
        m_SerializableType: UnityEngine.Vector3, UnityEngine.CoreModule, Version=0.0.0.0,
          Culture=neutral, PublicKeyToken=null
      m_SerializableObject: '{"x":1.0,"y":1.0,"z":0.0}'
  m_Property:
    name: Color
    m_serializedType:
      m_SerializableType: UnityEngine.Vector3, UnityEngine.CoreModule, Version=0.0.0.0,
        Culture=neutral, PublicKeyToken=null
    attributes:
    - m_Type: 5
      m_Min: -Infinity
      m_Max: Infinity
      m_Tooltip: 
      m_Regex: 
      m_RegexMaxLength: 0
  m_Direction: 0
  m_LinkedSlots: []
--- !u!114 &114058520349796026
MonoBehaviour:
  m_ObjectHideFlags: 1
  m_CorrespondingSourceObject: {fileID: 0}
  m_PrefabInternal: {fileID: 0}
  m_GameObject: {fileID: 0}
  m_Enabled: 1
  m_EditorHideFlags: 0
  m_Script: {fileID: 11500000, guid: ac39bd03fca81b849929b9c966f1836a, type: 3}
  m_Name: VFXSlotFloat3
  m_EditorClassIdentifier: 
  m_Parent: {fileID: 114728012599216604}
  m_Children:
  - {fileID: 114800354742086734}
  - {fileID: 114847587685737640}
  - {fileID: 114683438407509686}
  m_UIPosition: {x: 0, y: 0}
  m_UICollapsed: 0
  m_UISuperCollapsed: 0
  m_MasterSlot: {fileID: 114728012599216604}
  m_MasterData:
    m_Owner: {fileID: 0}
    m_Value:
      m_Type:
        m_SerializableType: 
      m_SerializableObject: 
  m_Property:
    name: start
    m_serializedType:
      m_SerializableType: UnityEngine.Vector3, UnityEngine.CoreModule, Version=0.0.0.0,
        Culture=neutral, PublicKeyToken=null
    attributes:
    - m_Type: 3
      m_Min: -Infinity
      m_Max: Infinity
      m_Tooltip: The start position of the line.
      m_Regex: 
      m_RegexMaxLength: 0
  m_Direction: 0
  m_LinkedSlots: []
--- !u!114 &114059159285220666
MonoBehaviour:
  m_ObjectHideFlags: 1
  m_CorrespondingSourceObject: {fileID: 0}
  m_PrefabInternal: {fileID: 0}
  m_GameObject: {fileID: 0}
  m_Enabled: 1
  m_EditorHideFlags: 0
  m_Script: {fileID: 11500000, guid: ac39bd03fca81b849929b9c966f1836a, type: 3}
  m_Name: VFXSlotFloat3
  m_EditorClassIdentifier: 
  m_Parent: {fileID: 114229776182658510}
  m_Children:
  - {fileID: 114013783203199816}
  - {fileID: 114330014756498278}
  - {fileID: 114584692741057520}
  m_UIPosition: {x: 0, y: 0}
  m_UICollapsed: 1
  m_UISuperCollapsed: 0
  m_MasterSlot: {fileID: 114229776182658510}
  m_MasterData:
    m_Owner: {fileID: 0}
    m_Value:
      m_Type:
        m_SerializableType: 
      m_SerializableObject: 
  m_Property:
    name: position
    m_serializedType:
      m_SerializableType: UnityEngine.Vector3, UnityEngine.CoreModule, Version=0.0.0.0,
        Culture=neutral, PublicKeyToken=null
    attributes:
    - m_Type: 3
      m_Min: -Infinity
      m_Max: Infinity
      m_Tooltip: The transform position.
      m_Regex: 
      m_RegexMaxLength: 0
  m_Direction: 0
  m_LinkedSlots: []
--- !u!114 &114069458236294264
MonoBehaviour:
  m_ObjectHideFlags: 1
  m_CorrespondingSourceObject: {fileID: 0}
  m_PrefabInternal: {fileID: 0}
  m_GameObject: {fileID: 0}
  m_Enabled: 1
  m_EditorHideFlags: 0
  m_Script: {fileID: 11500000, guid: d78581a96eae8bf4398c282eb0b098bd, type: 3}
  m_Name: VFXDataParticle
  m_EditorClassIdentifier: 
  m_Parent: {fileID: 0}
  m_Children: []
  m_UIPosition: {x: 0, y: 0}
  m_UICollapsed: 1
  m_UISuperCollapsed: 0
  m_Owners:
  - {fileID: 114988927067353768}
  - {fileID: 114536471820266184}
  - {fileID: 114188461686394262}
  - {fileID: 114795359838525322}
  - {fileID: 114848429688522186}
  - {fileID: 114891009670180736}
  m_Capacity: 32
  m_Space: 0
--- !u!114 &114079787645186538
MonoBehaviour:
  m_ObjectHideFlags: 1
  m_CorrespondingSourceObject: {fileID: 0}
  m_PrefabInternal: {fileID: 0}
  m_GameObject: {fileID: 0}
  m_Enabled: 1
  m_EditorHideFlags: 0
  m_Script: {fileID: 11500000, guid: f780aa281814f9842a7c076d436932e7, type: 3}
  m_Name: VFXSlotFloat
  m_EditorClassIdentifier: 
  m_Parent: {fileID: 114799116409686190}
  m_Children: []
  m_UIPosition: {x: 0, y: 0}
  m_UICollapsed: 1
  m_UISuperCollapsed: 0
  m_MasterSlot: {fileID: 114799116409686190}
  m_MasterData:
    m_Owner: {fileID: 0}
    m_Value:
      m_Type:
        m_SerializableType: 
      m_SerializableObject: 
  m_Property:
    name: a
    m_serializedType:
      m_SerializableType: System.Single, mscorlib, Version=2.0.0.0, Culture=neutral,
        PublicKeyToken=b77a5c561934e089
    attributes: []
  m_Direction: 0
  m_LinkedSlots: []
--- !u!114 &114081320914059138
MonoBehaviour:
  m_ObjectHideFlags: 1
  m_CorrespondingSourceObject: {fileID: 0}
  m_PrefabInternal: {fileID: 0}
  m_GameObject: {fileID: 0}
  m_Enabled: 1
  m_EditorHideFlags: 0
  m_Script: {fileID: 11500000, guid: a971fa2e110a0ac42ac1d8dae408704b, type: 3}
  m_Name: SetAttribute
  m_EditorClassIdentifier: 
  m_Parent: {fileID: 114795359838525322}
  m_Children: []
  m_UIPosition: {x: 0, y: 0}
  m_UICollapsed: 0
  m_UISuperCollapsed: 0
  m_InputSlots:
  - {fileID: 114335684838630110}
  m_OutputSlots: []
  m_Disabled: 0
  attribute: position
  Composition: 0
  Random: 0
--- !u!114 &114085628975749774
MonoBehaviour:
  m_ObjectHideFlags: 1
  m_CorrespondingSourceObject: {fileID: 0}
  m_PrefabInternal: {fileID: 0}
  m_GameObject: {fileID: 0}
  m_Enabled: 1
  m_EditorHideFlags: 0
  m_Script: {fileID: 11500000, guid: f780aa281814f9842a7c076d436932e7, type: 3}
  m_Name: VFXSlotFloat
  m_EditorClassIdentifier: 
  m_Parent: {fileID: 114049643137282558}
  m_Children: []
  m_UIPosition: {x: 0, y: 0}
  m_UICollapsed: 1
  m_UISuperCollapsed: 0
  m_MasterSlot: {fileID: 114049643137282558}
  m_MasterData:
    m_Owner: {fileID: 0}
    m_Value:
      m_Type:
        m_SerializableType: 
      m_SerializableObject: 
  m_Property:
    name: y
    m_serializedType:
      m_SerializableType: System.Single, mscorlib, Version=2.0.0.0, Culture=neutral,
        PublicKeyToken=b77a5c561934e089
    attributes: []
  m_Direction: 0
  m_LinkedSlots: []
--- !u!114 &114089173068204810
MonoBehaviour:
  m_ObjectHideFlags: 1
  m_CorrespondingSourceObject: {fileID: 0}
  m_PrefabInternal: {fileID: 0}
  m_GameObject: {fileID: 0}
  m_Enabled: 1
  m_EditorHideFlags: 0
  m_Script: {fileID: 11500000, guid: f780aa281814f9842a7c076d436932e7, type: 3}
  m_Name: VFXSlotFloat
  m_EditorClassIdentifier: 
  m_Parent: {fileID: 114654946085396038}
  m_Children: []
  m_UIPosition: {x: 0, y: 0}
  m_UICollapsed: 1
  m_UISuperCollapsed: 0
  m_MasterSlot: {fileID: 114265085260653516}
  m_MasterData:
    m_Owner: {fileID: 0}
    m_Value:
      m_Type:
        m_SerializableType: 
      m_SerializableObject: 
  m_Property:
    name: z
    m_serializedType:
      m_SerializableType: System.Single, mscorlib, Version=2.0.0.0, Culture=neutral,
        PublicKeyToken=b77a5c561934e089
    attributes: []
  m_Direction: 0
  m_LinkedSlots: []
--- !u!114 &114091034522883146
MonoBehaviour:
  m_ObjectHideFlags: 1
  m_CorrespondingSourceObject: {fileID: 0}
  m_PrefabInternal: {fileID: 0}
  m_GameObject: {fileID: 0}
  m_Enabled: 1
  m_EditorHideFlags: 0
  m_Script: {fileID: 11500000, guid: f780aa281814f9842a7c076d436932e7, type: 3}
  m_Name: VFXSlotFloat
  m_EditorClassIdentifier: 
  m_Parent: {fileID: 114049643137282558}
  m_Children: []
  m_UIPosition: {x: 0, y: 0}
  m_UICollapsed: 1
  m_UISuperCollapsed: 0
  m_MasterSlot: {fileID: 114049643137282558}
  m_MasterData:
    m_Owner: {fileID: 0}
    m_Value:
      m_Type:
        m_SerializableType: 
      m_SerializableObject: 
  m_Property:
    name: z
    m_serializedType:
      m_SerializableType: System.Single, mscorlib, Version=2.0.0.0, Culture=neutral,
        PublicKeyToken=b77a5c561934e089
    attributes: []
  m_Direction: 0
  m_LinkedSlots: []
--- !u!114 &114091720550596592
MonoBehaviour:
  m_ObjectHideFlags: 1
  m_CorrespondingSourceObject: {fileID: 0}
  m_PrefabInternal: {fileID: 0}
  m_GameObject: {fileID: 0}
  m_Enabled: 1
  m_EditorHideFlags: 0
  m_Script: {fileID: 11500000, guid: ac39bd03fca81b849929b9c966f1836a, type: 3}
  m_Name: VFXSlotFloat3
  m_EditorClassIdentifier: 
  m_Parent: {fileID: 114229776182658510}
  m_Children:
  - {fileID: 114916831238693724}
  - {fileID: 114385338319383230}
  - {fileID: 114960664027362936}
  m_UIPosition: {x: 0, y: 0}
  m_UICollapsed: 1
  m_UISuperCollapsed: 0
  m_MasterSlot: {fileID: 114229776182658510}
  m_MasterData:
    m_Owner: {fileID: 0}
    m_Value:
      m_Type:
        m_SerializableType: 
      m_SerializableObject: 
  m_Property:
    name: angles
    m_serializedType:
      m_SerializableType: UnityEngine.Vector3, UnityEngine.CoreModule, Version=0.0.0.0,
        Culture=neutral, PublicKeyToken=null
    attributes:
    - m_Type: 3
      m_Min: -Infinity
      m_Max: Infinity
      m_Tooltip: The euler angles of the transform.
      m_Regex: 
      m_RegexMaxLength: 0
    - m_Type: 4
      m_Min: -Infinity
      m_Max: Infinity
      m_Tooltip: 
      m_Regex: 
      m_RegexMaxLength: 0
  m_Direction: 0
  m_LinkedSlots: []
--- !u!114 &114093254627025532
MonoBehaviour:
  m_ObjectHideFlags: 1
  m_CorrespondingSourceObject: {fileID: 0}
  m_PrefabInternal: {fileID: 0}
  m_GameObject: {fileID: 0}
  m_Enabled: 1
  m_EditorHideFlags: 0
  m_Script: {fileID: 11500000, guid: a971fa2e110a0ac42ac1d8dae408704b, type: 3}
  m_Name: SetAttribute
  m_EditorClassIdentifier: 
  m_Parent: {fileID: 114848429688522186}
  m_Children: []
  m_UIPosition: {x: 0, y: 0}
  m_UICollapsed: 0
  m_UISuperCollapsed: 0
  m_InputSlots:
  - {fileID: 114785888261490222}
  m_OutputSlots: []
  m_Disabled: 0
  attribute: alpha
  Composition: 0
  Random: 0
--- !u!114 &114099094156732596
MonoBehaviour:
  m_ObjectHideFlags: 1
  m_CorrespondingSourceObject: {fileID: 0}
  m_PrefabInternal: {fileID: 0}
  m_GameObject: {fileID: 0}
  m_Enabled: 1
  m_EditorHideFlags: 0
  m_Script: {fileID: 11500000, guid: b47b8679b468b7347a00cdd50589bc9f, type: 3}
  m_Name: VFXSlotMesh
  m_EditorClassIdentifier: 
  m_Parent: {fileID: 0}
  m_Children: []
  m_UIPosition: {x: 0, y: 0}
  m_UICollapsed: 1
  m_UISuperCollapsed: 0
  m_MasterSlot: {fileID: 114099094156732596}
  m_MasterData:
    m_Owner: {fileID: 114891009670180736}
    m_Value:
      m_Type:
        m_SerializableType: UnityEngine.Mesh, UnityEngine.CoreModule, Version=0.0.0.0,
          Culture=neutral, PublicKeyToken=null
      m_SerializableObject: '{"obj":{"fileID":4300000,"guid":"974531a84d4798f4a985974386dab32a","type":3}}'
  m_Property:
    name: mesh
    m_serializedType:
      m_SerializableType: UnityEngine.Mesh, UnityEngine.CoreModule, Version=0.0.0.0,
        Culture=neutral, PublicKeyToken=null
    attributes:
    - m_Type: 3
      m_Min: -Infinity
      m_Max: Infinity
      m_Tooltip: Mesh to be used for particle rendering.
      m_Regex: 
      m_RegexMaxLength: 0
  m_Direction: 0
  m_LinkedSlots: []
--- !u!114 &114120416120080368
MonoBehaviour:
  m_ObjectHideFlags: 1
  m_CorrespondingSourceObject: {fileID: 0}
  m_PrefabInternal: {fileID: 0}
  m_GameObject: {fileID: 0}
  m_Enabled: 1
  m_EditorHideFlags: 0
  m_Script: {fileID: 11500000, guid: f780aa281814f9842a7c076d436932e7, type: 3}
  m_Name: VFXSlotFloat
  m_EditorClassIdentifier: 
  m_Parent: {fileID: 0}
  m_Children: []
  m_UIPosition: {x: 0, y: 0}
  m_UICollapsed: 1
  m_UISuperCollapsed: 0
  m_MasterSlot: {fileID: 114120416120080368}
  m_MasterData:
    m_Owner: {fileID: 114793975770856968}
    m_Value:
      m_Type:
        m_SerializableType: System.Single, mscorlib, Version=2.0.0.0, Culture=neutral,
          PublicKeyToken=b77a5c561934e089
      m_SerializableObject: 10
  m_Property:
    name: Rate
    m_serializedType:
      m_SerializableType: System.Single, mscorlib, Version=2.0.0.0, Culture=neutral,
        PublicKeyToken=b77a5c561934e089
    attributes:
    - m_Type: 1
      m_Min: 0
      m_Max: Infinity
      m_Tooltip: 
      m_Regex: 
      m_RegexMaxLength: 0
  m_Direction: 0
  m_LinkedSlots: []
--- !u!114 &114121990109274730
MonoBehaviour:
  m_ObjectHideFlags: 1
  m_CorrespondingSourceObject: {fileID: 0}
  m_PrefabInternal: {fileID: 0}
  m_GameObject: {fileID: 0}
  m_Enabled: 1
  m_EditorHideFlags: 0
  m_Script: {fileID: 11500000, guid: f780aa281814f9842a7c076d436932e7, type: 3}
  m_Name: VFXSlotFloat
  m_EditorClassIdentifier: 
  m_Parent: {fileID: 0}
  m_Children: []
  m_UIPosition: {x: 0, y: 0}
  m_UICollapsed: 1
  m_UISuperCollapsed: 0
  m_MasterSlot: {fileID: 114121990109274730}
  m_MasterData:
    m_Owner: {fileID: 114155846815806328}
    m_Value:
      m_Type:
        m_SerializableType: System.Single, mscorlib, Version=2.0.0.0, Culture=neutral,
          PublicKeyToken=b77a5c561934e089
      m_SerializableObject: 
  m_Property:
    name: _RimCoef
    m_serializedType:
      m_SerializableType: System.Single, mscorlib, Version=2.0.0.0, Culture=neutral,
        PublicKeyToken=b77a5c561934e089
    attributes: []
  m_Direction: 0
  m_LinkedSlots: []
--- !u!114 &114141286116096394
MonoBehaviour:
  m_ObjectHideFlags: 1
  m_CorrespondingSourceObject: {fileID: 0}
  m_PrefabInternal: {fileID: 0}
  m_GameObject: {fileID: 0}
  m_Enabled: 1
  m_EditorHideFlags: 0
  m_Script: {fileID: 11500000, guid: f780aa281814f9842a7c076d436932e7, type: 3}
  m_Name: VFXSlotFloat
  m_EditorClassIdentifier: 
  m_Parent: {fileID: 114482236069912900}
  m_Children: []
  m_UIPosition: {x: 0, y: 0}
  m_UICollapsed: 1
  m_UISuperCollapsed: 0
  m_MasterSlot: {fileID: 114857850906435742}
  m_MasterData:
    m_Owner: {fileID: 0}
    m_Value:
      m_Type:
        m_SerializableType: 
      m_SerializableObject: 
  m_Property:
    name: z
    m_serializedType:
      m_SerializableType: System.Single, mscorlib, Version=2.0.0.0, Culture=neutral,
        PublicKeyToken=b77a5c561934e089
    attributes: []
  m_Direction: 0
  m_LinkedSlots: []
--- !u!114 &114149587905852302
MonoBehaviour:
  m_ObjectHideFlags: 1
  m_CorrespondingSourceObject: {fileID: 0}
  m_PrefabInternal: {fileID: 0}
  m_GameObject: {fileID: 0}
  m_Enabled: 1
  m_EditorHideFlags: 0
  m_Script: {fileID: 11500000, guid: 267c0441e246e28419cd6b3d1af95301, type: 3}
  m_Name: VFXOperatorSubtract
  m_EditorClassIdentifier: 
  m_Parent: {fileID: 114997603949784974}
  m_Children: []
  m_UIPosition: {x: -587.34314, y: -266.9861}
  m_UICollapsed: 0
  m_UISuperCollapsed: 0
  m_InputSlots:
  - {fileID: 114036092254572122}
  - {fileID: 114441427102830814}
  - {fileID: 114015416257667160}
  m_OutputSlots:
  - {fileID: 114216681426764246}
--- !u!114 &114155388710387028
MonoBehaviour:
  m_ObjectHideFlags: 1
  m_CorrespondingSourceObject: {fileID: 0}
  m_PrefabInternal: {fileID: 0}
  m_GameObject: {fileID: 0}
  m_Enabled: 1
  m_EditorHideFlags: 0
  m_Script: {fileID: 11500000, guid: 330e0fca1717dde4aaa144f48232aa64, type: 3}
  m_Name: VFXParameter
  m_EditorClassIdentifier: 
  m_Parent: {fileID: 114997603949784974}
  m_Children: []
  m_UIPosition: {x: -983.65625, y: -447.85568}
  m_UICollapsed: 0
  m_UISuperCollapsed: 0
  m_InputSlots: []
  m_OutputSlots:
  - {fileID: 114342071248033808}
  m_exposedName: exposedName
  m_exposed: 0
  m_Order: 0
  m_Min:
    m_Type:
      m_SerializableType: 
    m_SerializableObject: 
  m_Max:
    m_Type:
      m_SerializableType: 
    m_SerializableObject: 
  m_Nodes: []
--- !u!114 &114155846815806328
MonoBehaviour:
  m_ObjectHideFlags: 1
  m_CorrespondingSourceObject: {fileID: 0}
  m_PrefabInternal: {fileID: 0}
  m_GameObject: {fileID: 0}
  m_Enabled: 1
  m_EditorHideFlags: 0
  m_Script: {fileID: 11500000, guid: 5c71b248ba46954449b47392dc6c3bf9, type: 3}
  m_Name: VFXStaticMeshOutput
  m_EditorClassIdentifier: 
  m_Parent: {fileID: 114997603949784974}
  m_Children: []
  m_UIPosition: {x: 889, y: -317}
  m_UICollapsed: 0
  m_UISuperCollapsed: 0
  m_InputSlots:
  - {fileID: 114890112272488066}
  - {fileID: 114857850906435742}
  - {fileID: 114961393312950090}
  - {fileID: 114799116409686190}
  - {fileID: 114121990109274730}
  m_OutputSlots: []
  m_Data: {fileID: 114319402968209804}
  m_InputFlowSlot:
  - link: []
  m_OutputFlowSlot:
  - link: []
--- !u!114 &114160355459837578
MonoBehaviour:
  m_ObjectHideFlags: 1
  m_CorrespondingSourceObject: {fileID: 0}
  m_PrefabInternal: {fileID: 0}
  m_GameObject: {fileID: 0}
  m_Enabled: 1
  m_EditorHideFlags: 0
  m_Script: {fileID: 11500000, guid: f780aa281814f9842a7c076d436932e7, type: 3}
  m_Name: VFXSlotFloat
  m_EditorClassIdentifier: 
  m_Parent: {fileID: 114966620657133866}
  m_Children: []
  m_UIPosition: {x: 0, y: 0}
  m_UICollapsed: 1
  m_UISuperCollapsed: 0
  m_MasterSlot: {fileID: 114847042422679998}
  m_MasterData:
    m_Owner: {fileID: 0}
    m_Value:
      m_Type:
        m_SerializableType: 
      m_SerializableObject: 
  m_Property:
    name: y
    m_serializedType:
      m_SerializableType: System.Single, mscorlib, Version=2.0.0.0, Culture=neutral,
        PublicKeyToken=b77a5c561934e089
    attributes: []
  m_Direction: 0
  m_LinkedSlots: []
--- !u!114 &114164493604230818
MonoBehaviour:
  m_ObjectHideFlags: 1
  m_CorrespondingSourceObject: {fileID: 0}
  m_PrefabInternal: {fileID: 0}
  m_GameObject: {fileID: 0}
  m_Enabled: 1
  m_EditorHideFlags: 0
  m_Script: {fileID: 11500000, guid: f780aa281814f9842a7c076d436932e7, type: 3}
  m_Name: VFXSlotFloat
  m_EditorClassIdentifier: 
  m_Parent: {fileID: 114335838198827054}
  m_Children: []
  m_UIPosition: {x: 0, y: 0}
  m_UICollapsed: 1
  m_UISuperCollapsed: 0
  m_MasterSlot: {fileID: 114857850906435742}
  m_MasterData:
    m_Owner: {fileID: 0}
    m_Value:
      m_Type:
        m_SerializableType: 
      m_SerializableObject: 
  m_Property:
    name: z
    m_serializedType:
      m_SerializableType: System.Single, mscorlib, Version=2.0.0.0, Culture=neutral,
        PublicKeyToken=b77a5c561934e089
    attributes: []
  m_Direction: 0
  m_LinkedSlots: []
--- !u!114 &114170024600182628
MonoBehaviour:
  m_ObjectHideFlags: 1
  m_CorrespondingSourceObject: {fileID: 0}
  m_PrefabInternal: {fileID: 0}
  m_GameObject: {fileID: 0}
  m_Enabled: 1
  m_EditorHideFlags: 0
  m_Script: {fileID: 11500000, guid: 87c154e0feeee864da39ba7591cf27e7, type: 3}
  m_Name: VFXSlotFloatN
  m_EditorClassIdentifier: 
  m_Parent: {fileID: 0}
  m_Children: []
  m_UIPosition: {x: 0, y: 0}
  m_UICollapsed: 1
  m_UISuperCollapsed: 0
  m_MasterSlot: {fileID: 114170024600182628}
  m_MasterData:
    m_Owner: {fileID: 114960823469034090}
    m_Value:
      m_Type:
        m_SerializableType: UnityEditor.VFX.FloatN, Assembly-CSharp-Editor-testable,
          Version=0.0.0.0, Culture=neutral, PublicKeyToken=null
      m_SerializableObject: '{"m_Components":[1.0]}'
  m_Property:
    name: a
    m_serializedType:
      m_SerializableType: UnityEditor.VFX.FloatN, Assembly-CSharp-Editor-testable,
        Version=0.0.0.0, Culture=neutral, PublicKeyToken=null
    attributes: []
  m_Direction: 0
  m_LinkedSlots:
  - {fileID: 114381312566938848}
--- !u!114 &114188461686394262
MonoBehaviour:
  m_ObjectHideFlags: 1
  m_CorrespondingSourceObject: {fileID: 0}
  m_PrefabInternal: {fileID: 0}
  m_GameObject: {fileID: 0}
  m_Enabled: 1
  m_EditorHideFlags: 0
  m_Script: {fileID: 11500000, guid: e837ba02e1cb47d4394b6c186d164156, type: 3}
  m_Name: VFXMeshOutput
  m_EditorClassIdentifier: 
  m_Parent: {fileID: 114997603949784974}
  m_Children:
  - {fileID: 114042970174378830}
  m_UIPosition: {x: -366.5304, y: 483.67538}
  m_UICollapsed: 0
  m_UISuperCollapsed: 0
  m_InputSlots:
  - {fileID: 114903038865561644}
  - {fileID: 114742699564142396}
  - {fileID: 114347075832499752}
  - {fileID: 114776405816517722}
  m_OutputSlots: []
  m_Data: {fileID: 114069458236294264}
  m_InputFlowSlot:
  - link:
    - context: {fileID: 114536471820266184}
      slotIndex: 0
  m_OutputFlowSlot:
  - link: []
  blendMode: 1
  cullMode: 0
  zWriteMode: 0
  zTestMode: 0
  flipbookMode: 2
  useSoftParticle: 0
  sortPriority: 0
  indirectDraw: 0
  preRefraction: 0
--- !u!114 &114188793358913408
MonoBehaviour:
  m_ObjectHideFlags: 1
  m_CorrespondingSourceObject: {fileID: 0}
  m_PrefabInternal: {fileID: 0}
  m_GameObject: {fileID: 0}
  m_Enabled: 1
  m_EditorHideFlags: 0
  m_Script: {fileID: 11500000, guid: f780aa281814f9842a7c076d436932e7, type: 3}
  m_Name: VFXSlotFloat
  m_EditorClassIdentifier: 
  m_Parent: {fileID: 0}
  m_Children: []
  m_UIPosition: {x: 0, y: 0}
  m_UICollapsed: 1
  m_UISuperCollapsed: 0
  m_MasterSlot: {fileID: 114188793358913408}
  m_MasterData:
    m_Owner: {fileID: 114967918098544236}
    m_Value:
      m_Type:
        m_SerializableType: System.Single, mscorlib, Version=2.0.0.0, Culture=neutral,
          PublicKeyToken=b77a5c561934e089
      m_SerializableObject: 
  m_Property:
    name: o
    m_serializedType:
      m_SerializableType: System.Single, mscorlib, Version=2.0.0.0, Culture=neutral,
        PublicKeyToken=b77a5c561934e089
    attributes: []
  m_Direction: 1
  m_LinkedSlots:
  - {fileID: 114613438078582204}
  - {fileID: 114345656307783774}
--- !u!114 &114193906970029236
MonoBehaviour:
  m_ObjectHideFlags: 1
  m_CorrespondingSourceObject: {fileID: 0}
  m_PrefabInternal: {fileID: 0}
  m_GameObject: {fileID: 0}
  m_Enabled: 1
  m_EditorHideFlags: 0
  m_Script: {fileID: 11500000, guid: f780aa281814f9842a7c076d436932e7, type: 3}
  m_Name: VFXSlotFloat
  m_EditorClassIdentifier: 
  m_Parent: {fileID: 114006105750600870}
  m_Children: []
  m_UIPosition: {x: 0, y: 0}
  m_UICollapsed: 1
  m_UISuperCollapsed: 0
  m_MasterSlot: {fileID: 114006105750600870}
  m_MasterData:
    m_Owner: {fileID: 0}
    m_Value:
      m_Type:
        m_SerializableType: 
      m_SerializableObject: 
  m_Property:
    name: g
    m_serializedType:
      m_SerializableType: System.Single, mscorlib, Version=2.0.0.0, Culture=neutral,
        PublicKeyToken=b77a5c561934e089
    attributes: []
  m_Direction: 0
  m_LinkedSlots: []
--- !u!114 &114194721034308180
MonoBehaviour:
  m_ObjectHideFlags: 1
  m_CorrespondingSourceObject: {fileID: 0}
  m_PrefabInternal: {fileID: 0}
  m_GameObject: {fileID: 0}
  m_Enabled: 1
  m_EditorHideFlags: 0
  m_Script: {fileID: 11500000, guid: f780aa281814f9842a7c076d436932e7, type: 3}
  m_Name: VFXSlotFloat
  m_EditorClassIdentifier: 
  m_Parent: {fileID: 114482236069912900}
  m_Children: []
  m_UIPosition: {x: 0, y: 0}
  m_UICollapsed: 1
  m_UISuperCollapsed: 0
  m_MasterSlot: {fileID: 114857850906435742}
  m_MasterData:
    m_Owner: {fileID: 0}
    m_Value:
      m_Type:
        m_SerializableType: 
      m_SerializableObject: 
  m_Property:
    name: y
    m_serializedType:
      m_SerializableType: System.Single, mscorlib, Version=2.0.0.0, Culture=neutral,
        PublicKeyToken=b77a5c561934e089
    attributes: []
  m_Direction: 0
  m_LinkedSlots: []
--- !u!114 &114200803381632840
MonoBehaviour:
  m_ObjectHideFlags: 1
  m_CorrespondingSourceObject: {fileID: 0}
  m_PrefabInternal: {fileID: 0}
  m_GameObject: {fileID: 0}
  m_Enabled: 1
  m_EditorHideFlags: 0
  m_Script: {fileID: 11500000, guid: f780aa281814f9842a7c076d436932e7, type: 3}
  m_Name: VFXSlotFloat
  m_EditorClassIdentifier: 
  m_Parent: {fileID: 114038367330024680}
  m_Children: []
  m_UIPosition: {x: 0, y: 0}
  m_UICollapsed: 1
  m_UISuperCollapsed: 0
  m_MasterSlot: {fileID: 114038367330024680}
  m_MasterData:
    m_Owner: {fileID: 0}
    m_Value:
      m_Type:
        m_SerializableType: 
      m_SerializableObject: 
  m_Property:
    name: z
    m_serializedType:
      m_SerializableType: System.Single, mscorlib, Version=2.0.0.0, Culture=neutral,
        PublicKeyToken=b77a5c561934e089
    attributes: []
  m_Direction: 0
  m_LinkedSlots: []
--- !u!114 &114216681426764246
MonoBehaviour:
  m_ObjectHideFlags: 1
  m_CorrespondingSourceObject: {fileID: 0}
  m_PrefabInternal: {fileID: 0}
  m_GameObject: {fileID: 0}
  m_Enabled: 1
  m_EditorHideFlags: 0
  m_Script: {fileID: 11500000, guid: f780aa281814f9842a7c076d436932e7, type: 3}
  m_Name: VFXSlotFloat
  m_EditorClassIdentifier: 
  m_Parent: {fileID: 0}
  m_Children: []
  m_UIPosition: {x: 0, y: 0}
  m_UICollapsed: 1
  m_UISuperCollapsed: 0
  m_MasterSlot: {fileID: 114216681426764246}
  m_MasterData:
    m_Owner: {fileID: 114149587905852302}
    m_Value:
      m_Type:
        m_SerializableType: System.Single, mscorlib, Version=2.0.0.0, Culture=neutral,
          PublicKeyToken=b77a5c561934e089
      m_SerializableObject: 
  m_Property:
    name: o
    m_serializedType:
      m_SerializableType: System.Single, mscorlib, Version=2.0.0.0, Culture=neutral,
        PublicKeyToken=b77a5c561934e089
    attributes: []
  m_Direction: 1
  m_LinkedSlots:
  - {fileID: 114227389187138738}
--- !u!114 &114217164729974510
MonoBehaviour:
  m_ObjectHideFlags: 1
  m_CorrespondingSourceObject: {fileID: 0}
  m_PrefabInternal: {fileID: 0}
  m_GameObject: {fileID: 0}
  m_Enabled: 1
  m_EditorHideFlags: 0
  m_Script: {fileID: 11500000, guid: c52d920e7fff73b498050a6b3c4404ca, type: 3}
  m_Name: VFXSlotUint
  m_EditorClassIdentifier: 
  m_Parent: {fileID: 0}
  m_Children: []
  m_UIPosition: {x: 0, y: 0}
  m_UICollapsed: 1
  m_UISuperCollapsed: 0
  m_MasterSlot: {fileID: 114217164729974510}
  m_MasterData:
    m_Owner: {fileID: 114795359838525322}
    m_Value:
      m_Type:
        m_SerializableType: System.UInt32, mscorlib, Version=2.0.0.0, Culture=neutral,
          PublicKeyToken=b77a5c561934e089
      m_SerializableObject: 3
  m_Property:
    name: subMeshMask
    m_serializedType:
      m_SerializableType: System.UInt32, mscorlib, Version=2.0.0.0, Culture=neutral,
        PublicKeyToken=b77a5c561934e089
    attributes:
    - m_Type: 3
      m_Min: -Infinity
      m_Max: Infinity
      m_Tooltip: Define a bitmask to control which submeshes are rendered.
      m_Regex: 
      m_RegexMaxLength: 0
  m_Direction: 0
  m_LinkedSlots: []
--- !u!114 &114218887523883000
MonoBehaviour:
  m_ObjectHideFlags: 1
  m_CorrespondingSourceObject: {fileID: 0}
  m_PrefabInternal: {fileID: 0}
  m_GameObject: {fileID: 0}
  m_Enabled: 1
  m_EditorHideFlags: 0
  m_Script: {fileID: 11500000, guid: ac39bd03fca81b849929b9c966f1836a, type: 3}
  m_Name: VFXSlotFloat3
  m_EditorClassIdentifier: 
  m_Parent: {fileID: 0}
  m_Children:
  - {fileID: 114613438078582204}
  - {fileID: 114636276351108096}
  - {fileID: 114333596128430654}
  m_UIPosition: {x: 0, y: 0}
  m_UICollapsed: 0
  m_UISuperCollapsed: 0
  m_MasterSlot: {fileID: 114218887523883000}
  m_MasterData:
    m_Owner: {fileID: 114221163294915496}
    m_Value:
      m_Type:
        m_SerializableType: UnityEngine.Vector3, UnityEngine.CoreModule, Version=0.0.0.0,
          Culture=neutral, PublicKeyToken=null
      m_SerializableObject: '{"x":0.0,"y":0.0,"z":0.0}'
  m_Property:
    name: Position
    m_serializedType:
      m_SerializableType: UnityEngine.Vector3, UnityEngine.CoreModule, Version=0.0.0.0,
        Culture=neutral, PublicKeyToken=null
    attributes: []
  m_Direction: 0
  m_LinkedSlots: []
--- !u!114 &114219120105777932
MonoBehaviour:
  m_ObjectHideFlags: 1
  m_CorrespondingSourceObject: {fileID: 0}
  m_PrefabInternal: {fileID: 0}
  m_GameObject: {fileID: 0}
  m_Enabled: 1
  m_EditorHideFlags: 0
  m_Script: {fileID: 11500000, guid: c117b74c5c58db542bffe25c78fe92db, type: 3}
  m_Name: VFXSlotAnimationCurve
  m_EditorClassIdentifier: 
  m_Parent: {fileID: 0}
  m_Children: []
  m_UIPosition: {x: 0, y: 0}
  m_UICollapsed: 1
  m_UISuperCollapsed: 0
  m_MasterSlot: {fileID: 114219120105777932}
  m_MasterData:
    m_Owner: {fileID: 114042970174378830}
    m_Value:
      m_Type:
        m_SerializableType: UnityEngine.AnimationCurve, UnityEngine.CoreModule, Version=0.0.0.0,
          Culture=neutral, PublicKeyToken=null
      m_SerializableObject: '{"frames":[{"time":0.0,"value":0.0,"inTangent":0.0,"outTangent":15.0,"tangentMode":65},{"time":1.0,"value":15.0,"inTangent":15.0,"outTangent":0.0,"tangentMode":69}],"preWrapMode":8,"postWrapMode":8}'
  m_Property:
    name: Curve
    m_serializedType:
      m_SerializableType: UnityEngine.AnimationCurve, UnityEngine.CoreModule, Version=0.0.0.0,
        Culture=neutral, PublicKeyToken=null
    attributes:
    - m_Type: 3
      m_Min: -Infinity
      m_Max: Infinity
      m_Tooltip: Frame index to set over particle relative lifetime
      m_Regex: 
      m_RegexMaxLength: 0
  m_Direction: 0
  m_LinkedSlots: []
--- !u!114 &114221163294915496
MonoBehaviour:
  m_ObjectHideFlags: 1
  m_CorrespondingSourceObject: {fileID: 0}
  m_PrefabInternal: {fileID: 0}
  m_GameObject: {fileID: 0}
  m_Enabled: 1
  m_EditorHideFlags: 0
  m_Script: {fileID: 11500000, guid: a971fa2e110a0ac42ac1d8dae408704b, type: 3}
  m_Name: SetAttribute
  m_EditorClassIdentifier: 
  m_Parent: {fileID: 114848429688522186}
  m_Children: []
  m_UIPosition: {x: 0, y: 0}
  m_UICollapsed: 0
  m_UISuperCollapsed: 0
  m_InputSlots:
  - {fileID: 114218887523883000}
  m_OutputSlots: []
  m_Disabled: 0
  attribute: position
  Composition: 0
  Random: 0
--- !u!114 &114225129308190612
MonoBehaviour:
  m_ObjectHideFlags: 1
  m_CorrespondingSourceObject: {fileID: 0}
  m_PrefabInternal: {fileID: 0}
  m_GameObject: {fileID: 0}
  m_Enabled: 1
  m_EditorHideFlags: 0
  m_Script: {fileID: 11500000, guid: a971fa2e110a0ac42ac1d8dae408704b, type: 3}
  m_Name: SetAttribute
  m_EditorClassIdentifier: 
  m_Parent: {fileID: 114988927067353768}
  m_Children: []
  m_UIPosition: {x: 0, y: 0}
  m_UICollapsed: 0
  m_UISuperCollapsed: 0
  m_InputSlots:
  - {fileID: 114594741014280698}
  m_OutputSlots: []
  m_Disabled: 0
  attribute: velocity
  Composition: 0
  Random: 0
--- !u!114 &114227389187138738
MonoBehaviour:
  m_ObjectHideFlags: 1
  m_CorrespondingSourceObject: {fileID: 0}
  m_PrefabInternal: {fileID: 0}
  m_GameObject: {fileID: 0}
  m_Enabled: 1
  m_EditorHideFlags: 0
  m_Script: {fileID: 11500000, guid: f780aa281814f9842a7c076d436932e7, type: 3}
  m_Name: VFXSlotFloat
  m_EditorClassIdentifier: 
  m_Parent: {fileID: 114542274489064444}
  m_Children: []
  m_UIPosition: {x: 0, y: 0}
  m_UICollapsed: 1
  m_UISuperCollapsed: 0
  m_MasterSlot: {fileID: 114728012599216604}
  m_MasterData:
    m_Owner: {fileID: 0}
    m_Value:
      m_Type:
        m_SerializableType: 
      m_SerializableObject: 
  m_Property:
    name: x
    m_serializedType:
      m_SerializableType: System.Single, mscorlib, Version=2.0.0.0, Culture=neutral,
        PublicKeyToken=b77a5c561934e089
    attributes: []
  m_Direction: 0
  m_LinkedSlots:
  - {fileID: 114216681426764246}
--- !u!114 &114229776182658510
MonoBehaviour:
  m_ObjectHideFlags: 1
  m_CorrespondingSourceObject: {fileID: 0}
  m_PrefabInternal: {fileID: 0}
  m_GameObject: {fileID: 0}
  m_Enabled: 1
  m_EditorHideFlags: 0
  m_Script: {fileID: 11500000, guid: 3e3f628d80ffceb489beac74258f9cf7, type: 3}
  m_Name: VFXSlotTransform
  m_EditorClassIdentifier: 
  m_Parent: {fileID: 0}
  m_Children:
  - {fileID: 114059159285220666}
  - {fileID: 114091720550596592}
  - {fileID: 114978095473225532}
  m_UIPosition: {x: 0, y: 0}
  m_UICollapsed: 0
  m_UISuperCollapsed: 0
  m_MasterSlot: {fileID: 114229776182658510}
  m_MasterData:
    m_Owner: {fileID: 114515421661568980}
    m_Value:
      m_Type:
        m_SerializableType: UnityEditor.VFX.Transform, Assembly-CSharp-Editor-testable,
          Version=0.0.0.0, Culture=neutral, PublicKeyToken=null
      m_SerializableObject: '{"space":0,"position":{"x":0.15000000596046449,"y":0.550000011920929,"z":0.0},"angles":{"x":0.0,"y":0.0,"z":0.0},"scale":{"x":5.0,"y":5.0,"z":5.0}}'
  m_Property:
    name: transform
    m_serializedType:
      m_SerializableType: UnityEditor.VFX.Transform, Assembly-CSharp-Editor-testable,
        Version=0.0.0.0, Culture=neutral, PublicKeyToken=null
    attributes: []
  m_Direction: 0
  m_LinkedSlots: []
--- !u!114 &114232224818690800
MonoBehaviour:
  m_ObjectHideFlags: 1
  m_CorrespondingSourceObject: {fileID: 0}
  m_PrefabInternal: {fileID: 0}
  m_GameObject: {fileID: 0}
  m_Enabled: 1
  m_EditorHideFlags: 0
  m_Script: {fileID: 11500000, guid: f780aa281814f9842a7c076d436932e7, type: 3}
  m_Name: VFXSlotFloat
  m_EditorClassIdentifier: 
  m_Parent: {fileID: 0}
  m_Children: []
  m_UIPosition: {x: 0, y: 0}
  m_UICollapsed: 1
  m_UISuperCollapsed: 0
  m_MasterSlot: {fileID: 114232224818690800}
  m_MasterData:
    m_Owner: {fileID: 114960823469034090}
    m_Value:
      m_Type:
        m_SerializableType: System.Single, mscorlib, Version=2.0.0.0, Culture=neutral,
          PublicKeyToken=b77a5c561934e089
      m_SerializableObject: 
  m_Property:
    name: o
    m_serializedType:
      m_SerializableType: System.Single, mscorlib, Version=2.0.0.0, Culture=neutral,
        PublicKeyToken=b77a5c561934e089
    attributes: []
  m_Direction: 1
  m_LinkedSlots:
  - {fileID: 114821183999697150}
--- !u!114 &114265085260653516
MonoBehaviour:
  m_ObjectHideFlags: 1
  m_CorrespondingSourceObject: {fileID: 0}
  m_PrefabInternal: {fileID: 0}
  m_GameObject: {fileID: 0}
  m_Enabled: 1
  m_EditorHideFlags: 0
  m_Script: {fileID: 11500000, guid: 1b605c022ee79394a8a776c0869b3f9a, type: 3}
  m_Name: VFXSlot
  m_EditorClassIdentifier: 
  m_Parent: {fileID: 0}
  m_Children:
  - {fileID: 114654946085396038}
  - {fileID: 114831130251144830}
  m_UIPosition: {x: 0, y: 0}
  m_UICollapsed: 1
  m_UISuperCollapsed: 0
  m_MasterSlot: {fileID: 114265085260653516}
  m_MasterData:
    m_Owner: {fileID: 114988927067353768}
    m_Value:
      m_Type:
        m_SerializableType: UnityEditor.VFX.AABox, Assembly-CSharp-Editor-testable,
          Version=0.0.0.0, Culture=neutral, PublicKeyToken=null
      m_SerializableObject: '{"space":0,"center":{"x":0.0,"y":0.0,"z":0.0},"size":{"x":1.0,"y":1.0,"z":1.0}}'
  m_Property:
    name: bounds
    m_serializedType:
      m_SerializableType: UnityEditor.VFX.AABox, Assembly-CSharp-Editor-testable,
        Version=0.0.0.0, Culture=neutral, PublicKeyToken=null
    attributes: []
  m_Direction: 0
  m_LinkedSlots: []
--- !u!114 &114273574932100614
MonoBehaviour:
  m_ObjectHideFlags: 1
  m_CorrespondingSourceObject: {fileID: 0}
  m_PrefabInternal: {fileID: 0}
  m_GameObject: {fileID: 0}
  m_Enabled: 1
  m_EditorHideFlags: 0
  m_Script: {fileID: 11500000, guid: 486e063e1ed58c843942ea4122829ab1, type: 3}
  m_Name: VFXAttributeParameter
  m_EditorClassIdentifier: 
  m_Parent: {fileID: 114997603949784974}
  m_Children: []
  m_UIPosition: {x: -1709.465, y: 775.5317}
  m_UICollapsed: 0
  m_UISuperCollapsed: 0
  m_InputSlots: []
  m_OutputSlots:
  - {fileID: 114983863320865528}
  attribute: position
  location: 0
--- !u!114 &114274494071919294
MonoBehaviour:
  m_ObjectHideFlags: 1
  m_CorrespondingSourceObject: {fileID: 0}
  m_PrefabInternal: {fileID: 0}
  m_GameObject: {fileID: 0}
  m_Enabled: 1
  m_EditorHideFlags: 0
  m_Script: {fileID: 11500000, guid: f780aa281814f9842a7c076d436932e7, type: 3}
  m_Name: VFXSlotFloat
  m_EditorClassIdentifier: 
  m_Parent: {fileID: 114654946085396038}
  m_Children: []
  m_UIPosition: {x: 0, y: 0}
  m_UICollapsed: 1
  m_UISuperCollapsed: 0
  m_MasterSlot: {fileID: 114265085260653516}
  m_MasterData:
    m_Owner: {fileID: 0}
    m_Value:
      m_Type:
        m_SerializableType: 
      m_SerializableObject: 
  m_Property:
    name: x
    m_serializedType:
      m_SerializableType: System.Single, mscorlib, Version=2.0.0.0, Culture=neutral,
        PublicKeyToken=b77a5c561934e089
    attributes: []
  m_Direction: 0
  m_LinkedSlots: []
--- !u!114 &114279755295920988
MonoBehaviour:
  m_ObjectHideFlags: 1
  m_CorrespondingSourceObject: {fileID: 0}
  m_PrefabInternal: {fileID: 0}
  m_GameObject: {fileID: 0}
  m_Enabled: 1
  m_EditorHideFlags: 0
  m_Script: {fileID: 11500000, guid: f780aa281814f9842a7c076d436932e7, type: 3}
  m_Name: VFXSlotFloat
  m_EditorClassIdentifier: 
  m_Parent: {fileID: 114542274489064444}
  m_Children: []
  m_UIPosition: {x: 0, y: 0}
  m_UICollapsed: 1
  m_UISuperCollapsed: 0
  m_MasterSlot: {fileID: 114728012599216604}
  m_MasterData:
    m_Owner: {fileID: 0}
    m_Value:
      m_Type:
        m_SerializableType: 
      m_SerializableObject: 
  m_Property:
    name: z
    m_serializedType:
      m_SerializableType: System.Single, mscorlib, Version=2.0.0.0, Culture=neutral,
        PublicKeyToken=b77a5c561934e089
    attributes: []
  m_Direction: 0
  m_LinkedSlots: []
--- !u!114 &114280783948514120
MonoBehaviour:
  m_ObjectHideFlags: 1
  m_CorrespondingSourceObject: {fileID: 0}
  m_PrefabInternal: {fileID: 0}
  m_GameObject: {fileID: 0}
  m_Enabled: 1
  m_EditorHideFlags: 0
  m_Script: {fileID: 11500000, guid: c52d920e7fff73b498050a6b3c4404ca, type: 3}
  m_Name: VFXSlotUint
  m_EditorClassIdentifier: 
  m_Parent: {fileID: 0}
  m_Children: []
  m_UIPosition: {x: 0, y: 0}
  m_UICollapsed: 1
  m_UISuperCollapsed: 0
  m_MasterSlot: {fileID: 114280783948514120}
  m_MasterData:
    m_Owner: {fileID: 114891009670180736}
    m_Value:
      m_Type:
        m_SerializableType: System.UInt32, mscorlib, Version=2.0.0.0, Culture=neutral,
          PublicKeyToken=b77a5c561934e089
      m_SerializableObject: 2
  m_Property:
    name: subMeshMask
    m_serializedType:
      m_SerializableType: System.UInt32, mscorlib, Version=2.0.0.0, Culture=neutral,
        PublicKeyToken=b77a5c561934e089
    attributes:
    - m_Type: 3
      m_Min: -Infinity
      m_Max: Infinity
      m_Tooltip: Define a bitmask to control which submeshes are rendered.
      m_Regex: 
      m_RegexMaxLength: 0
  m_Direction: 0
  m_LinkedSlots: []
--- !u!114 &114283290961728226
MonoBehaviour:
  m_ObjectHideFlags: 1
  m_CorrespondingSourceObject: {fileID: 0}
  m_PrefabInternal: {fileID: 0}
  m_GameObject: {fileID: 0}
  m_Enabled: 1
  m_EditorHideFlags: 0
  m_Script: {fileID: 11500000, guid: f780aa281814f9842a7c076d436932e7, type: 3}
  m_Name: VFXSlotFloat
  m_EditorClassIdentifier: 
  m_Parent: {fileID: 114799116409686190}
  m_Children: []
  m_UIPosition: {x: 0, y: 0}
  m_UICollapsed: 1
  m_UISuperCollapsed: 0
  m_MasterSlot: {fileID: 114799116409686190}
  m_MasterData:
    m_Owner: {fileID: 0}
    m_Value:
      m_Type:
        m_SerializableType: 
      m_SerializableObject: 
  m_Property:
    name: r
    m_serializedType:
      m_SerializableType: System.Single, mscorlib, Version=2.0.0.0, Culture=neutral,
        PublicKeyToken=b77a5c561934e089
    attributes: []
  m_Direction: 0
  m_LinkedSlots: []
--- !u!114 &114291945608062826
MonoBehaviour:
  m_ObjectHideFlags: 1
  m_CorrespondingSourceObject: {fileID: 0}
  m_PrefabInternal: {fileID: 0}
  m_GameObject: {fileID: 0}
  m_Enabled: 1
  m_EditorHideFlags: 0
  m_Script: {fileID: 11500000, guid: 5c71b248ba46954449b47392dc6c3bf9, type: 3}
  m_Name: VFXStaticMeshOutput
  m_EditorClassIdentifier: 
  m_Parent: {fileID: 114997603949784974}
  m_Children: []
  m_UIPosition: {x: 488, y: -318}
  m_UICollapsed: 0
  m_UISuperCollapsed: 0
  m_InputSlots:
  - {fileID: 114587703955454744}
  - {fileID: 114847042422679998}
  - {fileID: 114846938482297806}
  - {fileID: 114006105750600870}
  - {fileID: 114424792273847302}
  m_OutputSlots: []
  m_Data: {fileID: 114922442979583744}
  m_InputFlowSlot:
  - link: []
  m_OutputFlowSlot:
  - link: []
--- !u!114 &114294992042851386
MonoBehaviour:
  m_ObjectHideFlags: 1
  m_CorrespondingSourceObject: {fileID: 0}
  m_PrefabInternal: {fileID: 0}
  m_GameObject: {fileID: 0}
  m_Enabled: 1
  m_EditorHideFlags: 0
  m_Script: {fileID: 11500000, guid: 70a331b1d86cc8d4aa106ccbe0da5852, type: 3}
  m_Name: VFXSlotTexture2D
  m_EditorClassIdentifier: 
  m_Parent: {fileID: 0}
  m_Children: []
  m_UIPosition: {x: 0, y: 0}
  m_UICollapsed: 1
  m_UISuperCollapsed: 0
  m_MasterSlot: {fileID: 114294992042851386}
  m_MasterData:
    m_Owner: {fileID: 114891009670180736}
    m_Value:
      m_Type:
        m_SerializableType: UnityEngine.Texture2D, UnityEngine.CoreModule, Version=0.0.0.0,
          Culture=neutral, PublicKeyToken=null
      m_SerializableObject: '{"obj":{"fileID":2800000,"guid":"039eecbca64d7d746baf0dd7d360fe32","type":3}}'
  m_Property:
    name: mainTexture
    m_serializedType:
      m_SerializableType: UnityEngine.Texture2D, UnityEngine.CoreModule, Version=0.0.0.0,
        Culture=neutral, PublicKeyToken=null
    attributes:
    - m_Type: 3
      m_Min: -Infinity
      m_Max: Infinity
      m_Tooltip: Texture to be applied to the mesh.
      m_Regex: 
      m_RegexMaxLength: 0
  m_Direction: 0
  m_LinkedSlots: []
--- !u!114 &114295777138197916
MonoBehaviour:
  m_ObjectHideFlags: 1
  m_CorrespondingSourceObject: {fileID: 0}
  m_PrefabInternal: {fileID: 0}
  m_GameObject: {fileID: 0}
  m_Enabled: 1
  m_EditorHideFlags: 0
  m_Script: {fileID: 11500000, guid: f780aa281814f9842a7c076d436932e7, type: 3}
  m_Name: VFXSlotFloat
  m_EditorClassIdentifier: 
  m_Parent: {fileID: 114038367330024680}
  m_Children: []
  m_UIPosition: {x: 0, y: 0}
  m_UICollapsed: 1
  m_UISuperCollapsed: 0
  m_MasterSlot: {fileID: 114038367330024680}
  m_MasterData:
    m_Owner: {fileID: 0}
    m_Value:
      m_Type:
        m_SerializableType: 
      m_SerializableObject: 
  m_Property:
    name: x
    m_serializedType:
      m_SerializableType: System.Single, mscorlib, Version=2.0.0.0, Culture=neutral,
        PublicKeyToken=b77a5c561934e089
    attributes: []
  m_Direction: 0
  m_LinkedSlots: []
--- !u!114 &114313175134443716
MonoBehaviour:
  m_ObjectHideFlags: 1
  m_CorrespondingSourceObject: {fileID: 0}
  m_PrefabInternal: {fileID: 0}
  m_GameObject: {fileID: 0}
  m_Enabled: 1
  m_EditorHideFlags: 0
  m_Script: {fileID: 11500000, guid: f780aa281814f9842a7c076d436932e7, type: 3}
  m_Name: VFXSlotFloat
  m_EditorClassIdentifier: 
  m_Parent: {fileID: 114966620657133866}
  m_Children: []
  m_UIPosition: {x: 0, y: 0}
  m_UICollapsed: 1
  m_UISuperCollapsed: 0
  m_MasterSlot: {fileID: 114847042422679998}
  m_MasterData:
    m_Owner: {fileID: 0}
    m_Value:
      m_Type:
        m_SerializableType: 
      m_SerializableObject: 
  m_Property:
    name: z
    m_serializedType:
      m_SerializableType: System.Single, mscorlib, Version=2.0.0.0, Culture=neutral,
        PublicKeyToken=b77a5c561934e089
    attributes: []
  m_Direction: 0
  m_LinkedSlots: []
--- !u!114 &114319402968209804
MonoBehaviour:
  m_ObjectHideFlags: 1
  m_CorrespondingSourceObject: {fileID: 0}
  m_PrefabInternal: {fileID: 0}
  m_GameObject: {fileID: 0}
  m_Enabled: 1
  m_EditorHideFlags: 0
  m_Script: {fileID: 11500000, guid: f44f205d2606d1a4a91cfa6aa5ca9d87, type: 3}
  m_Name: VFXDataMesh
  m_EditorClassIdentifier: 
  m_Parent: {fileID: 0}
  m_Children: []
  m_UIPosition: {x: 0, y: 0}
  m_UICollapsed: 1
  m_UISuperCollapsed: 0
  m_Owners:
  - {fileID: 114155846815806328}
  shader: {fileID: 4800000, guid: 1315639ec2b0425429525dd2810b4c98, type: 3}
--- !u!114 &114325463500899654
MonoBehaviour:
  m_ObjectHideFlags: 1
  m_CorrespondingSourceObject: {fileID: 0}
  m_PrefabInternal: {fileID: 0}
  m_GameObject: {fileID: 0}
  m_Enabled: 1
  m_EditorHideFlags: 0
  m_Script: {fileID: 11500000, guid: 6a4fafe57d357aa45a701ba22aa6a49e, type: 3}
  m_Name: VFXOperatorAdd
  m_EditorClassIdentifier: 
  m_Parent: {fileID: 114997603949784974}
  m_Children: []
  m_UIPosition: {x: -1399.7482, y: 845.6675}
  m_UICollapsed: 0
  m_UISuperCollapsed: 0
  m_InputSlots:
  - {fileID: 114494901537606212}
  - {fileID: 114433428116796628}
  m_OutputSlots:
  - {fileID: 114840421211154376}
--- !u!114 &114330014756498278
MonoBehaviour:
  m_ObjectHideFlags: 1
  m_CorrespondingSourceObject: {fileID: 0}
  m_PrefabInternal: {fileID: 0}
  m_GameObject: {fileID: 0}
  m_Enabled: 1
  m_EditorHideFlags: 0
  m_Script: {fileID: 11500000, guid: f780aa281814f9842a7c076d436932e7, type: 3}
  m_Name: VFXSlotFloat
  m_EditorClassIdentifier: 
  m_Parent: {fileID: 114059159285220666}
  m_Children: []
  m_UIPosition: {x: 0, y: 0}
  m_UICollapsed: 1
  m_UISuperCollapsed: 0
  m_MasterSlot: {fileID: 114229776182658510}
  m_MasterData:
    m_Owner: {fileID: 0}
    m_Value:
      m_Type:
        m_SerializableType: 
      m_SerializableObject: 
  m_Property:
    name: y
    m_serializedType:
      m_SerializableType: System.Single, mscorlib, Version=2.0.0.0, Culture=neutral,
        PublicKeyToken=b77a5c561934e089
    attributes: []
  m_Direction: 0
  m_LinkedSlots: []
--- !u!114 &114333596128430654
MonoBehaviour:
  m_ObjectHideFlags: 1
  m_CorrespondingSourceObject: {fileID: 0}
  m_PrefabInternal: {fileID: 0}
  m_GameObject: {fileID: 0}
  m_Enabled: 1
  m_EditorHideFlags: 0
  m_Script: {fileID: 11500000, guid: f780aa281814f9842a7c076d436932e7, type: 3}
  m_Name: VFXSlotFloat
  m_EditorClassIdentifier: 
  m_Parent: {fileID: 114218887523883000}
  m_Children: []
  m_UIPosition: {x: 0, y: 0}
  m_UICollapsed: 1
  m_UISuperCollapsed: 0
  m_MasterSlot: {fileID: 114218887523883000}
  m_MasterData:
    m_Owner: {fileID: 0}
    m_Value:
      m_Type:
        m_SerializableType: 
      m_SerializableObject: 
  m_Property:
    name: z
    m_serializedType:
      m_SerializableType: System.Single, mscorlib, Version=2.0.0.0, Culture=neutral,
        PublicKeyToken=b77a5c561934e089
    attributes: []
  m_Direction: 0
  m_LinkedSlots:
  - {fileID: 114741069150063224}
--- !u!114 &114334200475736672
MonoBehaviour:
  m_ObjectHideFlags: 1
  m_CorrespondingSourceObject: {fileID: 0}
  m_PrefabInternal: {fileID: 0}
  m_GameObject: {fileID: 0}
  m_Enabled: 1
  m_EditorHideFlags: 0
  m_Script: {fileID: 11500000, guid: b47b8679b468b7347a00cdd50589bc9f, type: 3}
  m_Name: VFXSlotMesh
  m_EditorClassIdentifier: 
  m_Parent: {fileID: 0}
  m_Children: []
  m_UIPosition: {x: 0, y: 0}
  m_UICollapsed: 1
  m_UISuperCollapsed: 0
  m_MasterSlot: {fileID: 114334200475736672}
  m_MasterData:
    m_Owner: {fileID: 114848429688522186}
    m_Value:
      m_Type:
        m_SerializableType: UnityEngine.Mesh, UnityEngine.CoreModule, Version=0.0.0.0,
          Culture=neutral, PublicKeyToken=null
      m_SerializableObject: '{"obj":{"fileID":4300000,"guid":"974531a84d4798f4a985974386dab32a","type":3}}'
  m_Property:
    name: mesh
    m_serializedType:
      m_SerializableType: UnityEngine.Mesh, UnityEngine.CoreModule, Version=0.0.0.0,
        Culture=neutral, PublicKeyToken=null
    attributes:
    - m_Type: 3
      m_Min: -Infinity
      m_Max: Infinity
      m_Tooltip: Mesh to be used for particle rendering.
      m_Regex: 
      m_RegexMaxLength: 0
  m_Direction: 0
  m_LinkedSlots: []
--- !u!114 &114335684838630110
MonoBehaviour:
  m_ObjectHideFlags: 1
  m_CorrespondingSourceObject: {fileID: 0}
  m_PrefabInternal: {fileID: 0}
  m_GameObject: {fileID: 0}
  m_Enabled: 1
  m_EditorHideFlags: 0
  m_Script: {fileID: 11500000, guid: ac39bd03fca81b849929b9c966f1836a, type: 3}
  m_Name: VFXSlotFloat3
  m_EditorClassIdentifier: 
  m_Parent: {fileID: 0}
  m_Children:
  - {fileID: 114947799786597828}
  - {fileID: 114779062513142444}
  - {fileID: 114049563265820652}
  m_UIPosition: {x: 0, y: 0}
  m_UICollapsed: 0
  m_UISuperCollapsed: 0
  m_MasterSlot: {fileID: 114335684838630110}
  m_MasterData:
    m_Owner: {fileID: 114081320914059138}
    m_Value:
      m_Type:
        m_SerializableType: UnityEngine.Vector3, UnityEngine.CoreModule, Version=0.0.0.0,
          Culture=neutral, PublicKeyToken=null
      m_SerializableObject: '{"x":0.0,"y":0.0,"z":0.0}'
  m_Property:
    name: Position
    m_serializedType:
      m_SerializableType: UnityEngine.Vector3, UnityEngine.CoreModule, Version=0.0.0.0,
        Culture=neutral, PublicKeyToken=null
    attributes: []
  m_Direction: 0
  m_LinkedSlots: []
--- !u!114 &114335838198827054
MonoBehaviour:
  m_ObjectHideFlags: 1
  m_CorrespondingSourceObject: {fileID: 0}
  m_PrefabInternal: {fileID: 0}
  m_GameObject: {fileID: 0}
  m_Enabled: 1
  m_EditorHideFlags: 0
  m_Script: {fileID: 11500000, guid: ac39bd03fca81b849929b9c966f1836a, type: 3}
  m_Name: VFXSlotFloat3
  m_EditorClassIdentifier: 
  m_Parent: {fileID: 114857850906435742}
  m_Children:
  - {fileID: 114998177920972100}
  - {fileID: 114955084468073970}
  - {fileID: 114164493604230818}
  m_UIPosition: {x: 0, y: 0}
  m_UICollapsed: 1
  m_UISuperCollapsed: 0
  m_MasterSlot: {fileID: 114857850906435742}
  m_MasterData:
    m_Owner: {fileID: 0}
    m_Value:
      m_Type:
        m_SerializableType: 
      m_SerializableObject: 
  m_Property:
    name: angles
    m_serializedType:
      m_SerializableType: UnityEngine.Vector3, UnityEngine.CoreModule, Version=0.0.0.0,
        Culture=neutral, PublicKeyToken=null
    attributes:
    - m_Type: 3
      m_Min: -Infinity
      m_Max: Infinity
      m_Tooltip: The euler angles of the transform.
      m_Regex: 
      m_RegexMaxLength: 0
    - m_Type: 4
      m_Min: -Infinity
      m_Max: Infinity
      m_Tooltip: 
      m_Regex: 
      m_RegexMaxLength: 0
  m_Direction: 0
  m_LinkedSlots: []
--- !u!114 &114342071248033808
MonoBehaviour:
  m_ObjectHideFlags: 1
  m_CorrespondingSourceObject: {fileID: 0}
  m_PrefabInternal: {fileID: 0}
  m_GameObject: {fileID: 0}
  m_Enabled: 1
  m_EditorHideFlags: 0
  m_Script: {fileID: 11500000, guid: f780aa281814f9842a7c076d436932e7, type: 3}
  m_Name: VFXSlotFloat
  m_EditorClassIdentifier: 
  m_Parent: {fileID: 0}
  m_Children: []
  m_UIPosition: {x: 0, y: 0}
  m_UICollapsed: 1
  m_UISuperCollapsed: 0
  m_MasterSlot: {fileID: 114342071248033808}
  m_MasterData:
    m_Owner: {fileID: 114155388710387028}
    m_Value:
      m_Type:
        m_SerializableType: System.Single, mscorlib, Version=2.0.0.0, Culture=neutral,
          PublicKeyToken=b77a5c561934e089
      m_SerializableObject: 0.05
  m_Property:
    name: o
    m_serializedType:
      m_SerializableType: System.Single, mscorlib, Version=2.0.0.0, Culture=neutral,
        PublicKeyToken=b77a5c561934e089
    attributes: []
  m_Direction: 1
  m_LinkedSlots:
  - {fileID: 114441427102830814}
  - {fileID: 114800354742086734}
--- !u!114 &114345656307783774
MonoBehaviour:
  m_ObjectHideFlags: 1
  m_CorrespondingSourceObject: {fileID: 0}
  m_PrefabInternal: {fileID: 0}
  m_GameObject: {fileID: 0}
  m_Enabled: 1
  m_EditorHideFlags: 0
  m_Script: {fileID: 11500000, guid: f780aa281814f9842a7c076d436932e7, type: 3}
  m_Name: VFXSlotFloat
  m_EditorClassIdentifier: 
  m_Parent: {fileID: 114733268314641838}
  m_Children: []
  m_UIPosition: {x: 0, y: 0}
  m_UICollapsed: 1
  m_UISuperCollapsed: 0
  m_MasterSlot: {fileID: 114733268314641838}
  m_MasterData:
    m_Owner: {fileID: 0}
    m_Value:
      m_Type:
        m_SerializableType: 
      m_SerializableObject: 
  m_Property:
    name: x
    m_serializedType:
      m_SerializableType: System.Single, mscorlib, Version=2.0.0.0, Culture=neutral,
        PublicKeyToken=b77a5c561934e089
    attributes: []
  m_Direction: 0
  m_LinkedSlots:
  - {fileID: 114188793358913408}
--- !u!114 &114347075832499752
MonoBehaviour:
  m_ObjectHideFlags: 1
  m_CorrespondingSourceObject: {fileID: 0}
  m_PrefabInternal: {fileID: 0}
  m_GameObject: {fileID: 0}
  m_Enabled: 1
  m_EditorHideFlags: 0
  m_Script: {fileID: 11500000, guid: c52d920e7fff73b498050a6b3c4404ca, type: 3}
  m_Name: VFXSlotUint
  m_EditorClassIdentifier: 
  m_Parent: {fileID: 0}
  m_Children: []
  m_UIPosition: {x: 0, y: 0}
  m_UICollapsed: 1
  m_UISuperCollapsed: 0
  m_MasterSlot: {fileID: 114347075832499752}
  m_MasterData:
    m_Owner: {fileID: 114188461686394262}
    m_Value:
      m_Type:
        m_SerializableType: System.UInt32, mscorlib, Version=2.0.0.0, Culture=neutral,
          PublicKeyToken=b77a5c561934e089
      m_SerializableObject: 4294967295
  m_Property:
    name: subMeshMask
    m_serializedType:
      m_SerializableType: System.UInt32, mscorlib, Version=2.0.0.0, Culture=neutral,
        PublicKeyToken=b77a5c561934e089
    attributes:
    - m_Type: 3
      m_Min: -Infinity
      m_Max: Infinity
      m_Tooltip: Define a bitmask to control which submeshes are rendered.
      m_Regex: 
      m_RegexMaxLength: 0
  m_Direction: 0
  m_LinkedSlots: []
--- !u!114 &114381312566938848
MonoBehaviour:
  m_ObjectHideFlags: 1
  m_CorrespondingSourceObject: {fileID: 0}
  m_PrefabInternal: {fileID: 0}
  m_GameObject: {fileID: 0}
  m_Enabled: 1
  m_EditorHideFlags: 0
  m_Script: {fileID: 11500000, guid: f780aa281814f9842a7c076d436932e7, type: 3}
  m_Name: VFXSlotFloat
  m_EditorClassIdentifier: 
  m_Parent: {fileID: 0}
  m_Children: []
  m_UIPosition: {x: 0, y: 0}
  m_UICollapsed: 1
  m_UISuperCollapsed: 0
  m_MasterSlot: {fileID: 114381312566938848}
  m_MasterData:
    m_Owner: {fileID: 114835275430778434}
    m_Value:
      m_Type:
        m_SerializableType: System.Single, mscorlib, Version=2.0.0.0, Culture=neutral,
          PublicKeyToken=b77a5c561934e089
      m_SerializableObject: 0
  m_Property:
    name: age
    m_serializedType:
      m_SerializableType: System.Single, mscorlib, Version=2.0.0.0, Culture=neutral,
        PublicKeyToken=b77a5c561934e089
    attributes: []
  m_Direction: 1
  m_LinkedSlots:
  - {fileID: 114170024600182628}
--- !u!114 &114385338319383230
MonoBehaviour:
  m_ObjectHideFlags: 1
  m_CorrespondingSourceObject: {fileID: 0}
  m_PrefabInternal: {fileID: 0}
  m_GameObject: {fileID: 0}
  m_Enabled: 1
  m_EditorHideFlags: 0
  m_Script: {fileID: 11500000, guid: f780aa281814f9842a7c076d436932e7, type: 3}
  m_Name: VFXSlotFloat
  m_EditorClassIdentifier: 
  m_Parent: {fileID: 114091720550596592}
  m_Children: []
  m_UIPosition: {x: 0, y: 0}
  m_UICollapsed: 1
  m_UISuperCollapsed: 0
  m_MasterSlot: {fileID: 114229776182658510}
  m_MasterData:
    m_Owner: {fileID: 0}
    m_Value:
      m_Type:
        m_SerializableType: 
      m_SerializableObject: 
  m_Property:
    name: y
    m_serializedType:
      m_SerializableType: System.Single, mscorlib, Version=2.0.0.0, Culture=neutral,
        PublicKeyToken=b77a5c561934e089
    attributes: []
  m_Direction: 0
  m_LinkedSlots: []
--- !u!114 &114394462772885830
MonoBehaviour:
  m_ObjectHideFlags: 1
  m_CorrespondingSourceObject: {fileID: 0}
  m_PrefabInternal: {fileID: 0}
  m_GameObject: {fileID: 0}
  m_Enabled: 1
  m_EditorHideFlags: 0
  m_Script: {fileID: 11500000, guid: f780aa281814f9842a7c076d436932e7, type: 3}
  m_Name: VFXSlotFloat
  m_EditorClassIdentifier: 
  m_Parent: {fileID: 0}
  m_Children: []
  m_UIPosition: {x: 0, y: 0}
  m_UICollapsed: 1
  m_UISuperCollapsed: 0
  m_MasterSlot: {fileID: 114394462772885830}
  m_MasterData:
    m_Owner: {fileID: 114880532546687298}
    m_Value:
      m_Type:
        m_SerializableType: System.Single, mscorlib, Version=2.0.0.0, Culture=neutral,
          PublicKeyToken=b77a5c561934e089
      m_SerializableObject: 120
  m_Property:
    name: SizeX
    m_serializedType:
      m_SerializableType: System.Single, mscorlib, Version=2.0.0.0, Culture=neutral,
        PublicKeyToken=b77a5c561934e089
    attributes: []
  m_Direction: 0
  m_LinkedSlots: []
--- !u!114 &114398792998688008
MonoBehaviour:
  m_ObjectHideFlags: 1
  m_CorrespondingSourceObject: {fileID: 0}
  m_PrefabInternal: {fileID: 0}
  m_GameObject: {fileID: 0}
  m_Enabled: 1
  m_EditorHideFlags: 0
  m_Script: {fileID: 11500000, guid: f44f205d2606d1a4a91cfa6aa5ca9d87, type: 3}
  m_Name: VFXDataMesh
  m_EditorClassIdentifier: 
  m_Parent: {fileID: 0}
  m_Children: []
  m_UIPosition: {x: 0, y: 0}
  m_UICollapsed: 1
  m_UISuperCollapsed: 0
  m_Owners:
  - {fileID: 114515421661568980}
  shader: {fileID: 4800000, guid: 1315639ec2b0425429525dd2810b4c98, type: 3}
--- !u!114 &114402011493172982
MonoBehaviour:
  m_ObjectHideFlags: 1
  m_CorrespondingSourceObject: {fileID: 0}
  m_PrefabInternal: {fileID: 0}
  m_GameObject: {fileID: 0}
  m_Enabled: 1
  m_EditorHideFlags: 0
  m_Script: {fileID: 11500000, guid: f780aa281814f9842a7c076d436932e7, type: 3}
  m_Name: VFXSlotFloat
  m_EditorClassIdentifier: 
  m_Parent: {fileID: 114622442277101256}
  m_Children: []
  m_UIPosition: {x: 0, y: 0}
  m_UICollapsed: 1
  m_UISuperCollapsed: 0
  m_MasterSlot: {fileID: 114857850906435742}
  m_MasterData:
    m_Owner: {fileID: 0}
    m_Value:
      m_Type:
        m_SerializableType: 
      m_SerializableObject: 
  m_Property:
    name: z
    m_serializedType:
      m_SerializableType: System.Single, mscorlib, Version=2.0.0.0, Culture=neutral,
        PublicKeyToken=b77a5c561934e089
    attributes: []
  m_Direction: 0
  m_LinkedSlots: []
--- !u!114 &114406631960839138
MonoBehaviour:
  m_ObjectHideFlags: 1
  m_CorrespondingSourceObject: {fileID: 0}
  m_PrefabInternal: {fileID: 0}
  m_GameObject: {fileID: 0}
  m_Enabled: 1
  m_EditorHideFlags: 0
  m_Script: {fileID: 11500000, guid: f780aa281814f9842a7c076d436932e7, type: 3}
  m_Name: VFXSlotFloat
  m_EditorClassIdentifier: 
  m_Parent: {fileID: 0}
  m_Children: []
  m_UIPosition: {x: 0, y: 0}
  m_UICollapsed: 1
  m_UISuperCollapsed: 0
  m_MasterSlot: {fileID: 114406631960839138}
  m_MasterData:
    m_Owner: {fileID: 114602017052578240}
    m_Value:
      m_Type:
        m_SerializableType: System.Single, mscorlib, Version=2.0.0.0, Culture=neutral,
          PublicKeyToken=b77a5c561934e089
      m_SerializableObject: 120
  m_Property:
    name: SizeX
    m_serializedType:
      m_SerializableType: System.Single, mscorlib, Version=2.0.0.0, Culture=neutral,
        PublicKeyToken=b77a5c561934e089
    attributes: []
  m_Direction: 0
  m_LinkedSlots: []
--- !u!114 &114415624648092608
MonoBehaviour:
  m_ObjectHideFlags: 1
  m_CorrespondingSourceObject: {fileID: 0}
  m_PrefabInternal: {fileID: 0}
  m_GameObject: {fileID: 0}
  m_Enabled: 1
  m_EditorHideFlags: 0
  m_Script: {fileID: 11500000, guid: f780aa281814f9842a7c076d436932e7, type: 3}
  m_Name: VFXSlotFloat
  m_EditorClassIdentifier: 
  m_Parent: {fileID: 0}
  m_Children: []
  m_UIPosition: {x: 0, y: 0}
  m_UICollapsed: 1
  m_UISuperCollapsed: 0
  m_MasterSlot: {fileID: 114415624648092608}
  m_MasterData:
    m_Owner: {fileID: 114849367105866056}
    m_Value:
      m_Type:
        m_SerializableType: System.Single, mscorlib, Version=2.0.0.0, Culture=neutral,
          PublicKeyToken=b77a5c561934e089
      m_SerializableObject: 0
  m_Property:
    name: s
    m_serializedType:
      m_SerializableType: System.Single, mscorlib, Version=2.0.0.0, Culture=neutral,
        PublicKeyToken=b77a5c561934e089
    attributes: []
  m_Direction: 1
  m_LinkedSlots:
  - {fileID: 114539365057475438}
--- !u!114 &114424792273847302
MonoBehaviour:
  m_ObjectHideFlags: 1
  m_CorrespondingSourceObject: {fileID: 0}
  m_PrefabInternal: {fileID: 0}
  m_GameObject: {fileID: 0}
  m_Enabled: 1
  m_EditorHideFlags: 0
  m_Script: {fileID: 11500000, guid: f780aa281814f9842a7c076d436932e7, type: 3}
  m_Name: VFXSlotFloat
  m_EditorClassIdentifier: 
  m_Parent: {fileID: 0}
  m_Children: []
  m_UIPosition: {x: 0, y: 0}
  m_UICollapsed: 1
  m_UISuperCollapsed: 0
  m_MasterSlot: {fileID: 114424792273847302}
  m_MasterData:
    m_Owner: {fileID: 114291945608062826}
    m_Value:
      m_Type:
        m_SerializableType: System.Single, mscorlib, Version=2.0.0.0, Culture=neutral,
          PublicKeyToken=b77a5c561934e089
      m_SerializableObject: 
  m_Property:
    name: _RimCoef
    m_serializedType:
      m_SerializableType: System.Single, mscorlib, Version=2.0.0.0, Culture=neutral,
        PublicKeyToken=b77a5c561934e089
    attributes: []
  m_Direction: 0
  m_LinkedSlots: []
--- !u!114 &114428535139583672
MonoBehaviour:
  m_ObjectHideFlags: 1
  m_CorrespondingSourceObject: {fileID: 0}
  m_PrefabInternal: {fileID: 0}
  m_GameObject: {fileID: 0}
  m_Enabled: 1
  m_EditorHideFlags: 0
  m_Script: {fileID: 11500000, guid: f780aa281814f9842a7c076d436932e7, type: 3}
  m_Name: VFXSlotFloat
  m_EditorClassIdentifier: 
  m_Parent: {fileID: 114784835062179924}
  m_Children: []
  m_UIPosition: {x: 0, y: 0}
  m_UICollapsed: 1
  m_UISuperCollapsed: 0
  m_MasterSlot: {fileID: 114847042422679998}
  m_MasterData:
    m_Owner: {fileID: 0}
    m_Value:
      m_Type:
        m_SerializableType: 
      m_SerializableObject: 
  m_Property:
    name: z
    m_serializedType:
      m_SerializableType: System.Single, mscorlib, Version=2.0.0.0, Culture=neutral,
        PublicKeyToken=b77a5c561934e089
    attributes: []
  m_Direction: 0
  m_LinkedSlots: []
--- !u!114 &114433428116796628
MonoBehaviour:
  m_ObjectHideFlags: 1
  m_CorrespondingSourceObject: {fileID: 0}
  m_PrefabInternal: {fileID: 0}
  m_GameObject: {fileID: 0}
  m_Enabled: 1
  m_EditorHideFlags: 0
  m_Script: {fileID: 11500000, guid: 87c154e0feeee864da39ba7591cf27e7, type: 3}
  m_Name: VFXSlotFloatN
  m_EditorClassIdentifier: 
  m_Parent: {fileID: 0}
  m_Children: []
  m_UIPosition: {x: 0, y: 0}
  m_UICollapsed: 1
  m_UISuperCollapsed: 0
  m_MasterSlot: {fileID: 114433428116796628}
  m_MasterData:
    m_Owner: {fileID: 114325463500899654}
    m_Value:
      m_Type:
        m_SerializableType: UnityEditor.VFX.FloatN, Assembly-CSharp-Editor-testable,
          Version=0.0.0.0, Culture=neutral, PublicKeyToken=null
      m_SerializableObject: '{"m_Components":[0.15000000596046449]}'
  m_Property:
    name: b
    m_serializedType:
      m_SerializableType: UnityEditor.VFX.FloatN, Assembly-CSharp-Editor-testable,
        Version=0.0.0.0, Culture=neutral, PublicKeyToken=null
    attributes: []
  m_Direction: 0
  m_LinkedSlots: []
--- !u!114 &114435760714304018
MonoBehaviour:
  m_ObjectHideFlags: 1
  m_CorrespondingSourceObject: {fileID: 0}
  m_PrefabInternal: {fileID: 0}
  m_GameObject: {fileID: 0}
  m_Enabled: 1
  m_EditorHideFlags: 0
  m_Script: {fileID: 11500000, guid: f780aa281814f9842a7c076d436932e7, type: 3}
  m_Name: VFXSlotFloat
  m_EditorClassIdentifier: 
  m_Parent: {fileID: 0}
  m_Children: []
  m_UIPosition: {x: 0, y: 0}
  m_UICollapsed: 1
  m_UISuperCollapsed: 0
  m_MasterSlot: {fileID: 114435760714304018}
  m_MasterData:
    m_Owner: {fileID: 114635849487381044}
    m_Value:
      m_Type:
        m_SerializableType: System.Single, mscorlib, Version=2.0.0.0, Culture=neutral,
          PublicKeyToken=b77a5c561934e089
      m_SerializableObject: 2.5
  m_Property:
    name: Lifetime
    m_serializedType:
      m_SerializableType: System.Single, mscorlib, Version=2.0.0.0, Culture=neutral,
        PublicKeyToken=b77a5c561934e089
    attributes: []
  m_Direction: 0
  m_LinkedSlots: []
--- !u!114 &114437278761159440
MonoBehaviour:
  m_ObjectHideFlags: 1
  m_CorrespondingSourceObject: {fileID: 0}
  m_PrefabInternal: {fileID: 0}
  m_GameObject: {fileID: 0}
  m_Enabled: 1
  m_EditorHideFlags: 0
  m_Script: {fileID: 11500000, guid: a971fa2e110a0ac42ac1d8dae408704b, type: 3}
  m_Name: SetAttribute
  m_EditorClassIdentifier: 
  m_Parent: {fileID: 114848429688522186}
  m_Children: []
  m_UIPosition: {x: 0, y: 0}
  m_UICollapsed: 0
  m_UISuperCollapsed: 0
  m_InputSlots:
  - {fileID: 114486014630874452}
  m_OutputSlots: []
  m_Disabled: 0
  attribute: color
  Composition: 0
  Random: 0
--- !u!114 &114441427102830814
MonoBehaviour:
  m_ObjectHideFlags: 1
  m_CorrespondingSourceObject: {fileID: 0}
  m_PrefabInternal: {fileID: 0}
  m_GameObject: {fileID: 0}
  m_Enabled: 1
  m_EditorHideFlags: 0
  m_Script: {fileID: 11500000, guid: 87c154e0feeee864da39ba7591cf27e7, type: 3}
  m_Name: VFXSlotFloatN
  m_EditorClassIdentifier: 
  m_Parent: {fileID: 0}
  m_Children: []
  m_UIPosition: {x: 0, y: 0}
  m_UICollapsed: 1
  m_UISuperCollapsed: 0
  m_MasterSlot: {fileID: 114441427102830814}
  m_MasterData:
    m_Owner: {fileID: 114149587905852302}
    m_Value:
      m_Type:
        m_SerializableType: UnityEditor.VFX.FloatN, Assembly-CSharp-Editor-testable,
          Version=0.0.0.0, Culture=neutral, PublicKeyToken=null
      m_SerializableObject: '{"m_Components":[0.0]}'
  m_Property:
    name: b
    m_serializedType:
      m_SerializableType: UnityEditor.VFX.FloatN, Assembly-CSharp-Editor-testable,
        Version=0.0.0.0, Culture=neutral, PublicKeyToken=null
    attributes: []
  m_Direction: 0
  m_LinkedSlots:
  - {fileID: 114342071248033808}
--- !u!114 &114442259232016808
MonoBehaviour:
  m_ObjectHideFlags: 1
  m_CorrespondingSourceObject: {fileID: 0}
  m_PrefabInternal: {fileID: 0}
  m_GameObject: {fileID: 0}
  m_Enabled: 1
  m_EditorHideFlags: 0
  m_Script: {fileID: 11500000, guid: f780aa281814f9842a7c076d436932e7, type: 3}
  m_Name: VFXSlotFloat
  m_EditorClassIdentifier: 
  m_Parent: {fileID: 0}
  m_Children: []
  m_UIPosition: {x: 0, y: 0}
  m_UICollapsed: 1
  m_UISuperCollapsed: 0
  m_MasterSlot: {fileID: 114442259232016808}
  m_MasterData:
    m_Owner: {fileID: 114555083226481740}
    m_Value:
      m_Type:
        m_SerializableType: System.Single, mscorlib, Version=2.0.0.0, Culture=neutral,
          PublicKeyToken=b77a5c561934e089
      m_SerializableObject: 180
  m_Property:
    name: AngleZ
    m_serializedType:
      m_SerializableType: System.Single, mscorlib, Version=2.0.0.0, Culture=neutral,
        PublicKeyToken=b77a5c561934e089
    attributes: []
  m_Direction: 0
  m_LinkedSlots: []
--- !u!114 &114456797720522106
MonoBehaviour:
  m_ObjectHideFlags: 1
  m_CorrespondingSourceObject: {fileID: 0}
  m_PrefabInternal: {fileID: 0}
  m_GameObject: {fileID: 0}
  m_Enabled: 1
  m_EditorHideFlags: 0
  m_Script: {fileID: 11500000, guid: f780aa281814f9842a7c076d436932e7, type: 3}
  m_Name: VFXSlotFloat
  m_EditorClassIdentifier: 
  m_Parent: {fileID: 114594741014280698}
  m_Children: []
  m_UIPosition: {x: 0, y: 0}
  m_UICollapsed: 1
  m_UISuperCollapsed: 0
  m_MasterSlot: {fileID: 114594741014280698}
  m_MasterData:
    m_Owner: {fileID: 0}
    m_Value:
      m_Type:
        m_SerializableType: 
      m_SerializableObject: 
  m_Property:
    name: y
    m_serializedType:
      m_SerializableType: System.Single, mscorlib, Version=2.0.0.0, Culture=neutral,
        PublicKeyToken=b77a5c561934e089
    attributes: []
  m_Direction: 0
  m_LinkedSlots: []
--- !u!114 &114467428821056184
MonoBehaviour:
  m_ObjectHideFlags: 1
  m_CorrespondingSourceObject: {fileID: 0}
  m_PrefabInternal: {fileID: 0}
  m_GameObject: {fileID: 0}
  m_Enabled: 1
  m_EditorHideFlags: 0
  m_Script: {fileID: 11500000, guid: f780aa281814f9842a7c076d436932e7, type: 3}
  m_Name: VFXSlotFloat
  m_EditorClassIdentifier: 
  m_Parent: {fileID: 114049643137282558}
  m_Children: []
  m_UIPosition: {x: 0, y: 0}
  m_UICollapsed: 1
  m_UISuperCollapsed: 0
  m_MasterSlot: {fileID: 114049643137282558}
  m_MasterData:
    m_Owner: {fileID: 0}
    m_Value:
      m_Type:
        m_SerializableType: 
      m_SerializableObject: 
  m_Property:
    name: x
    m_serializedType:
      m_SerializableType: System.Single, mscorlib, Version=2.0.0.0, Culture=neutral,
        PublicKeyToken=b77a5c561934e089
    attributes: []
  m_Direction: 0
  m_LinkedSlots: []
--- !u!114 &114479843660029536
MonoBehaviour:
  m_ObjectHideFlags: 1
  m_CorrespondingSourceObject: {fileID: 0}
  m_PrefabInternal: {fileID: 0}
  m_GameObject: {fileID: 0}
  m_Enabled: 1
  m_EditorHideFlags: 0
  m_Script: {fileID: 11500000, guid: ac39bd03fca81b849929b9c966f1836a, type: 3}
  m_Name: VFXSlotFloat3
  m_EditorClassIdentifier: 
  m_Parent: {fileID: 114847042422679998}
  m_Children:
  - {fileID: 114007803035784388}
  - {fileID: 114630630869600032}
  - {fileID: 114525579623814336}
  m_UIPosition: {x: 0, y: 0}
  m_UICollapsed: 1
  m_UISuperCollapsed: 0
  m_MasterSlot: {fileID: 114847042422679998}
  m_MasterData:
    m_Owner: {fileID: 0}
    m_Value:
      m_Type:
        m_SerializableType: 
      m_SerializableObject: 
  m_Property:
    name: angles
    m_serializedType:
      m_SerializableType: UnityEngine.Vector3, UnityEngine.CoreModule, Version=0.0.0.0,
        Culture=neutral, PublicKeyToken=null
    attributes:
    - m_Type: 3
      m_Min: -Infinity
      m_Max: Infinity
      m_Tooltip: The euler angles of the transform.
      m_Regex: 
      m_RegexMaxLength: 0
    - m_Type: 4
      m_Min: -Infinity
      m_Max: Infinity
      m_Tooltip: 
      m_Regex: 
      m_RegexMaxLength: 0
  m_Direction: 0
  m_LinkedSlots: []
--- !u!114 &114482236069912900
MonoBehaviour:
  m_ObjectHideFlags: 1
  m_CorrespondingSourceObject: {fileID: 0}
  m_PrefabInternal: {fileID: 0}
  m_GameObject: {fileID: 0}
  m_Enabled: 1
  m_EditorHideFlags: 0
  m_Script: {fileID: 11500000, guid: ac39bd03fca81b849929b9c966f1836a, type: 3}
  m_Name: VFXSlotFloat3
  m_EditorClassIdentifier: 
  m_Parent: {fileID: 114857850906435742}
  m_Children:
  - {fileID: 114740205415115818}
  - {fileID: 114194721034308180}
  - {fileID: 114141286116096394}
  m_UIPosition: {x: 0, y: 0}
  m_UICollapsed: 1
  m_UISuperCollapsed: 0
  m_MasterSlot: {fileID: 114857850906435742}
  m_MasterData:
    m_Owner: {fileID: 0}
    m_Value:
      m_Type:
        m_SerializableType: 
      m_SerializableObject: 
  m_Property:
    name: position
    m_serializedType:
      m_SerializableType: UnityEngine.Vector3, UnityEngine.CoreModule, Version=0.0.0.0,
        Culture=neutral, PublicKeyToken=null
    attributes:
    - m_Type: 3
      m_Min: -Infinity
      m_Max: Infinity
      m_Tooltip: The transform position.
      m_Regex: 
      m_RegexMaxLength: 0
  m_Direction: 0
  m_LinkedSlots: []
--- !u!114 &114484504030274374
MonoBehaviour:
  m_ObjectHideFlags: 1
  m_CorrespondingSourceObject: {fileID: 0}
  m_PrefabInternal: {fileID: 0}
  m_GameObject: {fileID: 0}
  m_Enabled: 1
  m_EditorHideFlags: 0
  m_Script: {fileID: 11500000, guid: f780aa281814f9842a7c076d436932e7, type: 3}
  m_Name: VFXSlotFloat
  m_EditorClassIdentifier: 
  m_Parent: {fileID: 114622442277101256}
  m_Children: []
  m_UIPosition: {x: 0, y: 0}
  m_UICollapsed: 1
  m_UISuperCollapsed: 0
  m_MasterSlot: {fileID: 114857850906435742}
  m_MasterData:
    m_Owner: {fileID: 0}
    m_Value:
      m_Type:
        m_SerializableType: 
      m_SerializableObject: 
  m_Property:
    name: y
    m_serializedType:
      m_SerializableType: System.Single, mscorlib, Version=2.0.0.0, Culture=neutral,
        PublicKeyToken=b77a5c561934e089
    attributes: []
  m_Direction: 0
  m_LinkedSlots: []
--- !u!114 &114486014630874452
MonoBehaviour:
  m_ObjectHideFlags: 1
  m_CorrespondingSourceObject: {fileID: 0}
  m_PrefabInternal: {fileID: 0}
  m_GameObject: {fileID: 0}
  m_Enabled: 1
  m_EditorHideFlags: 0
  m_Script: {fileID: 11500000, guid: ac39bd03fca81b849929b9c966f1836a, type: 3}
  m_Name: VFXSlotFloat3
  m_EditorClassIdentifier: 
  m_Parent: {fileID: 0}
  m_Children:
  - {fileID: 114912318806421890}
  - {fileID: 114660219605005546}
  - {fileID: 114748397517675286}
  m_UIPosition: {x: 0, y: 0}
  m_UICollapsed: 1
  m_UISuperCollapsed: 0
  m_MasterSlot: {fileID: 114486014630874452}
  m_MasterData:
    m_Owner: {fileID: 114437278761159440}
    m_Value:
      m_Type:
        m_SerializableType: UnityEngine.Vector3, UnityEngine.CoreModule, Version=0.0.0.0,
          Culture=neutral, PublicKeyToken=null
      m_SerializableObject: '{"x":0.012591575272381306,"y":0.8176127672195435,"z":0.0016704651061445475}'
  m_Property:
    name: Color
    m_serializedType:
      m_SerializableType: UnityEngine.Vector3, UnityEngine.CoreModule, Version=0.0.0.0,
        Culture=neutral, PublicKeyToken=null
    attributes:
    - m_Type: 5
      m_Min: -Infinity
      m_Max: Infinity
      m_Tooltip: 
      m_Regex: 
      m_RegexMaxLength: 0
  m_Direction: 0
  m_LinkedSlots: []
--- !u!114 &114494901537606212
MonoBehaviour:
  m_ObjectHideFlags: 1
  m_CorrespondingSourceObject: {fileID: 0}
  m_PrefabInternal: {fileID: 0}
  m_GameObject: {fileID: 0}
  m_Enabled: 1
  m_EditorHideFlags: 0
  m_Script: {fileID: 11500000, guid: 87c154e0feeee864da39ba7591cf27e7, type: 3}
  m_Name: VFXSlotFloatN
  m_EditorClassIdentifier: 
  m_Parent: {fileID: 0}
  m_Children: []
  m_UIPosition: {x: 0, y: 0}
  m_UICollapsed: 1
  m_UISuperCollapsed: 0
  m_MasterSlot: {fileID: 114494901537606212}
  m_MasterData:
    m_Owner: {fileID: 114325463500899654}
    m_Value:
      m_Type:
        m_SerializableType: UnityEditor.VFX.FloatN, Assembly-CSharp-Editor-testable,
          Version=0.0.0.0, Culture=neutral, PublicKeyToken=null
      m_SerializableObject: '{"m_Components":[0.0]}'
  m_Property:
    name: a
    m_serializedType:
      m_SerializableType: UnityEditor.VFX.FloatN, Assembly-CSharp-Editor-testable,
        Version=0.0.0.0, Culture=neutral, PublicKeyToken=null
    attributes: []
  m_Direction: 0
  m_LinkedSlots:
  - {fileID: 114014948283028004}
--- !u!114 &114495482444770850
MonoBehaviour:
  m_ObjectHideFlags: 1
  m_CorrespondingSourceObject: {fileID: 0}
  m_PrefabInternal: {fileID: 0}
  m_GameObject: {fileID: 0}
  m_Enabled: 1
  m_EditorHideFlags: 0
  m_Script: {fileID: 11500000, guid: f780aa281814f9842a7c076d436932e7, type: 3}
  m_Name: VFXSlotFloat
  m_EditorClassIdentifier: 
  m_Parent: {fileID: 114983863320865528}
  m_Children: []
  m_UIPosition: {x: 0, y: 0}
  m_UICollapsed: 1
  m_UISuperCollapsed: 0
  m_MasterSlot: {fileID: 114983863320865528}
  m_MasterData:
    m_Owner: {fileID: 0}
    m_Value:
      m_Type:
        m_SerializableType: 
      m_SerializableObject: 
  m_Property:
    name: y
    m_serializedType:
      m_SerializableType: System.Single, mscorlib, Version=2.0.0.0, Culture=neutral,
        PublicKeyToken=b77a5c561934e089
    attributes: []
  m_Direction: 1
  m_LinkedSlots:
  - {fileID: 114779062513142444}
  - {fileID: 114636276351108096}
  - {fileID: 114914047668720274}
--- !u!114 &114515421661568980
MonoBehaviour:
  m_ObjectHideFlags: 1
  m_CorrespondingSourceObject: {fileID: 0}
  m_PrefabInternal: {fileID: 0}
  m_GameObject: {fileID: 0}
  m_Enabled: 1
  m_EditorHideFlags: 0
  m_Script: {fileID: 11500000, guid: 5c71b248ba46954449b47392dc6c3bf9, type: 3}
  m_Name: VFXStaticMeshOutput
  m_EditorClassIdentifier: 
  m_Parent: {fileID: 114997603949784974}
  m_Children: []
  m_UIPosition: {x: 699, y: -24}
  m_UICollapsed: 0
  m_UISuperCollapsed: 0
  m_InputSlots:
  - {fileID: 114728082341278750}
  - {fileID: 114229776182658510}
  - {fileID: 114693445671606154}
  - {fileID: 114767096658305600}
  - {fileID: 114588924357266990}
  m_OutputSlots: []
  m_Data: {fileID: 114398792998688008}
  m_InputFlowSlot:
  - link: []
  m_OutputFlowSlot:
  - link: []
--- !u!114 &114515927899430142
MonoBehaviour:
  m_ObjectHideFlags: 1
  m_CorrespondingSourceObject: {fileID: 0}
  m_PrefabInternal: {fileID: 0}
  m_GameObject: {fileID: 0}
  m_Enabled: 1
  m_EditorHideFlags: 0
  m_Script: {fileID: 11500000, guid: c52d920e7fff73b498050a6b3c4404ca, type: 3}
  m_Name: VFXSlotUint
  m_EditorClassIdentifier: 
  m_Parent: {fileID: 0}
  m_Children: []
  m_UIPosition: {x: 0, y: 0}
  m_UICollapsed: 1
  m_UISuperCollapsed: 0
  m_MasterSlot: {fileID: 114515927899430142}
  m_MasterData:
    m_Owner: {fileID: 114848429688522186}
    m_Value:
      m_Type:
        m_SerializableType: System.UInt32, mscorlib, Version=2.0.0.0, Culture=neutral,
          PublicKeyToken=b77a5c561934e089
      m_SerializableObject: 1
  m_Property:
    name: subMeshMask
    m_serializedType:
      m_SerializableType: System.UInt32, mscorlib, Version=2.0.0.0, Culture=neutral,
        PublicKeyToken=b77a5c561934e089
    attributes:
    - m_Type: 3
      m_Min: -Infinity
      m_Max: Infinity
      m_Tooltip: Define a bitmask to control which submeshes are rendered.
      m_Regex: 
      m_RegexMaxLength: 0
  m_Direction: 0
  m_LinkedSlots: []
--- !u!114 &114524609138677542
MonoBehaviour:
  m_ObjectHideFlags: 1
  m_CorrespondingSourceObject: {fileID: 0}
  m_PrefabInternal: {fileID: 0}
  m_GameObject: {fileID: 0}
  m_Enabled: 1
  m_EditorHideFlags: 0
  m_Script: {fileID: 11500000, guid: f780aa281814f9842a7c076d436932e7, type: 3}
  m_Name: VFXSlotFloat
  m_EditorClassIdentifier: 
  m_Parent: {fileID: 114767096658305600}
  m_Children: []
  m_UIPosition: {x: 0, y: 0}
  m_UICollapsed: 1
  m_UISuperCollapsed: 0
  m_MasterSlot: {fileID: 114767096658305600}
  m_MasterData:
    m_Owner: {fileID: 0}
    m_Value:
      m_Type:
        m_SerializableType: 
      m_SerializableObject: 
  m_Property:
    name: b
    m_serializedType:
      m_SerializableType: System.Single, mscorlib, Version=2.0.0.0, Culture=neutral,
        PublicKeyToken=b77a5c561934e089
    attributes: []
  m_Direction: 0
  m_LinkedSlots: []
--- !u!114 &114525579623814336
MonoBehaviour:
  m_ObjectHideFlags: 1
  m_CorrespondingSourceObject: {fileID: 0}
  m_PrefabInternal: {fileID: 0}
  m_GameObject: {fileID: 0}
  m_Enabled: 1
  m_EditorHideFlags: 0
  m_Script: {fileID: 11500000, guid: f780aa281814f9842a7c076d436932e7, type: 3}
  m_Name: VFXSlotFloat
  m_EditorClassIdentifier: 
  m_Parent: {fileID: 114479843660029536}
  m_Children: []
  m_UIPosition: {x: 0, y: 0}
  m_UICollapsed: 1
  m_UISuperCollapsed: 0
  m_MasterSlot: {fileID: 114847042422679998}
  m_MasterData:
    m_Owner: {fileID: 0}
    m_Value:
      m_Type:
        m_SerializableType: 
      m_SerializableObject: 
  m_Property:
    name: z
    m_serializedType:
      m_SerializableType: System.Single, mscorlib, Version=2.0.0.0, Culture=neutral,
        PublicKeyToken=b77a5c561934e089
    attributes: []
  m_Direction: 0
  m_LinkedSlots: []
--- !u!114 &114536471820266184
MonoBehaviour:
  m_ObjectHideFlags: 1
  m_CorrespondingSourceObject: {fileID: 0}
  m_PrefabInternal: {fileID: 0}
  m_GameObject: {fileID: 0}
  m_Enabled: 1
  m_EditorHideFlags: 0
  m_Script: {fileID: 11500000, guid: 2dc095764ededfa4bb32fa602511ea4b, type: 3}
  m_Name: VFXBasicUpdate
  m_EditorClassIdentifier: 
  m_Parent: {fileID: 114997603949784974}
  m_Children:
  - {fileID: 114967865259419442}
  m_UIPosition: {x: -180.28918, y: 128.2595}
  m_UICollapsed: 0
  m_UISuperCollapsed: 0
  m_InputSlots: []
  m_OutputSlots: []
  m_Data: {fileID: 114069458236294264}
  m_InputFlowSlot:
  - link:
    - context: {fileID: 114988927067353768}
      slotIndex: 0
  m_OutputFlowSlot:
  - link:
    - context: {fileID: 114188461686394262}
      slotIndex: 0
    - context: {fileID: 114795359838525322}
      slotIndex: 0
    - context: {fileID: 114848429688522186}
      slotIndex: 0
    - context: {fileID: 114891009670180736}
      slotIndex: 0
  integration: 0
--- !u!114 &114539365057475438
MonoBehaviour:
  m_ObjectHideFlags: 1
  m_CorrespondingSourceObject: {fileID: 0}
  m_PrefabInternal: {fileID: 0}
  m_GameObject: {fileID: 0}
  m_Enabled: 1
  m_EditorHideFlags: 0
  m_Script: {fileID: 11500000, guid: f780aa281814f9842a7c076d436932e7, type: 3}
  m_Name: VFXSlotFloat
  m_EditorClassIdentifier: 
  m_Parent: {fileID: 0}
  m_Children: []
  m_UIPosition: {x: 0, y: 0}
  m_UICollapsed: 1
  m_UISuperCollapsed: 0
  m_MasterSlot: {fileID: 114539365057475438}
  m_MasterData:
    m_Owner: {fileID: 114967865259419442}
    m_Value:
      m_Type:
        m_SerializableType: System.Single, mscorlib, Version=2.0.0.0, Culture=neutral,
          PublicKeyToken=b77a5c561934e089
      m_SerializableObject: 0.1
  m_Property:
    name: SizeX
    m_serializedType:
      m_SerializableType: System.Single, mscorlib, Version=2.0.0.0, Culture=neutral,
        PublicKeyToken=b77a5c561934e089
    attributes: []
  m_Direction: 0
  m_LinkedSlots:
  - {fileID: 114415624648092608}
--- !u!114 &114542274489064444
MonoBehaviour:
  m_ObjectHideFlags: 1
  m_CorrespondingSourceObject: {fileID: 0}
  m_PrefabInternal: {fileID: 0}
  m_GameObject: {fileID: 0}
  m_Enabled: 1
  m_EditorHideFlags: 0
  m_Script: {fileID: 11500000, guid: ac39bd03fca81b849929b9c966f1836a, type: 3}
  m_Name: VFXSlotFloat3
  m_EditorClassIdentifier: 
  m_Parent: {fileID: 114728012599216604}
  m_Children:
  - {fileID: 114227389187138738}
  - {fileID: 114821399986716694}
  - {fileID: 114279755295920988}
  m_UIPosition: {x: 0, y: 0}
  m_UICollapsed: 0
  m_UISuperCollapsed: 0
  m_MasterSlot: {fileID: 114728012599216604}
  m_MasterData:
    m_Owner: {fileID: 0}
    m_Value:
      m_Type:
        m_SerializableType: 
      m_SerializableObject: 
  m_Property:
    name: end
    m_serializedType:
      m_SerializableType: UnityEngine.Vector3, UnityEngine.CoreModule, Version=0.0.0.0,
        Culture=neutral, PublicKeyToken=null
    attributes:
    - m_Type: 3
      m_Min: -Infinity
      m_Max: Infinity
      m_Tooltip: The end position of the line.
      m_Regex: 
      m_RegexMaxLength: 0
  m_Direction: 0
  m_LinkedSlots: []
--- !u!114 &114547491427063722
MonoBehaviour:
  m_ObjectHideFlags: 1
  m_CorrespondingSourceObject: {fileID: 0}
  m_PrefabInternal: {fileID: 0}
  m_GameObject: {fileID: 0}
  m_Enabled: 1
  m_EditorHideFlags: 0
  m_Script: {fileID: 11500000, guid: f780aa281814f9842a7c076d436932e7, type: 3}
  m_Name: VFXSlotFloat
  m_EditorClassIdentifier: 
  m_Parent: {fileID: 0}
  m_Children: []
  m_UIPosition: {x: 0, y: 0}
  m_UICollapsed: 1
  m_UISuperCollapsed: 0
  m_MasterSlot: {fileID: 114547491427063722}
  m_MasterData:
    m_Owner: {fileID: 114027533682860446}
    m_Value:
      m_Type:
        m_SerializableType: System.Single, mscorlib, Version=2.0.0.0, Culture=neutral,
          PublicKeyToken=b77a5c561934e089
      m_SerializableObject: 0
  m_Property:
    name: lifetime
    m_serializedType:
      m_SerializableType: System.Single, mscorlib, Version=2.0.0.0, Culture=neutral,
        PublicKeyToken=b77a5c561934e089
    attributes: []
  m_Direction: 1
  m_LinkedSlots:
  - {fileID: 114645467107313494}
--- !u!114 &114555083226481740
MonoBehaviour:
  m_ObjectHideFlags: 1
  m_CorrespondingSourceObject: {fileID: 0}
  m_PrefabInternal: {fileID: 0}
  m_GameObject: {fileID: 0}
  m_Enabled: 1
  m_EditorHideFlags: 0
  m_Script: {fileID: 11500000, guid: a971fa2e110a0ac42ac1d8dae408704b, type: 3}
  m_Name: SetAttribute
  m_EditorClassIdentifier: 
  m_Parent: {fileID: 114988927067353768}
  m_Children: []
  m_UIPosition: {x: 0, y: 0}
  m_UICollapsed: 0
  m_UISuperCollapsed: 0
  m_InputSlots:
  - {fileID: 114442259232016808}
  m_OutputSlots: []
  m_Disabled: 0
  attribute: angleZ
  Composition: 0
  Random: 0
--- !u!114 &114562620245280292
MonoBehaviour:
  m_ObjectHideFlags: 1
  m_CorrespondingSourceObject: {fileID: 0}
  m_PrefabInternal: {fileID: 0}
  m_GameObject: {fileID: 0}
  m_Enabled: 1
  m_EditorHideFlags: 0
  m_Script: {fileID: 11500000, guid: f780aa281814f9842a7c076d436932e7, type: 3}
  m_Name: VFXSlotFloat
  m_EditorClassIdentifier: 
  m_Parent: {fileID: 114767096658305600}
  m_Children: []
  m_UIPosition: {x: 0, y: 0}
  m_UICollapsed: 1
  m_UISuperCollapsed: 0
  m_MasterSlot: {fileID: 114767096658305600}
  m_MasterData:
    m_Owner: {fileID: 0}
    m_Value:
      m_Type:
        m_SerializableType: 
      m_SerializableObject: 
  m_Property:
    name: g
    m_serializedType:
      m_SerializableType: System.Single, mscorlib, Version=2.0.0.0, Culture=neutral,
        PublicKeyToken=b77a5c561934e089
    attributes: []
  m_Direction: 0
  m_LinkedSlots: []
--- !u!114 &114562678332364746
MonoBehaviour:
  m_ObjectHideFlags: 1
  m_CorrespondingSourceObject: {fileID: 0}
  m_PrefabInternal: {fileID: 0}
  m_GameObject: {fileID: 0}
  m_Enabled: 1
  m_EditorHideFlags: 0
  m_Script: {fileID: 11500000, guid: d01270efd3285ea4a9d6c555cb0a8027, type: 3}
  m_Name: VFXUI
  m_EditorClassIdentifier: 
  groupInfos: []
  uiBounds:
    serializedVersion: 2
    x: 0
    y: 0
    width: 0
    height: 0
--- !u!114 &114574152931840100
MonoBehaviour:
  m_ObjectHideFlags: 1
  m_CorrespondingSourceObject: {fileID: 0}
  m_PrefabInternal: {fileID: 0}
  m_GameObject: {fileID: 0}
  m_Enabled: 1
  m_EditorHideFlags: 0
  m_Script: {fileID: 11500000, guid: f780aa281814f9842a7c076d436932e7, type: 3}
  m_Name: VFXSlotFloat
  m_EditorClassIdentifier: 
  m_Parent: {fileID: 114767096658305600}
  m_Children: []
  m_UIPosition: {x: 0, y: 0}
  m_UICollapsed: 1
  m_UISuperCollapsed: 0
  m_MasterSlot: {fileID: 114767096658305600}
  m_MasterData:
    m_Owner: {fileID: 0}
    m_Value:
      m_Type:
        m_SerializableType: 
      m_SerializableObject: 
  m_Property:
    name: r
    m_serializedType:
      m_SerializableType: System.Single, mscorlib, Version=2.0.0.0, Culture=neutral,
        PublicKeyToken=b77a5c561934e089
    attributes: []
  m_Direction: 0
  m_LinkedSlots: []
--- !u!114 &114584692741057520
MonoBehaviour:
  m_ObjectHideFlags: 1
  m_CorrespondingSourceObject: {fileID: 0}
  m_PrefabInternal: {fileID: 0}
  m_GameObject: {fileID: 0}
  m_Enabled: 1
  m_EditorHideFlags: 0
  m_Script: {fileID: 11500000, guid: f780aa281814f9842a7c076d436932e7, type: 3}
  m_Name: VFXSlotFloat
  m_EditorClassIdentifier: 
  m_Parent: {fileID: 114059159285220666}
  m_Children: []
  m_UIPosition: {x: 0, y: 0}
  m_UICollapsed: 1
  m_UISuperCollapsed: 0
  m_MasterSlot: {fileID: 114229776182658510}
  m_MasterData:
    m_Owner: {fileID: 0}
    m_Value:
      m_Type:
        m_SerializableType: 
      m_SerializableObject: 
  m_Property:
    name: z
    m_serializedType:
      m_SerializableType: System.Single, mscorlib, Version=2.0.0.0, Culture=neutral,
        PublicKeyToken=b77a5c561934e089
    attributes: []
  m_Direction: 0
  m_LinkedSlots: []
--- !u!114 &114585348397367714
MonoBehaviour:
  m_ObjectHideFlags: 1
  m_CorrespondingSourceObject: {fileID: 0}
  m_PrefabInternal: {fileID: 0}
  m_GameObject: {fileID: 0}
  m_Enabled: 1
  m_EditorHideFlags: 0
  m_Script: {fileID: 11500000, guid: 87c154e0feeee864da39ba7591cf27e7, type: 3}
  m_Name: VFXSlotFloatN
  m_EditorClassIdentifier: 
  m_Parent: {fileID: 0}
  m_Children: []
  m_UIPosition: {x: 0, y: 0}
  m_UICollapsed: 1
  m_UISuperCollapsed: 0
  m_MasterSlot: {fileID: 114585348397367714}
  m_MasterData:
    m_Owner: {fileID: 114960823469034090}
    m_Value:
      m_Type:
        m_SerializableType: UnityEditor.VFX.FloatN, Assembly-CSharp-Editor-testable,
          Version=0.0.0.0, Culture=neutral, PublicKeyToken=null
      m_SerializableObject: '{"m_Components":[1.0]}'
  m_Property:
    name: c
    m_serializedType:
      m_SerializableType: UnityEditor.VFX.FloatN, Assembly-CSharp-Editor-testable,
        Version=0.0.0.0, Culture=neutral, PublicKeyToken=null
    attributes: []
  m_Direction: 0
  m_LinkedSlots: []
--- !u!114 &114587703955454744
MonoBehaviour:
  m_ObjectHideFlags: 1
  m_CorrespondingSourceObject: {fileID: 0}
  m_PrefabInternal: {fileID: 0}
  m_GameObject: {fileID: 0}
  m_Enabled: 1
  m_EditorHideFlags: 0
  m_Script: {fileID: 11500000, guid: b47b8679b468b7347a00cdd50589bc9f, type: 3}
  m_Name: VFXSlotMesh
  m_EditorClassIdentifier: 
  m_Parent: {fileID: 0}
  m_Children: []
  m_UIPosition: {x: 0, y: 0}
  m_UICollapsed: 1
  m_UISuperCollapsed: 0
  m_MasterSlot: {fileID: 114587703955454744}
  m_MasterData:
    m_Owner: {fileID: 114291945608062826}
    m_Value:
      m_Type:
        m_SerializableType: UnityEngine.Mesh, UnityEngine.CoreModule, Version=0.0.0.0,
          Culture=neutral, PublicKeyToken=null
      m_SerializableObject: '{"obj":{"fileID":4300000,"guid":"974531a84d4798f4a985974386dab32a","type":3}}'
  m_Property:
    name: mesh
    m_serializedType:
      m_SerializableType: UnityEngine.Mesh, UnityEngine.CoreModule, Version=0.0.0.0,
        Culture=neutral, PublicKeyToken=null
    attributes: []
  m_Direction: 0
  m_LinkedSlots: []
--- !u!114 &114588924357266990
MonoBehaviour:
  m_ObjectHideFlags: 1
  m_CorrespondingSourceObject: {fileID: 0}
  m_PrefabInternal: {fileID: 0}
  m_GameObject: {fileID: 0}
  m_Enabled: 1
  m_EditorHideFlags: 0
  m_Script: {fileID: 11500000, guid: f780aa281814f9842a7c076d436932e7, type: 3}
  m_Name: VFXSlotFloat
  m_EditorClassIdentifier: 
  m_Parent: {fileID: 0}
  m_Children: []
  m_UIPosition: {x: 0, y: 0}
  m_UICollapsed: 1
  m_UISuperCollapsed: 0
  m_MasterSlot: {fileID: 114588924357266990}
  m_MasterData:
    m_Owner: {fileID: 114515421661568980}
    m_Value:
      m_Type:
        m_SerializableType: System.Single, mscorlib, Version=2.0.0.0, Culture=neutral,
          PublicKeyToken=b77a5c561934e089
      m_SerializableObject: 
  m_Property:
    name: _RimCoef
    m_serializedType:
      m_SerializableType: System.Single, mscorlib, Version=2.0.0.0, Culture=neutral,
        PublicKeyToken=b77a5c561934e089
    attributes: []
  m_Direction: 0
  m_LinkedSlots: []
--- !u!114 &114591936974525876
MonoBehaviour:
  m_ObjectHideFlags: 1
  m_CorrespondingSourceObject: {fileID: 0}
  m_PrefabInternal: {fileID: 0}
  m_GameObject: {fileID: 0}
  m_Enabled: 1
  m_EditorHideFlags: 0
  m_Script: {fileID: 11500000, guid: 70a331b1d86cc8d4aa106ccbe0da5852, type: 3}
  m_Name: VFXSlotTexture2D
  m_EditorClassIdentifier: 
  m_Parent: {fileID: 0}
  m_Children: []
  m_UIPosition: {x: 0, y: 0}
  m_UICollapsed: 1
  m_UISuperCollapsed: 0
  m_MasterSlot: {fileID: 114591936974525876}
  m_MasterData:
    m_Owner: {fileID: 114848429688522186}
    m_Value:
      m_Type:
        m_SerializableType: UnityEngine.Texture2D, UnityEngine.CoreModule, Version=0.0.0.0,
          Culture=neutral, PublicKeyToken=null
      m_SerializableObject: '{"obj":{"fileID":10305,"guid":"0000000000000000f000000000000000","type":0}}'
  m_Property:
    name: mainTexture
    m_serializedType:
      m_SerializableType: UnityEngine.Texture2D, UnityEngine.CoreModule, Version=0.0.0.0,
        Culture=neutral, PublicKeyToken=null
    attributes:
    - m_Type: 3
      m_Min: -Infinity
      m_Max: Infinity
      m_Tooltip: Texture to be applied to the mesh.
      m_Regex: 
      m_RegexMaxLength: 0
  m_Direction: 0
  m_LinkedSlots: []
--- !u!114 &114594741014280698
MonoBehaviour:
  m_ObjectHideFlags: 1
  m_CorrespondingSourceObject: {fileID: 0}
  m_PrefabInternal: {fileID: 0}
  m_GameObject: {fileID: 0}
  m_Enabled: 1
  m_EditorHideFlags: 0
  m_Script: {fileID: 11500000, guid: ac39bd03fca81b849929b9c966f1836a, type: 3}
  m_Name: VFXSlotFloat3
  m_EditorClassIdentifier: 
  m_Parent: {fileID: 0}
  m_Children:
  - {fileID: 114033604711334270}
  - {fileID: 114456797720522106}
  - {fileID: 114967832688050106}
  m_UIPosition: {x: 0, y: 0}
  m_UICollapsed: 1
  m_UISuperCollapsed: 0
  m_MasterSlot: {fileID: 114594741014280698}
  m_MasterData:
    m_Owner: {fileID: 114225129308190612}
    m_Value:
      m_Type:
        m_SerializableType: UnityEngine.Vector3, UnityEngine.CoreModule, Version=0.0.0.0,
          Culture=neutral, PublicKeyToken=null
      m_SerializableObject: '{"x":0.0,"y":0.20000000298023225,"z":0.0}'
  m_Property:
    name: Velocity
    m_serializedType:
      m_SerializableType: UnityEngine.Vector3, UnityEngine.CoreModule, Version=0.0.0.0,
        Culture=neutral, PublicKeyToken=null
    attributes: []
  m_Direction: 0
  m_LinkedSlots: []
--- !u!114 &114595727886746186
MonoBehaviour:
  m_ObjectHideFlags: 1
  m_CorrespondingSourceObject: {fileID: 0}
  m_PrefabInternal: {fileID: 0}
  m_GameObject: {fileID: 0}
  m_Enabled: 1
  m_EditorHideFlags: 0
  m_Script: {fileID: 11500000, guid: f780aa281814f9842a7c076d436932e7, type: 3}
  m_Name: VFXSlotFloat
  m_EditorClassIdentifier: 
  m_Parent: {fileID: 114831130251144830}
  m_Children: []
  m_UIPosition: {x: 0, y: 0}
  m_UICollapsed: 1
  m_UISuperCollapsed: 0
  m_MasterSlot: {fileID: 114265085260653516}
  m_MasterData:
    m_Owner: {fileID: 0}
    m_Value:
      m_Type:
        m_SerializableType: 
      m_SerializableObject: 
  m_Property:
    name: y
    m_serializedType:
      m_SerializableType: System.Single, mscorlib, Version=2.0.0.0, Culture=neutral,
        PublicKeyToken=b77a5c561934e089
    attributes: []
  m_Direction: 0
  m_LinkedSlots: []
--- !u!114 &114602017052578240
MonoBehaviour:
  m_ObjectHideFlags: 1
  m_CorrespondingSourceObject: {fileID: 0}
  m_PrefabInternal: {fileID: 0}
  m_GameObject: {fileID: 0}
  m_Enabled: 1
  m_EditorHideFlags: 0
  m_Script: {fileID: 11500000, guid: a971fa2e110a0ac42ac1d8dae408704b, type: 3}
  m_Name: SetAttribute
  m_EditorClassIdentifier: 
  m_Parent: {fileID: 114795359838525322}
  m_Children: []
  m_UIPosition: {x: 0, y: 0}
  m_UICollapsed: 0
  m_UISuperCollapsed: 0
  m_InputSlots:
  - {fileID: 114406631960839138}
  m_OutputSlots: []
  m_Disabled: 0
  attribute: sizeX
  Composition: 2
  Random: 0
--- !u!114 &114604564500809536
MonoBehaviour:
  m_ObjectHideFlags: 1
  m_CorrespondingSourceObject: {fileID: 0}
  m_PrefabInternal: {fileID: 0}
  m_GameObject: {fileID: 0}
  m_Enabled: 1
  m_EditorHideFlags: 0
  m_Script: {fileID: 11500000, guid: f780aa281814f9842a7c076d436932e7, type: 3}
  m_Name: VFXSlotFloat
  m_EditorClassIdentifier: 
  m_Parent: {fileID: 114978095473225532}
  m_Children: []
  m_UIPosition: {x: 0, y: 0}
  m_UICollapsed: 1
  m_UISuperCollapsed: 0
  m_MasterSlot: {fileID: 114229776182658510}
  m_MasterData:
    m_Owner: {fileID: 0}
    m_Value:
      m_Type:
        m_SerializableType: 
      m_SerializableObject: 
  m_Property:
    name: y
    m_serializedType:
      m_SerializableType: System.Single, mscorlib, Version=2.0.0.0, Culture=neutral,
        PublicKeyToken=b77a5c561934e089
    attributes: []
  m_Direction: 0
  m_LinkedSlots: []
--- !u!114 &114613438078582204
MonoBehaviour:
  m_ObjectHideFlags: 1
  m_CorrespondingSourceObject: {fileID: 0}
  m_PrefabInternal: {fileID: 0}
  m_GameObject: {fileID: 0}
  m_Enabled: 1
  m_EditorHideFlags: 0
  m_Script: {fileID: 11500000, guid: f780aa281814f9842a7c076d436932e7, type: 3}
  m_Name: VFXSlotFloat
  m_EditorClassIdentifier: 
  m_Parent: {fileID: 114218887523883000}
  m_Children: []
  m_UIPosition: {x: 0, y: 0}
  m_UICollapsed: 1
  m_UISuperCollapsed: 0
  m_MasterSlot: {fileID: 114218887523883000}
  m_MasterData:
    m_Owner: {fileID: 0}
    m_Value:
      m_Type:
        m_SerializableType: 
      m_SerializableObject: 
  m_Property:
    name: x
    m_serializedType:
      m_SerializableType: System.Single, mscorlib, Version=2.0.0.0, Culture=neutral,
        PublicKeyToken=b77a5c561934e089
    attributes: []
  m_Direction: 0
  m_LinkedSlots:
  - {fileID: 114188793358913408}
--- !u!114 &114622442277101256
MonoBehaviour:
  m_ObjectHideFlags: 1
  m_CorrespondingSourceObject: {fileID: 0}
  m_PrefabInternal: {fileID: 0}
  m_GameObject: {fileID: 0}
  m_Enabled: 1
  m_EditorHideFlags: 0
  m_Script: {fileID: 11500000, guid: ac39bd03fca81b849929b9c966f1836a, type: 3}
  m_Name: VFXSlotFloat3
  m_EditorClassIdentifier: 
  m_Parent: {fileID: 114857850906435742}
  m_Children:
  - {fileID: 114913969638058192}
  - {fileID: 114484504030274374}
  - {fileID: 114402011493172982}
  m_UIPosition: {x: 0, y: 0}
  m_UICollapsed: 1
  m_UISuperCollapsed: 0
  m_MasterSlot: {fileID: 114857850906435742}
  m_MasterData:
    m_Owner: {fileID: 0}
    m_Value:
      m_Type:
        m_SerializableType: 
      m_SerializableObject: 
  m_Property:
    name: scale
    m_serializedType:
      m_SerializableType: UnityEngine.Vector3, UnityEngine.CoreModule, Version=0.0.0.0,
        Culture=neutral, PublicKeyToken=null
    attributes:
    - m_Type: 3
      m_Min: -Infinity
      m_Max: Infinity
      m_Tooltip: The scale of the transform along each axis.
      m_Regex: 
      m_RegexMaxLength: 0
  m_Direction: 0
  m_LinkedSlots: []
--- !u!114 &114626020830049324
MonoBehaviour:
  m_ObjectHideFlags: 1
  m_CorrespondingSourceObject: {fileID: 0}
  m_PrefabInternal: {fileID: 0}
  m_GameObject: {fileID: 0}
  m_Enabled: 1
  m_EditorHideFlags: 0
  m_Script: {fileID: 11500000, guid: 87c154e0feeee864da39ba7591cf27e7, type: 3}
  m_Name: VFXSlotFloatN
  m_EditorClassIdentifier: 
  m_Parent: {fileID: 0}
  m_Children: []
  m_UIPosition: {x: 0, y: 0}
  m_UICollapsed: 1
  m_UISuperCollapsed: 0
  m_MasterSlot: {fileID: 114626020830049324}
  m_MasterData:
    m_Owner: {fileID: 114967918098544236}
    m_Value:
      m_Type:
        m_SerializableType: UnityEditor.VFX.FloatN, Assembly-CSharp-Editor-testable,
          Version=0.0.0.0, Culture=neutral, PublicKeyToken=null
      m_SerializableObject: '{"m_Components":[0.0]}'
  m_Property:
    name: a
    m_serializedType:
      m_SerializableType: UnityEditor.VFX.FloatN, Assembly-CSharp-Editor-testable,
        Version=0.0.0.0, Culture=neutral, PublicKeyToken=null
    attributes: []
  m_Direction: 0
  m_LinkedSlots:
  - {fileID: 114014948283028004}
--- !u!114 &114630630869600032
MonoBehaviour:
  m_ObjectHideFlags: 1
  m_CorrespondingSourceObject: {fileID: 0}
  m_PrefabInternal: {fileID: 0}
  m_GameObject: {fileID: 0}
  m_Enabled: 1
  m_EditorHideFlags: 0
  m_Script: {fileID: 11500000, guid: f780aa281814f9842a7c076d436932e7, type: 3}
  m_Name: VFXSlotFloat
  m_EditorClassIdentifier: 
  m_Parent: {fileID: 114479843660029536}
  m_Children: []
  m_UIPosition: {x: 0, y: 0}
  m_UICollapsed: 1
  m_UISuperCollapsed: 0
  m_MasterSlot: {fileID: 114847042422679998}
  m_MasterData:
    m_Owner: {fileID: 0}
    m_Value:
      m_Type:
        m_SerializableType: 
      m_SerializableObject: 
  m_Property:
    name: y
    m_serializedType:
      m_SerializableType: System.Single, mscorlib, Version=2.0.0.0, Culture=neutral,
        PublicKeyToken=b77a5c561934e089
    attributes: []
  m_Direction: 0
  m_LinkedSlots: []
--- !u!114 &114633346589423346
MonoBehaviour:
  m_ObjectHideFlags: 1
  m_CorrespondingSourceObject: {fileID: 0}
  m_PrefabInternal: {fileID: 0}
  m_GameObject: {fileID: 0}
  m_Enabled: 1
  m_EditorHideFlags: 0
  m_Script: {fileID: 11500000, guid: b47b8679b468b7347a00cdd50589bc9f, type: 3}
  m_Name: VFXSlotMesh
  m_EditorClassIdentifier: 
  m_Parent: {fileID: 0}
  m_Children: []
  m_UIPosition: {x: 0, y: 0}
  m_UICollapsed: 1
  m_UISuperCollapsed: 0
  m_MasterSlot: {fileID: 114633346589423346}
  m_MasterData:
    m_Owner: {fileID: 114795359838525322}
    m_Value:
      m_Type:
        m_SerializableType: UnityEngine.Mesh, UnityEngine.CoreModule, Version=0.0.0.0,
          Culture=neutral, PublicKeyToken=null
      m_SerializableObject: '{"obj":{"fileID":4300000,"guid":"974531a84d4798f4a985974386dab32a","type":3}}'
  m_Property:
    name: mesh
    m_serializedType:
      m_SerializableType: UnityEngine.Mesh, UnityEngine.CoreModule, Version=0.0.0.0,
        Culture=neutral, PublicKeyToken=null
    attributes:
    - m_Type: 3
      m_Min: -Infinity
      m_Max: Infinity
      m_Tooltip: Mesh to be used for particle rendering.
      m_Regex: 
      m_RegexMaxLength: 0
  m_Direction: 0
  m_LinkedSlots: []
--- !u!114 &114633970868404480
MonoBehaviour:
  m_ObjectHideFlags: 1
  m_CorrespondingSourceObject: {fileID: 0}
  m_PrefabInternal: {fileID: 0}
  m_GameObject: {fileID: 0}
  m_Enabled: 1
  m_EditorHideFlags: 0
  m_Script: {fileID: 11500000, guid: f780aa281814f9842a7c076d436932e7, type: 3}
  m_Name: VFXSlotFloat
  m_EditorClassIdentifier: 
  m_Parent: {fileID: 114776405816517722}
  m_Children: []
  m_UIPosition: {x: 0, y: 0}
  m_UICollapsed: 1
  m_UISuperCollapsed: 0
  m_MasterSlot: {fileID: 114776405816517722}
  m_MasterData:
    m_Owner: {fileID: 0}
    m_Value:
      m_Type:
        m_SerializableType: 
      m_SerializableObject: 
  m_Property:
    name: x
    m_serializedType:
      m_SerializableType: System.Single, mscorlib, Version=2.0.0.0, Culture=neutral,
        PublicKeyToken=b77a5c561934e089
    attributes: []
  m_Direction: 0
  m_LinkedSlots: []
--- !u!114 &114635849487381044
MonoBehaviour:
  m_ObjectHideFlags: 1
  m_CorrespondingSourceObject: {fileID: 0}
  m_PrefabInternal: {fileID: 0}
  m_GameObject: {fileID: 0}
  m_Enabled: 1
  m_EditorHideFlags: 0
  m_Script: {fileID: 11500000, guid: a971fa2e110a0ac42ac1d8dae408704b, type: 3}
  m_Name: SetAttribute
  m_EditorClassIdentifier: 
  m_Parent: {fileID: 114988927067353768}
  m_Children: []
  m_UIPosition: {x: 0, y: 0}
  m_UICollapsed: 0
  m_UISuperCollapsed: 0
  m_InputSlots:
  - {fileID: 114435760714304018}
  m_OutputSlots: []
  m_Disabled: 0
  attribute: lifetime
  Composition: 0
  Random: 0
--- !u!114 &114636276351108096
MonoBehaviour:
  m_ObjectHideFlags: 1
  m_CorrespondingSourceObject: {fileID: 0}
  m_PrefabInternal: {fileID: 0}
  m_GameObject: {fileID: 0}
  m_Enabled: 1
  m_EditorHideFlags: 0
  m_Script: {fileID: 11500000, guid: f780aa281814f9842a7c076d436932e7, type: 3}
  m_Name: VFXSlotFloat
  m_EditorClassIdentifier: 
  m_Parent: {fileID: 114218887523883000}
  m_Children: []
  m_UIPosition: {x: 0, y: 0}
  m_UICollapsed: 1
  m_UISuperCollapsed: 0
  m_MasterSlot: {fileID: 114218887523883000}
  m_MasterData:
    m_Owner: {fileID: 0}
    m_Value:
      m_Type:
        m_SerializableType: 
      m_SerializableObject: 
  m_Property:
    name: y
    m_serializedType:
      m_SerializableType: System.Single, mscorlib, Version=2.0.0.0, Culture=neutral,
        PublicKeyToken=b77a5c561934e089
    attributes: []
  m_Direction: 0
  m_LinkedSlots:
  - {fileID: 114495482444770850}
--- !u!114 &114636964510053550
MonoBehaviour:
  m_ObjectHideFlags: 1
  m_CorrespondingSourceObject: {fileID: 0}
  m_PrefabInternal: {fileID: 0}
  m_GameObject: {fileID: 0}
  m_Enabled: 1
  m_EditorHideFlags: 0
  m_Script: {fileID: 11500000, guid: f780aa281814f9842a7c076d436932e7, type: 3}
  m_Name: VFXSlotFloat
  m_EditorClassIdentifier: 
  m_Parent: {fileID: 114978095473225532}
  m_Children: []
  m_UIPosition: {x: 0, y: 0}
  m_UICollapsed: 1
  m_UISuperCollapsed: 0
  m_MasterSlot: {fileID: 114229776182658510}
  m_MasterData:
    m_Owner: {fileID: 0}
    m_Value:
      m_Type:
        m_SerializableType: 
      m_SerializableObject: 
  m_Property:
    name: x
    m_serializedType:
      m_SerializableType: System.Single, mscorlib, Version=2.0.0.0, Culture=neutral,
        PublicKeyToken=b77a5c561934e089
    attributes: []
  m_Direction: 0
  m_LinkedSlots: []
--- !u!114 &114643028307510378
MonoBehaviour:
  m_ObjectHideFlags: 1
  m_CorrespondingSourceObject: {fileID: 0}
  m_PrefabInternal: {fileID: 0}
  m_GameObject: {fileID: 0}
  m_Enabled: 1
  m_EditorHideFlags: 0
  m_Script: {fileID: 11500000, guid: f780aa281814f9842a7c076d436932e7, type: 3}
  m_Name: VFXSlotFloat
  m_EditorClassIdentifier: 
  m_Parent: {fileID: 0}
  m_Children: []
  m_UIPosition: {x: 0, y: 0}
  m_UICollapsed: 1
  m_UISuperCollapsed: 0
  m_MasterSlot: {fileID: 114643028307510378}
  m_MasterData:
    m_Owner: {fileID: 114809314639712112}
    m_Value:
      m_Type:
        m_SerializableType: System.Single, mscorlib, Version=2.0.0.0, Culture=neutral,
          PublicKeyToken=b77a5c561934e089
      m_SerializableObject: 120
  m_Property:
    name: SizeX
    m_serializedType:
      m_SerializableType: System.Single, mscorlib, Version=2.0.0.0, Culture=neutral,
        PublicKeyToken=b77a5c561934e089
    attributes: []
  m_Direction: 0
  m_LinkedSlots: []
--- !u!114 &114645467107313494
MonoBehaviour:
  m_ObjectHideFlags: 1
  m_CorrespondingSourceObject: {fileID: 0}
  m_PrefabInternal: {fileID: 0}
  m_GameObject: {fileID: 0}
  m_Enabled: 1
  m_EditorHideFlags: 0
  m_Script: {fileID: 11500000, guid: 87c154e0feeee864da39ba7591cf27e7, type: 3}
  m_Name: VFXSlotFloatN
  m_EditorClassIdentifier: 
  m_Parent: {fileID: 0}
  m_Children: []
  m_UIPosition: {x: 0, y: 0}
  m_UICollapsed: 1
  m_UISuperCollapsed: 0
  m_MasterSlot: {fileID: 114645467107313494}
  m_MasterData:
    m_Owner: {fileID: 114960823469034090}
    m_Value:
      m_Type:
        m_SerializableType: UnityEditor.VFX.FloatN, Assembly-CSharp-Editor-testable,
          Version=0.0.0.0, Culture=neutral, PublicKeyToken=null
      m_SerializableObject: '{"m_Components":[1.0]}'
  m_Property:
    name: b
    m_serializedType:
      m_SerializableType: UnityEditor.VFX.FloatN, Assembly-CSharp-Editor-testable,
        Version=0.0.0.0, Culture=neutral, PublicKeyToken=null
    attributes: []
  m_Direction: 0
  m_LinkedSlots:
  - {fileID: 114547491427063722}
--- !u!114 &114654946085396038
MonoBehaviour:
  m_ObjectHideFlags: 1
  m_CorrespondingSourceObject: {fileID: 0}
  m_PrefabInternal: {fileID: 0}
  m_GameObject: {fileID: 0}
  m_Enabled: 1
  m_EditorHideFlags: 0
  m_Script: {fileID: 11500000, guid: ac39bd03fca81b849929b9c966f1836a, type: 3}
  m_Name: VFXSlotFloat3
  m_EditorClassIdentifier: 
  m_Parent: {fileID: 114265085260653516}
  m_Children:
  - {fileID: 114274494071919294}
  - {fileID: 114900620605141148}
  - {fileID: 114089173068204810}
  m_UIPosition: {x: 0, y: 0}
  m_UICollapsed: 1
  m_UISuperCollapsed: 0
  m_MasterSlot: {fileID: 114265085260653516}
  m_MasterData:
    m_Owner: {fileID: 0}
    m_Value:
      m_Type:
        m_SerializableType: 
      m_SerializableObject: 
  m_Property:
    name: center
    m_serializedType:
      m_SerializableType: UnityEngine.Vector3, UnityEngine.CoreModule, Version=0.0.0.0,
        Culture=neutral, PublicKeyToken=null
    attributes:
    - m_Type: 3
      m_Min: -Infinity
      m_Max: Infinity
      m_Tooltip: The centre of the box.
      m_Regex: 
      m_RegexMaxLength: 0
  m_Direction: 0
  m_LinkedSlots: []
--- !u!114 &114660072398890290
MonoBehaviour:
  m_ObjectHideFlags: 1
  m_CorrespondingSourceObject: {fileID: 0}
  m_PrefabInternal: {fileID: 0}
  m_GameObject: {fileID: 0}
  m_Enabled: 1
  m_EditorHideFlags: 0
  m_Script: {fileID: 11500000, guid: a971fa2e110a0ac42ac1d8dae408704b, type: 3}
  m_Name: SetAttribute
  m_EditorClassIdentifier: 
  m_Parent: {fileID: 114795359838525322}
  m_Children: []
  m_UIPosition: {x: 0, y: 0}
  m_UICollapsed: 0
  m_UISuperCollapsed: 0
  m_InputSlots:
  - {fileID: 114038367330024680}
  m_OutputSlots: []
  m_Disabled: 0
  attribute: color
  Composition: 0
  Random: 0
--- !u!114 &114660219605005546
MonoBehaviour:
  m_ObjectHideFlags: 1
  m_CorrespondingSourceObject: {fileID: 0}
  m_PrefabInternal: {fileID: 0}
  m_GameObject: {fileID: 0}
  m_Enabled: 1
  m_EditorHideFlags: 0
  m_Script: {fileID: 11500000, guid: f780aa281814f9842a7c076d436932e7, type: 3}
  m_Name: VFXSlotFloat
  m_EditorClassIdentifier: 
  m_Parent: {fileID: 114486014630874452}
  m_Children: []
  m_UIPosition: {x: 0, y: 0}
  m_UICollapsed: 1
  m_UISuperCollapsed: 0
  m_MasterSlot: {fileID: 114486014630874452}
  m_MasterData:
    m_Owner: {fileID: 0}
    m_Value:
      m_Type:
        m_SerializableType: 
      m_SerializableObject: 
  m_Property:
    name: y
    m_serializedType:
      m_SerializableType: System.Single, mscorlib, Version=2.0.0.0, Culture=neutral,
        PublicKeyToken=b77a5c561934e089
    attributes: []
  m_Direction: 0
  m_LinkedSlots: []
--- !u!114 &114683438407509686
MonoBehaviour:
  m_ObjectHideFlags: 1
  m_CorrespondingSourceObject: {fileID: 0}
  m_PrefabInternal: {fileID: 0}
  m_GameObject: {fileID: 0}
  m_Enabled: 1
  m_EditorHideFlags: 0
  m_Script: {fileID: 11500000, guid: f780aa281814f9842a7c076d436932e7, type: 3}
  m_Name: VFXSlotFloat
  m_EditorClassIdentifier: 
  m_Parent: {fileID: 114058520349796026}
  m_Children: []
  m_UIPosition: {x: 0, y: 0}
  m_UICollapsed: 1
  m_UISuperCollapsed: 0
  m_MasterSlot: {fileID: 114728012599216604}
  m_MasterData:
    m_Owner: {fileID: 0}
    m_Value:
      m_Type:
        m_SerializableType: 
      m_SerializableObject: 
  m_Property:
    name: z
    m_serializedType:
      m_SerializableType: System.Single, mscorlib, Version=2.0.0.0, Culture=neutral,
        PublicKeyToken=b77a5c561934e089
    attributes: []
  m_Direction: 0
  m_LinkedSlots: []
--- !u!114 &114693445671606154
MonoBehaviour:
  m_ObjectHideFlags: 1
  m_CorrespondingSourceObject: {fileID: 0}
  m_PrefabInternal: {fileID: 0}
  m_GameObject: {fileID: 0}
  m_Enabled: 1
  m_EditorHideFlags: 0
  m_Script: {fileID: 11500000, guid: c52d920e7fff73b498050a6b3c4404ca, type: 3}
  m_Name: VFXSlotUint
  m_EditorClassIdentifier: 
  m_Parent: {fileID: 0}
  m_Children: []
  m_UIPosition: {x: 0, y: 0}
  m_UICollapsed: 1
  m_UISuperCollapsed: 0
  m_MasterSlot: {fileID: 114693445671606154}
  m_MasterData:
    m_Owner: {fileID: 114515421661568980}
    m_Value:
      m_Type:
        m_SerializableType: System.UInt32, mscorlib, Version=2.0.0.0, Culture=neutral,
          PublicKeyToken=b77a5c561934e089
      m_SerializableObject: 3
  m_Property:
    name: subMeshMask
    m_serializedType:
      m_SerializableType: System.UInt32, mscorlib, Version=2.0.0.0, Culture=neutral,
        PublicKeyToken=b77a5c561934e089
    attributes: []
  m_Direction: 0
  m_LinkedSlots: []
--- !u!114 &114712233593553488
MonoBehaviour:
  m_ObjectHideFlags: 1
  m_CorrespondingSourceObject: {fileID: 0}
  m_PrefabInternal: {fileID: 0}
  m_GameObject: {fileID: 0}
  m_Enabled: 1
  m_EditorHideFlags: 0
  m_Script: {fileID: 11500000, guid: f780aa281814f9842a7c076d436932e7, type: 3}
  m_Name: VFXSlotFloat
  m_EditorClassIdentifier: 
  m_Parent: {fileID: 114799116409686190}
  m_Children: []
  m_UIPosition: {x: 0, y: 0}
  m_UICollapsed: 1
  m_UISuperCollapsed: 0
  m_MasterSlot: {fileID: 114799116409686190}
  m_MasterData:
    m_Owner: {fileID: 0}
    m_Value:
      m_Type:
        m_SerializableType: 
      m_SerializableObject: 
  m_Property:
    name: b
    m_serializedType:
      m_SerializableType: System.Single, mscorlib, Version=2.0.0.0, Culture=neutral,
        PublicKeyToken=b77a5c561934e089
    attributes: []
  m_Direction: 0
  m_LinkedSlots: []
--- !u!114 &114716037581051118
MonoBehaviour:
  m_ObjectHideFlags: 1
  m_CorrespondingSourceObject: {fileID: 0}
  m_PrefabInternal: {fileID: 0}
  m_GameObject: {fileID: 0}
  m_Enabled: 1
  m_EditorHideFlags: 0
  m_Script: {fileID: 11500000, guid: f780aa281814f9842a7c076d436932e7, type: 3}
  m_Name: VFXSlotFloat
  m_EditorClassIdentifier: 
  m_Parent: {fileID: 114799116409686190}
  m_Children: []
  m_UIPosition: {x: 0, y: 0}
  m_UICollapsed: 1
  m_UISuperCollapsed: 0
  m_MasterSlot: {fileID: 114799116409686190}
  m_MasterData:
    m_Owner: {fileID: 0}
    m_Value:
      m_Type:
        m_SerializableType: 
      m_SerializableObject: 
  m_Property:
    name: g
    m_serializedType:
      m_SerializableType: System.Single, mscorlib, Version=2.0.0.0, Culture=neutral,
        PublicKeyToken=b77a5c561934e089
    attributes: []
  m_Direction: 0
  m_LinkedSlots: []
--- !u!114 &114728012599216604
MonoBehaviour:
  m_ObjectHideFlags: 1
  m_CorrespondingSourceObject: {fileID: 0}
  m_PrefabInternal: {fileID: 0}
  m_GameObject: {fileID: 0}
  m_Enabled: 1
  m_EditorHideFlags: 0
  m_Script: {fileID: 11500000, guid: 1b605c022ee79394a8a776c0869b3f9a, type: 3}
  m_Name: VFXSlot
  m_EditorClassIdentifier: 
  m_Parent: {fileID: 0}
  m_Children:
  - {fileID: 114058520349796026}
  - {fileID: 114542274489064444}
  m_UIPosition: {x: 0, y: 0}
  m_UICollapsed: 0
  m_UISuperCollapsed: 0
  m_MasterSlot: {fileID: 114728012599216604}
  m_MasterData:
    m_Owner: {fileID: 114743987441092098}
    m_Value:
      m_Type:
        m_SerializableType: UnityEditor.VFX.Line, Assembly-CSharp-Editor-testable,
          Version=0.0.0.0, Culture=neutral, PublicKeyToken=null
      m_SerializableObject: '{"space":0,"start":{"x":-0.10000000149011612,"y":0.0,"z":0.0},"end":{"x":0.10000000149011612,"y":0.0,"z":0.0}}'
  m_Property:
    name: line
    m_serializedType:
      m_SerializableType: UnityEditor.VFX.Line, Assembly-CSharp-Editor-testable, Version=0.0.0.0,
        Culture=neutral, PublicKeyToken=null
    attributes:
    - m_Type: 3
      m_Min: -Infinity
      m_Max: Infinity
      m_Tooltip: The line used for positioning particles.
      m_Regex: 
      m_RegexMaxLength: 0
  m_Direction: 0
  m_LinkedSlots: []
--- !u!114 &114728082341278750
MonoBehaviour:
  m_ObjectHideFlags: 1
  m_CorrespondingSourceObject: {fileID: 0}
  m_PrefabInternal: {fileID: 0}
  m_GameObject: {fileID: 0}
  m_Enabled: 1
  m_EditorHideFlags: 0
  m_Script: {fileID: 11500000, guid: b47b8679b468b7347a00cdd50589bc9f, type: 3}
  m_Name: VFXSlotMesh
  m_EditorClassIdentifier: 
  m_Parent: {fileID: 0}
  m_Children: []
  m_UIPosition: {x: 0, y: 0}
  m_UICollapsed: 1
  m_UISuperCollapsed: 0
  m_MasterSlot: {fileID: 114728082341278750}
  m_MasterData:
    m_Owner: {fileID: 114515421661568980}
    m_Value:
      m_Type:
        m_SerializableType: UnityEngine.Mesh, UnityEngine.CoreModule, Version=0.0.0.0,
          Culture=neutral, PublicKeyToken=null
      m_SerializableObject: '{"obj":{"fileID":4300000,"guid":"974531a84d4798f4a985974386dab32a","type":3}}'
  m_Property:
    name: mesh
    m_serializedType:
      m_SerializableType: UnityEngine.Mesh, UnityEngine.CoreModule, Version=0.0.0.0,
        Culture=neutral, PublicKeyToken=null
    attributes: []
  m_Direction: 0
  m_LinkedSlots: []
--- !u!114 &114733268314641838
MonoBehaviour:
  m_ObjectHideFlags: 1
  m_CorrespondingSourceObject: {fileID: 0}
  m_PrefabInternal: {fileID: 0}
  m_GameObject: {fileID: 0}
  m_Enabled: 1
  m_EditorHideFlags: 0
  m_Script: {fileID: 11500000, guid: ac39bd03fca81b849929b9c966f1836a, type: 3}
  m_Name: VFXSlotFloat3
  m_EditorClassIdentifier: 
  m_Parent: {fileID: 0}
  m_Children:
  - {fileID: 114345656307783774}
  - {fileID: 114914047668720274}
  - {fileID: 114900295877706292}
  m_UIPosition: {x: 0, y: 0}
  m_UICollapsed: 0
  m_UISuperCollapsed: 0
  m_MasterSlot: {fileID: 114733268314641838}
  m_MasterData:
    m_Owner: {fileID: 114987338633131046}
    m_Value:
      m_Type:
        m_SerializableType: UnityEngine.Vector3, UnityEngine.CoreModule, Version=0.0.0.0,
          Culture=neutral, PublicKeyToken=null
      m_SerializableObject: '{"x":0.0,"y":0.0,"z":0.0}'
  m_Property:
    name: Position
    m_serializedType:
      m_SerializableType: UnityEngine.Vector3, UnityEngine.CoreModule, Version=0.0.0.0,
        Culture=neutral, PublicKeyToken=null
    attributes: []
  m_Direction: 0
  m_LinkedSlots: []
--- !u!114 &114740205415115818
MonoBehaviour:
  m_ObjectHideFlags: 1
  m_CorrespondingSourceObject: {fileID: 0}
  m_PrefabInternal: {fileID: 0}
  m_GameObject: {fileID: 0}
  m_Enabled: 1
  m_EditorHideFlags: 0
  m_Script: {fileID: 11500000, guid: f780aa281814f9842a7c076d436932e7, type: 3}
  m_Name: VFXSlotFloat
  m_EditorClassIdentifier: 
  m_Parent: {fileID: 114482236069912900}
  m_Children: []
  m_UIPosition: {x: 0, y: 0}
  m_UICollapsed: 1
  m_UISuperCollapsed: 0
  m_MasterSlot: {fileID: 114857850906435742}
  m_MasterData:
    m_Owner: {fileID: 0}
    m_Value:
      m_Type:
        m_SerializableType: 
      m_SerializableObject: 
  m_Property:
    name: x
    m_serializedType:
      m_SerializableType: System.Single, mscorlib, Version=2.0.0.0, Culture=neutral,
        PublicKeyToken=b77a5c561934e089
    attributes: []
  m_Direction: 0
  m_LinkedSlots: []
--- !u!114 &114741069150063224
MonoBehaviour:
  m_ObjectHideFlags: 1
  m_CorrespondingSourceObject: {fileID: 0}
  m_PrefabInternal: {fileID: 0}
  m_GameObject: {fileID: 0}
  m_Enabled: 1
  m_EditorHideFlags: 0
  m_Script: {fileID: 11500000, guid: f780aa281814f9842a7c076d436932e7, type: 3}
  m_Name: VFXSlotFloat
  m_EditorClassIdentifier: 
  m_Parent: {fileID: 114983863320865528}
  m_Children: []
  m_UIPosition: {x: 0, y: 0}
  m_UICollapsed: 1
  m_UISuperCollapsed: 0
  m_MasterSlot: {fileID: 114983863320865528}
  m_MasterData:
    m_Owner: {fileID: 0}
    m_Value:
      m_Type:
        m_SerializableType: 
      m_SerializableObject: 
  m_Property:
    name: z
    m_serializedType:
      m_SerializableType: System.Single, mscorlib, Version=2.0.0.0, Culture=neutral,
        PublicKeyToken=b77a5c561934e089
    attributes: []
  m_Direction: 1
  m_LinkedSlots:
  - {fileID: 114049563265820652}
  - {fileID: 114333596128430654}
  - {fileID: 114900295877706292}
--- !u!114 &114742699564142396
MonoBehaviour:
  m_ObjectHideFlags: 1
  m_CorrespondingSourceObject: {fileID: 0}
  m_PrefabInternal: {fileID: 0}
  m_GameObject: {fileID: 0}
  m_Enabled: 1
  m_EditorHideFlags: 0
  m_Script: {fileID: 11500000, guid: b47b8679b468b7347a00cdd50589bc9f, type: 3}
  m_Name: VFXSlotMesh
  m_EditorClassIdentifier: 
  m_Parent: {fileID: 0}
  m_Children: []
  m_UIPosition: {x: 0, y: 0}
  m_UICollapsed: 1
  m_UISuperCollapsed: 0
  m_MasterSlot: {fileID: 114742699564142396}
  m_MasterData:
    m_Owner: {fileID: 114188461686394262}
    m_Value:
      m_Type:
        m_SerializableType: UnityEngine.Mesh, UnityEngine.CoreModule, Version=0.0.0.0,
          Culture=neutral, PublicKeyToken=null
      m_SerializableObject: '{"obj":{"fileID":10202,"guid":"0000000000000000e000000000000000","type":0}}'
  m_Property:
    name: mesh
    m_serializedType:
      m_SerializableType: UnityEngine.Mesh, UnityEngine.CoreModule, Version=0.0.0.0,
        Culture=neutral, PublicKeyToken=null
    attributes:
    - m_Type: 3
      m_Min: -Infinity
      m_Max: Infinity
      m_Tooltip: Mesh to be used for particle rendering.
      m_Regex: 
      m_RegexMaxLength: 0
  m_Direction: 0
  m_LinkedSlots: []
--- !u!114 &114743987441092098
MonoBehaviour:
  m_ObjectHideFlags: 1
  m_CorrespondingSourceObject: {fileID: 0}
  m_PrefabInternal: {fileID: 0}
  m_GameObject: {fileID: 0}
  m_Enabled: 1
  m_EditorHideFlags: 0
  m_Script: {fileID: 11500000, guid: 2b3d864f0ee814847acaba8fe96219e1, type: 3}
  m_Name: PositionLine
  m_EditorClassIdentifier: 
  m_Parent: {fileID: 114988927067353768}
  m_Children: []
  m_UIPosition: {x: 0, y: 0}
  m_UICollapsed: 0
  m_UISuperCollapsed: 0
  m_InputSlots:
  - {fileID: 114728012599216604}
  m_OutputSlots: []
  m_Disabled: 0
  positionMode: 0
  spawnMode: 0
--- !u!114 &114748397517675286
MonoBehaviour:
  m_ObjectHideFlags: 1
  m_CorrespondingSourceObject: {fileID: 0}
  m_PrefabInternal: {fileID: 0}
  m_GameObject: {fileID: 0}
  m_Enabled: 1
  m_EditorHideFlags: 0
  m_Script: {fileID: 11500000, guid: f780aa281814f9842a7c076d436932e7, type: 3}
  m_Name: VFXSlotFloat
  m_EditorClassIdentifier: 
  m_Parent: {fileID: 114486014630874452}
  m_Children: []
  m_UIPosition: {x: 0, y: 0}
  m_UICollapsed: 1
  m_UISuperCollapsed: 0
  m_MasterSlot: {fileID: 114486014630874452}
  m_MasterData:
    m_Owner: {fileID: 0}
    m_Value:
      m_Type:
        m_SerializableType: 
      m_SerializableObject: 
  m_Property:
    name: z
    m_serializedType:
      m_SerializableType: System.Single, mscorlib, Version=2.0.0.0, Culture=neutral,
        PublicKeyToken=b77a5c561934e089
    attributes: []
  m_Direction: 0
  m_LinkedSlots: []
--- !u!114 &114756386783344322
MonoBehaviour:
  m_ObjectHideFlags: 1
  m_CorrespondingSourceObject: {fileID: 0}
  m_PrefabInternal: {fileID: 0}
  m_GameObject: {fileID: 0}
  m_Enabled: 1
  m_EditorHideFlags: 0
  m_Script: {fileID: 11500000, guid: f780aa281814f9842a7c076d436932e7, type: 3}
  m_Name: VFXSlotFloat
  m_EditorClassIdentifier: 
  m_Parent: {fileID: 114784835062179924}
  m_Children: []
  m_UIPosition: {x: 0, y: 0}
  m_UICollapsed: 1
  m_UISuperCollapsed: 0
  m_MasterSlot: {fileID: 114847042422679998}
  m_MasterData:
    m_Owner: {fileID: 0}
    m_Value:
      m_Type:
        m_SerializableType: 
      m_SerializableObject: 
  m_Property:
    name: y
    m_serializedType:
      m_SerializableType: System.Single, mscorlib, Version=2.0.0.0, Culture=neutral,
        PublicKeyToken=b77a5c561934e089
    attributes: []
  m_Direction: 0
  m_LinkedSlots: []
--- !u!114 &114767096658305600
MonoBehaviour:
  m_ObjectHideFlags: 1
  m_CorrespondingSourceObject: {fileID: 0}
  m_PrefabInternal: {fileID: 0}
  m_GameObject: {fileID: 0}
  m_Enabled: 1
  m_EditorHideFlags: 0
  m_Script: {fileID: 11500000, guid: c82227d5759e296488798b1554a72a15, type: 3}
  m_Name: VFXSlotColor
  m_EditorClassIdentifier: 
  m_Parent: {fileID: 0}
  m_Children:
  - {fileID: 114574152931840100}
  - {fileID: 114562620245280292}
  - {fileID: 114524609138677542}
  - {fileID: 114856976363360404}
  m_UIPosition: {x: 0, y: 0}
  m_UICollapsed: 1
  m_UISuperCollapsed: 0
  m_MasterSlot: {fileID: 114767096658305600}
  m_MasterData:
    m_Owner: {fileID: 114515421661568980}
    m_Value:
      m_Type:
        m_SerializableType: UnityEngine.Color, UnityEngine.CoreModule, Version=0.0.0.0,
          Culture=neutral, PublicKeyToken=null
      m_SerializableObject: '{"r":1.0,"g":1.0,"b":0.0,"a":0.0}'
  m_Property:
    name: _RimColor
    m_serializedType:
      m_SerializableType: UnityEngine.Color, UnityEngine.CoreModule, Version=0.0.0.0,
        Culture=neutral, PublicKeyToken=null
    attributes: []
  m_Direction: 0
  m_LinkedSlots: []
--- !u!114 &114776405816517722
MonoBehaviour:
  m_ObjectHideFlags: 1
  m_CorrespondingSourceObject: {fileID: 0}
  m_PrefabInternal: {fileID: 0}
  m_GameObject: {fileID: 0}
  m_Enabled: 1
  m_EditorHideFlags: 0
  m_Script: {fileID: 11500000, guid: 1b2b751071c7fc14f9fa503163991826, type: 3}
  m_Name: VFXSlotFloat2
  m_EditorClassIdentifier: 
  m_Parent: {fileID: 0}
  m_Children:
  - {fileID: 114633970868404480}
  - {fileID: 114808307475160754}
  m_UIPosition: {x: 0, y: 0}
  m_UICollapsed: 1
  m_UISuperCollapsed: 0
  m_MasterSlot: {fileID: 114776405816517722}
  m_MasterData:
    m_Owner: {fileID: 114188461686394262}
    m_Value:
      m_Type:
        m_SerializableType: UnityEngine.Vector2, UnityEngine.CoreModule, Version=0.0.0.0,
          Culture=neutral, PublicKeyToken=null
      m_SerializableObject: '{"x":4.0,"y":4.0}'
  m_Property:
    name: flipBookSize
    m_serializedType:
      m_SerializableType: UnityEngine.Vector2, UnityEngine.CoreModule, Version=0.0.0.0,
        Culture=neutral, PublicKeyToken=null
    attributes: []
  m_Direction: 0
  m_LinkedSlots: []
--- !u!114 &114777537786923962
MonoBehaviour:
  m_ObjectHideFlags: 1
  m_CorrespondingSourceObject: {fileID: 0}
  m_PrefabInternal: {fileID: 0}
  m_GameObject: {fileID: 0}
  m_Enabled: 1
  m_EditorHideFlags: 0
  m_Script: {fileID: 11500000, guid: c117b74c5c58db542bffe25c78fe92db, type: 3}
  m_Name: VFXSlotAnimationCurve
  m_EditorClassIdentifier: 
  m_Parent: {fileID: 0}
  m_Children: []
  m_UIPosition: {x: 0, y: 0}
  m_UICollapsed: 1
  m_UISuperCollapsed: 0
  m_MasterSlot: {fileID: 114777537786923962}
  m_MasterData:
    m_Owner: {fileID: 114849367105866056}
    m_Value:
      m_Type:
        m_SerializableType: UnityEngine.AnimationCurve, UnityEngine.CoreModule, Version=0.0.0.0,
          Culture=neutral, PublicKeyToken=null
      m_SerializableObject: '{"frames":[{"time":-0.0016937255859375,"value":0.0,"inTangent":1.4626307487487794,"outTangent":1.4626307487487794,"tangentMode":0},{"time":0.08659321069717407,"value":0.09507206082344055,"inTangent":0.07747309654951096,"outTangent":0.07747309654951096,"tangentMode":0},{"time":0.9144850969314575,"value":0.09781542420387268,"inTangent":0.12606382369995118,"outTangent":0.12606382369995118,"tangentMode":0},{"time":0.9957597255706787,"value":-0.004668831825256348,"inTangent":0.015929732471704484,"outTangent":0.015929732471704484,"tangentMode":0}],"preWrapMode":8,"postWrapMode":8}'
  m_Property:
    name: curve
    m_serializedType:
      m_SerializableType: UnityEngine.AnimationCurve, UnityEngine.CoreModule, Version=0.0.0.0,
        Culture=neutral, PublicKeyToken=null
    attributes:
    - m_Type: 3
      m_Min: -Infinity
      m_Max: Infinity
      m_Tooltip: The curve to sample from.
      m_Regex: 
      m_RegexMaxLength: 0
  m_Direction: 0
  m_LinkedSlots: []
--- !u!114 &114779062513142444
MonoBehaviour:
  m_ObjectHideFlags: 1
  m_CorrespondingSourceObject: {fileID: 0}
  m_PrefabInternal: {fileID: 0}
  m_GameObject: {fileID: 0}
  m_Enabled: 1
  m_EditorHideFlags: 0
  m_Script: {fileID: 11500000, guid: f780aa281814f9842a7c076d436932e7, type: 3}
  m_Name: VFXSlotFloat
  m_EditorClassIdentifier: 
  m_Parent: {fileID: 114335684838630110}
  m_Children: []
  m_UIPosition: {x: 0, y: 0}
  m_UICollapsed: 1
  m_UISuperCollapsed: 0
  m_MasterSlot: {fileID: 114335684838630110}
  m_MasterData:
    m_Owner: {fileID: 0}
    m_Value:
      m_Type:
        m_SerializableType: 
      m_SerializableObject: 
  m_Property:
    name: y
    m_serializedType:
      m_SerializableType: System.Single, mscorlib, Version=2.0.0.0, Culture=neutral,
        PublicKeyToken=b77a5c561934e089
    attributes: []
  m_Direction: 0
  m_LinkedSlots:
  - {fileID: 114495482444770850}
--- !u!114 &114784835062179924
MonoBehaviour:
  m_ObjectHideFlags: 1
  m_CorrespondingSourceObject: {fileID: 0}
  m_PrefabInternal: {fileID: 0}
  m_GameObject: {fileID: 0}
  m_Enabled: 1
  m_EditorHideFlags: 0
  m_Script: {fileID: 11500000, guid: ac39bd03fca81b849929b9c966f1836a, type: 3}
  m_Name: VFXSlotFloat3
  m_EditorClassIdentifier: 
  m_Parent: {fileID: 114847042422679998}
  m_Children:
  - {fileID: 114833353794243146}
  - {fileID: 114756386783344322}
  - {fileID: 114428535139583672}
  m_UIPosition: {x: 0, y: 0}
  m_UICollapsed: 1
  m_UISuperCollapsed: 0
  m_MasterSlot: {fileID: 114847042422679998}
  m_MasterData:
    m_Owner: {fileID: 0}
    m_Value:
      m_Type:
        m_SerializableType: 
      m_SerializableObject: 
  m_Property:
    name: scale
    m_serializedType:
      m_SerializableType: UnityEngine.Vector3, UnityEngine.CoreModule, Version=0.0.0.0,
        Culture=neutral, PublicKeyToken=null
    attributes:
    - m_Type: 3
      m_Min: -Infinity
      m_Max: Infinity
      m_Tooltip: The scale of the transform along each axis.
      m_Regex: 
      m_RegexMaxLength: 0
  m_Direction: 0
  m_LinkedSlots: []
--- !u!114 &114785888261490222
MonoBehaviour:
  m_ObjectHideFlags: 1
  m_CorrespondingSourceObject: {fileID: 0}
  m_PrefabInternal: {fileID: 0}
  m_GameObject: {fileID: 0}
  m_Enabled: 1
  m_EditorHideFlags: 0
  m_Script: {fileID: 11500000, guid: f780aa281814f9842a7c076d436932e7, type: 3}
  m_Name: VFXSlotFloat
  m_EditorClassIdentifier: 
  m_Parent: {fileID: 0}
  m_Children: []
  m_UIPosition: {x: 0, y: 0}
  m_UICollapsed: 1
  m_UISuperCollapsed: 0
  m_MasterSlot: {fileID: 114785888261490222}
  m_MasterData:
    m_Owner: {fileID: 114093254627025532}
    m_Value:
      m_Type:
        m_SerializableType: System.Single, mscorlib, Version=2.0.0.0, Culture=neutral,
          PublicKeyToken=b77a5c561934e089
      m_SerializableObject: 0.5
  m_Property:
    name: Alpha
    m_serializedType:
      m_SerializableType: System.Single, mscorlib, Version=2.0.0.0, Culture=neutral,
        PublicKeyToken=b77a5c561934e089
    attributes: []
  m_Direction: 0
  m_LinkedSlots: []
--- !u!114 &114793975770856968
MonoBehaviour:
  m_ObjectHideFlags: 1
  m_CorrespondingSourceObject: {fileID: 0}
  m_PrefabInternal: {fileID: 0}
  m_GameObject: {fileID: 0}
  m_Enabled: 1
  m_EditorHideFlags: 0
  m_Script: {fileID: 11500000, guid: f05c6884b705ce14d82ae720f0ec209f, type: 3}
  m_Name: VFXSpawnerConstantRate
  m_EditorClassIdentifier: 
  m_Parent: {fileID: 114922383020452984}
  m_Children: []
  m_UIPosition: {x: 0, y: 0}
  m_UICollapsed: 0
  m_UISuperCollapsed: 0
  m_InputSlots:
  - {fileID: 114120416120080368}
  m_OutputSlots: []
  m_Disabled: 0
--- !u!114 &114794263605523346
MonoBehaviour:
  m_ObjectHideFlags: 1
  m_CorrespondingSourceObject: {fileID: 0}
  m_PrefabInternal: {fileID: 0}
  m_GameObject: {fileID: 0}
  m_Enabled: 1
  m_EditorHideFlags: 0
  m_Script: {fileID: 11500000, guid: 70a331b1d86cc8d4aa106ccbe0da5852, type: 3}
  m_Name: VFXSlotTexture2D
  m_EditorClassIdentifier: 
  m_Parent: {fileID: 0}
  m_Children: []
  m_UIPosition: {x: 0, y: 0}
  m_UICollapsed: 1
  m_UISuperCollapsed: 0
  m_MasterSlot: {fileID: 114794263605523346}
  m_MasterData:
    m_Owner: {fileID: 114795359838525322}
    m_Value:
      m_Type:
        m_SerializableType: UnityEngine.Texture2D, UnityEngine.CoreModule, Version=0.0.0.0,
          Culture=neutral, PublicKeyToken=null
      m_SerializableObject: 
  m_Property:
    name: mainTexture
    m_serializedType:
      m_SerializableType: UnityEngine.Texture2D, UnityEngine.CoreModule, Version=0.0.0.0,
        Culture=neutral, PublicKeyToken=null
    attributes:
    - m_Type: 3
      m_Min: -Infinity
      m_Max: Infinity
      m_Tooltip: Texture to be applied to the mesh.
      m_Regex: 
      m_RegexMaxLength: 0
  m_Direction: 0
  m_LinkedSlots: []
--- !u!114 &114795359838525322
MonoBehaviour:
  m_ObjectHideFlags: 1
  m_CorrespondingSourceObject: {fileID: 0}
  m_PrefabInternal: {fileID: 0}
  m_GameObject: {fileID: 0}
  m_Enabled: 1
  m_EditorHideFlags: 0
  m_Script: {fileID: 11500000, guid: e837ba02e1cb47d4394b6c186d164156, type: 3}
  m_Name: VFXMeshOutput
  m_EditorClassIdentifier: 
  m_Parent: {fileID: 114997603949784974}
  m_Children:
  - {fileID: 114081320914059138}
  - {fileID: 114602017052578240}
  - {fileID: 114660072398890290}
  m_UIPosition: {x: 233.62811, y: 609.29}
  m_UICollapsed: 0
  m_UISuperCollapsed: 0
  m_InputSlots:
  - {fileID: 114794263605523346}
  - {fileID: 114633346589423346}
  - {fileID: 114217164729974510}
  m_OutputSlots: []
  m_Data: {fileID: 114069458236294264}
  m_InputFlowSlot:
  - link:
    - context: {fileID: 114536471820266184}
      slotIndex: 0
  m_OutputFlowSlot:
  - link: []
  blendMode: 0
  cullMode: 0
  zWriteMode: 0
  zTestMode: 0
  flipbookMode: 0
  useSoftParticle: 0
  sortPriority: 0
  indirectDraw: 1
  preRefraction: 0
--- !u!114 &114799116409686190
MonoBehaviour:
  m_ObjectHideFlags: 1
  m_CorrespondingSourceObject: {fileID: 0}
  m_PrefabInternal: {fileID: 0}
  m_GameObject: {fileID: 0}
  m_Enabled: 1
  m_EditorHideFlags: 0
  m_Script: {fileID: 11500000, guid: c82227d5759e296488798b1554a72a15, type: 3}
  m_Name: VFXSlotColor
  m_EditorClassIdentifier: 
  m_Parent: {fileID: 0}
  m_Children:
  - {fileID: 114283290961728226}
  - {fileID: 114716037581051118}
  - {fileID: 114712233593553488}
  - {fileID: 114079787645186538}
  m_UIPosition: {x: 0, y: 0}
  m_UICollapsed: 1
  m_UISuperCollapsed: 0
  m_MasterSlot: {fileID: 114799116409686190}
  m_MasterData:
    m_Owner: {fileID: 114155846815806328}
    m_Value:
      m_Type:
        m_SerializableType: UnityEngine.Color, UnityEngine.CoreModule, Version=0.0.0.0,
          Culture=neutral, PublicKeyToken=null
      m_SerializableObject: '{"r":0.0,"g":1.0,"b":0.0,"a":0.0}'
  m_Property:
    name: _RimColor
    m_serializedType:
      m_SerializableType: UnityEngine.Color, UnityEngine.CoreModule, Version=0.0.0.0,
        Culture=neutral, PublicKeyToken=null
    attributes: []
  m_Direction: 0
  m_LinkedSlots: []
--- !u!114 &114800354742086734
MonoBehaviour:
  m_ObjectHideFlags: 1
  m_CorrespondingSourceObject: {fileID: 0}
  m_PrefabInternal: {fileID: 0}
  m_GameObject: {fileID: 0}
  m_Enabled: 1
  m_EditorHideFlags: 0
  m_Script: {fileID: 11500000, guid: f780aa281814f9842a7c076d436932e7, type: 3}
  m_Name: VFXSlotFloat
  m_EditorClassIdentifier: 
  m_Parent: {fileID: 114058520349796026}
  m_Children: []
  m_UIPosition: {x: 0, y: 0}
  m_UICollapsed: 1
  m_UISuperCollapsed: 0
  m_MasterSlot: {fileID: 114728012599216604}
  m_MasterData:
    m_Owner: {fileID: 0}
    m_Value:
      m_Type:
        m_SerializableType: 
      m_SerializableObject: 
  m_Property:
    name: x
    m_serializedType:
      m_SerializableType: System.Single, mscorlib, Version=2.0.0.0, Culture=neutral,
        PublicKeyToken=b77a5c561934e089
    attributes: []
  m_Direction: 0
  m_LinkedSlots:
  - {fileID: 114342071248033808}
--- !u!114 &114808307475160754
MonoBehaviour:
  m_ObjectHideFlags: 1
  m_CorrespondingSourceObject: {fileID: 0}
  m_PrefabInternal: {fileID: 0}
  m_GameObject: {fileID: 0}
  m_Enabled: 1
  m_EditorHideFlags: 0
  m_Script: {fileID: 11500000, guid: f780aa281814f9842a7c076d436932e7, type: 3}
  m_Name: VFXSlotFloat
  m_EditorClassIdentifier: 
  m_Parent: {fileID: 114776405816517722}
  m_Children: []
  m_UIPosition: {x: 0, y: 0}
  m_UICollapsed: 1
  m_UISuperCollapsed: 0
  m_MasterSlot: {fileID: 114776405816517722}
  m_MasterData:
    m_Owner: {fileID: 0}
    m_Value:
      m_Type:
        m_SerializableType: 
      m_SerializableObject: 
  m_Property:
    name: y
    m_serializedType:
      m_SerializableType: System.Single, mscorlib, Version=2.0.0.0, Culture=neutral,
        PublicKeyToken=b77a5c561934e089
    attributes: []
  m_Direction: 0
  m_LinkedSlots: []
--- !u!114 &114809314639712112
MonoBehaviour:
  m_ObjectHideFlags: 1
  m_CorrespondingSourceObject: {fileID: 0}
  m_PrefabInternal: {fileID: 0}
  m_GameObject: {fileID: 0}
  m_Enabled: 1
  m_EditorHideFlags: 0
  m_Script: {fileID: 11500000, guid: a971fa2e110a0ac42ac1d8dae408704b, type: 3}
  m_Name: SetAttribute
  m_EditorClassIdentifier: 
  m_Parent: {fileID: 114848429688522186}
  m_Children: []
  m_UIPosition: {x: 0, y: 0}
  m_UICollapsed: 0
  m_UISuperCollapsed: 0
  m_InputSlots:
  - {fileID: 114643028307510378}
  m_OutputSlots: []
  m_Disabled: 0
  attribute: sizeX
  Composition: 2
  Random: 0
--- !u!114 &114821183999697150
MonoBehaviour:
  m_ObjectHideFlags: 1
  m_CorrespondingSourceObject: {fileID: 0}
  m_PrefabInternal: {fileID: 0}
  m_GameObject: {fileID: 0}
  m_Enabled: 1
  m_EditorHideFlags: 0
  m_Script: {fileID: 11500000, guid: f780aa281814f9842a7c076d436932e7, type: 3}
  m_Name: VFXSlotFloat
  m_EditorClassIdentifier: 
  m_Parent: {fileID: 0}
  m_Children: []
  m_UIPosition: {x: 0, y: 0}
  m_UICollapsed: 1
  m_UISuperCollapsed: 0
  m_MasterSlot: {fileID: 114821183999697150}
  m_MasterData:
    m_Owner: {fileID: 114849367105866056}
    m_Value:
      m_Type:
        m_SerializableType: System.Single, mscorlib, Version=2.0.0.0, Culture=neutral,
          PublicKeyToken=b77a5c561934e089
      m_SerializableObject: 0
  m_Property:
    name: time
    m_serializedType:
      m_SerializableType: System.Single, mscorlib, Version=2.0.0.0, Culture=neutral,
        PublicKeyToken=b77a5c561934e089
    attributes:
    - m_Type: 3
      m_Min: -Infinity
      m_Max: Infinity
      m_Tooltip: The time along the curve to take a sample from.
      m_Regex: 
      m_RegexMaxLength: 0
  m_Direction: 0
  m_LinkedSlots:
  - {fileID: 114232224818690800}
--- !u!114 &114821399986716694
MonoBehaviour:
  m_ObjectHideFlags: 1
  m_CorrespondingSourceObject: {fileID: 0}
  m_PrefabInternal: {fileID: 0}
  m_GameObject: {fileID: 0}
  m_Enabled: 1
  m_EditorHideFlags: 0
  m_Script: {fileID: 11500000, guid: f780aa281814f9842a7c076d436932e7, type: 3}
  m_Name: VFXSlotFloat
  m_EditorClassIdentifier: 
  m_Parent: {fileID: 114542274489064444}
  m_Children: []
  m_UIPosition: {x: 0, y: 0}
  m_UICollapsed: 1
  m_UISuperCollapsed: 0
  m_MasterSlot: {fileID: 114728012599216604}
  m_MasterData:
    m_Owner: {fileID: 0}
    m_Value:
      m_Type:
        m_SerializableType: 
      m_SerializableObject: 
  m_Property:
    name: y
    m_serializedType:
      m_SerializableType: System.Single, mscorlib, Version=2.0.0.0, Culture=neutral,
        PublicKeyToken=b77a5c561934e089
    attributes: []
  m_Direction: 0
  m_LinkedSlots: []
--- !u!114 &114831130251144830
MonoBehaviour:
  m_ObjectHideFlags: 1
  m_CorrespondingSourceObject: {fileID: 0}
  m_PrefabInternal: {fileID: 0}
  m_GameObject: {fileID: 0}
  m_Enabled: 1
  m_EditorHideFlags: 0
  m_Script: {fileID: 11500000, guid: ac39bd03fca81b849929b9c966f1836a, type: 3}
  m_Name: VFXSlotFloat3
  m_EditorClassIdentifier: 
  m_Parent: {fileID: 114265085260653516}
  m_Children:
  - {fileID: 114927614131177854}
  - {fileID: 114595727886746186}
  - {fileID: 114027752391783816}
  m_UIPosition: {x: 0, y: 0}
  m_UICollapsed: 1
  m_UISuperCollapsed: 0
  m_MasterSlot: {fileID: 114265085260653516}
  m_MasterData:
    m_Owner: {fileID: 0}
    m_Value:
      m_Type:
        m_SerializableType: 
      m_SerializableObject: 
  m_Property:
    name: size
    m_serializedType:
      m_SerializableType: UnityEngine.Vector3, UnityEngine.CoreModule, Version=0.0.0.0,
        Culture=neutral, PublicKeyToken=null
    attributes:
    - m_Type: 3
      m_Min: -Infinity
      m_Max: Infinity
      m_Tooltip: The size of the box along each axis.
      m_Regex: 
      m_RegexMaxLength: 0
  m_Direction: 0
  m_LinkedSlots: []
--- !u!114 &114833353794243146
MonoBehaviour:
  m_ObjectHideFlags: 1
  m_CorrespondingSourceObject: {fileID: 0}
  m_PrefabInternal: {fileID: 0}
  m_GameObject: {fileID: 0}
  m_Enabled: 1
  m_EditorHideFlags: 0
  m_Script: {fileID: 11500000, guid: f780aa281814f9842a7c076d436932e7, type: 3}
  m_Name: VFXSlotFloat
  m_EditorClassIdentifier: 
  m_Parent: {fileID: 114784835062179924}
  m_Children: []
  m_UIPosition: {x: 0, y: 0}
  m_UICollapsed: 1
  m_UISuperCollapsed: 0
  m_MasterSlot: {fileID: 114847042422679998}
  m_MasterData:
    m_Owner: {fileID: 0}
    m_Value:
      m_Type:
        m_SerializableType: 
      m_SerializableObject: 
  m_Property:
    name: x
    m_serializedType:
      m_SerializableType: System.Single, mscorlib, Version=2.0.0.0, Culture=neutral,
        PublicKeyToken=b77a5c561934e089
    attributes: []
  m_Direction: 0
  m_LinkedSlots: []
--- !u!114 &114835275430778434
MonoBehaviour:
  m_ObjectHideFlags: 1
  m_CorrespondingSourceObject: {fileID: 0}
  m_PrefabInternal: {fileID: 0}
  m_GameObject: {fileID: 0}
  m_Enabled: 1
  m_EditorHideFlags: 0
  m_Script: {fileID: 11500000, guid: 486e063e1ed58c843942ea4122829ab1, type: 3}
  m_Name: VFXAttributeParameter
  m_EditorClassIdentifier: 
  m_Parent: {fileID: 114997603949784974}
  m_Children: []
  m_UIPosition: {x: -1760.0183, y: -96.52624}
  m_UICollapsed: 0
  m_UISuperCollapsed: 0
  m_InputSlots: []
  m_OutputSlots:
  - {fileID: 114381312566938848}
  attribute: age
  location: 0
--- !u!114 &114840421211154376
MonoBehaviour:
  m_ObjectHideFlags: 1
  m_CorrespondingSourceObject: {fileID: 0}
  m_PrefabInternal: {fileID: 0}
  m_GameObject: {fileID: 0}
  m_Enabled: 1
  m_EditorHideFlags: 0
  m_Script: {fileID: 11500000, guid: f780aa281814f9842a7c076d436932e7, type: 3}
  m_Name: VFXSlotFloat
  m_EditorClassIdentifier: 
  m_Parent: {fileID: 0}
  m_Children: []
  m_UIPosition: {x: 0, y: 0}
  m_UICollapsed: 1
  m_UISuperCollapsed: 0
  m_MasterSlot: {fileID: 114840421211154376}
  m_MasterData:
    m_Owner: {fileID: 114325463500899654}
    m_Value:
      m_Type:
        m_SerializableType: System.Single, mscorlib, Version=2.0.0.0, Culture=neutral,
          PublicKeyToken=b77a5c561934e089
      m_SerializableObject: 
  m_Property:
    name: o
    m_serializedType:
      m_SerializableType: System.Single, mscorlib, Version=2.0.0.0, Culture=neutral,
        PublicKeyToken=b77a5c561934e089
    attributes: []
  m_Direction: 1
  m_LinkedSlots:
  - {fileID: 114947799786597828}
--- !u!114 &114846938482297806
MonoBehaviour:
  m_ObjectHideFlags: 1
  m_CorrespondingSourceObject: {fileID: 0}
  m_PrefabInternal: {fileID: 0}
  m_GameObject: {fileID: 0}
  m_Enabled: 1
  m_EditorHideFlags: 0
  m_Script: {fileID: 11500000, guid: c52d920e7fff73b498050a6b3c4404ca, type: 3}
  m_Name: VFXSlotUint
  m_EditorClassIdentifier: 
  m_Parent: {fileID: 0}
  m_Children: []
  m_UIPosition: {x: 0, y: 0}
  m_UICollapsed: 1
  m_UISuperCollapsed: 0
  m_MasterSlot: {fileID: 114846938482297806}
  m_MasterData:
    m_Owner: {fileID: 114291945608062826}
    m_Value:
      m_Type:
        m_SerializableType: System.UInt32, mscorlib, Version=2.0.0.0, Culture=neutral,
          PublicKeyToken=b77a5c561934e089
      m_SerializableObject: 1
  m_Property:
    name: subMeshMask
    m_serializedType:
      m_SerializableType: System.UInt32, mscorlib, Version=2.0.0.0, Culture=neutral,
        PublicKeyToken=b77a5c561934e089
    attributes: []
  m_Direction: 0
  m_LinkedSlots: []
--- !u!114 &114847042422679998
MonoBehaviour:
  m_ObjectHideFlags: 1
  m_CorrespondingSourceObject: {fileID: 0}
  m_PrefabInternal: {fileID: 0}
  m_GameObject: {fileID: 0}
  m_Enabled: 1
  m_EditorHideFlags: 0
  m_Script: {fileID: 11500000, guid: 3e3f628d80ffceb489beac74258f9cf7, type: 3}
  m_Name: VFXSlotTransform
  m_EditorClassIdentifier: 
  m_Parent: {fileID: 0}
  m_Children:
  - {fileID: 114966620657133866}
  - {fileID: 114479843660029536}
  - {fileID: 114784835062179924}
  m_UIPosition: {x: 0, y: 0}
  m_UICollapsed: 0
  m_UISuperCollapsed: 0
  m_MasterSlot: {fileID: 114847042422679998}
  m_MasterData:
    m_Owner: {fileID: 114291945608062826}
    m_Value:
      m_Type:
        m_SerializableType: UnityEditor.VFX.Transform, Assembly-CSharp-Editor-testable,
          Version=0.0.0.0, Culture=neutral, PublicKeyToken=null
      m_SerializableObject: '{"space":0,"position":{"x":-0.15000000596046449,"y":0.550000011920929,"z":0.0},"angles":{"x":0.0,"y":0.0,"z":0.0},"scale":{"x":5.0,"y":5.0,"z":5.0}}'
  m_Property:
    name: transform
    m_serializedType:
      m_SerializableType: UnityEditor.VFX.Transform, Assembly-CSharp-Editor-testable,
        Version=0.0.0.0, Culture=neutral, PublicKeyToken=null
    attributes: []
  m_Direction: 0
  m_LinkedSlots: []
--- !u!114 &114847587685737640
MonoBehaviour:
  m_ObjectHideFlags: 1
  m_CorrespondingSourceObject: {fileID: 0}
  m_PrefabInternal: {fileID: 0}
  m_GameObject: {fileID: 0}
  m_Enabled: 1
  m_EditorHideFlags: 0
  m_Script: {fileID: 11500000, guid: f780aa281814f9842a7c076d436932e7, type: 3}
  m_Name: VFXSlotFloat
  m_EditorClassIdentifier: 
  m_Parent: {fileID: 114058520349796026}
  m_Children: []
  m_UIPosition: {x: 0, y: 0}
  m_UICollapsed: 1
  m_UISuperCollapsed: 0
  m_MasterSlot: {fileID: 114728012599216604}
  m_MasterData:
    m_Owner: {fileID: 0}
    m_Value:
      m_Type:
        m_SerializableType: 
      m_SerializableObject: 
  m_Property:
    name: y
    m_serializedType:
      m_SerializableType: System.Single, mscorlib, Version=2.0.0.0, Culture=neutral,
        PublicKeyToken=b77a5c561934e089
    attributes: []
  m_Direction: 0
  m_LinkedSlots: []
--- !u!114 &114848429688522186
MonoBehaviour:
  m_ObjectHideFlags: 1
  m_CorrespondingSourceObject: {fileID: 0}
  m_PrefabInternal: {fileID: 0}
  m_GameObject: {fileID: 0}
  m_Enabled: 1
  m_EditorHideFlags: 0
  m_Script: {fileID: 11500000, guid: e837ba02e1cb47d4394b6c186d164156, type: 3}
  m_Name: VFXMeshOutput
  m_EditorClassIdentifier: 
  m_Parent: {fileID: 114997603949784974}
  m_Children:
  - {fileID: 114221163294915496}
  - {fileID: 114809314639712112}
  - {fileID: 114437278761159440}
  - {fileID: 114093254627025532}
  m_UIPosition: {x: -769.4735, y: 403.2177}
  m_UICollapsed: 0
  m_UISuperCollapsed: 0
  m_InputSlots:
  - {fileID: 114591936974525876}
  - {fileID: 114334200475736672}
  - {fileID: 114515927899430142}
  m_OutputSlots: []
  m_Data: {fileID: 114069458236294264}
  m_InputFlowSlot:
  - link:
    - context: {fileID: 114536471820266184}
      slotIndex: 0
  m_OutputFlowSlot:
  - link: []
  blendMode: 1
  cullMode: 0
  zWriteMode: 0
  zTestMode: 0
  flipbookMode: 0
  useSoftParticle: 0
  sortPriority: 0
  indirectDraw: 0
  preRefraction: 0
--- !u!114 &114849367105866056
MonoBehaviour:
  m_ObjectHideFlags: 1
  m_CorrespondingSourceObject: {fileID: 0}
  m_PrefabInternal: {fileID: 0}
  m_GameObject: {fileID: 0}
  m_Enabled: 1
  m_EditorHideFlags: 0
  m_Script: {fileID: 11500000, guid: f8bcc906a6d398c46b18826714448709, type: 3}
  m_Name: VFXOperatorSampleCurve
  m_EditorClassIdentifier: 
  m_Parent: {fileID: 114997603949784974}
  m_Children: []
  m_UIPosition: {x: -669.0347, y: 17.571983}
  m_UICollapsed: 0
  m_UISuperCollapsed: 0
  m_InputSlots:
  - {fileID: 114777537786923962}
  - {fileID: 114821183999697150}
  m_OutputSlots:
  - {fileID: 114415624648092608}
--- !u!114 &114856976363360404
MonoBehaviour:
  m_ObjectHideFlags: 1
  m_CorrespondingSourceObject: {fileID: 0}
  m_PrefabInternal: {fileID: 0}
  m_GameObject: {fileID: 0}
  m_Enabled: 1
  m_EditorHideFlags: 0
  m_Script: {fileID: 11500000, guid: f780aa281814f9842a7c076d436932e7, type: 3}
  m_Name: VFXSlotFloat
  m_EditorClassIdentifier: 
  m_Parent: {fileID: 114767096658305600}
  m_Children: []
  m_UIPosition: {x: 0, y: 0}
  m_UICollapsed: 1
  m_UISuperCollapsed: 0
  m_MasterSlot: {fileID: 114767096658305600}
  m_MasterData:
    m_Owner: {fileID: 0}
    m_Value:
      m_Type:
        m_SerializableType: 
      m_SerializableObject: 
  m_Property:
    name: a
    m_serializedType:
      m_SerializableType: System.Single, mscorlib, Version=2.0.0.0, Culture=neutral,
        PublicKeyToken=b77a5c561934e089
    attributes: []
  m_Direction: 0
  m_LinkedSlots: []
--- !u!114 &114857850906435742
MonoBehaviour:
  m_ObjectHideFlags: 1
  m_CorrespondingSourceObject: {fileID: 0}
  m_PrefabInternal: {fileID: 0}
  m_GameObject: {fileID: 0}
  m_Enabled: 1
  m_EditorHideFlags: 0
  m_Script: {fileID: 11500000, guid: 3e3f628d80ffceb489beac74258f9cf7, type: 3}
  m_Name: VFXSlotTransform
  m_EditorClassIdentifier: 
  m_Parent: {fileID: 0}
  m_Children:
  - {fileID: 114482236069912900}
  - {fileID: 114335838198827054}
  - {fileID: 114622442277101256}
  m_UIPosition: {x: 0, y: 0}
  m_UICollapsed: 0
  m_UISuperCollapsed: 0
  m_MasterSlot: {fileID: 114857850906435742}
  m_MasterData:
    m_Owner: {fileID: 114155846815806328}
    m_Value:
      m_Type:
        m_SerializableType: UnityEditor.VFX.Transform, Assembly-CSharp-Editor-testable,
          Version=0.0.0.0, Culture=neutral, PublicKeyToken=null
      m_SerializableObject: '{"space":0,"position":{"x":0.0,"y":0.550000011920929,"z":0.0},"angles":{"x":0.0,"y":0.0,"z":0.0},"scale":{"x":5.0,"y":5.0,"z":5.0}}'
  m_Property:
    name: transform
    m_serializedType:
      m_SerializableType: UnityEditor.VFX.Transform, Assembly-CSharp-Editor-testable,
        Version=0.0.0.0, Culture=neutral, PublicKeyToken=null
    attributes: []
  m_Direction: 0
  m_LinkedSlots: []
--- !u!114 &114867894006663884
MonoBehaviour:
  m_ObjectHideFlags: 1
  m_CorrespondingSourceObject: {fileID: 0}
  m_PrefabInternal: {fileID: 0}
  m_GameObject: {fileID: 0}
  m_Enabled: 1
  m_EditorHideFlags: 0
  m_Script: {fileID: 11500000, guid: f780aa281814f9842a7c076d436932e7, type: 3}
  m_Name: VFXSlotFloat
  m_EditorClassIdentifier: 
  m_Parent: {fileID: 114038367330024680}
  m_Children: []
  m_UIPosition: {x: 0, y: 0}
  m_UICollapsed: 1
  m_UISuperCollapsed: 0
  m_MasterSlot: {fileID: 114038367330024680}
  m_MasterData:
    m_Owner: {fileID: 0}
    m_Value:
      m_Type:
        m_SerializableType: 
      m_SerializableObject: 
  m_Property:
    name: y
    m_serializedType:
      m_SerializableType: System.Single, mscorlib, Version=2.0.0.0, Culture=neutral,
        PublicKeyToken=b77a5c561934e089
    attributes: []
  m_Direction: 0
  m_LinkedSlots: []
--- !u!114 &114880532546687298
MonoBehaviour:
  m_ObjectHideFlags: 1
  m_CorrespondingSourceObject: {fileID: 0}
  m_PrefabInternal: {fileID: 0}
  m_GameObject: {fileID: 0}
  m_Enabled: 1
  m_EditorHideFlags: 0
  m_Script: {fileID: 11500000, guid: a971fa2e110a0ac42ac1d8dae408704b, type: 3}
  m_Name: SetAttribute
  m_EditorClassIdentifier: 
  m_Parent: {fileID: 114891009670180736}
  m_Children: []
  m_UIPosition: {x: 100, y: 100}
  m_UICollapsed: 0
  m_UISuperCollapsed: 0
  m_InputSlots:
  - {fileID: 114394462772885830}
  m_OutputSlots: []
  m_Disabled: 0
  attribute: sizeX
  Composition: 2
  Random: 0
--- !u!114 &114890112272488066
MonoBehaviour:
  m_ObjectHideFlags: 1
  m_CorrespondingSourceObject: {fileID: 0}
  m_PrefabInternal: {fileID: 0}
  m_GameObject: {fileID: 0}
  m_Enabled: 1
  m_EditorHideFlags: 0
  m_Script: {fileID: 11500000, guid: b47b8679b468b7347a00cdd50589bc9f, type: 3}
  m_Name: VFXSlotMesh
  m_EditorClassIdentifier: 
  m_Parent: {fileID: 0}
  m_Children: []
  m_UIPosition: {x: 0, y: 0}
  m_UICollapsed: 1
  m_UISuperCollapsed: 0
  m_MasterSlot: {fileID: 114890112272488066}
  m_MasterData:
    m_Owner: {fileID: 114155846815806328}
    m_Value:
      m_Type:
        m_SerializableType: UnityEngine.Mesh, UnityEngine.CoreModule, Version=0.0.0.0,
          Culture=neutral, PublicKeyToken=null
      m_SerializableObject: '{"obj":{"fileID":4300000,"guid":"974531a84d4798f4a985974386dab32a","type":3}}'
  m_Property:
    name: mesh
    m_serializedType:
      m_SerializableType: UnityEngine.Mesh, UnityEngine.CoreModule, Version=0.0.0.0,
        Culture=neutral, PublicKeyToken=null
    attributes: []
  m_Direction: 0
  m_LinkedSlots: []
--- !u!114 &114891009670180736
MonoBehaviour:
  m_ObjectHideFlags: 1
  m_CorrespondingSourceObject: {fileID: 0}
  m_PrefabInternal: {fileID: 0}
  m_GameObject: {fileID: 0}
  m_Enabled: 1
  m_EditorHideFlags: 0
  m_Script: {fileID: 11500000, guid: e837ba02e1cb47d4394b6c186d164156, type: 3}
  m_Name: VFXMeshOutput
  m_EditorClassIdentifier: 
  m_Parent: {fileID: 114997603949784974}
  m_Children:
  - {fileID: 114987338633131046}
  - {fileID: 114880532546687298}
  - {fileID: 114004378184847034}
  m_UIPosition: {x: -1161.4435, y: 376.99832}
  m_UICollapsed: 0
  m_UISuperCollapsed: 0
  m_InputSlots:
  - {fileID: 114294992042851386}
  - {fileID: 114099094156732596}
  - {fileID: 114280783948514120}
  m_OutputSlots: []
  m_Data: {fileID: 114069458236294264}
  m_InputFlowSlot:
  - link:
    - context: {fileID: 114536471820266184}
      slotIndex: 0
  m_OutputFlowSlot:
  - link: []
  blendMode: 4
  cullMode: 0
  zWriteMode: 0
  zTestMode: 0
  flipbookMode: 0
  useSoftParticle: 0
  sortPriority: 0
  indirectDraw: 0
  preRefraction: 0
--- !u!114 &114893539770069574
MonoBehaviour:
  m_ObjectHideFlags: 1
  m_CorrespondingSourceObject: {fileID: 0}
  m_PrefabInternal: {fileID: 0}
  m_GameObject: {fileID: 0}
  m_Enabled: 1
  m_EditorHideFlags: 0
  m_Script: {fileID: 11500000, guid: f780aa281814f9842a7c076d436932e7, type: 3}
  m_Name: VFXSlotFloat
  m_EditorClassIdentifier: 
  m_Parent: {fileID: 114978095473225532}
  m_Children: []
  m_UIPosition: {x: 0, y: 0}
  m_UICollapsed: 1
  m_UISuperCollapsed: 0
  m_MasterSlot: {fileID: 114229776182658510}
  m_MasterData:
    m_Owner: {fileID: 0}
    m_Value:
      m_Type:
        m_SerializableType: 
      m_SerializableObject: 
  m_Property:
    name: z
    m_serializedType:
      m_SerializableType: System.Single, mscorlib, Version=2.0.0.0, Culture=neutral,
        PublicKeyToken=b77a5c561934e089
    attributes: []
  m_Direction: 0
  m_LinkedSlots: []
--- !u!114 &114900295877706292
MonoBehaviour:
  m_ObjectHideFlags: 1
  m_CorrespondingSourceObject: {fileID: 0}
  m_PrefabInternal: {fileID: 0}
  m_GameObject: {fileID: 0}
  m_Enabled: 1
  m_EditorHideFlags: 0
  m_Script: {fileID: 11500000, guid: f780aa281814f9842a7c076d436932e7, type: 3}
  m_Name: VFXSlotFloat
  m_EditorClassIdentifier: 
  m_Parent: {fileID: 114733268314641838}
  m_Children: []
  m_UIPosition: {x: 0, y: 0}
  m_UICollapsed: 1
  m_UISuperCollapsed: 0
  m_MasterSlot: {fileID: 114733268314641838}
  m_MasterData:
    m_Owner: {fileID: 0}
    m_Value:
      m_Type:
        m_SerializableType: 
      m_SerializableObject: 
  m_Property:
    name: z
    m_serializedType:
      m_SerializableType: System.Single, mscorlib, Version=2.0.0.0, Culture=neutral,
        PublicKeyToken=b77a5c561934e089
    attributes: []
  m_Direction: 0
  m_LinkedSlots:
  - {fileID: 114741069150063224}
--- !u!114 &114900620605141148
MonoBehaviour:
  m_ObjectHideFlags: 1
  m_CorrespondingSourceObject: {fileID: 0}
  m_PrefabInternal: {fileID: 0}
  m_GameObject: {fileID: 0}
  m_Enabled: 1
  m_EditorHideFlags: 0
  m_Script: {fileID: 11500000, guid: f780aa281814f9842a7c076d436932e7, type: 3}
  m_Name: VFXSlotFloat
  m_EditorClassIdentifier: 
  m_Parent: {fileID: 114654946085396038}
  m_Children: []
  m_UIPosition: {x: 0, y: 0}
  m_UICollapsed: 1
  m_UISuperCollapsed: 0
  m_MasterSlot: {fileID: 114265085260653516}
  m_MasterData:
    m_Owner: {fileID: 0}
    m_Value:
      m_Type:
        m_SerializableType: 
      m_SerializableObject: 
  m_Property:
    name: y
    m_serializedType:
      m_SerializableType: System.Single, mscorlib, Version=2.0.0.0, Culture=neutral,
        PublicKeyToken=b77a5c561934e089
    attributes: []
  m_Direction: 0
  m_LinkedSlots: []
--- !u!114 &114903038865561644
MonoBehaviour:
  m_ObjectHideFlags: 1
  m_CorrespondingSourceObject: {fileID: 0}
  m_PrefabInternal: {fileID: 0}
  m_GameObject: {fileID: 0}
  m_Enabled: 1
  m_EditorHideFlags: 0
  m_Script: {fileID: 11500000, guid: 70a331b1d86cc8d4aa106ccbe0da5852, type: 3}
  m_Name: VFXSlotTexture2D
  m_EditorClassIdentifier: 
  m_Parent: {fileID: 0}
  m_Children: []
  m_UIPosition: {x: 0, y: 0}
  m_UICollapsed: 1
  m_UISuperCollapsed: 0
  m_MasterSlot: {fileID: 114903038865561644}
  m_MasterData:
    m_Owner: {fileID: 114188461686394262}
    m_Value:
      m_Type:
        m_SerializableType: UnityEngine.Texture2D, UnityEngine.CoreModule, Version=0.0.0.0,
          Culture=neutral, PublicKeyToken=null
      m_SerializableObject: '{"obj":{"fileID":2800000,"guid":"250edeaa31325cb47ba60407f6c16b85","type":3}}'
  m_Property:
    name: mainTexture
    m_serializedType:
      m_SerializableType: UnityEngine.Texture2D, UnityEngine.CoreModule, Version=0.0.0.0,
        Culture=neutral, PublicKeyToken=null
    attributes:
    - m_Type: 3
      m_Min: -Infinity
      m_Max: Infinity
      m_Tooltip: Texture to be applied to the mesh.
      m_Regex: 
      m_RegexMaxLength: 0
  m_Direction: 0
  m_LinkedSlots: []
--- !u!114 &114904899639242988
MonoBehaviour:
  m_ObjectHideFlags: 1
  m_CorrespondingSourceObject: {fileID: 0}
  m_PrefabInternal: {fileID: 0}
  m_GameObject: {fileID: 0}
  m_Enabled: 1
  m_EditorHideFlags: 0
  m_Script: {fileID: 11500000, guid: f780aa281814f9842a7c076d436932e7, type: 3}
  m_Name: VFXSlotFloat
  m_EditorClassIdentifier: 
  m_Parent: {fileID: 114006105750600870}
  m_Children: []
  m_UIPosition: {x: 0, y: 0}
  m_UICollapsed: 1
  m_UISuperCollapsed: 0
  m_MasterSlot: {fileID: 114006105750600870}
  m_MasterData:
    m_Owner: {fileID: 0}
    m_Value:
      m_Type:
        m_SerializableType: 
      m_SerializableObject: 
  m_Property:
    name: r
    m_serializedType:
      m_SerializableType: System.Single, mscorlib, Version=2.0.0.0, Culture=neutral,
        PublicKeyToken=b77a5c561934e089
    attributes: []
  m_Direction: 0
  m_LinkedSlots: []
--- !u!114 &114912318806421890
MonoBehaviour:
  m_ObjectHideFlags: 1
  m_CorrespondingSourceObject: {fileID: 0}
  m_PrefabInternal: {fileID: 0}
  m_GameObject: {fileID: 0}
  m_Enabled: 1
  m_EditorHideFlags: 0
  m_Script: {fileID: 11500000, guid: f780aa281814f9842a7c076d436932e7, type: 3}
  m_Name: VFXSlotFloat
  m_EditorClassIdentifier: 
  m_Parent: {fileID: 114486014630874452}
  m_Children: []
  m_UIPosition: {x: 0, y: 0}
  m_UICollapsed: 1
  m_UISuperCollapsed: 0
  m_MasterSlot: {fileID: 114486014630874452}
  m_MasterData:
    m_Owner: {fileID: 0}
    m_Value:
      m_Type:
        m_SerializableType: 
      m_SerializableObject: 
  m_Property:
    name: x
    m_serializedType:
      m_SerializableType: System.Single, mscorlib, Version=2.0.0.0, Culture=neutral,
        PublicKeyToken=b77a5c561934e089
    attributes: []
  m_Direction: 0
  m_LinkedSlots: []
--- !u!114 &114913969638058192
MonoBehaviour:
  m_ObjectHideFlags: 1
  m_CorrespondingSourceObject: {fileID: 0}
  m_PrefabInternal: {fileID: 0}
  m_GameObject: {fileID: 0}
  m_Enabled: 1
  m_EditorHideFlags: 0
  m_Script: {fileID: 11500000, guid: f780aa281814f9842a7c076d436932e7, type: 3}
  m_Name: VFXSlotFloat
  m_EditorClassIdentifier: 
  m_Parent: {fileID: 114622442277101256}
  m_Children: []
  m_UIPosition: {x: 0, y: 0}
  m_UICollapsed: 1
  m_UISuperCollapsed: 0
  m_MasterSlot: {fileID: 114857850906435742}
  m_MasterData:
    m_Owner: {fileID: 0}
    m_Value:
      m_Type:
        m_SerializableType: 
      m_SerializableObject: 
  m_Property:
    name: x
    m_serializedType:
      m_SerializableType: System.Single, mscorlib, Version=2.0.0.0, Culture=neutral,
        PublicKeyToken=b77a5c561934e089
    attributes: []
  m_Direction: 0
  m_LinkedSlots: []
--- !u!114 &114914047668720274
MonoBehaviour:
  m_ObjectHideFlags: 1
  m_CorrespondingSourceObject: {fileID: 0}
  m_PrefabInternal: {fileID: 0}
  m_GameObject: {fileID: 0}
  m_Enabled: 1
  m_EditorHideFlags: 0
  m_Script: {fileID: 11500000, guid: f780aa281814f9842a7c076d436932e7, type: 3}
  m_Name: VFXSlotFloat
  m_EditorClassIdentifier: 
  m_Parent: {fileID: 114733268314641838}
  m_Children: []
  m_UIPosition: {x: 0, y: 0}
  m_UICollapsed: 1
  m_UISuperCollapsed: 0
  m_MasterSlot: {fileID: 114733268314641838}
  m_MasterData:
    m_Owner: {fileID: 0}
    m_Value:
      m_Type:
        m_SerializableType: 
      m_SerializableObject: 
  m_Property:
    name: y
    m_serializedType:
      m_SerializableType: System.Single, mscorlib, Version=2.0.0.0, Culture=neutral,
        PublicKeyToken=b77a5c561934e089
    attributes: []
  m_Direction: 0
  m_LinkedSlots:
  - {fileID: 114495482444770850}
--- !u!114 &114916831238693724
MonoBehaviour:
  m_ObjectHideFlags: 1
  m_CorrespondingSourceObject: {fileID: 0}
  m_PrefabInternal: {fileID: 0}
  m_GameObject: {fileID: 0}
  m_Enabled: 1
  m_EditorHideFlags: 0
  m_Script: {fileID: 11500000, guid: f780aa281814f9842a7c076d436932e7, type: 3}
  m_Name: VFXSlotFloat
  m_EditorClassIdentifier: 
  m_Parent: {fileID: 114091720550596592}
  m_Children: []
  m_UIPosition: {x: 0, y: 0}
  m_UICollapsed: 1
  m_UISuperCollapsed: 0
  m_MasterSlot: {fileID: 114229776182658510}
  m_MasterData:
    m_Owner: {fileID: 0}
    m_Value:
      m_Type:
        m_SerializableType: 
      m_SerializableObject: 
  m_Property:
    name: x
    m_serializedType:
      m_SerializableType: System.Single, mscorlib, Version=2.0.0.0, Culture=neutral,
        PublicKeyToken=b77a5c561934e089
    attributes: []
  m_Direction: 0
  m_LinkedSlots: []
--- !u!114 &114918112941480636
MonoBehaviour:
  m_ObjectHideFlags: 1
  m_CorrespondingSourceObject: {fileID: 0}
  m_PrefabInternal: {fileID: 0}
  m_GameObject: {fileID: 0}
  m_Enabled: 1
  m_EditorHideFlags: 0
  m_Script: {fileID: 11500000, guid: 87c154e0feeee864da39ba7591cf27e7, type: 3}
  m_Name: VFXSlotFloatN
  m_EditorClassIdentifier: 
  m_Parent: {fileID: 0}
  m_Children: []
  m_UIPosition: {x: 0, y: 0}
  m_UICollapsed: 1
  m_UISuperCollapsed: 0
  m_MasterSlot: {fileID: 114918112941480636}
  m_MasterData:
    m_Owner: {fileID: 114967918098544236}
    m_Value:
      m_Type:
        m_SerializableType: UnityEditor.VFX.FloatN, Assembly-CSharp-Editor-testable,
          Version=0.0.0.0, Culture=neutral, PublicKeyToken=null
      m_SerializableObject: '{"m_Components":[0.15000000596046449]}'
  m_Property:
    name: b
    m_serializedType:
      m_SerializableType: UnityEditor.VFX.FloatN, Assembly-CSharp-Editor-testable,
        Version=0.0.0.0, Culture=neutral, PublicKeyToken=null
    attributes: []
  m_Direction: 0
  m_LinkedSlots: []
--- !u!114 &114922383020452984
MonoBehaviour:
  m_ObjectHideFlags: 1
  m_CorrespondingSourceObject: {fileID: 0}
  m_PrefabInternal: {fileID: 0}
  m_GameObject: {fileID: 0}
  m_Enabled: 1
  m_EditorHideFlags: 0
  m_Script: {fileID: 11500000, guid: 73a13919d81fb7444849bae8b5c812a2, type: 3}
  m_Name: VFXBasicSpawner
  m_EditorClassIdentifier: 
  m_Parent: {fileID: 114997603949784974}
  m_Children:
  - {fileID: 114793975770856968}
  m_UIPosition: {x: -211.17363, y: -754.7682}
  m_UICollapsed: 0
  m_UISuperCollapsed: 0
  m_InputSlots: []
  m_OutputSlots: []
  m_Data: {fileID: 0}
  m_InputFlowSlot:
  - link: []
  - link: []
  m_OutputFlowSlot:
  - link:
    - context: {fileID: 114988927067353768}
      slotIndex: 0
--- !u!114 &114922442979583744
MonoBehaviour:
  m_ObjectHideFlags: 1
  m_CorrespondingSourceObject: {fileID: 0}
  m_PrefabInternal: {fileID: 0}
  m_GameObject: {fileID: 0}
  m_Enabled: 1
  m_EditorHideFlags: 0
  m_Script: {fileID: 11500000, guid: f44f205d2606d1a4a91cfa6aa5ca9d87, type: 3}
  m_Name: VFXDataMesh
  m_EditorClassIdentifier: 
  m_Parent: {fileID: 0}
  m_Children: []
  m_UIPosition: {x: 0, y: 0}
  m_UICollapsed: 1
  m_UISuperCollapsed: 0
  m_Owners:
  - {fileID: 114291945608062826}
  shader: {fileID: 4800000, guid: 1315639ec2b0425429525dd2810b4c98, type: 3}
--- !u!114 &114927614131177854
MonoBehaviour:
  m_ObjectHideFlags: 1
  m_CorrespondingSourceObject: {fileID: 0}
  m_PrefabInternal: {fileID: 0}
  m_GameObject: {fileID: 0}
  m_Enabled: 1
  m_EditorHideFlags: 0
  m_Script: {fileID: 11500000, guid: f780aa281814f9842a7c076d436932e7, type: 3}
  m_Name: VFXSlotFloat
  m_EditorClassIdentifier: 
  m_Parent: {fileID: 114831130251144830}
  m_Children: []
  m_UIPosition: {x: 0, y: 0}
  m_UICollapsed: 1
  m_UISuperCollapsed: 0
  m_MasterSlot: {fileID: 114265085260653516}
  m_MasterData:
    m_Owner: {fileID: 0}
    m_Value:
      m_Type:
        m_SerializableType: 
      m_SerializableObject: 
  m_Property:
    name: x
    m_serializedType:
      m_SerializableType: System.Single, mscorlib, Version=2.0.0.0, Culture=neutral,
        PublicKeyToken=b77a5c561934e089
    attributes: []
  m_Direction: 0
  m_LinkedSlots: []
--- !u!114 &114936029705965604
MonoBehaviour:
  m_ObjectHideFlags: 1
  m_CorrespondingSourceObject: {fileID: 0}
  m_PrefabInternal: {fileID: 0}
  m_GameObject: {fileID: 0}
  m_Enabled: 1
  m_EditorHideFlags: 0
  m_Script: {fileID: 11500000, guid: f780aa281814f9842a7c076d436932e7, type: 3}
  m_Name: VFXSlotFloat
  m_EditorClassIdentifier: 
  m_Parent: {fileID: 114006105750600870}
  m_Children: []
  m_UIPosition: {x: 0, y: 0}
  m_UICollapsed: 1
  m_UISuperCollapsed: 0
  m_MasterSlot: {fileID: 114006105750600870}
  m_MasterData:
    m_Owner: {fileID: 0}
    m_Value:
      m_Type:
        m_SerializableType: 
      m_SerializableObject: 
  m_Property:
    name: b
    m_serializedType:
      m_SerializableType: System.Single, mscorlib, Version=2.0.0.0, Culture=neutral,
        PublicKeyToken=b77a5c561934e089
    attributes: []
  m_Direction: 0
  m_LinkedSlots: []
--- !u!114 &114947799786597828
MonoBehaviour:
  m_ObjectHideFlags: 1
  m_CorrespondingSourceObject: {fileID: 0}
  m_PrefabInternal: {fileID: 0}
  m_GameObject: {fileID: 0}
  m_Enabled: 1
  m_EditorHideFlags: 0
  m_Script: {fileID: 11500000, guid: f780aa281814f9842a7c076d436932e7, type: 3}
  m_Name: VFXSlotFloat
  m_EditorClassIdentifier: 
  m_Parent: {fileID: 114335684838630110}
  m_Children: []
  m_UIPosition: {x: 0, y: 0}
  m_UICollapsed: 1
  m_UISuperCollapsed: 0
  m_MasterSlot: {fileID: 114335684838630110}
  m_MasterData:
    m_Owner: {fileID: 0}
    m_Value:
      m_Type:
        m_SerializableType: 
      m_SerializableObject: 
  m_Property:
    name: x
    m_serializedType:
      m_SerializableType: System.Single, mscorlib, Version=2.0.0.0, Culture=neutral,
        PublicKeyToken=b77a5c561934e089
    attributes: []
  m_Direction: 0
  m_LinkedSlots:
  - {fileID: 114840421211154376}
--- !u!114 &114955084468073970
MonoBehaviour:
  m_ObjectHideFlags: 1
  m_CorrespondingSourceObject: {fileID: 0}
  m_PrefabInternal: {fileID: 0}
  m_GameObject: {fileID: 0}
  m_Enabled: 1
  m_EditorHideFlags: 0
  m_Script: {fileID: 11500000, guid: f780aa281814f9842a7c076d436932e7, type: 3}
  m_Name: VFXSlotFloat
  m_EditorClassIdentifier: 
  m_Parent: {fileID: 114335838198827054}
  m_Children: []
  m_UIPosition: {x: 0, y: 0}
  m_UICollapsed: 1
  m_UISuperCollapsed: 0
  m_MasterSlot: {fileID: 114857850906435742}
  m_MasterData:
    m_Owner: {fileID: 0}
    m_Value:
      m_Type:
        m_SerializableType: 
      m_SerializableObject: 
  m_Property:
    name: y
    m_serializedType:
      m_SerializableType: System.Single, mscorlib, Version=2.0.0.0, Culture=neutral,
        PublicKeyToken=b77a5c561934e089
    attributes: []
  m_Direction: 0
  m_LinkedSlots: []
--- !u!114 &114960664027362936
MonoBehaviour:
  m_ObjectHideFlags: 1
  m_CorrespondingSourceObject: {fileID: 0}
  m_PrefabInternal: {fileID: 0}
  m_GameObject: {fileID: 0}
  m_Enabled: 1
  m_EditorHideFlags: 0
  m_Script: {fileID: 11500000, guid: f780aa281814f9842a7c076d436932e7, type: 3}
  m_Name: VFXSlotFloat
  m_EditorClassIdentifier: 
  m_Parent: {fileID: 114091720550596592}
  m_Children: []
  m_UIPosition: {x: 0, y: 0}
  m_UICollapsed: 1
  m_UISuperCollapsed: 0
  m_MasterSlot: {fileID: 114229776182658510}
  m_MasterData:
    m_Owner: {fileID: 0}
    m_Value:
      m_Type:
        m_SerializableType: 
      m_SerializableObject: 
  m_Property:
    name: z
    m_serializedType:
      m_SerializableType: System.Single, mscorlib, Version=2.0.0.0, Culture=neutral,
        PublicKeyToken=b77a5c561934e089
    attributes: []
  m_Direction: 0
  m_LinkedSlots: []
--- !u!114 &114960823469034090
MonoBehaviour:
  m_ObjectHideFlags: 1
  m_CorrespondingSourceObject: {fileID: 0}
  m_PrefabInternal: {fileID: 0}
  m_GameObject: {fileID: 0}
  m_Enabled: 1
  m_EditorHideFlags: 0
  m_Script: {fileID: 11500000, guid: 45c2280503cc146439a1c8e25a69d867, type: 3}
  m_Name: VFXOperatorDivide
  m_EditorClassIdentifier: 
  m_Parent: {fileID: 114997603949784974}
  m_Children: []
  m_UIPosition: {x: -1102.3517, y: 20.135944}
  m_UICollapsed: 0
  m_UISuperCollapsed: 0
  m_InputSlots:
  - {fileID: 114170024600182628}
  - {fileID: 114645467107313494}
  - {fileID: 114585348397367714}
  m_OutputSlots:
  - {fileID: 114232224818690800}
--- !u!114 &114961393312950090
MonoBehaviour:
  m_ObjectHideFlags: 1
  m_CorrespondingSourceObject: {fileID: 0}
  m_PrefabInternal: {fileID: 0}
  m_GameObject: {fileID: 0}
  m_Enabled: 1
  m_EditorHideFlags: 0
  m_Script: {fileID: 11500000, guid: c52d920e7fff73b498050a6b3c4404ca, type: 3}
  m_Name: VFXSlotUint
  m_EditorClassIdentifier: 
  m_Parent: {fileID: 0}
  m_Children: []
  m_UIPosition: {x: 0, y: 0}
  m_UICollapsed: 1
  m_UISuperCollapsed: 0
  m_MasterSlot: {fileID: 114961393312950090}
  m_MasterData:
    m_Owner: {fileID: 114155846815806328}
    m_Value:
      m_Type:
        m_SerializableType: System.UInt32, mscorlib, Version=2.0.0.0, Culture=neutral,
          PublicKeyToken=b77a5c561934e089
      m_SerializableObject: 2
  m_Property:
    name: subMeshMask
    m_serializedType:
      m_SerializableType: System.UInt32, mscorlib, Version=2.0.0.0, Culture=neutral,
        PublicKeyToken=b77a5c561934e089
    attributes: []
  m_Direction: 0
  m_LinkedSlots: []
--- !u!114 &114963222794225280
MonoBehaviour:
  m_ObjectHideFlags: 1
  m_CorrespondingSourceObject: {fileID: 0}
  m_PrefabInternal: {fileID: 0}
  m_GameObject: {fileID: 0}
  m_Enabled: 1
  m_EditorHideFlags: 0
  m_Script: {fileID: 11500000, guid: f780aa281814f9842a7c076d436932e7, type: 3}
  m_Name: VFXSlotFloat
  m_EditorClassIdentifier: 
  m_Parent: {fileID: 114006105750600870}
  m_Children: []
  m_UIPosition: {x: 0, y: 0}
  m_UICollapsed: 1
  m_UISuperCollapsed: 0
  m_MasterSlot: {fileID: 114006105750600870}
  m_MasterData:
    m_Owner: {fileID: 0}
    m_Value:
      m_Type:
        m_SerializableType: 
      m_SerializableObject: 
  m_Property:
    name: a
    m_serializedType:
      m_SerializableType: System.Single, mscorlib, Version=2.0.0.0, Culture=neutral,
        PublicKeyToken=b77a5c561934e089
    attributes: []
  m_Direction: 0
  m_LinkedSlots: []
--- !u!114 &114966620657133866
MonoBehaviour:
  m_ObjectHideFlags: 1
  m_CorrespondingSourceObject: {fileID: 0}
  m_PrefabInternal: {fileID: 0}
  m_GameObject: {fileID: 0}
  m_Enabled: 1
  m_EditorHideFlags: 0
  m_Script: {fileID: 11500000, guid: ac39bd03fca81b849929b9c966f1836a, type: 3}
  m_Name: VFXSlotFloat3
  m_EditorClassIdentifier: 
  m_Parent: {fileID: 114847042422679998}
  m_Children:
  - {fileID: 114047257583458172}
  - {fileID: 114160355459837578}
  - {fileID: 114313175134443716}
  m_UIPosition: {x: 0, y: 0}
  m_UICollapsed: 1
  m_UISuperCollapsed: 0
  m_MasterSlot: {fileID: 114847042422679998}
  m_MasterData:
    m_Owner: {fileID: 0}
    m_Value:
      m_Type:
        m_SerializableType: 
      m_SerializableObject: 
  m_Property:
    name: position
    m_serializedType:
      m_SerializableType: UnityEngine.Vector3, UnityEngine.CoreModule, Version=0.0.0.0,
        Culture=neutral, PublicKeyToken=null
    attributes:
    - m_Type: 3
      m_Min: -Infinity
      m_Max: Infinity
      m_Tooltip: The transform position.
      m_Regex: 
      m_RegexMaxLength: 0
  m_Direction: 0
  m_LinkedSlots: []
--- !u!114 &114967832688050106
MonoBehaviour:
  m_ObjectHideFlags: 1
  m_CorrespondingSourceObject: {fileID: 0}
  m_PrefabInternal: {fileID: 0}
  m_GameObject: {fileID: 0}
  m_Enabled: 1
  m_EditorHideFlags: 0
  m_Script: {fileID: 11500000, guid: f780aa281814f9842a7c076d436932e7, type: 3}
  m_Name: VFXSlotFloat
  m_EditorClassIdentifier: 
  m_Parent: {fileID: 114594741014280698}
  m_Children: []
  m_UIPosition: {x: 0, y: 0}
  m_UICollapsed: 1
  m_UISuperCollapsed: 0
  m_MasterSlot: {fileID: 114594741014280698}
  m_MasterData:
    m_Owner: {fileID: 0}
    m_Value:
      m_Type:
        m_SerializableType: 
      m_SerializableObject: 
  m_Property:
    name: z
    m_serializedType:
      m_SerializableType: System.Single, mscorlib, Version=2.0.0.0, Culture=neutral,
        PublicKeyToken=b77a5c561934e089
    attributes: []
  m_Direction: 0
  m_LinkedSlots: []
--- !u!114 &114967865259419442
MonoBehaviour:
  m_ObjectHideFlags: 1
  m_CorrespondingSourceObject: {fileID: 0}
  m_PrefabInternal: {fileID: 0}
  m_GameObject: {fileID: 0}
  m_Enabled: 1
  m_EditorHideFlags: 0
  m_Script: {fileID: 11500000, guid: a971fa2e110a0ac42ac1d8dae408704b, type: 3}
  m_Name: SetAttribute
  m_EditorClassIdentifier: 
  m_Parent: {fileID: 114536471820266184}
  m_Children: []
  m_UIPosition: {x: 0, y: 0}
  m_UICollapsed: 0
  m_UISuperCollapsed: 0
  m_InputSlots:
  - {fileID: 114539365057475438}
  m_OutputSlots: []
  m_Disabled: 0
  attribute: sizeX
  Composition: 0
  Random: 0
--- !u!114 &114967918098544236
MonoBehaviour:
  m_ObjectHideFlags: 1
  m_CorrespondingSourceObject: {fileID: 0}
  m_PrefabInternal: {fileID: 0}
  m_GameObject: {fileID: 0}
  m_Enabled: 1
  m_EditorHideFlags: 0
  m_Script: {fileID: 11500000, guid: 267c0441e246e28419cd6b3d1af95301, type: 3}
  m_Name: VFXOperatorSubtract
  m_EditorClassIdentifier: 
  m_Parent: {fileID: 114997603949784974}
  m_Children: []
  m_UIPosition: {x: -1430.988, y: 699.4763}
  m_UICollapsed: 0
  m_UISuperCollapsed: 0
  m_InputSlots:
  - {fileID: 114626020830049324}
  - {fileID: 114918112941480636}
  m_OutputSlots:
  - {fileID: 114188793358913408}
--- !u!114 &114978095473225532
MonoBehaviour:
  m_ObjectHideFlags: 1
  m_CorrespondingSourceObject: {fileID: 0}
  m_PrefabInternal: {fileID: 0}
  m_GameObject: {fileID: 0}
  m_Enabled: 1
  m_EditorHideFlags: 0
  m_Script: {fileID: 11500000, guid: ac39bd03fca81b849929b9c966f1836a, type: 3}
  m_Name: VFXSlotFloat3
  m_EditorClassIdentifier: 
  m_Parent: {fileID: 114229776182658510}
  m_Children:
  - {fileID: 114636964510053550}
  - {fileID: 114604564500809536}
  - {fileID: 114893539770069574}
  m_UIPosition: {x: 0, y: 0}
  m_UICollapsed: 1
  m_UISuperCollapsed: 0
  m_MasterSlot: {fileID: 114229776182658510}
  m_MasterData:
    m_Owner: {fileID: 0}
    m_Value:
      m_Type:
        m_SerializableType: 
      m_SerializableObject: 
  m_Property:
    name: scale
    m_serializedType:
      m_SerializableType: UnityEngine.Vector3, UnityEngine.CoreModule, Version=0.0.0.0,
        Culture=neutral, PublicKeyToken=null
    attributes:
    - m_Type: 3
      m_Min: -Infinity
      m_Max: Infinity
      m_Tooltip: The scale of the transform along each axis.
      m_Regex: 
      m_RegexMaxLength: 0
  m_Direction: 0
  m_LinkedSlots: []
--- !u!114 &114983863320865528
MonoBehaviour:
  m_ObjectHideFlags: 1
  m_CorrespondingSourceObject: {fileID: 0}
  m_PrefabInternal: {fileID: 0}
  m_GameObject: {fileID: 0}
  m_Enabled: 1
  m_EditorHideFlags: 0
  m_Script: {fileID: 11500000, guid: ac39bd03fca81b849929b9c966f1836a, type: 3}
  m_Name: VFXSlotFloat3
  m_EditorClassIdentifier: 
  m_Parent: {fileID: 0}
  m_Children:
  - {fileID: 114014948283028004}
  - {fileID: 114495482444770850}
  - {fileID: 114741069150063224}
  m_UIPosition: {x: 0, y: 0}
  m_UICollapsed: 1
  m_UISuperCollapsed: 0
  m_MasterSlot: {fileID: 114983863320865528}
  m_MasterData:
    m_Owner: {fileID: 114273574932100614}
    m_Value:
      m_Type:
        m_SerializableType: UnityEngine.Vector3, UnityEngine.CoreModule, Version=0.0.0.0,
          Culture=neutral, PublicKeyToken=null
      m_SerializableObject: '{"x":0.0,"y":0.0,"z":0.0}'
  m_Property:
    name: position
    m_serializedType:
      m_SerializableType: UnityEngine.Vector3, UnityEngine.CoreModule, Version=0.0.0.0,
        Culture=neutral, PublicKeyToken=null
    attributes: []
  m_Direction: 1
  m_LinkedSlots: []
--- !u!114 &114987338633131046
MonoBehaviour:
  m_ObjectHideFlags: 1
  m_CorrespondingSourceObject: {fileID: 0}
  m_PrefabInternal: {fileID: 0}
  m_GameObject: {fileID: 0}
  m_Enabled: 1
  m_EditorHideFlags: 0
  m_Script: {fileID: 11500000, guid: a971fa2e110a0ac42ac1d8dae408704b, type: 3}
  m_Name: SetAttribute
  m_EditorClassIdentifier: 
  m_Parent: {fileID: 114891009670180736}
  m_Children: []
  m_UIPosition: {x: 100, y: 100}
  m_UICollapsed: 0
  m_UISuperCollapsed: 0
  m_InputSlots:
  - {fileID: 114733268314641838}
  m_OutputSlots: []
  m_Disabled: 0
  attribute: position
  Composition: 0
  Random: 0
--- !u!114 &114988927067353768
MonoBehaviour:
  m_ObjectHideFlags: 1
  m_CorrespondingSourceObject: {fileID: 0}
  m_PrefabInternal: {fileID: 0}
  m_GameObject: {fileID: 0}
  m_Enabled: 1
  m_EditorHideFlags: 0
  m_Script: {fileID: 11500000, guid: 9dfea48843f53fc438eabc12a3a30abc, type: 3}
  m_Name: VFXBasicInitialize
  m_EditorClassIdentifier: 
  m_Parent: {fileID: 114997603949784974}
  m_Children:
  - {fileID: 114743987441092098}
  - {fileID: 114635849487381044}
  - {fileID: 114225129308190612}
  - {fileID: 114555083226481740}
  m_UIPosition: {x: -174.76035, y: -460.0628}
  m_UICollapsed: 0
  m_UISuperCollapsed: 0
  m_InputSlots:
  - {fileID: 114265085260653516}
  m_OutputSlots: []
  m_Data: {fileID: 114069458236294264}
  m_InputFlowSlot:
  - link:
    - context: {fileID: 114922383020452984}
      slotIndex: 0
  m_OutputFlowSlot:
  - link:
    - context: {fileID: 114536471820266184}
      slotIndex: 0
--- !u!114 &114997603949784974
MonoBehaviour:
  m_ObjectHideFlags: 1
  m_CorrespondingSourceObject: {fileID: 0}
  m_PrefabInternal: {fileID: 0}
  m_GameObject: {fileID: 0}
  m_Enabled: 1
  m_EditorHideFlags: 0
  m_Script: {fileID: 11500000, guid: 7d4c867f6b72b714dbb5fd1780afe208, type: 3}
  m_Name: VFXGraph
  m_EditorClassIdentifier: 
  m_Parent: {fileID: 0}
  m_Children:
  - {fileID: 114988927067353768}
  - {fileID: 114922383020452984}
  - {fileID: 114536471820266184}
  - {fileID: 114325463500899654}
  - {fileID: 114849367105866056}
  - {fileID: 114960823469034090}
  - {fileID: 114188461686394262}
  - {fileID: 114795359838525322}
  - {fileID: 114848429688522186}
  - {fileID: 114967918098544236}
  - {fileID: 114891009670180736}
  - {fileID: 114155388710387028}
  - {fileID: 114149587905852302}
  - {fileID: 114291945608062826}
  - {fileID: 114155846815806328}
  - {fileID: 114515421661568980}
  - {fileID: 114273574932100614}
  - {fileID: 114835275430778434}
  - {fileID: 114027533682860446}
  m_UIPosition: {x: 0, y: 0}
  m_UICollapsed: 1
  m_UISuperCollapsed: 0
  m_UIInfos: {fileID: 114562678332364746}
  m_saved: 1
--- !u!114 &114998177920972100
MonoBehaviour:
  m_ObjectHideFlags: 1
  m_CorrespondingSourceObject: {fileID: 0}
  m_PrefabInternal: {fileID: 0}
  m_GameObject: {fileID: 0}
  m_Enabled: 1
  m_EditorHideFlags: 0
  m_Script: {fileID: 11500000, guid: f780aa281814f9842a7c076d436932e7, type: 3}
  m_Name: VFXSlotFloat
  m_EditorClassIdentifier: 
  m_Parent: {fileID: 114335838198827054}
  m_Children: []
  m_UIPosition: {x: 0, y: 0}
  m_UICollapsed: 1
  m_UISuperCollapsed: 0
  m_MasterSlot: {fileID: 114857850906435742}
  m_MasterData:
    m_Owner: {fileID: 0}
    m_Value:
      m_Type:
        m_SerializableType: 
      m_SerializableObject: 
  m_Property:
    name: x
    m_serializedType:
      m_SerializableType: System.Single, mscorlib, Version=2.0.0.0, Culture=neutral,
        PublicKeyToken=b77a5c561934e089
    attributes: []
  m_Direction: 0
  m_LinkedSlots: []
--- !u!2058629509 &8926484042661614526
VisualEffectAsset:
  m_ObjectHideFlags: 0
  m_CorrespondingSourceObject: {fileID: 0}
  m_PrefabInternal: {fileID: 0}
  m_Name: 16_MeshParticles
  m_Graph: {fileID: 114997603949784974}
  m_Expressions:
    m_Expressions:
    - op: 1
      valueIndex: 0
      data[0]: -1
      data[1]: -1
      data[2]: -1
      data[3]: 1
    - op: 1
      valueIndex: 1
      data[0]: -1
      data[1]: -1
      data[2]: -1
      data[3]: 1
    - op: 1
      valueIndex: 2
      data[0]: -1
      data[1]: -1
      data[2]: -1
      data[3]: 1
    - op: 1
      valueIndex: 3
      data[0]: -1
      data[1]: -1
      data[2]: -1
      data[3]: 1
    - op: 1
      valueIndex: 4
      data[0]: -1
      data[1]: -1
      data[2]: -1
      data[3]: 1
    - op: 1
      valueIndex: 5
      data[0]: -1
      data[1]: -1
      data[2]: -1
      data[3]: 1
    - op: 1
      valueIndex: 6
      data[0]: -1
      data[1]: -1
      data[2]: -1
      data[3]: 1
    - op: 1
      valueIndex: 7
      data[0]: -1
      data[1]: -1
      data[2]: -1
      data[3]: 1
    - op: 1
      valueIndex: 8
      data[0]: -1
      data[1]: -1
      data[2]: -1
      data[3]: 1
    - op: 1
      valueIndex: 9
      data[0]: -1
      data[1]: -1
      data[2]: -1
      data[3]: 1
    - op: 1
      valueIndex: 10
      data[0]: -1
      data[1]: -1
      data[2]: -1
      data[3]: 1
    - op: 1
      valueIndex: 11
      data[0]: -1
      data[1]: -1
      data[2]: -1
      data[3]: 1
    - op: 1
      valueIndex: 12
      data[0]: -1
      data[1]: -1
      data[2]: -1
      data[3]: 1
    - op: 1
      valueIndex: 13
      data[0]: -1
      data[1]: -1
      data[2]: -1
      data[3]: 1
    - op: 1
      valueIndex: 14
      data[0]: -1
      data[1]: -1
      data[2]: -1
      data[3]: 1
    - op: 1
      valueIndex: 15
      data[0]: -1
      data[1]: -1
      data[2]: -1
      data[3]: 1
    - op: 1
      valueIndex: 16
      data[0]: -1
      data[1]: -1
      data[2]: -1
      data[3]: 1
    - op: 1
      valueIndex: 17
      data[0]: -1
      data[1]: -1
      data[2]: -1
      data[3]: 1
    - op: 1
      valueIndex: 18
      data[0]: -1
      data[1]: -1
      data[2]: -1
      data[3]: 1
    - op: 24
      valueIndex: 19
      data[0]: 1
      data[1]: 0
      data[2]: -1
      data[3]: 1
    - op: 1
      valueIndex: 20
      data[0]: -1
      data[1]: -1
      data[2]: -1
      data[3]: 1
    - op: 1
      valueIndex: 21
      data[0]: -1
      data[1]: -1
      data[2]: -1
      data[3]: 1
    - op: 1
      valueIndex: 22
      data[0]: -1
      data[1]: -1
      data[2]: -1
      data[3]: 1
    - op: 1
      valueIndex: 23
      data[0]: -1
      data[1]: -1
      data[2]: -1
      data[3]: 1
    - op: 1
      valueIndex: 24
      data[0]: -1
      data[1]: -1
      data[2]: -1
      data[3]: 1
    - op: 1
      valueIndex: 25
      data[0]: -1
      data[1]: -1
      data[2]: -1
      data[3]: 1
    - op: 1
      valueIndex: 26
      data[0]: -1
      data[1]: -1
      data[2]: -1
      data[3]: 1
    - op: 1
      valueIndex: 27
      data[0]: -1
      data[1]: -1
      data[2]: -1
      data[3]: 1
    - op: 1
      valueIndex: 28
      data[0]: -1
      data[1]: -1
      data[2]: -1
      data[3]: 1
    - op: 1
      valueIndex: 29
      data[0]: -1
      data[1]: -1
      data[2]: -1
      data[3]: 1
    - op: 1
      valueIndex: 30
      data[0]: -1
      data[1]: -1
      data[2]: -1
      data[3]: 1
    - op: 1
      valueIndex: 31
      data[0]: -1
      data[1]: -1
      data[2]: -1
      data[3]: 1
    - op: 1
      valueIndex: 32
      data[0]: -1
      data[1]: -1
      data[2]: -1
      data[3]: 13
    - op: 1
      valueIndex: 33
      data[0]: -1
      data[1]: -1
      data[2]: -1
      data[3]: 1
    - op: 1
      valueIndex: 34
      data[0]: -1
      data[1]: -1
      data[2]: -1
      data[3]: 1
    - op: 1
      valueIndex: 35
      data[0]: -1
      data[1]: -1
      data[2]: -1
      data[3]: 1
    - op: 1
      valueIndex: 36
      data[0]: -1
      data[1]: -1
      data[2]: -1
      data[3]: 1
    - op: 1
      valueIndex: 37
      data[0]: -1
      data[1]: -1
      data[2]: -1
      data[3]: 1
    - op: 1
      valueIndex: 38
      data[0]: -1
      data[1]: -1
      data[2]: -1
      data[3]: 1
    - op: 1
      valueIndex: 39
      data[0]: -1
      data[1]: -1
      data[2]: -1
      data[3]: 1
    - op: 1
      valueIndex: 40
      data[0]: -1
      data[1]: -1
      data[2]: -1
      data[3]: 1
    - op: 1
      valueIndex: 41
      data[0]: -1
      data[1]: -1
      data[2]: -1
      data[3]: 1
    - op: 1
      valueIndex: 42
      data[0]: -1
      data[1]: -1
      data[2]: -1
      data[3]: 1
    - op: 1
      valueIndex: 43
      data[0]: -1
      data[1]: -1
      data[2]: -1
      data[3]: 1
    - op: 1
      valueIndex: 44
      data[0]: -1
      data[1]: -1
      data[2]: -1
      data[3]: 1
    - op: 1
      valueIndex: 45
      data[0]: -1
      data[1]: -1
      data[2]: -1
      data[3]: 1
    - op: 1
      valueIndex: 46
      data[0]: -1
      data[1]: -1
      data[2]: -1
      data[3]: 1
    - op: 1
      valueIndex: 47
      data[0]: -1
      data[1]: -1
      data[2]: -1
      data[3]: 13
    - op: 2
      valueIndex: 48
      data[0]: 30
      data[1]: 35
      data[2]: -1
      data[3]: -1
    - op: 27
      valueIndex: 50
      data[0]: 23
      data[1]: 28
      data[2]: -1
      data[3]: 1
    - op: 1
      valueIndex: 51
      data[0]: -1
      data[1]: -1
      data[2]: -1
      data[3]: 1
    - op: 27
      valueIndex: 52
      data[0]: 21
      data[1]: 28
      data[2]: -1
      data[3]: 1
    - op: 1
      valueIndex: 53
      data[0]: -1
      data[1]: -1
      data[2]: -1
      data[3]: 1
    - op: 1
      valueIndex: 54
      data[0]: -1
      data[1]: -1
      data[2]: -1
      data[3]: 1
    - op: 1
      valueIndex: 55
      data[0]: -1
      data[1]: -1
      data[2]: -1
      data[3]: 1
    - op: 1
      valueIndex: 56
      data[0]: -1
      data[1]: -1
      data[2]: -1
      data[3]: 1
    - op: 27
      valueIndex: 57
      data[0]: 20
      data[1]: 28
      data[2]: -1
      data[3]: 1
    - op: 40
      valueIndex: 58
      data[0]: 32
      data[1]: -1
      data[2]: -1
      data[3]: 0
    - op: 1
      valueIndex: 62
      data[0]: -1
      data[1]: -1
      data[2]: -1
      data[3]: 1
    - op: 1
      valueIndex: 63
      data[0]: -1
      data[1]: -1
      data[2]: -1
      data[3]: 1
    - op: 1
      valueIndex: 64
      data[0]: -1
      data[1]: -1
      data[2]: -1
      data[3]: 1
    - op: 1
      valueIndex: 65
      data[0]: -1
      data[1]: -1
      data[2]: -1
      data[3]: 1
    - op: 1
      valueIndex: 66
      data[0]: -1
      data[1]: -1
      data[2]: -1
      data[3]: 1
    - op: 1
      valueIndex: 67
      data[0]: -1
      data[1]: -1
      data[2]: -1
      data[3]: 1
    - op: 1
      valueIndex: 68
      data[0]: -1
      data[1]: -1
      data[2]: -1
      data[3]: 1
    - op: 1
      valueIndex: 69
      data[0]: -1
      data[1]: -1
      data[2]: -1
      data[3]: 1
    - op: 1
      valueIndex: 70
      data[0]: -1
      data[1]: -1
      data[2]: -1
      data[3]: 1
    - op: 1
      valueIndex: 71
      data[0]: -1
      data[1]: -1
      data[2]: -1
      data[3]: 2
    - op: 27
      valueIndex: 73
      data[0]: 22
      data[1]: 28
      data[2]: -1
      data[3]: 1
    - op: 1
      valueIndex: 74
      data[0]: -1
      data[1]: -1
      data[2]: -1
      data[3]: 1
    - op: 1
      valueIndex: 75
      data[0]: -1
      data[1]: -1
      data[2]: -1
      data[3]: 1
    - op: 1
      valueIndex: 76
      data[0]: -1
      data[1]: -1
      data[2]: -1
      data[3]: 1
    - op: 1
      valueIndex: 77
      data[0]: -1
      data[1]: -1
      data[2]: -1
      data[3]: 1
    - op: 27
      valueIndex: 78
      data[0]: 34
      data[1]: 28
      data[2]: -1
      data[3]: 1
    - op: 3
      valueIndex: 79
      data[0]: 10
      data[1]: 4
      data[2]: 5
      data[3]: -1
    - op: 27
      valueIndex: 82
      data[0]: 24
      data[1]: 28
      data[2]: -1
      data[3]: 1
    - op: 1
      valueIndex: 83
      data[0]: -1
      data[1]: -1
      data[2]: -1
      data[3]: 1
    - op: 3
      valueIndex: 84
      data[0]: 2
      data[1]: 3
      data[2]: 8
      data[3]: -1
    - op: 3
      valueIndex: 87
      data[0]: 45
      data[1]: 44
      data[2]: 46
      data[3]: -1
    - op: 3
      valueIndex: 90
      data[0]: 9
      data[1]: 6
      data[2]: 7
      data[3]: -1
    - op: 3
      valueIndex: 93
      data[0]: 39
      data[1]: 42
      data[2]: 41
      data[3]: -1
    - op: 1
      valueIndex: 96
      data[0]: -1
      data[1]: -1
      data[2]: -1
      data[3]: 1
    - op: 3
      valueIndex: 97
      data[0]: 11
      data[1]: 12
      data[2]: 17
      data[3]: -1
    - op: 3
      valueIndex: 100
      data[0]: 37
      data[1]: 13
      data[2]: 14
      data[3]: -1
    - op: 1
      valueIndex: 103
      data[0]: -1
      data[1]: -1
      data[2]: -1
      data[3]: 1
    - op: 27
      valueIndex: 104
      data[0]: 25
      data[1]: 28
      data[2]: -1
      data[3]: 1
    - op: 3
      valueIndex: 105
      data[0]: 40
      data[1]: 38
      data[2]: 43
      data[3]: -1
    - op: 3
      valueIndex: 108
      data[0]: 18
      data[1]: 15
      data[2]: 16
      data[3]: -1
    - op: 24
      valueIndex: 111
      data[0]: 19
      data[1]: 31
      data[2]: -1
      data[3]: 1
    - op: 1
      valueIndex: 112
      data[0]: -1
      data[1]: -1
      data[2]: -1
      data[3]: 1
    - op: 1
      valueIndex: 113
      data[0]: -1
      data[1]: -1
      data[2]: -1
      data[3]: 1
    - op: 1
      valueIndex: 114
      data[0]: -1
      data[1]: -1
      data[2]: -1
      data[3]: 1
    - op: 1
      valueIndex: 115
      data[0]: -1
      data[1]: -1
      data[2]: -1
      data[3]: 1
    - op: 27
      valueIndex: 116
      data[0]: 26
      data[1]: 28
      data[2]: -1
      data[3]: 1
    - op: 1
      valueIndex: 117
      data[0]: -1
      data[1]: -1
      data[2]: -1
      data[3]: 1
    - op: 1
      valueIndex: 118
      data[0]: -1
      data[1]: -1
      data[2]: -1
      data[3]: 1
    - op: 27
      valueIndex: 119
      data[0]: 27
      data[1]: 28
      data[2]: -1
      data[3]: 1
    - op: 1
      valueIndex: 120
      data[0]: -1
      data[1]: -1
      data[2]: -1
      data[3]: 1
    - op: 26
      valueIndex: 121
      data[0]: 69
      data[1]: 70
      data[2]: -1
      data[3]: 1
    - op: 1
      valueIndex: 122
      data[0]: -1
      data[1]: -1
      data[2]: -1
      data[3]: 1
    - op: 3
      valueIndex: 123
      data[0]: 63
      data[1]: 60
      data[2]: 61
      data[3]: -1
    - op: 3
      valueIndex: 126
      data[0]: 94
      data[1]: 54
      data[2]: 52
      data[3]: -1
    - op: 4
      valueIndex: 129
      data[0]: 96
      data[1]: 75
      data[2]: 85
      data[3]: 81
    - op: 4
      valueIndex: 133
      data[0]: 56
      data[1]: 51
      data[2]: 93
      data[3]: 91
    - op: 1
      valueIndex: 137
      data[0]: -1
      data[1]: -1
      data[2]: -1
      data[3]: 15
    - op: 4
      valueIndex: 139
      data[0]: 73
      data[1]: 68
      data[2]: 49
      data[3]: 50
    - op: 1
      valueIndex: 143
      data[0]: -1
      data[1]: -1
      data[2]: -1
      data[3]: 1
    - op: 1
      valueIndex: 144
      data[0]: -1
      data[1]: -1
      data[2]: -1
      data[3]: 7
    - op: 1
      valueIndex: 146
      data[0]: -1
      data[1]: -1
      data[2]: -1
      data[3]: 1
    - op: 3
      valueIndex: 147
      data[0]: 95
      data[1]: 84
      data[2]: 76
      data[3]: -1
    - op: 1
      valueIndex: 150
      data[0]: -1
      data[1]: -1
      data[2]: -1
      data[3]: 6
    - op: 3
      valueIndex: 151
      data[0]: 88
      data[1]: 92
      data[2]: 53
      data[3]: -1
    - op: 1
      valueIndex: 154
      data[0]: -1
      data[1]: -1
      data[2]: -1
      data[3]: 15
    - op: 3
      valueIndex: 156
      data[0]: 55
      data[1]: 58
      data[2]: 59
      data[3]: -1
    - op: 1
      valueIndex: 159
      data[0]: -1
      data[1]: -1
      data[2]: -1
      data[3]: 1
    - op: 1
      valueIndex: 160
      data[0]: -1
      data[1]: -1
      data[2]: -1
      data[3]: 1
    - op: 1
      valueIndex: 161
      data[0]: -1
      data[1]: -1
      data[2]: -1
      data[3]: 1
    - op: 3
      valueIndex: 162
      data[0]: 0
      data[1]: 90
      data[2]: 89
      data[3]: -1
    - op: 1
      valueIndex: 165
      data[0]: -1
      data[1]: -1
      data[2]: -1
      data[3]: 6
    - op: 1
      valueIndex: 166
      data[0]: -1
      data[1]: -1
      data[2]: -1
      data[3]: 6
    - op: 29
      valueIndex: 167
      data[0]: 83
      data[1]: 82
      data[2]: 87
      data[3]: -1
    - op: 1
      valueIndex: 183
      data[0]: -1
      data[1]: -1
      data[2]: -1
      data[3]: 15
    - op: 29
      valueIndex: 185
      data[0]: 78
      data[1]: 80
      data[2]: 86
      data[3]: -1
    - op: 1
      valueIndex: 201
      data[0]: -1
      data[1]: -1
      data[2]: -1
      data[3]: 6
    - op: 1
      valueIndex: 202
      data[0]: -1
      data[1]: -1
      data[2]: -1
      data[3]: 15
    - op: 29
      valueIndex: 204
      data[0]: 74
      data[1]: 77
      data[2]: 79
      data[3]: -1
    - op: 1
      valueIndex: 220
      data[0]: -1
      data[1]: -1
      data[2]: -1
      data[3]: 7
    - op: 1
      valueIndex: 222
      data[0]: -1
      data[1]: -1
      data[2]: -1
      data[3]: 6
    - op: 1
      valueIndex: 223
      data[0]: -1
      data[1]: -1
      data[2]: -1
      data[3]: 1
    - op: 3
      valueIndex: 224
      data[0]: 72
      data[1]: 71
      data[2]: 62
      data[3]: -1
    - op: 1
      valueIndex: 227
      data[0]: -1
      data[1]: -1
      data[2]: -1
      data[3]: 1
    - op: 1
      valueIndex: 228
      data[0]: -1
      data[1]: -1
      data[2]: -1
      data[3]: 7
    - op: 1
      valueIndex: 230
      data[0]: -1
      data[1]: -1
      data[2]: -1
      data[3]: 1
    - op: 3
      valueIndex: 231
      data[0]: 66
      data[1]: 65
      data[2]: 64
      data[3]: -1
    - op: 1
      valueIndex: 234
      data[0]: -1
      data[1]: -1
      data[2]: -1
      data[3]: 15
    - op: 6
      valueIndex: 236
      data[0]: -1
      data[1]: -1
      data[2]: -1
      data[3]: -1
    - op: 40
      valueIndex: 237
      data[0]: 47
      data[1]: -1
      data[2]: -1
      data[3]: 1
    - op: 1
      valueIndex: 241
      data[0]: -1
      data[1]: -1
      data[2]: -1
      data[3]: 15
    - op: 1
      valueIndex: 243
      data[0]: -1
      data[1]: -1
      data[2]: -1
      data[3]: 6
    - op: 22
      valueIndex: 244
      data[0]: 67
      data[1]: 48
      data[2]: -1
      data[3]: 2
    - op: 1
      valueIndex: 246
      data[0]: -1
      data[1]: -1
      data[2]: -1
      data[3]: 7
    - op: 1
      valueIndex: 248
      data[0]: -1
      data[1]: -1
      data[2]: -1
      data[3]: 15
    - op: 1
      valueIndex: 250
      data[0]: -1
      data[1]: -1
      data[2]: -1
      data[3]: 6
    m_NeedsLocalToWorld: 0
    m_NeedsWorldToLocal: 0
  m_ExposedExpressions: []
  m_PropertySheet:
    m_Float:
      m_Array:
      - m_ExpressionIndex: 0
        m_Value: 0.05
      - m_ExpressionIndex: 1
        m_Value: 0
      - m_ExpressionIndex: 2
        m_Value: 0
      - m_ExpressionIndex: 3
        m_Value: 0
      - m_ExpressionIndex: 4
        m_Value: 0.55
      - m_ExpressionIndex: 5
        m_Value: 0
      - m_ExpressionIndex: 6
        m_Value: 5
      - m_ExpressionIndex: 7
        m_Value: 5
      - m_ExpressionIndex: 8
        m_Value: 0
      - m_ExpressionIndex: 9
        m_Value: 5
      - m_ExpressionIndex: 10
        m_Value: 0.15
      - m_ExpressionIndex: 11
        m_Value: 0
      - m_ExpressionIndex: 12
        m_Value: 0
      - m_ExpressionIndex: 13
        m_Value: 0.55
      - m_ExpressionIndex: 14
        m_Value: 0
      - m_ExpressionIndex: 15
        m_Value: 5
      - m_ExpressionIndex: 16
        m_Value: 5
      - m_ExpressionIndex: 17
        m_Value: 0
      - m_ExpressionIndex: 18
        m_Value: 5
      - m_ExpressionIndex: 20
        m_Value: 0
      - m_ExpressionIndex: 21
        m_Value: 1
      - m_ExpressionIndex: 22
        m_Value: 0
      - m_ExpressionIndex: 23
        m_Value: 0
      - m_ExpressionIndex: 24
        m_Value: 1
      - m_ExpressionIndex: 25
        m_Value: 0
      - m_ExpressionIndex: 26
        m_Value: 0
      - m_ExpressionIndex: 27
        m_Value: 1
      - m_ExpressionIndex: 28
        m_Value: 0.45454544
      - m_ExpressionIndex: 29
        m_Value: 1
      - m_ExpressionIndex: 30
        m_Value: 4
      - m_ExpressionIndex: 31
        m_Value: 0
      - m_ExpressionIndex: 33
        m_Value: 0.15
      - m_ExpressionIndex: 34
        m_Value: 1
      - m_ExpressionIndex: 35
        m_Value: 4
      - m_ExpressionIndex: 36
        m_Value: 0.15
      - m_ExpressionIndex: 37
        m_Value: 0
      - m_ExpressionIndex: 38
        m_Value: 5
      - m_ExpressionIndex: 39
        m_Value: 0
      - m_ExpressionIndex: 40
        m_Value: 5
      - m_ExpressionIndex: 41
        m_Value: 0
      - m_ExpressionIndex: 42
        m_Value: 0
      - m_ExpressionIndex: 43
        m_Value: 5
      - m_ExpressionIndex: 44
        m_Value: 0.55
      - m_ExpressionIndex: 45
        m_Value: -0.15
      - m_ExpressionIndex: 46
        m_Value: 0
      - m_ExpressionIndex: 50
        m_Value: 0
      - m_ExpressionIndex: 52
        m_Value: 1
      - m_ExpressionIndex: 53
        m_Value: 0
      - m_ExpressionIndex: 54
        m_Value: 1
      - m_ExpressionIndex: 55
        m_Value: 0
      - m_ExpressionIndex: 58
        m_Value: 0.2
      - m_ExpressionIndex: 59
        m_Value: 0
      - m_ExpressionIndex: 60
        m_Value: 1
      - m_ExpressionIndex: 61
        m_Value: 0
      - m_ExpressionIndex: 62
        m_Value: 0.0016704651
      - m_ExpressionIndex: 63
        m_Value: 1
      - m_ExpressionIndex: 64
        m_Value: 0.0016704651
      - m_ExpressionIndex: 65
        m_Value: 0.81761277
      - m_ExpressionIndex: 66
        m_Value: 0.012591575
      - m_ExpressionIndex: 69
        m_Value: 10
      - m_ExpressionIndex: 70
        m_Value: 0
      - m_ExpressionIndex: 71
        m_Value: 0.81761277
      - m_ExpressionIndex: 72
        m_Value: 0.012591575
      - m_ExpressionIndex: 76
        m_Value: 0
      - m_ExpressionIndex: 81
        m_Value: 0
      - m_ExpressionIndex: 84
        m_Value: 0
      - m_ExpressionIndex: 89
        m_Value: 0
      - m_ExpressionIndex: 90
        m_Value: 0
      - m_ExpressionIndex: 91
        m_Value: 0
      - m_ExpressionIndex: 92
        m_Value: 0
      - m_ExpressionIndex: 94
        m_Value: 1
      - m_ExpressionIndex: 95
        m_Value: 0
      - m_ExpressionIndex: 97
        m_Value: 0
      - m_ExpressionIndex: 99
        m_Value: 120
      - m_ExpressionIndex: 106
        m_Value: 0
      - m_ExpressionIndex: 108
        m_Value: 0
      - m_ExpressionIndex: 114
        m_Value: 180
      - m_ExpressionIndex: 115
        m_Value: 1
      - m_ExpressionIndex: 116
        m_Value: 2.5
      - m_ExpressionIndex: 128
        m_Value: 120
      - m_ExpressionIndex: 130
        m_Value: 0.5
      - m_ExpressionIndex: 132
        m_Value: 120
    m_Vector2f:
      m_Array:
      - m_ExpressionIndex: 67
        m_Value: {x: 1, y: 1}
    m_Vector3f:
      m_Array: []
    m_Vector4f:
      m_Array: []
    m_Uint:
      m_Array:
      - m_ExpressionIndex: 110
        m_Value: 2
      - m_ExpressionIndex: 118
        m_Value: 1
      - m_ExpressionIndex: 119
        m_Value: 2
      - m_ExpressionIndex: 123
        m_Value: 3
      - m_ExpressionIndex: 127
        m_Value: 4294967295
      - m_ExpressionIndex: 138
        m_Value: 1
      - m_ExpressionIndex: 142
        m_Value: 3
    m_Int:
      m_Array: []
    m_Matrix4x4f:
      m_Array: []
    m_AnimationCurve:
      m_Array:
      - m_ExpressionIndex: 32
        m_Value:
          serializedVersion: 2
          m_Curve:
          - serializedVersion: 3
            time: -0.0016937256
            value: 0
            inSlope: 1.4626307
            outSlope: 1.4626307
            tangentMode: 0
            weightedMode: 0
            inWeight: 0
            outWeight: 0
          - serializedVersion: 3
            time: 0.08659321
            value: 0.09507206
            inSlope: 0.0774731
            outSlope: 0.0774731
            tangentMode: 0
            weightedMode: 0
            inWeight: 0
            outWeight: 0
          - serializedVersion: 3
            time: 0.9144851
            value: 0.097815424
            inSlope: 0.12606382
            outSlope: 0.12606382
            tangentMode: 0
            weightedMode: 0
            inWeight: 0
            outWeight: 0
          - serializedVersion: 3
            time: 0.9957597
            value: -0.004668832
            inSlope: 0.015929732
            outSlope: 0.015929732
            tangentMode: 0
            weightedMode: 0
            inWeight: 0
            outWeight: 0
          m_PreInfinity: 2
          m_PostInfinity: 2
          m_RotationOrder: 4
      - m_ExpressionIndex: 47
        m_Value:
          serializedVersion: 2
          m_Curve:
          - serializedVersion: 3
            time: 0
            value: 0
            inSlope: 0
            outSlope: 15
            tangentMode: 65
            weightedMode: 0
            inWeight: 0
            outWeight: 0
          - serializedVersion: 3
            time: 1
            value: 15
            inSlope: 15
            outSlope: 0
            tangentMode: 69
            weightedMode: 0
            inWeight: 0
            outWeight: 0
          m_PreInfinity: 2
          m_PostInfinity: 2
          m_RotationOrder: 4
    m_Gradient:
      m_Array: []
    m_NamedObject:
      m_Array:
      - m_ExpressionIndex: 107
        m_Value: {fileID: 2800000, guid: 039eecbca64d7d746baf0dd7d360fe32, type: 3}
      - m_ExpressionIndex: 126
        m_Value: {fileID: 0}
      - m_ExpressionIndex: 131
        m_Value: {fileID: 10305, guid: 0000000000000000f000000000000000, type: 0}
      - m_ExpressionIndex: 140
        m_Value: {fileID: 2800000, guid: 250edeaa31325cb47ba60407f6c16b85, type: 3}
      - m_ExpressionIndex: 104
        m_Value: {fileID: 10202, guid: 0000000000000000e000000000000000, type: 0}
      - m_ExpressionIndex: 112
        m_Value: {fileID: 4300000, guid: 974531a84d4798f4a985974386dab32a, type: 3}
      - m_ExpressionIndex: 121
        m_Value: {fileID: 4300000, guid: 974531a84d4798f4a985974386dab32a, type: 3}
      - m_ExpressionIndex: 124
        m_Value: {fileID: 4300000, guid: 974531a84d4798f4a985974386dab32a, type: 3}
      - m_ExpressionIndex: 134
        m_Value: {fileID: 4300000, guid: 974531a84d4798f4a985974386dab32a, type: 3}
      - m_ExpressionIndex: 137
        m_Value: {fileID: 4300000, guid: 974531a84d4798f4a985974386dab32a, type: 3}
      - m_ExpressionIndex: 141
        m_Value: {fileID: 4300000, guid: 974531a84d4798f4a985974386dab32a, type: 3}
    m_Bool:
      m_Array: []
  m_Buffers:
  - type: 1
    size: 384
    capacity: 32
    layout:
    - name: position
      type: 3
      offset:
        bucket: 0
        structure: 4
        element: 0
    - name: alive
      type: 17
      offset:
        bucket: 0
        structure: 4
        element: 3
    - name: lifetime
      type: 1
      offset:
        bucket: 128
        structure: 1
        element: 0
    - name: velocity
      type: 3
      offset:
        bucket: 160
        structure: 4
        element: 0
    - name: angleZ
      type: 1
      offset:
        bucket: 288
        structure: 1
        element: 0
    - name: sizeX
      type: 1
      offset:
        bucket: 320
        structure: 1
        element: 0
    - name: age
      type: 1
      offset:
        bucket: 352
        structure: 1
        element: 0
  - type: 1
    size: 1
    capacity: 1
    layout:
    - name: spawnCount
      type: 1
      offset:
        bucket: 0
        structure: 1
        element: 0
  - type: 2
    size: 32
    capacity: 0
    layout: []
  - type: 1
    size: 1
    capacity: 0
    layout: []
  - type: 2
    size: 32
    capacity: 0
    layout: []
  m_CPUBuffers:
  - capacity: 1
    stride: 1
    layout:
    - name: spawnCount
      type: 1
      offset:
        bucket: 0
        structure: 1
        element: 0
    initialData:
      data: 00000000
  - capacity: 1
    stride: 1
    layout:
    - name: spawnCount
      type: 1
      offset:
        bucket: 0
        structure: 1
        element: 0
    initialData:
      data: 00000000
  m_Systems:
  - type: 0
    flags: 0
    capacity: 0
<<<<<<< HEAD
    layer: 0
=======
    layer: 4294967295
>>>>>>> e7016c81
    buffers:
    - nameId: spawner_output
      index: 1
    values: []
    tasks:
    - type: 268435456
      buffers: []
      values:
      - nameId: Rate
        index: 98
      params: []
      processor: {fileID: 0}
  - type: 1
    flags: 3
    capacity: 32
    layer: 4294967295
    buffers:
    - nameId: attributeBuffer
      index: 0
    - nameId: sourceAttributeBuffer
      index: 1
    - nameId: deadList
      index: 2
    - nameId: deadListCount
      index: 3
    - nameId: spawner_input
      index: 1
    - nameId: indirectBuffer
      index: 4
    values:
    - nameId: bounds_center
      index: 109
    - nameId: bounds_size
      index: 101
    tasks:
    - type: 536870912
      buffers:
      - nameId: attributeBuffer
        index: 0
      - nameId: deadListIn
        index: 2
      - nameId: deadListCount
        index: 3
      - nameId: sourceAttributeBuffer
        index: 1
      values:
      - nameId: line_start_b
        index: 117
      - nameId: line_end_b
        index: 111
      - nameId: Lifetime_c
        index: 116
      - nameId: Velocity_d
        index: 113
      - nameId: AngleZ_e
        index: 114
      params:
      - nameId: bounds_center
        index: 109
      - nameId: bounds_size
        index: 101
<<<<<<< HEAD
      processor: {fileID: 7200000, guid: 78ec9293c9d06bf4dad8c61c76141d17, type: 3}
=======
      processor: {fileID: 7200000, guid: 365b24684f2331d488845e6add1cb72b, type: 3}
>>>>>>> e7016c81
    - type: 805306368
      buffers:
      - nameId: attributeBuffer
        index: 0
      - nameId: deadListOut
        index: 2
      - nameId: indirectBuffer
        index: 4
      values:
      - nameId: uniform_b
        index: 57
      - nameId: uniform_c
        index: 29
      - nameId: deltaTime_c
        index: 135
      params: []
<<<<<<< HEAD
      processor: {fileID: 7200000, guid: 2eae57c0be169214d95d7873513a1d90, type: 3}
=======
      processor: {fileID: 7200000, guid: c68f8d043ba0d2d4fa076419871ba5da, type: 3}
>>>>>>> e7016c81
    - type: 1073741828
      buffers:
      - nameId: attributeBuffer
        index: 0
      values:
      - nameId: Curve_b
        index: 136
      - nameId: flipBookSize
        index: 48
      - nameId: invFlipBookSize
        index: 139
      - nameId: mainTexture
        index: 140
      params:
      - nameId: mesh
        index: 104
      - nameId: subMeshMask
        index: 127
      - nameId: sortPriority
        index: 0
<<<<<<< HEAD
      processor: {fileID: 4800000, guid: 2f347c3a877a5a0419d4a7700f3ec0d1, type: 3}
=======
      processor: {fileID: 4800000, guid: 6a24fafb93cf12240a3a9cfcb702b1c5, type: 3}
>>>>>>> e7016c81
    - type: 1073741828
      buffers:
      - nameId: attributeBuffer
        index: 0
      - nameId: indirectBuffer
        index: 4
      values:
      - nameId: uniform_b
        index: 36
      - nameId: SizeX_c
        index: 128
      - nameId: Color_d
        index: 129
      - nameId: mainTexture
        index: 126
      params:
      - nameId: mesh
        index: 134
      - nameId: subMeshMask
        index: 142
      - nameId: sortPriority
        index: 0
      - nameId: indirectDraw
        index: 1
<<<<<<< HEAD
      processor: {fileID: 4800000, guid: 6af6bc3d10b348d4093c0fabeee53157, type: 3}
=======
      processor: {fileID: 4800000, guid: c1808eee6b26d30468895612661b0295, type: 3}
>>>>>>> e7016c81
    - type: 1073741828
      buffers:
      - nameId: attributeBuffer
        index: 0
      values:
      - nameId: uniform_b
        index: 33
      - nameId: SizeX_c
        index: 132
      - nameId: Color_d
        index: 133
      - nameId: Alpha_e
        index: 130
      - nameId: mainTexture
        index: 131
      params:
      - nameId: mesh
        index: 141
      - nameId: subMeshMask
        index: 138
      - nameId: sortPriority
        index: 0
<<<<<<< HEAD
      processor: {fileID: 4800000, guid: f1c6ed77431f3404d9c6cd3ffc83a988, type: 3}
=======
      processor: {fileID: 4800000, guid: ca79a748afd297f4c8431c07e52ba7eb, type: 3}
>>>>>>> e7016c81
    - type: 1073741828
      buffers:
      - nameId: attributeBuffer
        index: 0
      values:
      - nameId: uniform_b
        index: 33
      - nameId: SizeX_c
        index: 99
      - nameId: Color_d
        index: 100
      - nameId: mainTexture
        index: 107
      params:
      - nameId: mesh
        index: 137
      - nameId: subMeshMask
        index: 110
      - nameId: sortPriority
        index: 0
<<<<<<< HEAD
      processor: {fileID: 4800000, guid: d7c55bcb809100140b9cfcc697714d12, type: 3}
  - type: 2
    flags: 0
    capacity: 0
    layer: 0
=======
      processor: {fileID: 4800000, guid: 0dcd26c38caf3d94a8e5516f49ce7d4a, type: 3}
  - type: 2
    flags: 0
    capacity: 0
    layer: 4294967295
>>>>>>> e7016c81
    buffers: []
    values:
    - nameId: mesh
      index: 112
    - nameId: transform
      index: 122
    - nameId: subMeshMask
      index: 118
    tasks:
    - type: 1073741824
      buffers: []
      values:
      - nameId: subMeshMask
        index: 118
      - nameId: _RimColor
        index: 105
      - nameId: _RimCoef
        index: 106
      params: []
      processor: {fileID: 4800000, guid: 1315639ec2b0425429525dd2810b4c98, type: 3}
  - type: 2
    flags: 0
    capacity: 0
<<<<<<< HEAD
    layer: 0
=======
    layer: 4294967295
>>>>>>> e7016c81
    buffers: []
    values:
    - nameId: mesh
      index: 121
    - nameId: transform
      index: 120
    - nameId: subMeshMask
      index: 119
    tasks:
    - type: 1073741824
      buffers: []
      values:
      - nameId: subMeshMask
        index: 119
      - nameId: _RimColor
        index: 103
      - nameId: _RimCoef
        index: 108
      params: []
      processor: {fileID: 4800000, guid: 1315639ec2b0425429525dd2810b4c98, type: 3}
  - type: 2
    flags: 0
    capacity: 0
<<<<<<< HEAD
    layer: 0
=======
    layer: 4294967295
>>>>>>> e7016c81
    buffers: []
    values:
    - nameId: mesh
      index: 124
    - nameId: transform
      index: 125
    - nameId: subMeshMask
      index: 123
    tasks:
    - type: 1073741824
      buffers: []
      values:
      - nameId: subMeshMask
        index: 123
      - nameId: _RimColor
        index: 102
      - nameId: _RimCoef
        index: 97
      params: []
      processor: {fileID: 4800000, guid: 1315639ec2b0425429525dd2810b4c98, type: 3}
  m_Events:
  - name: OnPlay
    playSystems: 00000000
    stopSystems: 
  - name: OnStop
    playSystems: 
    stopSystems: 00000000
  m_RendererSettings:
    motionVectorGenerationMode: 0
    shadowCastingMode: 0
    receiveShadows: 0
    reflectionProbeUsage: 0
    lightProbeUsage: 0
  m_CullingFlags: 3
  m_RuntimeVersion: 3<|MERGE_RESOLUTION|>--- conflicted
+++ resolved
@@ -7613,11 +7613,7 @@
   - type: 0
     flags: 0
     capacity: 0
-<<<<<<< HEAD
-    layer: 0
-=======
     layer: 4294967295
->>>>>>> e7016c81
     buffers:
     - nameId: spawner_output
       index: 1
@@ -7679,11 +7675,7 @@
         index: 109
       - nameId: bounds_size
         index: 101
-<<<<<<< HEAD
-      processor: {fileID: 7200000, guid: 78ec9293c9d06bf4dad8c61c76141d17, type: 3}
-=======
       processor: {fileID: 7200000, guid: 365b24684f2331d488845e6add1cb72b, type: 3}
->>>>>>> e7016c81
     - type: 805306368
       buffers:
       - nameId: attributeBuffer
@@ -7700,11 +7692,7 @@
       - nameId: deltaTime_c
         index: 135
       params: []
-<<<<<<< HEAD
-      processor: {fileID: 7200000, guid: 2eae57c0be169214d95d7873513a1d90, type: 3}
-=======
       processor: {fileID: 7200000, guid: c68f8d043ba0d2d4fa076419871ba5da, type: 3}
->>>>>>> e7016c81
     - type: 1073741828
       buffers:
       - nameId: attributeBuffer
@@ -7725,11 +7713,7 @@
         index: 127
       - nameId: sortPriority
         index: 0
-<<<<<<< HEAD
-      processor: {fileID: 4800000, guid: 2f347c3a877a5a0419d4a7700f3ec0d1, type: 3}
-=======
       processor: {fileID: 4800000, guid: 6a24fafb93cf12240a3a9cfcb702b1c5, type: 3}
->>>>>>> e7016c81
     - type: 1073741828
       buffers:
       - nameId: attributeBuffer
@@ -7754,11 +7738,7 @@
         index: 0
       - nameId: indirectDraw
         index: 1
-<<<<<<< HEAD
-      processor: {fileID: 4800000, guid: 6af6bc3d10b348d4093c0fabeee53157, type: 3}
-=======
       processor: {fileID: 4800000, guid: c1808eee6b26d30468895612661b0295, type: 3}
->>>>>>> e7016c81
     - type: 1073741828
       buffers:
       - nameId: attributeBuffer
@@ -7781,11 +7761,7 @@
         index: 138
       - nameId: sortPriority
         index: 0
-<<<<<<< HEAD
-      processor: {fileID: 4800000, guid: f1c6ed77431f3404d9c6cd3ffc83a988, type: 3}
-=======
       processor: {fileID: 4800000, guid: ca79a748afd297f4c8431c07e52ba7eb, type: 3}
->>>>>>> e7016c81
     - type: 1073741828
       buffers:
       - nameId: attributeBuffer
@@ -7806,19 +7782,11 @@
         index: 110
       - nameId: sortPriority
         index: 0
-<<<<<<< HEAD
-      processor: {fileID: 4800000, guid: d7c55bcb809100140b9cfcc697714d12, type: 3}
-  - type: 2
-    flags: 0
-    capacity: 0
-    layer: 0
-=======
       processor: {fileID: 4800000, guid: 0dcd26c38caf3d94a8e5516f49ce7d4a, type: 3}
   - type: 2
     flags: 0
     capacity: 0
     layer: 4294967295
->>>>>>> e7016c81
     buffers: []
     values:
     - nameId: mesh
@@ -7842,11 +7810,7 @@
   - type: 2
     flags: 0
     capacity: 0
-<<<<<<< HEAD
-    layer: 0
-=======
     layer: 4294967295
->>>>>>> e7016c81
     buffers: []
     values:
     - nameId: mesh
@@ -7870,11 +7834,7 @@
   - type: 2
     flags: 0
     capacity: 0
-<<<<<<< HEAD
-    layer: 0
-=======
     layer: 4294967295
->>>>>>> e7016c81
     buffers: []
     values:
     - nameId: mesh

--- conflicted
+++ resolved
@@ -4101,11 +4101,7 @@
       - index: 69
         nameId: r_c
       params: []
-<<<<<<< HEAD
-      processor: {fileID: 7200000, guid: 8639b45469f6b5e409893ca4e8dff85e, type: 3}
-=======
       processor: {fileID: 7200000, guid: f95c96594eec0cb4db5fe2a81202abce, type: 3}
->>>>>>> dbe9f270
     - type: 805306368
       buffers:
       - index: 0
@@ -4116,11 +4112,7 @@
       - index: 75
         nameId: deltaTime_b
       params: []
-<<<<<<< HEAD
-      processor: {fileID: 7200000, guid: d504b9c55388a5848948bedab28fb20e, type: 3}
-=======
       processor: {fileID: 7200000, guid: d5953b4bc3b42d141a5a910b915ebe18, type: 3}
->>>>>>> dbe9f270
     - type: 1073741826
       buffers:
       - index: 0
@@ -4135,11 +4127,7 @@
       params:
       - index: 2
         nameId: sortPriority
-<<<<<<< HEAD
-      processor: {fileID: 4800000, guid: 67c0cbd2df2a9674195b1aab5c4ea202, type: 3}
-=======
       processor: {fileID: 4800000, guid: 7cca4791e70f32949b72571963c3fea8, type: 3}
->>>>>>> dbe9f270
   - type: 1
     flags: 1
     capacity: 10000
@@ -4180,11 +4168,7 @@
       - index: 64
         nameId: Sphere_arc_c
       params: []
-<<<<<<< HEAD
-      processor: {fileID: 7200000, guid: 5a88feffb9b68f544a99201c3a34e86e, type: 3}
-=======
       processor: {fileID: 7200000, guid: c8ab09118182ac742b5c2cc5d832ac84, type: 3}
->>>>>>> dbe9f270
     - type: 805306368
       buffers:
       - index: 4
@@ -4195,11 +4179,7 @@
       - index: 75
         nameId: deltaTime_b
       params: []
-<<<<<<< HEAD
-      processor: {fileID: 7200000, guid: 6f799a41b6fdb03449679c531fd58d30, type: 3}
-=======
       processor: {fileID: 7200000, guid: b3862dfe2e732e041bb41cb47ecfd155, type: 3}
->>>>>>> dbe9f270
     - type: 1073741826
       buffers:
       - index: 4
@@ -4214,11 +4194,7 @@
       params:
       - index: 1
         nameId: sortPriority
-<<<<<<< HEAD
-      processor: {fileID: 4800000, guid: 39ed2374c20befa4a9196754fc0f4c57, type: 3}
-=======
       processor: {fileID: 4800000, guid: 71fcc35380c8ca94db067397a8cc0ad5, type: 3}
->>>>>>> dbe9f270
   - type: 1
     flags: 1
     capacity: 10000
@@ -4257,11 +4233,7 @@
       - index: 51
         nameId: Box_size_c
       params: []
-<<<<<<< HEAD
-      processor: {fileID: 7200000, guid: b0906df2464452943ac22c6cb4476dc4, type: 3}
-=======
       processor: {fileID: 7200000, guid: abcf8aff1a9150d4bb48a367eb04cb3c, type: 3}
->>>>>>> dbe9f270
     - type: 805306368
       buffers:
       - index: 8
@@ -4272,11 +4244,7 @@
       - index: 75
         nameId: deltaTime_b
       params: []
-<<<<<<< HEAD
-      processor: {fileID: 7200000, guid: 142198204ce4b0f46a5e51ef172213cf, type: 3}
-=======
       processor: {fileID: 7200000, guid: 3b80bee7fd7f4b24e9304681f76c41a7, type: 3}
->>>>>>> dbe9f270
     - type: 1073741826
       buffers:
       - index: 8
@@ -4291,11 +4259,7 @@
       params:
       - index: 0
         nameId: sortPriority
-<<<<<<< HEAD
-      processor: {fileID: 4800000, guid: dde8fc9c2ca64424e98efe781efd2a61, type: 3}
-=======
       processor: {fileID: 4800000, guid: b3a3d2a0be3e69945928ea57cd71d8f7, type: 3}
->>>>>>> dbe9f270
   m_Events:
   - name: OnPlay
     playSystems: 00000000

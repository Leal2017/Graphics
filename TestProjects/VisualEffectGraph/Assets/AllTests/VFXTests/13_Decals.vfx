%YAML 1.1
%TAG !u! tag:unity3d.com,2011:
--- !u!114 &114000249013059610
MonoBehaviour:
  m_ObjectHideFlags: 1
  m_CorrespondingSourceObject: {fileID: 0}
  m_PrefabInternal: {fileID: 0}
  m_GameObject: {fileID: 0}
  m_Enabled: 1
  m_EditorHideFlags: 0
  m_Script: {fileID: 11500000, guid: f780aa281814f9842a7c076d436932e7, type: 3}
  m_Name: VFXSlotFloat
  m_EditorClassIdentifier: 
  m_Parent: {fileID: 0}
  m_Children: []
  m_UIPosition: {x: 0, y: 0}
  m_UICollapsed: 1
  m_UISuperCollapsed: 0
  m_MasterSlot: {fileID: 114000249013059610}
  m_MasterData:
    m_Owner: {fileID: 114883585790621896}
    m_Value:
      m_Type:
        m_SerializableType: System.Single, mscorlib, Version=2.0.0.0, Culture=neutral,
          PublicKeyToken=b77a5c561934e089
      m_SerializableObject: 0
  m_Property:
    name: Friction
    m_serializedType:
      m_SerializableType: System.Single, mscorlib, Version=2.0.0.0, Culture=neutral,
        PublicKeyToken=b77a5c561934e089
    attributes:
    - m_Type: 3
      m_Min: -Infinity
      m_Max: Infinity
      m_Tooltip: How much speed is lost after a collision.
      m_Regex: 
      m_RegexMaxLength: 0
    - m_Type: 1
      m_Min: 0
      m_Max: Infinity
      m_Tooltip: 
      m_Regex: 
      m_RegexMaxLength: 0
  m_Direction: 0
  m_LinkedSlots: []
--- !u!114 &114009626957548980
MonoBehaviour:
  m_ObjectHideFlags: 1
  m_CorrespondingSourceObject: {fileID: 0}
  m_PrefabInternal: {fileID: 0}
  m_GameObject: {fileID: 0}
  m_Enabled: 1
  m_EditorHideFlags: 0
  m_Script: {fileID: 11500000, guid: c5a01bfed03be414682c4e7fd9484667, type: 3}
  m_Name: VFXOperatorLinearInterpolate
  m_EditorClassIdentifier: 
  m_Parent: {fileID: 114713359854958158}
  m_Children: []
  m_UIPosition: {x: 2883.2668, y: 725.63684}
  m_UICollapsed: 0
  m_UISuperCollapsed: 0
  m_InputSlots:
  - {fileID: 114950434824149352}
  - {fileID: 114422298293528604}
  - {fileID: 114367584126150940}
  m_OutputSlots:
  - {fileID: 114097133960865156}
--- !u!114 &114010814789091134
MonoBehaviour:
  m_ObjectHideFlags: 1
  m_CorrespondingSourceObject: {fileID: 0}
  m_PrefabInternal: {fileID: 0}
  m_GameObject: {fileID: 0}
  m_Enabled: 1
  m_EditorHideFlags: 0
  m_Script: {fileID: 11500000, guid: 70a331b1d86cc8d4aa106ccbe0da5852, type: 3}
  m_Name: VFXSlotTexture2D
  m_EditorClassIdentifier: 
  m_Parent: {fileID: 0}
  m_Children: []
  m_UIPosition: {x: 0, y: 0}
  m_UICollapsed: 1
  m_UISuperCollapsed: 0
  m_MasterSlot: {fileID: 114010814789091134}
  m_MasterData:
    m_Owner: {fileID: 114303831766578312}
    m_Value:
      m_Type:
        m_SerializableType: UnityEngine.Texture2D, UnityEngine.CoreModule, Version=0.0.0.0,
          Culture=neutral, PublicKeyToken=null
      m_SerializableObject: '{"obj":{"fileID":2800000,"guid":"3e33dd45070966345a8e627750d2afd3","type":3}}'
  m_Property:
    name: mainTexture
    m_serializedType:
      m_SerializableType: UnityEngine.Texture2D, UnityEngine.CoreModule, Version=0.0.0.0,
        Culture=neutral, PublicKeyToken=null
    attributes: []
  m_Direction: 0
  m_LinkedSlots: []
--- !u!114 &114025120431280792
MonoBehaviour:
  m_ObjectHideFlags: 1
  m_CorrespondingSourceObject: {fileID: 0}
  m_PrefabInternal: {fileID: 0}
  m_GameObject: {fileID: 0}
  m_Enabled: 1
  m_EditorHideFlags: 0
  m_Script: {fileID: 11500000, guid: 1b605c022ee79394a8a776c0869b3f9a, type: 3}
  m_Name: VFXSlot
  m_EditorClassIdentifier: 
  m_Parent: {fileID: 114874794242705804}
  m_Children:
  - {fileID: 114081605484627898}
  - {fileID: 114126041411097214}
  m_UIPosition: {x: 0, y: 0}
  m_UICollapsed: 1
  m_UISuperCollapsed: 0
  m_MasterSlot: {fileID: 114874794242705804}
  m_MasterData:
    m_Owner: {fileID: 0}
    m_Value:
      m_Type:
        m_SerializableType: 
      m_SerializableObject: 
  m_Property:
    name: sphere
    m_serializedType:
      m_SerializableType: UnityEditor.VFX.Sphere, Assembly-CSharp-Editor-testable,
        Version=0.0.0.0, Culture=neutral, PublicKeyToken=null
    attributes: []
  m_Direction: 0
  m_LinkedSlots: []
--- !u!114 &114031990529747602
MonoBehaviour:
  m_ObjectHideFlags: 1
  m_CorrespondingSourceObject: {fileID: 0}
  m_PrefabInternal: {fileID: 0}
  m_GameObject: {fileID: 0}
  m_Enabled: 1
  m_EditorHideFlags: 0
  m_Script: {fileID: 11500000, guid: f780aa281814f9842a7c076d436932e7, type: 3}
  m_Name: VFXSlotFloat
  m_EditorClassIdentifier: 
  m_Parent: {fileID: 114551134472462742}
  m_Children: []
  m_UIPosition: {x: 0, y: 0}
  m_UICollapsed: 1
  m_UISuperCollapsed: 0
  m_MasterSlot: {fileID: 114551134472462742}
  m_MasterData:
    m_Owner: {fileID: 0}
    m_Value:
      m_Type:
        m_SerializableType: 
      m_SerializableObject: 
  m_Property:
    name: y
    m_serializedType:
      m_SerializableType: System.Single, mscorlib, Version=2.0.0.0, Culture=neutral,
        PublicKeyToken=b77a5c561934e089
    attributes: []
  m_Direction: 0
  m_LinkedSlots: []
--- !u!114 &114033133520281462
MonoBehaviour:
  m_ObjectHideFlags: 1
  m_CorrespondingSourceObject: {fileID: 0}
  m_PrefabInternal: {fileID: 0}
  m_GameObject: {fileID: 0}
  m_Enabled: 1
  m_EditorHideFlags: 0
  m_Script: {fileID: 11500000, guid: 1b605c022ee79394a8a776c0869b3f9a, type: 3}
  m_Name: VFXSlot
  m_EditorClassIdentifier: 
  m_Parent: {fileID: 0}
  m_Children:
  - {fileID: 114665622536376714}
  - {fileID: 114830886013848898}
  m_UIPosition: {x: 0, y: 0}
  m_UICollapsed: 0
  m_UISuperCollapsed: 0
  m_MasterSlot: {fileID: 114033133520281462}
  m_MasterData:
    m_Owner: {fileID: 114883585790621896}
    m_Value:
      m_Type:
        m_SerializableType: UnityEditor.VFX.Sphere, Assembly-CSharp-Editor-testable,
          Version=0.0.0.0, Culture=neutral, PublicKeyToken=null
      m_SerializableObject: '{"space":0,"center":{"x":0.0,"y":0.0,"z":0.0},"radius":1.0}'
  m_Property:
    name: Sphere
    m_serializedType:
      m_SerializableType: UnityEditor.VFX.Sphere, Assembly-CSharp-Editor-testable,
        Version=0.0.0.0, Culture=neutral, PublicKeyToken=null
    attributes:
    - m_Type: 3
      m_Min: -Infinity
      m_Max: Infinity
      m_Tooltip: The collision sphere.
      m_Regex: 
      m_RegexMaxLength: 0
  m_Direction: 0
  m_LinkedSlots:
  - {fileID: 114544607760722526}
--- !u!114 &114036886090153582
MonoBehaviour:
  m_ObjectHideFlags: 1
  m_CorrespondingSourceObject: {fileID: 0}
  m_PrefabInternal: {fileID: 0}
  m_GameObject: {fileID: 0}
  m_Enabled: 1
  m_EditorHideFlags: 0
  m_Script: {fileID: 11500000, guid: f780aa281814f9842a7c076d436932e7, type: 3}
  m_Name: VFXSlotFloat
  m_EditorClassIdentifier: 
  m_Parent: {fileID: 114512778395247320}
  m_Children: []
  m_UIPosition: {x: 0, y: 0}
  m_UICollapsed: 1
  m_UISuperCollapsed: 0
  m_MasterSlot: {fileID: 114512778395247320}
  m_MasterData:
    m_Owner: {fileID: 0}
    m_Value:
      m_Type:
        m_SerializableType: 
      m_SerializableObject: 
  m_Property:
    name: z
    m_serializedType:
      m_SerializableType: System.Single, mscorlib, Version=2.0.0.0, Culture=neutral,
        PublicKeyToken=b77a5c561934e089
    attributes: []
  m_Direction: 1
  m_LinkedSlots: []
--- !u!114 &114038605348355222
MonoBehaviour:
  m_ObjectHideFlags: 1
  m_CorrespondingSourceObject: {fileID: 0}
  m_PrefabInternal: {fileID: 0}
  m_GameObject: {fileID: 0}
  m_Enabled: 1
  m_EditorHideFlags: 0
  m_Script: {fileID: 11500000, guid: f780aa281814f9842a7c076d436932e7, type: 3}
  m_Name: VFXSlotFloat
  m_EditorClassIdentifier: 
  m_Parent: {fileID: 0}
  m_Children: []
  m_UIPosition: {x: 0, y: 0}
  m_UICollapsed: 1
  m_UISuperCollapsed: 0
  m_MasterSlot: {fileID: 114038605348355222}
  m_MasterData:
    m_Owner: {fileID: 114563854899732084}
    m_Value:
      m_Type:
        m_SerializableType: System.Single, mscorlib, Version=2.0.0.0, Culture=neutral,
          PublicKeyToken=b77a5c561934e089
      m_SerializableObject: 5000
  m_Property:
    name: Rate
    m_serializedType:
      m_SerializableType: System.Single, mscorlib, Version=2.0.0.0, Culture=neutral,
        PublicKeyToken=b77a5c561934e089
    attributes:
    - m_Type: 1
      m_Min: 0
      m_Max: Infinity
      m_Tooltip: 
      m_Regex: 
      m_RegexMaxLength: 0
  m_Direction: 0
  m_LinkedSlots: []
--- !u!114 &114043929064028208
MonoBehaviour:
  m_ObjectHideFlags: 1
  m_CorrespondingSourceObject: {fileID: 0}
  m_PrefabInternal: {fileID: 0}
  m_GameObject: {fileID: 0}
  m_Enabled: 1
  m_EditorHideFlags: 0
  m_Script: {fileID: 11500000, guid: f780aa281814f9842a7c076d436932e7, type: 3}
  m_Name: VFXSlotFloat
  m_EditorClassIdentifier: 
  m_Parent: {fileID: 114231347177396886}
  m_Children: []
  m_UIPosition: {x: 0, y: 0}
  m_UICollapsed: 1
  m_UISuperCollapsed: 0
  m_MasterSlot: {fileID: 114231347177396886}
  m_MasterData:
    m_Owner: {fileID: 0}
    m_Value:
      m_Type:
        m_SerializableType: 
      m_SerializableObject: 
  m_Property:
    name: y
    m_serializedType:
      m_SerializableType: System.Single, mscorlib, Version=2.0.0.0, Culture=neutral,
        PublicKeyToken=b77a5c561934e089
    attributes: []
  m_Direction: 0
  m_LinkedSlots: []
--- !u!114 &114043932397582438
MonoBehaviour:
  m_ObjectHideFlags: 1
  m_CorrespondingSourceObject: {fileID: 0}
  m_PrefabInternal: {fileID: 0}
  m_GameObject: {fileID: 0}
  m_Enabled: 1
  m_EditorHideFlags: 0
  m_Script: {fileID: 11500000, guid: c499060cea9bbb24b8d723eafa343303, type: 3}
  m_Name: VFXSlotFloat4
  m_EditorClassIdentifier: 
  m_Parent: {fileID: 0}
  m_Children:
  - {fileID: 114810592525458316}
  - {fileID: 114683432350383382}
  - {fileID: 114954753741965354}
  - {fileID: 114342106308192842}
  m_UIPosition: {x: 0, y: 0}
  m_UICollapsed: 1
  m_UISuperCollapsed: 0
  m_MasterSlot: {fileID: 114043932397582438}
  m_MasterData:
    m_Owner: {fileID: 114785965627119840}
    m_Value:
      m_Type:
        m_SerializableType: UnityEngine.Vector4, UnityEngine.CoreModule, Version=0.0.0.0,
          Culture=neutral, PublicKeyToken=null
      m_SerializableObject: '{"x":0.0,"y":0.0,"z":0.0,"w":0.0}'
  m_Property:
    name: s
    m_serializedType:
      m_SerializableType: UnityEngine.Vector4, UnityEngine.CoreModule, Version=0.0.0.0,
        Culture=neutral, PublicKeyToken=null
    attributes: []
  m_Direction: 1
  m_LinkedSlots:
  - {fileID: 114950434824149352}
--- !u!114 &114046870959424160
MonoBehaviour:
  m_ObjectHideFlags: 1
  m_CorrespondingSourceObject: {fileID: 0}
  m_PrefabInternal: {fileID: 0}
  m_GameObject: {fileID: 0}
  m_Enabled: 1
  m_EditorHideFlags: 0
  m_Script: {fileID: 11500000, guid: f780aa281814f9842a7c076d436932e7, type: 3}
  m_Name: VFXSlotFloat
  m_EditorClassIdentifier: 
  m_Parent: {fileID: 114919129832749232}
  m_Children: []
  m_UIPosition: {x: 0, y: 0}
  m_UICollapsed: 1
  m_UISuperCollapsed: 0
  m_MasterSlot: {fileID: 114919129832749232}
  m_MasterData:
    m_Owner: {fileID: 0}
    m_Value:
      m_Type:
        m_SerializableType: 
      m_SerializableObject: 
  m_Property:
    name: x
    m_serializedType:
      m_SerializableType: System.Single, mscorlib, Version=2.0.0.0, Culture=neutral,
        PublicKeyToken=b77a5c561934e089
    attributes: []
  m_Direction: 0
  m_LinkedSlots: []
--- !u!114 &114051925535847740
MonoBehaviour:
  m_ObjectHideFlags: 1
  m_CorrespondingSourceObject: {fileID: 0}
  m_PrefabInternal: {fileID: 0}
  m_GameObject: {fileID: 0}
  m_Enabled: 1
  m_EditorHideFlags: 0
  m_Script: {fileID: 11500000, guid: f780aa281814f9842a7c076d436932e7, type: 3}
  m_Name: VFXSlotFloat
  m_EditorClassIdentifier: 
  m_Parent: {fileID: 114919129832749232}
  m_Children: []
  m_UIPosition: {x: 0, y: 0}
  m_UICollapsed: 1
  m_UISuperCollapsed: 0
  m_MasterSlot: {fileID: 114919129832749232}
  m_MasterData:
    m_Owner: {fileID: 0}
    m_Value:
      m_Type:
        m_SerializableType: 
      m_SerializableObject: 
  m_Property:
    name: z
    m_serializedType:
      m_SerializableType: System.Single, mscorlib, Version=2.0.0.0, Culture=neutral,
        PublicKeyToken=b77a5c561934e089
    attributes: []
  m_Direction: 0
  m_LinkedSlots: []
--- !u!114 &114063212847155236
MonoBehaviour:
  m_ObjectHideFlags: 1
  m_CorrespondingSourceObject: {fileID: 0}
  m_PrefabInternal: {fileID: 0}
  m_GameObject: {fileID: 0}
  m_Enabled: 1
  m_EditorHideFlags: 0
  m_Script: {fileID: 11500000, guid: f780aa281814f9842a7c076d436932e7, type: 3}
  m_Name: VFXSlotFloat
  m_EditorClassIdentifier: 
  m_Parent: {fileID: 114473727271474650}
  m_Children: []
  m_UIPosition: {x: 0, y: 0}
  m_UICollapsed: 1
  m_UISuperCollapsed: 0
  m_MasterSlot: {fileID: 114473727271474650}
  m_MasterData:
    m_Owner: {fileID: 0}
    m_Value:
      m_Type:
        m_SerializableType: 
      m_SerializableObject: 
  m_Property:
    name: x
    m_serializedType:
      m_SerializableType: System.Single, mscorlib, Version=2.0.0.0, Culture=neutral,
        PublicKeyToken=b77a5c561934e089
    attributes: []
  m_Direction: 1
  m_LinkedSlots: []
--- !u!114 &114066157645071374
MonoBehaviour:
  m_ObjectHideFlags: 1
  m_CorrespondingSourceObject: {fileID: 0}
  m_PrefabInternal: {fileID: 0}
  m_GameObject: {fileID: 0}
  m_Enabled: 1
  m_EditorHideFlags: 0
  m_Script: {fileID: 11500000, guid: f780aa281814f9842a7c076d436932e7, type: 3}
  m_Name: VFXSlotFloat
  m_EditorClassIdentifier: 
  m_Parent: {fileID: 114661891192948566}
  m_Children: []
  m_UIPosition: {x: 0, y: 0}
  m_UICollapsed: 1
  m_UISuperCollapsed: 0
  m_MasterSlot: {fileID: 114661891192948566}
  m_MasterData:
    m_Owner: {fileID: 0}
    m_Value:
      m_Type:
        m_SerializableType: 
      m_SerializableObject: 
  m_Property:
    name: y
    m_serializedType:
      m_SerializableType: System.Single, mscorlib, Version=2.0.0.0, Culture=neutral,
        PublicKeyToken=b77a5c561934e089
    attributes: []
  m_Direction: 1
  m_LinkedSlots: []
--- !u!114 &114067004915606860
MonoBehaviour:
  m_ObjectHideFlags: 1
  m_CorrespondingSourceObject: {fileID: 0}
  m_PrefabInternal: {fileID: 0}
  m_GameObject: {fileID: 0}
  m_Enabled: 1
  m_EditorHideFlags: 0
  m_Script: {fileID: 11500000, guid: a971fa2e110a0ac42ac1d8dae408704b, type: 3}
  m_Name: SetAttribute
  m_EditorClassIdentifier: 
  m_Parent: {fileID: 114303831766578312}
  m_Children: []
  m_UIPosition: {x: 0, y: 0}
  m_UICollapsed: 0
  m_UISuperCollapsed: 0
  m_InputSlots:
  - {fileID: 114750773615314292}
  m_OutputSlots: []
  m_Disabled: 0
  attribute: alpha
  Composition: 0
  Random: 0
--- !u!114 &114075075711386676
MonoBehaviour:
  m_ObjectHideFlags: 1
  m_CorrespondingSourceObject: {fileID: 0}
  m_PrefabInternal: {fileID: 0}
  m_GameObject: {fileID: 0}
  m_Enabled: 1
  m_EditorHideFlags: 0
  m_Script: {fileID: 11500000, guid: f780aa281814f9842a7c076d436932e7, type: 3}
  m_Name: VFXSlotFloat
  m_EditorClassIdentifier: 
  m_Parent: {fileID: 114114834903564368}
  m_Children: []
  m_UIPosition: {x: 0, y: 0}
  m_UICollapsed: 1
  m_UISuperCollapsed: 0
  m_MasterSlot: {fileID: 114332050269094380}
  m_MasterData:
    m_Owner: {fileID: 0}
    m_Value:
      m_Type:
        m_SerializableType: 
      m_SerializableObject: 
  m_Property:
    name: x
    m_serializedType:
      m_SerializableType: System.Single, mscorlib, Version=2.0.0.0, Culture=neutral,
        PublicKeyToken=b77a5c561934e089
    attributes: []
  m_Direction: 0
  m_LinkedSlots: []
--- !u!114 &114075609114674032
MonoBehaviour:
  m_ObjectHideFlags: 1
  m_CorrespondingSourceObject: {fileID: 0}
  m_PrefabInternal: {fileID: 0}
  m_GameObject: {fileID: 0}
  m_Enabled: 1
  m_EditorHideFlags: 0
  m_Script: {fileID: 11500000, guid: f780aa281814f9842a7c076d436932e7, type: 3}
  m_Name: VFXSlotFloat
  m_EditorClassIdentifier: 
  m_Parent: {fileID: 114858660365901322}
  m_Children: []
  m_UIPosition: {x: 0, y: 0}
  m_UICollapsed: 1
  m_UISuperCollapsed: 0
  m_MasterSlot: {fileID: 114858660365901322}
  m_MasterData:
    m_Owner: {fileID: 0}
    m_Value:
      m_Type:
        m_SerializableType: 
      m_SerializableObject: 
  m_Property:
    name: y
    m_serializedType:
      m_SerializableType: System.Single, mscorlib, Version=2.0.0.0, Culture=neutral,
        PublicKeyToken=b77a5c561934e089
    attributes: []
  m_Direction: 1
  m_LinkedSlots: []
--- !u!114 &114078648237407046
MonoBehaviour:
  m_ObjectHideFlags: 1
  m_CorrespondingSourceObject: {fileID: 0}
  m_PrefabInternal: {fileID: 0}
  m_GameObject: {fileID: 0}
  m_Enabled: 1
  m_EditorHideFlags: 0
  m_Script: {fileID: 11500000, guid: f780aa281814f9842a7c076d436932e7, type: 3}
  m_Name: VFXSlotFloat
  m_EditorClassIdentifier: 
  m_Parent: {fileID: 0}
  m_Children: []
  m_UIPosition: {x: 0, y: 0}
  m_UICollapsed: 1
  m_UISuperCollapsed: 0
  m_MasterSlot: {fileID: 114078648237407046}
  m_MasterData:
    m_Owner: {fileID: 114883585790621896}
    m_Value:
      m_Type:
        m_SerializableType: System.Single, mscorlib, Version=2.0.0.0, Culture=neutral,
          PublicKeyToken=b77a5c561934e089
      m_SerializableObject: 0
  m_Property:
    name: Elasticity
    m_serializedType:
      m_SerializableType: System.Single, mscorlib, Version=2.0.0.0, Culture=neutral,
        PublicKeyToken=b77a5c561934e089
    attributes:
    - m_Type: 3
      m_Min: -Infinity
      m_Max: Infinity
      m_Tooltip: How much bounce to apply after a collision.
      m_Regex: 
      m_RegexMaxLength: 0
    - m_Type: 1
      m_Min: 0
      m_Max: Infinity
      m_Tooltip: 
      m_Regex: 
      m_RegexMaxLength: 0
  m_Direction: 0
  m_LinkedSlots: []
--- !u!114 &114079731377069008
MonoBehaviour:
  m_ObjectHideFlags: 1
  m_CorrespondingSourceObject: {fileID: 0}
  m_PrefabInternal: {fileID: 0}
  m_GameObject: {fileID: 0}
  m_Enabled: 1
  m_EditorHideFlags: 0
  m_Script: {fileID: 11500000, guid: f780aa281814f9842a7c076d436932e7, type: 3}
  m_Name: VFXSlotFloat
  m_EditorClassIdentifier: 
  m_Parent: {fileID: 114972554322309310}
  m_Children: []
  m_UIPosition: {x: 0, y: 0}
  m_UICollapsed: 1
  m_UISuperCollapsed: 0
  m_MasterSlot: {fileID: 114332050269094380}
  m_MasterData:
    m_Owner: {fileID: 0}
    m_Value:
      m_Type:
        m_SerializableType: 
      m_SerializableObject: 
  m_Property:
    name: y
    m_serializedType:
      m_SerializableType: System.Single, mscorlib, Version=2.0.0.0, Culture=neutral,
        PublicKeyToken=b77a5c561934e089
    attributes: []
  m_Direction: 0
  m_LinkedSlots:
  - {fileID: 114517760169447178}
--- !u!114 &114081605484627898
MonoBehaviour:
  m_ObjectHideFlags: 1
  m_CorrespondingSourceObject: {fileID: 0}
  m_PrefabInternal: {fileID: 0}
  m_GameObject: {fileID: 0}
  m_Enabled: 1
  m_EditorHideFlags: 0
  m_Script: {fileID: 11500000, guid: ac39bd03fca81b849929b9c966f1836a, type: 3}
  m_Name: VFXSlotFloat3
  m_EditorClassIdentifier: 
  m_Parent: {fileID: 114025120431280792}
  m_Children:
  - {fileID: 114468165396555078}
  - {fileID: 114701392731233664}
  - {fileID: 114715840462623490}
  m_UIPosition: {x: 0, y: 0}
  m_UICollapsed: 1
  m_UISuperCollapsed: 0
  m_MasterSlot: {fileID: 114874794242705804}
  m_MasterData:
    m_Owner: {fileID: 0}
    m_Value:
      m_Type:
        m_SerializableType: 
      m_SerializableObject: 
  m_Property:
    name: center
    m_serializedType:
      m_SerializableType: UnityEngine.Vector3, UnityEngine.CoreModule, Version=0.0.0.0,
        Culture=neutral, PublicKeyToken=null
    attributes:
    - m_Type: 3
      m_Min: -Infinity
      m_Max: Infinity
      m_Tooltip: The centre of the sphere.
      m_Regex: 
      m_RegexMaxLength: 0
  m_Direction: 0
  m_LinkedSlots: []
--- !u!114 &114087321878891130
MonoBehaviour:
  m_ObjectHideFlags: 1
  m_CorrespondingSourceObject: {fileID: 0}
  m_PrefabInternal: {fileID: 0}
  m_GameObject: {fileID: 0}
  m_Enabled: 1
  m_EditorHideFlags: 0
  m_Script: {fileID: 11500000, guid: f780aa281814f9842a7c076d436932e7, type: 3}
  m_Name: VFXSlotFloat
  m_EditorClassIdentifier: 
  m_Parent: {fileID: 114551134472462742}
  m_Children: []
  m_UIPosition: {x: 0, y: 0}
  m_UICollapsed: 1
  m_UISuperCollapsed: 0
  m_MasterSlot: {fileID: 114551134472462742}
  m_MasterData:
    m_Owner: {fileID: 0}
    m_Value:
      m_Type:
        m_SerializableType: 
      m_SerializableObject: 
  m_Property:
    name: z
    m_serializedType:
      m_SerializableType: System.Single, mscorlib, Version=2.0.0.0, Culture=neutral,
        PublicKeyToken=b77a5c561934e089
    attributes: []
  m_Direction: 0
  m_LinkedSlots: []
--- !u!114 &114088044937819362
MonoBehaviour:
  m_ObjectHideFlags: 1
  m_CorrespondingSourceObject: {fileID: 0}
  m_PrefabInternal: {fileID: 0}
  m_GameObject: {fileID: 0}
  m_Enabled: 1
  m_EditorHideFlags: 0
  m_Script: {fileID: 11500000, guid: ac39bd03fca81b849929b9c966f1836a, type: 3}
  m_Name: VFXSlotFloat3
  m_EditorClassIdentifier: 
  m_Parent: {fileID: 0}
  m_Children:
  - {fileID: 114208475507964850}
  - {fileID: 114090089700403864}
  - {fileID: 114344014375645944}
  m_UIPosition: {x: 0, y: 0}
  m_UICollapsed: 1
  m_UISuperCollapsed: 0
  m_MasterSlot: {fileID: 114088044937819362}
  m_MasterData:
    m_Owner: {fileID: 114463943635796402}
    m_Value:
      m_Type:
        m_SerializableType: UnityEngine.Vector3, UnityEngine.CoreModule, Version=0.0.0.0,
          Culture=neutral, PublicKeyToken=null
      m_SerializableObject: '{"x":0.0,"y":1.0,"z":0.0}'
  m_Property:
    name: b
    m_serializedType:
      m_SerializableType: UnityEngine.Vector3, UnityEngine.CoreModule, Version=0.0.0.0,
        Culture=neutral, PublicKeyToken=null
    attributes:
    - m_Type: 3
      m_Min: -Infinity
      m_Max: Infinity
      m_Tooltip: The second operand.
      m_Regex: 
      m_RegexMaxLength: 0
  m_Direction: 0
  m_LinkedSlots:
  - {fileID: 114907117574549410}
--- !u!114 &114090089700403864
MonoBehaviour:
  m_ObjectHideFlags: 1
  m_CorrespondingSourceObject: {fileID: 0}
  m_PrefabInternal: {fileID: 0}
  m_GameObject: {fileID: 0}
  m_Enabled: 1
  m_EditorHideFlags: 0
  m_Script: {fileID: 11500000, guid: f780aa281814f9842a7c076d436932e7, type: 3}
  m_Name: VFXSlotFloat
  m_EditorClassIdentifier: 
  m_Parent: {fileID: 114088044937819362}
  m_Children: []
  m_UIPosition: {x: 0, y: 0}
  m_UICollapsed: 1
  m_UISuperCollapsed: 0
  m_MasterSlot: {fileID: 114088044937819362}
  m_MasterData:
    m_Owner: {fileID: 0}
    m_Value:
      m_Type:
        m_SerializableType: 
      m_SerializableObject: 
  m_Property:
    name: y
    m_serializedType:
      m_SerializableType: System.Single, mscorlib, Version=2.0.0.0, Culture=neutral,
        PublicKeyToken=b77a5c561934e089
    attributes: []
  m_Direction: 0
  m_LinkedSlots: []
--- !u!114 &114094291545827936
MonoBehaviour:
  m_ObjectHideFlags: 1
  m_CorrespondingSourceObject: {fileID: 0}
  m_PrefabInternal: {fileID: 0}
  m_GameObject: {fileID: 0}
  m_Enabled: 1
  m_EditorHideFlags: 0
  m_Script: {fileID: 11500000, guid: f780aa281814f9842a7c076d436932e7, type: 3}
  m_Name: VFXSlotFloat
  m_EditorClassIdentifier: 
  m_Parent: {fileID: 0}
  m_Children: []
  m_UIPosition: {x: 0, y: 0}
  m_UICollapsed: 1
  m_UISuperCollapsed: 0
  m_MasterSlot: {fileID: 114094291545827936}
  m_MasterData:
    m_Owner: {fileID: 114448358575362682}
    m_Value:
      m_Type:
        m_SerializableType: System.Single, mscorlib, Version=2.0.0.0, Culture=neutral,
          PublicKeyToken=b77a5c561934e089
      m_SerializableObject: 0
  m_Property:
    name: Friction
    m_serializedType:
      m_SerializableType: System.Single, mscorlib, Version=2.0.0.0, Culture=neutral,
        PublicKeyToken=b77a5c561934e089
    attributes:
    - m_Type: 3
      m_Min: -Infinity
      m_Max: Infinity
      m_Tooltip: How much speed is lost after a collision.
      m_Regex: 
      m_RegexMaxLength: 0
    - m_Type: 1
      m_Min: 0
      m_Max: Infinity
      m_Tooltip: 
      m_Regex: 
      m_RegexMaxLength: 0
  m_Direction: 0
  m_LinkedSlots: []
--- !u!114 &114097133960865156
MonoBehaviour:
  m_ObjectHideFlags: 1
  m_CorrespondingSourceObject: {fileID: 0}
  m_PrefabInternal: {fileID: 0}
  m_GameObject: {fileID: 0}
  m_Enabled: 1
  m_EditorHideFlags: 0
  m_Script: {fileID: 11500000, guid: c499060cea9bbb24b8d723eafa343303, type: 3}
  m_Name: VFXSlotFloat4
  m_EditorClassIdentifier: 
  m_Parent: {fileID: 0}
  m_Children:
  - {fileID: 114582162463086180}
  - {fileID: 114542476364976640}
  - {fileID: 114779895581963362}
  - {fileID: 114742462976236808}
  m_UIPosition: {x: 0, y: 0}
  m_UICollapsed: 1
  m_UISuperCollapsed: 0
  m_MasterSlot: {fileID: 114097133960865156}
  m_MasterData:
    m_Owner: {fileID: 114009626957548980}
    m_Value:
      m_Type:
        m_SerializableType: UnityEngine.Vector4, UnityEngine.CoreModule, Version=0.0.0.0,
          Culture=neutral, PublicKeyToken=null
      m_SerializableObject: '{"x":0.0,"y":0.0,"z":0.0,"w":0.0}'
  m_Property:
    name: o
    m_serializedType:
      m_SerializableType: UnityEngine.Vector4, UnityEngine.CoreModule, Version=0.0.0.0,
        Culture=neutral, PublicKeyToken=null
    attributes: []
  m_Direction: 1
  m_LinkedSlots:
  - {fileID: 114596895040484004}
--- !u!114 &114097585541204008
MonoBehaviour:
  m_ObjectHideFlags: 1
  m_CorrespondingSourceObject: {fileID: 0}
  m_PrefabInternal: {fileID: 0}
  m_GameObject: {fileID: 0}
  m_Enabled: 1
  m_EditorHideFlags: 0
  m_Script: {fileID: 11500000, guid: 486e063e1ed58c843942ea4122829ab1, type: 3}
  m_Name: VFXAttributeParameter
  m_EditorClassIdentifier: 
  m_Parent: {fileID: 114713359854958158}
  m_Children: []
  m_UIPosition: {x: 2140.1401, y: 1566.7661}
  m_UICollapsed: 0
  m_UISuperCollapsed: 0
  m_InputSlots: []
  m_OutputSlots:
  - {fileID: 114661891192948566}
  attribute: axisZ
  location: 0
--- !u!114 &114107806496070218
MonoBehaviour:
  m_ObjectHideFlags: 1
  m_CorrespondingSourceObject: {fileID: 0}
  m_PrefabInternal: {fileID: 0}
  m_GameObject: {fileID: 0}
  m_Enabled: 1
  m_EditorHideFlags: 0
  m_Script: {fileID: 11500000, guid: f780aa281814f9842a7c076d436932e7, type: 3}
  m_Name: VFXSlotFloat
  m_EditorClassIdentifier: 
  m_Parent: {fileID: 0}
  m_Children: []
  m_UIPosition: {x: 0, y: 0}
  m_UICollapsed: 1
  m_UISuperCollapsed: 0
  m_MasterSlot: {fileID: 114107806496070218}
  m_MasterData:
    m_Owner: {fileID: 114393616261578982}
    m_Value:
      m_Type:
        m_SerializableType: System.Single, mscorlib, Version=2.0.0.0, Culture=neutral,
          PublicKeyToken=b77a5c561934e089
      m_SerializableObject: 0
  m_Property:
    name: o
    m_serializedType:
      m_SerializableType: System.Single, mscorlib, Version=2.0.0.0, Culture=neutral,
        PublicKeyToken=b77a5c561934e089
    attributes: []
  m_Direction: 1
  m_LinkedSlots:
  - {fileID: 114208718695294646}
--- !u!114 &114114834903564368
MonoBehaviour:
  m_ObjectHideFlags: 1
  m_CorrespondingSourceObject: {fileID: 0}
  m_PrefabInternal: {fileID: 0}
  m_GameObject: {fileID: 0}
  m_Enabled: 1
  m_EditorHideFlags: 0
  m_Script: {fileID: 11500000, guid: ac39bd03fca81b849929b9c966f1836a, type: 3}
  m_Name: VFXSlotFloat3
  m_EditorClassIdentifier: 
  m_Parent: {fileID: 114332050269094380}
  m_Children:
  - {fileID: 114075075711386676}
  - {fileID: 114242744397599570}
  - {fileID: 114954860986702290}
  m_UIPosition: {x: 0, y: 0}
  m_UICollapsed: 1
  m_UISuperCollapsed: 0
  m_MasterSlot: {fileID: 114332050269094380}
  m_MasterData:
    m_Owner: {fileID: 0}
    m_Value:
      m_Type:
        m_SerializableType: 
      m_SerializableObject: 
  m_Property:
    name: position
    m_serializedType:
      m_SerializableType: UnityEngine.Vector3, UnityEngine.CoreModule, Version=0.0.0.0,
        Culture=neutral, PublicKeyToken=null
    attributes:
    - m_Type: 3
      m_Min: -Infinity
      m_Max: Infinity
      m_Tooltip: The transform position.
      m_Regex: 
      m_RegexMaxLength: 0
  m_Direction: 0
  m_LinkedSlots: []
--- !u!114 &114116355231488350
MonoBehaviour:
  m_ObjectHideFlags: 1
  m_CorrespondingSourceObject: {fileID: 0}
  m_PrefabInternal: {fileID: 0}
  m_GameObject: {fileID: 0}
  m_Enabled: 1
  m_EditorHideFlags: 0
  m_Script: {fileID: 11500000, guid: 87c154e0feeee864da39ba7591cf27e7, type: 3}
  m_Name: VFXSlotFloatN
  m_EditorClassIdentifier: 
  m_Parent: {fileID: 0}
  m_Children: []
  m_UIPosition: {x: 0, y: 0}
  m_UICollapsed: 1
  m_UISuperCollapsed: 0
  m_MasterSlot: {fileID: 114116355231488350}
  m_MasterData:
    m_Owner: {fileID: 114384224194595956}
    m_Value:
      m_Type:
        m_SerializableType: UnityEditor.VFX.FloatN, Assembly-CSharp-Editor-testable,
          Version=0.0.0.0, Culture=neutral, PublicKeyToken=null
      m_SerializableObject: '{"m_Components":[0.0]}'
  m_Property:
    name: newRangeMin
    m_serializedType:
      m_SerializableType: UnityEditor.VFX.FloatN, Assembly-CSharp-Editor-testable,
        Version=0.0.0.0, Culture=neutral, PublicKeyToken=null
    attributes:
    - m_Type: 3
      m_Min: -Infinity
      m_Max: Infinity
      m_Tooltip: The start of the new range.
      m_Regex: 
      m_RegexMaxLength: 0
  m_Direction: 0
  m_LinkedSlots: []
--- !u!114 &114117956648270690
MonoBehaviour:
  m_ObjectHideFlags: 1
  m_CorrespondingSourceObject: {fileID: 0}
  m_PrefabInternal: {fileID: 0}
  m_GameObject: {fileID: 0}
  m_Enabled: 1
  m_EditorHideFlags: 0
  m_Script: {fileID: 11500000, guid: ac39bd03fca81b849929b9c966f1836a, type: 3}
  m_Name: VFXSlotFloat3
  m_EditorClassIdentifier: 
  m_Parent: {fileID: 114659634860288412}
  m_Children:
  - {fileID: 114924353923105590}
  - {fileID: 114642580023272304}
  - {fileID: 114682526184982798}
  m_UIPosition: {x: 0, y: 0}
  m_UICollapsed: 1
  m_UISuperCollapsed: 0
  m_MasterSlot: {fileID: 114659634860288412}
  m_MasterData:
    m_Owner: {fileID: 0}
    m_Value:
      m_Type:
        m_SerializableType: 
      m_SerializableObject: 
  m_Property:
    name: center
    m_serializedType:
      m_SerializableType: UnityEngine.Vector3, UnityEngine.CoreModule, Version=0.0.0.0,
        Culture=neutral, PublicKeyToken=null
    attributes:
    - m_Type: 3
      m_Min: -Infinity
      m_Max: Infinity
      m_Tooltip: The centre of the box.
      m_Regex: 
      m_RegexMaxLength: 0
  m_Direction: 0
  m_LinkedSlots: []
--- !u!114 &114126041411097214
MonoBehaviour:
  m_ObjectHideFlags: 1
  m_CorrespondingSourceObject: {fileID: 0}
  m_PrefabInternal: {fileID: 0}
  m_GameObject: {fileID: 0}
  m_Enabled: 1
  m_EditorHideFlags: 0
  m_Script: {fileID: 11500000, guid: f780aa281814f9842a7c076d436932e7, type: 3}
  m_Name: VFXSlotFloat
  m_EditorClassIdentifier: 
  m_Parent: {fileID: 114025120431280792}
  m_Children: []
  m_UIPosition: {x: 0, y: 0}
  m_UICollapsed: 1
  m_UISuperCollapsed: 0
  m_MasterSlot: {fileID: 114874794242705804}
  m_MasterData:
    m_Owner: {fileID: 0}
    m_Value:
      m_Type:
        m_SerializableType: 
      m_SerializableObject: 
  m_Property:
    name: radius
    m_serializedType:
      m_SerializableType: System.Single, mscorlib, Version=2.0.0.0, Culture=neutral,
        PublicKeyToken=b77a5c561934e089
    attributes:
    - m_Type: 3
      m_Min: -Infinity
      m_Max: Infinity
      m_Tooltip: The radius of the sphere.
      m_Regex: 
      m_RegexMaxLength: 0
  m_Direction: 0
  m_LinkedSlots: []
--- !u!114 &114128398226516008
MonoBehaviour:
  m_ObjectHideFlags: 1
  m_CorrespondingSourceObject: {fileID: 0}
  m_PrefabInternal: {fileID: 0}
  m_GameObject: {fileID: 0}
  m_Enabled: 1
  m_EditorHideFlags: 0
  m_Script: {fileID: 11500000, guid: 889be8bf1ed0c954a9ed096ce41655ea, type: 3}
  m_Name: VFXOperatorMultiply
  m_EditorClassIdentifier: 
  m_Parent: {fileID: 114713359854958158}
  m_Children: []
  m_UIPosition: {x: 2865.9253, y: 295.72565}
  m_UICollapsed: 0
  m_UISuperCollapsed: 0
  m_InputSlots:
  - {fileID: 114727477293626122}
  - {fileID: 114724091660102592}
  m_OutputSlots:
  - {fileID: 114517760169447178}
--- !u!114 &114131033920218932
MonoBehaviour:
  m_ObjectHideFlags: 1
  m_CorrespondingSourceObject: {fileID: 0}
  m_PrefabInternal: {fileID: 0}
  m_GameObject: {fileID: 0}
  m_Enabled: 1
  m_EditorHideFlags: 0
  m_Script: {fileID: 11500000, guid: f780aa281814f9842a7c076d436932e7, type: 3}
  m_Name: VFXSlotFloat
  m_EditorClassIdentifier: 
  m_Parent: {fileID: 114972554322309310}
  m_Children: []
  m_UIPosition: {x: 0, y: 0}
  m_UICollapsed: 1
  m_UISuperCollapsed: 0
  m_MasterSlot: {fileID: 114332050269094380}
  m_MasterData:
    m_Owner: {fileID: 0}
    m_Value:
      m_Type:
        m_SerializableType: 
      m_SerializableObject: 
  m_Property:
    name: x
    m_serializedType:
      m_SerializableType: System.Single, mscorlib, Version=2.0.0.0, Culture=neutral,
        PublicKeyToken=b77a5c561934e089
    attributes: []
  m_Direction: 0
  m_LinkedSlots: []
--- !u!114 &114137304291139030
MonoBehaviour:
  m_ObjectHideFlags: 1
  m_CorrespondingSourceObject: {fileID: 0}
  m_PrefabInternal: {fileID: 0}
  m_GameObject: {fileID: 0}
  m_Enabled: 1
  m_EditorHideFlags: 0
  m_Script: {fileID: 11500000, guid: f780aa281814f9842a7c076d436932e7, type: 3}
  m_Name: VFXSlotFloat
  m_EditorClassIdentifier: 
  m_Parent: {fileID: 114889574707667480}
  m_Children: []
  m_UIPosition: {x: 0, y: 0}
  m_UICollapsed: 1
  m_UISuperCollapsed: 0
  m_MasterSlot: {fileID: 114889574707667480}
  m_MasterData:
    m_Owner: {fileID: 0}
    m_Value:
      m_Type:
        m_SerializableType: 
      m_SerializableObject: 
  m_Property:
    name: y
    m_serializedType:
      m_SerializableType: System.Single, mscorlib, Version=2.0.0.0, Culture=neutral,
        PublicKeyToken=b77a5c561934e089
    attributes: []
  m_Direction: 0
  m_LinkedSlots: []
--- !u!114 &114141456662339602
MonoBehaviour:
  m_ObjectHideFlags: 1
  m_CorrespondingSourceObject: {fileID: 0}
  m_PrefabInternal: {fileID: 0}
  m_GameObject: {fileID: 0}
  m_Enabled: 1
  m_EditorHideFlags: 0
  m_Script: {fileID: 11500000, guid: f780aa281814f9842a7c076d436932e7, type: 3}
  m_Name: VFXSlotFloat
  m_EditorClassIdentifier: 
  m_Parent: {fileID: 114544607760722526}
  m_Children: []
  m_UIPosition: {x: 0, y: 0}
  m_UICollapsed: 1
  m_UISuperCollapsed: 0
  m_MasterSlot: {fileID: 114544607760722526}
  m_MasterData:
    m_Owner: {fileID: 0}
    m_Value:
      m_Type:
        m_SerializableType: 
      m_SerializableObject: 
  m_Property:
    name: radius
    m_serializedType:
      m_SerializableType: System.Single, mscorlib, Version=2.0.0.0, Culture=neutral,
        PublicKeyToken=b77a5c561934e089
    attributes:
    - m_Type: 3
      m_Min: -Infinity
      m_Max: Infinity
      m_Tooltip: The radius of the sphere.
      m_Regex: 
      m_RegexMaxLength: 0
  m_Direction: 1
  m_LinkedSlots: []
--- !u!114 &114162482203252962
MonoBehaviour:
  m_ObjectHideFlags: 1
  m_CorrespondingSourceObject: {fileID: 0}
  m_PrefabInternal: {fileID: 0}
  m_GameObject: {fileID: 0}
  m_Enabled: 1
  m_EditorHideFlags: 0
  m_Script: {fileID: 11500000, guid: 36abb1a42e57dfc4aa839ec8812a27cf, type: 3}
  m_Name: VFXOperatorNormalize
  m_EditorClassIdentifier: 
  m_Parent: {fileID: 114713359854958158}
  m_Children: []
  m_UIPosition: {x: 2961.2915, y: 1376.7897}
  m_UICollapsed: 0
  m_UISuperCollapsed: 0
  m_InputSlots:
  - {fileID: 114566868202197772}
  m_OutputSlots:
  - {fileID: 114907117574549410}
--- !u!114 &114162957243964656
MonoBehaviour:
  m_ObjectHideFlags: 1
  m_CorrespondingSourceObject: {fileID: 0}
  m_PrefabInternal: {fileID: 0}
  m_GameObject: {fileID: 0}
  m_Enabled: 1
  m_EditorHideFlags: 0
  m_Script: {fileID: 11500000, guid: f780aa281814f9842a7c076d436932e7, type: 3}
  m_Name: VFXSlotFloat
  m_EditorClassIdentifier: 
  m_Parent: {fileID: 114512778395247320}
  m_Children: []
  m_UIPosition: {x: 0, y: 0}
  m_UICollapsed: 1
  m_UISuperCollapsed: 0
  m_MasterSlot: {fileID: 114512778395247320}
  m_MasterData:
    m_Owner: {fileID: 0}
    m_Value:
      m_Type:
        m_SerializableType: 
      m_SerializableObject: 
  m_Property:
    name: w
    m_serializedType:
      m_SerializableType: System.Single, mscorlib, Version=2.0.0.0, Culture=neutral,
        PublicKeyToken=b77a5c561934e089
    attributes: []
  m_Direction: 1
  m_LinkedSlots: []
--- !u!114 &114169775863000100
MonoBehaviour:
  m_ObjectHideFlags: 1
  m_CorrespondingSourceObject: {fileID: 0}
  m_PrefabInternal: {fileID: 0}
  m_GameObject: {fileID: 0}
  m_Enabled: 1
  m_EditorHideFlags: 0
  m_Script: {fileID: 11500000, guid: f780aa281814f9842a7c076d436932e7, type: 3}
  m_Name: VFXSlotFloat
  m_EditorClassIdentifier: 
  m_Parent: {fileID: 0}
  m_Children: []
  m_UIPosition: {x: 0, y: 0}
  m_UICollapsed: 1
  m_UISuperCollapsed: 0
  m_MasterSlot: {fileID: 114169775863000100}
  m_MasterData:
    m_Owner: {fileID: 114422384343150776}
    m_Value:
      m_Type:
        m_SerializableType: System.Single, mscorlib, Version=2.0.0.0, Culture=neutral,
          PublicKeyToken=b77a5c561934e089
      m_SerializableObject: 1
  m_Property:
    name: Max
    m_serializedType:
      m_SerializableType: System.Single, mscorlib, Version=2.0.0.0, Culture=neutral,
        PublicKeyToken=b77a5c561934e089
    attributes: []
  m_Direction: 0
  m_LinkedSlots: []
--- !u!114 &114178526993617142
MonoBehaviour:
  m_ObjectHideFlags: 1
  m_CorrespondingSourceObject: {fileID: 0}
  m_PrefabInternal: {fileID: 0}
  m_GameObject: {fileID: 0}
  m_Enabled: 1
  m_EditorHideFlags: 0
  m_Script: {fileID: 11500000, guid: f780aa281814f9842a7c076d436932e7, type: 3}
  m_Name: VFXSlotFloat
  m_EditorClassIdentifier: 
  m_Parent: {fileID: 114661891192948566}
  m_Children: []
  m_UIPosition: {x: 0, y: 0}
  m_UICollapsed: 1
  m_UISuperCollapsed: 0
  m_MasterSlot: {fileID: 114661891192948566}
  m_MasterData:
    m_Owner: {fileID: 0}
    m_Value:
      m_Type:
        m_SerializableType: 
      m_SerializableObject: 
  m_Property:
    name: x
    m_serializedType:
      m_SerializableType: System.Single, mscorlib, Version=2.0.0.0, Culture=neutral,
        PublicKeyToken=b77a5c561934e089
    attributes: []
  m_Direction: 1
  m_LinkedSlots: []
--- !u!114 &114184499093606904
MonoBehaviour:
  m_ObjectHideFlags: 1
  m_CorrespondingSourceObject: {fileID: 0}
  m_PrefabInternal: {fileID: 0}
  m_GameObject: {fileID: 0}
  m_Enabled: 1
  m_EditorHideFlags: 0
  m_Script: {fileID: 11500000, guid: f780aa281814f9842a7c076d436932e7, type: 3}
  m_Name: VFXSlotFloat
  m_EditorClassIdentifier: 
  m_Parent: {fileID: 114889574707667480}
  m_Children: []
  m_UIPosition: {x: 0, y: 0}
  m_UICollapsed: 1
  m_UISuperCollapsed: 0
  m_MasterSlot: {fileID: 114889574707667480}
  m_MasterData:
    m_Owner: {fileID: 0}
    m_Value:
      m_Type:
        m_SerializableType: 
      m_SerializableObject: 
  m_Property:
    name: x
    m_serializedType:
      m_SerializableType: System.Single, mscorlib, Version=2.0.0.0, Culture=neutral,
        PublicKeyToken=b77a5c561934e089
    attributes: []
  m_Direction: 0
  m_LinkedSlots: []
--- !u!114 &114188452650245224
MonoBehaviour:
  m_ObjectHideFlags: 1
  m_CorrespondingSourceObject: {fileID: 0}
  m_PrefabInternal: {fileID: 0}
  m_GameObject: {fileID: 0}
  m_Enabled: 1
  m_EditorHideFlags: 0
  m_Script: {fileID: 11500000, guid: f780aa281814f9842a7c076d436932e7, type: 3}
  m_Name: VFXSlotFloat
  m_EditorClassIdentifier: 
  m_Parent: {fileID: 114652616561703320}
  m_Children: []
  m_UIPosition: {x: 0, y: 0}
  m_UICollapsed: 1
  m_UISuperCollapsed: 0
  m_MasterSlot: {fileID: 114652616561703320}
  m_MasterData:
    m_Owner: {fileID: 0}
    m_Value:
      m_Type:
        m_SerializableType: 
      m_SerializableObject: 
  m_Property:
    name: y
    m_serializedType:
      m_SerializableType: System.Single, mscorlib, Version=2.0.0.0, Culture=neutral,
        PublicKeyToken=b77a5c561934e089
    attributes: []
  m_Direction: 0
  m_LinkedSlots: []
--- !u!114 &114190837549616370
MonoBehaviour:
  m_ObjectHideFlags: 1
  m_CorrespondingSourceObject: {fileID: 0}
  m_PrefabInternal: {fileID: 0}
  m_GameObject: {fileID: 0}
  m_Enabled: 1
  m_EditorHideFlags: 0
  m_Script: {fileID: 11500000, guid: f780aa281814f9842a7c076d436932e7, type: 3}
  m_Name: VFXSlotFloat
  m_EditorClassIdentifier: 
  m_Parent: {fileID: 114492709542381202}
  m_Children: []
  m_UIPosition: {x: 0, y: 0}
  m_UICollapsed: 1
  m_UISuperCollapsed: 0
  m_MasterSlot: {fileID: 114492709542381202}
  m_MasterData:
    m_Owner: {fileID: 0}
    m_Value:
      m_Type:
        m_SerializableType: 
      m_SerializableObject: 
  m_Property:
    name: z
    m_serializedType:
      m_SerializableType: System.Single, mscorlib, Version=2.0.0.0, Culture=neutral,
        PublicKeyToken=b77a5c561934e089
    attributes: []
  m_Direction: 0
  m_LinkedSlots: []
--- !u!114 &114201544715153880
MonoBehaviour:
  m_ObjectHideFlags: 1
  m_CorrespondingSourceObject: {fileID: 0}
  m_PrefabInternal: {fileID: 0}
  m_GameObject: {fileID: 0}
  m_Enabled: 1
  m_EditorHideFlags: 0
  m_Script: {fileID: 11500000, guid: f780aa281814f9842a7c076d436932e7, type: 3}
  m_Name: VFXSlotFloat
  m_EditorClassIdentifier: 
  m_Parent: {fileID: 114596895040484004}
  m_Children: []
  m_UIPosition: {x: 0, y: 0}
  m_UICollapsed: 1
  m_UISuperCollapsed: 0
  m_MasterSlot: {fileID: 114596895040484004}
  m_MasterData:
    m_Owner: {fileID: 0}
    m_Value:
      m_Type:
        m_SerializableType: 
      m_SerializableObject: 
  m_Property:
    name: z
    m_serializedType:
      m_SerializableType: System.Single, mscorlib, Version=2.0.0.0, Culture=neutral,
        PublicKeyToken=b77a5c561934e089
    attributes: []
  m_Direction: 0
  m_LinkedSlots: []
--- !u!114 &114203574133939814
MonoBehaviour:
  m_ObjectHideFlags: 1
  m_CorrespondingSourceObject: {fileID: 0}
  m_PrefabInternal: {fileID: 0}
  m_GameObject: {fileID: 0}
  m_Enabled: 1
  m_EditorHideFlags: 0
  m_Script: {fileID: 11500000, guid: f780aa281814f9842a7c076d436932e7, type: 3}
  m_Name: VFXSlotFloat
  m_EditorClassIdentifier: 
  m_Parent: {fileID: 114596895040484004}
  m_Children: []
  m_UIPosition: {x: 0, y: 0}
  m_UICollapsed: 1
  m_UISuperCollapsed: 0
  m_MasterSlot: {fileID: 114596895040484004}
  m_MasterData:
    m_Owner: {fileID: 0}
    m_Value:
      m_Type:
        m_SerializableType: 
      m_SerializableObject: 
  m_Property:
    name: x
    m_serializedType:
      m_SerializableType: System.Single, mscorlib, Version=2.0.0.0, Culture=neutral,
        PublicKeyToken=b77a5c561934e089
    attributes: []
  m_Direction: 0
  m_LinkedSlots: []
--- !u!114 &114208475507964850
MonoBehaviour:
  m_ObjectHideFlags: 1
  m_CorrespondingSourceObject: {fileID: 0}
  m_PrefabInternal: {fileID: 0}
  m_GameObject: {fileID: 0}
  m_Enabled: 1
  m_EditorHideFlags: 0
  m_Script: {fileID: 11500000, guid: f780aa281814f9842a7c076d436932e7, type: 3}
  m_Name: VFXSlotFloat
  m_EditorClassIdentifier: 
  m_Parent: {fileID: 114088044937819362}
  m_Children: []
  m_UIPosition: {x: 0, y: 0}
  m_UICollapsed: 1
  m_UISuperCollapsed: 0
  m_MasterSlot: {fileID: 114088044937819362}
  m_MasterData:
    m_Owner: {fileID: 0}
    m_Value:
      m_Type:
        m_SerializableType: 
      m_SerializableObject: 
  m_Property:
    name: x
    m_serializedType:
      m_SerializableType: System.Single, mscorlib, Version=2.0.0.0, Culture=neutral,
        PublicKeyToken=b77a5c561934e089
    attributes: []
  m_Direction: 0
  m_LinkedSlots: []
--- !u!114 &114208718695294646
MonoBehaviour:
  m_ObjectHideFlags: 1
  m_CorrespondingSourceObject: {fileID: 0}
  m_PrefabInternal: {fileID: 0}
  m_GameObject: {fileID: 0}
  m_Enabled: 1
  m_EditorHideFlags: 0
  m_Script: {fileID: 11500000, guid: 87c154e0feeee864da39ba7591cf27e7, type: 3}
  m_Name: VFXSlotFloatN
  m_EditorClassIdentifier: 
  m_Parent: {fileID: 0}
  m_Children: []
  m_UIPosition: {x: 0, y: 0}
  m_UICollapsed: 1
  m_UISuperCollapsed: 0
  m_MasterSlot: {fileID: 114208718695294646}
  m_MasterData:
    m_Owner: {fileID: 114384224194595956}
    m_Value:
      m_Type:
        m_SerializableType: UnityEditor.VFX.FloatN, Assembly-CSharp-Editor-testable,
          Version=0.0.0.0, Culture=neutral, PublicKeyToken=null
      m_SerializableObject: '{"m_Components":[0.5]}'
  m_Property:
    name: input
    m_serializedType:
      m_SerializableType: UnityEditor.VFX.FloatN, Assembly-CSharp-Editor-testable,
        Version=0.0.0.0, Culture=neutral, PublicKeyToken=null
    attributes:
    - m_Type: 3
      m_Min: -Infinity
      m_Max: Infinity
      m_Tooltip: The value to be remapped into the new range.
      m_Regex: 
      m_RegexMaxLength: 0
  m_Direction: 0
  m_LinkedSlots:
  - {fileID: 114107806496070218}
--- !u!114 &114209558659828728
MonoBehaviour:
  m_ObjectHideFlags: 1
  m_CorrespondingSourceObject: {fileID: 0}
  m_PrefabInternal: {fileID: 0}
  m_GameObject: {fileID: 0}
  m_Enabled: 1
  m_EditorHideFlags: 0
  m_Script: {fileID: 11500000, guid: f780aa281814f9842a7c076d436932e7, type: 3}
  m_Name: VFXSlotFloat
  m_EditorClassIdentifier: 
  m_Parent: {fileID: 0}
  m_Children: []
  m_UIPosition: {x: 0, y: 0}
  m_UICollapsed: 1
  m_UISuperCollapsed: 0
  m_MasterSlot: {fileID: 114209558659828728}
  m_MasterData:
    m_Owner: {fileID: 114617143880116886}
    m_Value:
      m_Type:
        m_SerializableType: System.Single, mscorlib, Version=2.0.0.0, Culture=neutral,
          PublicKeyToken=b77a5c561934e089
      m_SerializableObject: 20
  m_Property:
    name: DragCoefficient
    m_serializedType:
      m_SerializableType: System.Single, mscorlib, Version=2.0.0.0, Culture=neutral,
        PublicKeyToken=b77a5c561934e089
    attributes:
    - m_Type: 3
      m_Min: -Infinity
      m_Max: Infinity
      m_Tooltip: The drag coefficient used to drive particles
      m_Regex: 
      m_RegexMaxLength: 0
  m_Direction: 0
  m_LinkedSlots: []
--- !u!114 &114211318420561788
MonoBehaviour:
  m_ObjectHideFlags: 1
  m_CorrespondingSourceObject: {fileID: 0}
  m_PrefabInternal: {fileID: 0}
  m_GameObject: {fileID: 0}
  m_Enabled: 1
  m_EditorHideFlags: 0
  m_Script: {fileID: 11500000, guid: 330e0fca1717dde4aaa144f48232aa64, type: 3}
  m_Name: VFXParameter
  m_EditorClassIdentifier: 
  m_Parent: {fileID: 114713359854958158}
  m_Children: []
  m_UIPosition: {x: 2569.9111, y: -135.18546}
  m_UICollapsed: 0
  m_UISuperCollapsed: 0
  m_InputSlots: []
  m_OutputSlots:
  - {fileID: 114544607760722526}
  m_exposedName: exposedName
  m_exposed: 0
  m_Order: 0
  m_Min:
    m_Type:
      m_SerializableType: 
    m_SerializableObject: 
  m_Max:
    m_Type:
      m_SerializableType: 
    m_SerializableObject: 
  m_Nodes: []
--- !u!114 &114221424596605542
MonoBehaviour:
  m_ObjectHideFlags: 1
  m_CorrespondingSourceObject: {fileID: 0}
  m_PrefabInternal: {fileID: 0}
  m_GameObject: {fileID: 0}
  m_Enabled: 1
  m_EditorHideFlags: 0
  m_Script: {fileID: 11500000, guid: f780aa281814f9842a7c076d436932e7, type: 3}
  m_Name: VFXSlotFloat
  m_EditorClassIdentifier: 
  m_Parent: {fileID: 114512778395247320}
  m_Children: []
  m_UIPosition: {x: 0, y: 0}
  m_UICollapsed: 1
  m_UISuperCollapsed: 0
  m_MasterSlot: {fileID: 114512778395247320}
  m_MasterData:
    m_Owner: {fileID: 0}
    m_Value:
      m_Type:
        m_SerializableType: 
      m_SerializableObject: 
  m_Property:
    name: x
    m_serializedType:
      m_SerializableType: System.Single, mscorlib, Version=2.0.0.0, Culture=neutral,
        PublicKeyToken=b77a5c561934e089
    attributes: []
  m_Direction: 1
  m_LinkedSlots: []
--- !u!114 &114221756181975408
MonoBehaviour:
  m_ObjectHideFlags: 1
  m_CorrespondingSourceObject: {fileID: 0}
  m_PrefabInternal: {fileID: 0}
  m_GameObject: {fileID: 0}
  m_Enabled: 1
  m_EditorHideFlags: 0
  m_Script: {fileID: 11500000, guid: f780aa281814f9842a7c076d436932e7, type: 3}
  m_Name: VFXSlotFloat
  m_EditorClassIdentifier: 
  m_Parent: {fileID: 114555541368906996}
  m_Children: []
  m_UIPosition: {x: 0, y: 0}
  m_UICollapsed: 1
  m_UISuperCollapsed: 0
  m_MasterSlot: {fileID: 114544607760722526}
  m_MasterData:
    m_Owner: {fileID: 0}
    m_Value:
      m_Type:
        m_SerializableType: 
      m_SerializableObject: 
  m_Property:
    name: x
    m_serializedType:
      m_SerializableType: System.Single, mscorlib, Version=2.0.0.0, Culture=neutral,
        PublicKeyToken=b77a5c561934e089
    attributes: []
  m_Direction: 1
  m_LinkedSlots: []
--- !u!114 &114226227283042224
MonoBehaviour:
  m_ObjectHideFlags: 1
  m_CorrespondingSourceObject: {fileID: 0}
  m_PrefabInternal: {fileID: 0}
  m_GameObject: {fileID: 0}
  m_Enabled: 1
  m_EditorHideFlags: 0
  m_Script: {fileID: 11500000, guid: f780aa281814f9842a7c076d436932e7, type: 3}
  m_Name: VFXSlotFloat
  m_EditorClassIdentifier: 
  m_Parent: {fileID: 114501374035597322}
  m_Children: []
  m_UIPosition: {x: 0, y: 0}
  m_UICollapsed: 1
  m_UISuperCollapsed: 0
  m_MasterSlot: {fileID: 114332050269094380}
  m_MasterData:
    m_Owner: {fileID: 0}
    m_Value:
      m_Type:
        m_SerializableType: 
      m_SerializableObject: 
  m_Property:
    name: z
    m_serializedType:
      m_SerializableType: System.Single, mscorlib, Version=2.0.0.0, Culture=neutral,
        PublicKeyToken=b77a5c561934e089
    attributes: []
  m_Direction: 0
  m_LinkedSlots: []
--- !u!114 &114231347177396886
MonoBehaviour:
  m_ObjectHideFlags: 1
  m_CorrespondingSourceObject: {fileID: 0}
  m_PrefabInternal: {fileID: 0}
  m_GameObject: {fileID: 0}
  m_Enabled: 1
  m_EditorHideFlags: 0
  m_Script: {fileID: 11500000, guid: ac39bd03fca81b849929b9c966f1836a, type: 3}
  m_Name: VFXSlotFloat3
  m_EditorClassIdentifier: 
  m_Parent: {fileID: 0}
  m_Children:
  - {fileID: 114795129731830952}
  - {fileID: 114043929064028208}
  - {fileID: 114363468396401704}
  m_UIPosition: {x: 0, y: 0}
  m_UICollapsed: 1
  m_UISuperCollapsed: 0
  m_MasterSlot: {fileID: 114231347177396886}
  m_MasterData:
    m_Owner: {fileID: 114590474257172222}
    m_Value:
      m_Type:
        m_SerializableType: UnityEngine.Vector3, UnityEngine.CoreModule, Version=0.0.0.0,
          Culture=neutral, PublicKeyToken=null
      m_SerializableObject: '{"x":1.0,"y":0.0,"z":0.0}'
  m_Property:
    name: AxisX
    m_serializedType:
      m_SerializableType: UnityEngine.Vector3, UnityEngine.CoreModule, Version=0.0.0.0,
        Culture=neutral, PublicKeyToken=null
    attributes: []
  m_Direction: 0
  m_LinkedSlots:
  - {fileID: 114907117574549410}
--- !u!114 &114242744397599570
MonoBehaviour:
  m_ObjectHideFlags: 1
  m_CorrespondingSourceObject: {fileID: 0}
  m_PrefabInternal: {fileID: 0}
  m_GameObject: {fileID: 0}
  m_Enabled: 1
  m_EditorHideFlags: 0
  m_Script: {fileID: 11500000, guid: f780aa281814f9842a7c076d436932e7, type: 3}
  m_Name: VFXSlotFloat
  m_EditorClassIdentifier: 
  m_Parent: {fileID: 114114834903564368}
  m_Children: []
  m_UIPosition: {x: 0, y: 0}
  m_UICollapsed: 1
  m_UISuperCollapsed: 0
  m_MasterSlot: {fileID: 114332050269094380}
  m_MasterData:
    m_Owner: {fileID: 0}
    m_Value:
      m_Type:
        m_SerializableType: 
      m_SerializableObject: 
  m_Property:
    name: y
    m_serializedType:
      m_SerializableType: System.Single, mscorlib, Version=2.0.0.0, Culture=neutral,
        PublicKeyToken=b77a5c561934e089
    attributes: []
  m_Direction: 0
  m_LinkedSlots: []
--- !u!114 &114260251911347188
MonoBehaviour:
  m_ObjectHideFlags: 1
  m_CorrespondingSourceObject: {fileID: 0}
  m_PrefabInternal: {fileID: 0}
  m_GameObject: {fileID: 0}
  m_Enabled: 1
  m_EditorHideFlags: 0
  m_Script: {fileID: 11500000, guid: f780aa281814f9842a7c076d436932e7, type: 3}
  m_Name: VFXSlotFloat
  m_EditorClassIdentifier: 
  m_Parent: {fileID: 114665622536376714}
  m_Children: []
  m_UIPosition: {x: 0, y: 0}
  m_UICollapsed: 1
  m_UISuperCollapsed: 0
  m_MasterSlot: {fileID: 114033133520281462}
  m_MasterData:
    m_Owner: {fileID: 0}
    m_Value:
      m_Type:
        m_SerializableType: 
      m_SerializableObject: 
  m_Property:
    name: y
    m_serializedType:
      m_SerializableType: System.Single, mscorlib, Version=2.0.0.0, Culture=neutral,
        PublicKeyToken=b77a5c561934e089
    attributes: []
  m_Direction: 0
  m_LinkedSlots: []
--- !u!114 &114261189833313296
MonoBehaviour:
  m_ObjectHideFlags: 1
  m_CorrespondingSourceObject: {fileID: 0}
  m_PrefabInternal: {fileID: 0}
  m_GameObject: {fileID: 0}
  m_Enabled: 1
  m_EditorHideFlags: 0
  m_Script: {fileID: 11500000, guid: f780aa281814f9842a7c076d436932e7, type: 3}
  m_Name: VFXSlotFloat
  m_EditorClassIdentifier: 
  m_Parent: {fileID: 114596895040484004}
  m_Children: []
  m_UIPosition: {x: 0, y: 0}
  m_UICollapsed: 1
  m_UISuperCollapsed: 0
  m_MasterSlot: {fileID: 114596895040484004}
  m_MasterData:
    m_Owner: {fileID: 0}
    m_Value:
      m_Type:
        m_SerializableType: 
      m_SerializableObject: 
  m_Property:
    name: y
    m_serializedType:
      m_SerializableType: System.Single, mscorlib, Version=2.0.0.0, Culture=neutral,
        PublicKeyToken=b77a5c561934e089
    attributes: []
  m_Direction: 0
  m_LinkedSlots: []
--- !u!114 &114268723516814142
MonoBehaviour:
  m_ObjectHideFlags: 1
  m_CorrespondingSourceObject: {fileID: 0}
  m_PrefabInternal: {fileID: 0}
  m_GameObject: {fileID: 0}
  m_Enabled: 1
  m_EditorHideFlags: 0
  m_Script: {fileID: 11500000, guid: d01270efd3285ea4a9d6c555cb0a8027, type: 3}
  m_Name: VFXUI
  m_EditorClassIdentifier: 
  groupInfos: []
  uiBounds:
    serializedVersion: 2
    x: 0
    y: 0
    width: 0
    height: 0
--- !u!114 &114281162162261238
MonoBehaviour:
  m_ObjectHideFlags: 1
  m_CorrespondingSourceObject: {fileID: 0}
  m_PrefabInternal: {fileID: 0}
  m_GameObject: {fileID: 0}
  m_Enabled: 1
  m_EditorHideFlags: 0
  m_Script: {fileID: 11500000, guid: f780aa281814f9842a7c076d436932e7, type: 3}
  m_Name: VFXSlotFloat
  m_EditorClassIdentifier: 
  m_Parent: {fileID: 114662201912243202}
  m_Children: []
  m_UIPosition: {x: 0, y: 0}
  m_UICollapsed: 1
  m_UISuperCollapsed: 0
  m_MasterSlot: {fileID: 114413644072696574}
  m_MasterData:
    m_Owner: {fileID: 0}
    m_Value:
      m_Type:
        m_SerializableType: 
      m_SerializableObject: 
  m_Property:
    name: x
    m_serializedType:
      m_SerializableType: System.Single, mscorlib, Version=2.0.0.0, Culture=neutral,
        PublicKeyToken=b77a5c561934e089
    attributes: []
  m_Direction: 0
  m_LinkedSlots: []
--- !u!114 &114281794799362916
MonoBehaviour:
  m_ObjectHideFlags: 1
  m_CorrespondingSourceObject: {fileID: 0}
  m_PrefabInternal: {fileID: 0}
  m_GameObject: {fileID: 0}
  m_Enabled: 1
  m_EditorHideFlags: 0
  m_Script: {fileID: 11500000, guid: 1b605c022ee79394a8a776c0869b3f9a, type: 3}
  m_Name: VFXSlot
  m_EditorClassIdentifier: 
  m_Parent: {fileID: 0}
  m_Children:
  - {fileID: 114576620141409906}
  - {fileID: 114535580396150384}
  m_UIPosition: {x: 0, y: 0}
  m_UICollapsed: 0
  m_UISuperCollapsed: 0
  m_MasterSlot: {fileID: 114281794799362916}
  m_MasterData:
    m_Owner: {fileID: 114448358575362682}
    m_Value:
      m_Type:
        m_SerializableType: UnityEditor.VFX.Sphere, Assembly-CSharp-Editor-testable,
          Version=0.0.0.0, Culture=neutral, PublicKeyToken=null
      m_SerializableObject: '{"space":0,"center":{"x":0.0,"y":0.0,"z":0.0},"radius":1.0}'
  m_Property:
    name: Sphere
    m_serializedType:
      m_SerializableType: UnityEditor.VFX.Sphere, Assembly-CSharp-Editor-testable,
        Version=0.0.0.0, Culture=neutral, PublicKeyToken=null
    attributes:
    - m_Type: 3
      m_Min: -Infinity
      m_Max: Infinity
      m_Tooltip: The collision sphere.
      m_Regex: 
      m_RegexMaxLength: 0
  m_Direction: 0
  m_LinkedSlots:
  - {fileID: 114544607760722526}
--- !u!114 &114285459184065524
MonoBehaviour:
  m_ObjectHideFlags: 1
  m_CorrespondingSourceObject: {fileID: 0}
  m_PrefabInternal: {fileID: 0}
  m_GameObject: {fileID: 0}
  m_Enabled: 1
  m_EditorHideFlags: 0
  m_Script: {fileID: 11500000, guid: f780aa281814f9842a7c076d436932e7, type: 3}
  m_Name: VFXSlotFloat
  m_EditorClassIdentifier: 
  m_Parent: {fileID: 114652616561703320}
  m_Children: []
  m_UIPosition: {x: 0, y: 0}
  m_UICollapsed: 1
  m_UISuperCollapsed: 0
  m_MasterSlot: {fileID: 114652616561703320}
  m_MasterData:
    m_Owner: {fileID: 0}
    m_Value:
      m_Type:
        m_SerializableType: 
      m_SerializableObject: 
  m_Property:
    name: z
    m_serializedType:
      m_SerializableType: System.Single, mscorlib, Version=2.0.0.0, Culture=neutral,
        PublicKeyToken=b77a5c561934e089
    attributes: []
  m_Direction: 0
  m_LinkedSlots: []
--- !u!114 &114303831766578312
MonoBehaviour:
  m_ObjectHideFlags: 1
  m_CorrespondingSourceObject: {fileID: 0}
  m_PrefabInternal: {fileID: 0}
  m_GameObject: {fileID: 0}
  m_Enabled: 1
  m_EditorHideFlags: 0
  m_Script: {fileID: 11500000, guid: 78dcade7e4ed2004cbca61ed3acbc95d, type: 3}
  m_Name: VFXDecalOutput
  m_EditorClassIdentifier: 
  m_Parent: {fileID: 114713359854958158}
  m_Children:
  - {fileID: 114067004915606860}
  - {fileID: 114901416929741176}
  - {fileID: 114689927502496910}
  - {fileID: 114989825995295206}
  - {fileID: 114723785641542666}
  - {fileID: 114544328611089862}
  - {fileID: 114590474257172222}
  - {fileID: 114940519995334824}
  m_UIPosition: {x: 3668.043, y: 850.4097}
  m_UICollapsed: 0
  m_UISuperCollapsed: 0
  m_InputSlots:
  - {fileID: 114010814789091134}
  m_OutputSlots: []
  m_Data: {fileID: 114986566243396028}
  m_InputFlowSlot:
  - link:
    - context: {fileID: 114690240354730352}
      slotIndex: 0
  m_OutputFlowSlot:
  - link: []
  blendMode: 0
  cullMode: 2
  zWriteMode: 1
  zTestMode: 3
  flipbookMode: 0
  useSoftParticle: 0
  sortPriority: 0
  indirectDraw: 0
  preRefraction: 0
--- !u!114 &114311686034390686
MonoBehaviour:
  m_ObjectHideFlags: 1
  m_CorrespondingSourceObject: {fileID: 0}
  m_PrefabInternal: {fileID: 0}
  m_GameObject: {fileID: 0}
  m_Enabled: 1
  m_EditorHideFlags: 0
  m_Script: {fileID: 11500000, guid: f780aa281814f9842a7c076d436932e7, type: 3}
  m_Name: VFXSlotFloat
  m_EditorClassIdentifier: 
  m_Parent: {fileID: 114669331768486044}
  m_Children: []
  m_UIPosition: {x: 0, y: 0}
  m_UICollapsed: 1
  m_UISuperCollapsed: 0
  m_MasterSlot: {fileID: 114669331768486044}
  m_MasterData:
    m_Owner: {fileID: 0}
    m_Value:
      m_Type:
        m_SerializableType: 
      m_SerializableObject: 
  m_Property:
    name: y
    m_serializedType:
      m_SerializableType: System.Single, mscorlib, Version=2.0.0.0, Culture=neutral,
        PublicKeyToken=b77a5c561934e089
    attributes: []
  m_Direction: 1
  m_LinkedSlots: []
--- !u!114 &114314885941461894
MonoBehaviour:
  m_ObjectHideFlags: 1
  m_CorrespondingSourceObject: {fileID: 0}
  m_PrefabInternal: {fileID: 0}
  m_GameObject: {fileID: 0}
  m_Enabled: 1
  m_EditorHideFlags: 0
  m_Script: {fileID: 11500000, guid: f780aa281814f9842a7c076d436932e7, type: 3}
  m_Name: VFXSlotFloat
  m_EditorClassIdentifier: 
  m_Parent: {fileID: 114492557727218026}
  m_Children: []
  m_UIPosition: {x: 0, y: 0}
  m_UICollapsed: 1
  m_UISuperCollapsed: 0
  m_MasterSlot: {fileID: 114492557727218026}
  m_MasterData:
    m_Owner: {fileID: 0}
    m_Value:
      m_Type:
        m_SerializableType: 
      m_SerializableObject: 
  m_Property:
    name: z
    m_serializedType:
      m_SerializableType: System.Single, mscorlib, Version=2.0.0.0, Culture=neutral,
        PublicKeyToken=b77a5c561934e089
    attributes: []
  m_Direction: 1
  m_LinkedSlots: []
--- !u!114 &114329351849546386
MonoBehaviour:
  m_ObjectHideFlags: 1
  m_CorrespondingSourceObject: {fileID: 0}
  m_PrefabInternal: {fileID: 0}
  m_GameObject: {fileID: 0}
  m_Enabled: 1
  m_EditorHideFlags: 0
  m_Script: {fileID: 11500000, guid: 486e063e1ed58c843942ea4122829ab1, type: 3}
  m_Name: VFXAttributeParameter
  m_EditorClassIdentifier: 
  m_Parent: {fileID: 114713359854958158}
  m_Children: []
  m_UIPosition: {x: 1350.7158, y: 1286.9783}
  m_UICollapsed: 0
  m_UISuperCollapsed: 0
  m_InputSlots: []
  m_OutputSlots:
  - {fileID: 114473727271474650}
  attribute: velocity
  location: 0
--- !u!114 &114329867987949052
MonoBehaviour:
  m_ObjectHideFlags: 1
  m_CorrespondingSourceObject: {fileID: 0}
  m_PrefabInternal: {fileID: 0}
  m_GameObject: {fileID: 0}
  m_Enabled: 1
  m_EditorHideFlags: 0
  m_Script: {fileID: 11500000, guid: f780aa281814f9842a7c076d436932e7, type: 3}
  m_Name: VFXSlotFloat
  m_EditorClassIdentifier: 
  m_Parent: {fileID: 114758040617487780}
  m_Children: []
  m_UIPosition: {x: 0, y: 0}
  m_UICollapsed: 1
  m_UISuperCollapsed: 0
  m_MasterSlot: {fileID: 114758040617487780}
  m_MasterData:
    m_Owner: {fileID: 0}
    m_Value:
      m_Type:
        m_SerializableType: 
      m_SerializableObject: 
  m_Property:
    name: x
    m_serializedType:
      m_SerializableType: System.Single, mscorlib, Version=2.0.0.0, Culture=neutral,
        PublicKeyToken=b77a5c561934e089
    attributes: []
  m_Direction: 1
  m_LinkedSlots: []
--- !u!114 &114332050269094380
MonoBehaviour:
  m_ObjectHideFlags: 1
  m_CorrespondingSourceObject: {fileID: 0}
  m_PrefabInternal: {fileID: 0}
  m_GameObject: {fileID: 0}
  m_Enabled: 1
  m_EditorHideFlags: 0
  m_Script: {fileID: 11500000, guid: 3e3f628d80ffceb489beac74258f9cf7, type: 3}
  m_Name: VFXSlotTransform
  m_EditorClassIdentifier: 
  m_Parent: {fileID: 0}
  m_Children:
  - {fileID: 114114834903564368}
  - {fileID: 114972554322309310}
  - {fileID: 114501374035597322}
  m_UIPosition: {x: 0, y: 0}
  m_UICollapsed: 0
  m_UISuperCollapsed: 0
  m_MasterSlot: {fileID: 114332050269094380}
  m_MasterData:
    m_Owner: {fileID: 114617143880116886}
    m_Value:
      m_Type:
        m_SerializableType: UnityEditor.VFX.Transform, Assembly-CSharp-Editor-testable,
          Version=0.0.0.0, Culture=neutral, PublicKeyToken=null
      m_SerializableObject: '{"space":0,"position":{"x":0.0,"y":0.0,"z":0.0},"angles":{"x":0.0,"y":0.0,"z":0.0},"scale":{"x":0.5,"y":0.5,"z":0.5}}'
  m_Property:
    name: FieldTransform
    m_serializedType:
      m_SerializableType: UnityEditor.VFX.Transform, Assembly-CSharp-Editor-testable,
        Version=0.0.0.0, Culture=neutral, PublicKeyToken=null
    attributes:
    - m_Type: 3
      m_Min: -Infinity
      m_Max: Infinity
      m_Tooltip: The position, rotation and scale of the vectorfield
      m_Regex: 
      m_RegexMaxLength: 0
  m_Direction: 0
  m_LinkedSlots: []
--- !u!114 &114337517516314674
MonoBehaviour:
  m_ObjectHideFlags: 1
  m_CorrespondingSourceObject: {fileID: 0}
  m_PrefabInternal: {fileID: 0}
  m_GameObject: {fileID: 0}
  m_Enabled: 1
  m_EditorHideFlags: 0
  m_Script: {fileID: 11500000, guid: f780aa281814f9842a7c076d436932e7, type: 3}
  m_Name: VFXSlotFloat
  m_EditorClassIdentifier: 
  m_Parent: {fileID: 0}
  m_Children: []
  m_UIPosition: {x: 0, y: 0}
  m_UICollapsed: 1
  m_UISuperCollapsed: 0
  m_MasterSlot: {fileID: 114337517516314674}
  m_MasterData:
    m_Owner: {fileID: 114519457660386524}
    m_Value:
      m_Type:
        m_SerializableType: System.Single, mscorlib, Version=2.0.0.0, Culture=neutral,
          PublicKeyToken=b77a5c561934e089
      m_SerializableObject: 0
  m_Property:
    name: t
    m_serializedType:
      m_SerializableType: System.Single, mscorlib, Version=2.0.0.0, Culture=neutral,
        PublicKeyToken=b77a5c561934e089
    attributes: []
  m_Direction: 1
  m_LinkedSlots:
  - {fileID: 114540687242103448}
  - {fileID: 114981395906029298}
--- !u!114 &114338720812349568
MonoBehaviour:
  m_ObjectHideFlags: 1
  m_CorrespondingSourceObject: {fileID: 0}
  m_PrefabInternal: {fileID: 0}
  m_GameObject: {fileID: 0}
  m_Enabled: 1
  m_EditorHideFlags: 0
  m_Script: {fileID: 11500000, guid: f780aa281814f9842a7c076d436932e7, type: 3}
  m_Name: VFXSlotFloat
  m_EditorClassIdentifier: 
  m_Parent: {fileID: 114987031166116308}
  m_Children: []
  m_UIPosition: {x: 0, y: 0}
  m_UICollapsed: 1
  m_UISuperCollapsed: 0
  m_MasterSlot: {fileID: 114987031166116308}
  m_MasterData:
    m_Owner: {fileID: 0}
    m_Value:
      m_Type:
        m_SerializableType: 
      m_SerializableObject: 
  m_Property:
    name: x
    m_serializedType:
      m_SerializableType: System.Single, mscorlib, Version=2.0.0.0, Culture=neutral,
        PublicKeyToken=b77a5c561934e089
    attributes: []
  m_Direction: 0
  m_LinkedSlots: []
--- !u!114 &114342106308192842
MonoBehaviour:
  m_ObjectHideFlags: 1
  m_CorrespondingSourceObject: {fileID: 0}
  m_PrefabInternal: {fileID: 0}
  m_GameObject: {fileID: 0}
  m_Enabled: 1
  m_EditorHideFlags: 0
  m_Script: {fileID: 11500000, guid: f780aa281814f9842a7c076d436932e7, type: 3}
  m_Name: VFXSlotFloat
  m_EditorClassIdentifier: 
  m_Parent: {fileID: 114043932397582438}
  m_Children: []
  m_UIPosition: {x: 0, y: 0}
  m_UICollapsed: 1
  m_UISuperCollapsed: 0
  m_MasterSlot: {fileID: 114043932397582438}
  m_MasterData:
    m_Owner: {fileID: 0}
    m_Value:
      m_Type:
        m_SerializableType: 
      m_SerializableObject: 
  m_Property:
    name: w
    m_serializedType:
      m_SerializableType: System.Single, mscorlib, Version=2.0.0.0, Culture=neutral,
        PublicKeyToken=b77a5c561934e089
    attributes: []
  m_Direction: 1
  m_LinkedSlots: []
--- !u!114 &114344014375645944
MonoBehaviour:
  m_ObjectHideFlags: 1
  m_CorrespondingSourceObject: {fileID: 0}
  m_PrefabInternal: {fileID: 0}
  m_GameObject: {fileID: 0}
  m_Enabled: 1
  m_EditorHideFlags: 0
  m_Script: {fileID: 11500000, guid: f780aa281814f9842a7c076d436932e7, type: 3}
  m_Name: VFXSlotFloat
  m_EditorClassIdentifier: 
  m_Parent: {fileID: 114088044937819362}
  m_Children: []
  m_UIPosition: {x: 0, y: 0}
  m_UICollapsed: 1
  m_UISuperCollapsed: 0
  m_MasterSlot: {fileID: 114088044937819362}
  m_MasterData:
    m_Owner: {fileID: 0}
    m_Value:
      m_Type:
        m_SerializableType: 
      m_SerializableObject: 
  m_Property:
    name: z
    m_serializedType:
      m_SerializableType: System.Single, mscorlib, Version=2.0.0.0, Culture=neutral,
        PublicKeyToken=b77a5c561934e089
    attributes: []
  m_Direction: 0
  m_LinkedSlots: []
--- !u!114 &114347124859901858
MonoBehaviour:
  m_ObjectHideFlags: 1
  m_CorrespondingSourceObject: {fileID: 0}
  m_PrefabInternal: {fileID: 0}
  m_GameObject: {fileID: 0}
  m_Enabled: 1
  m_EditorHideFlags: 0
  m_Script: {fileID: 11500000, guid: ef9ecf819143d0a439c558ab8e84fce7, type: 3}
  m_Name: VFXSlotTexture3D
  m_EditorClassIdentifier: 
  m_Parent: {fileID: 0}
  m_Children: []
  m_UIPosition: {x: 0, y: 0}
  m_UICollapsed: 1
  m_UISuperCollapsed: 0
  m_MasterSlot: {fileID: 114347124859901858}
  m_MasterData:
    m_Owner: {fileID: 114617143880116886}
    m_Value:
      m_Type:
        m_SerializableType: UnityEngine.Texture3D, UnityEngine.CoreModule, Version=0.0.0.0,
          Culture=neutral, PublicKeyToken=null
      m_SerializableObject: '{"obj":{"fileID":11700000,"guid":"5796183d03aa8e147bec84edfb7cd610","type":2}}'
  m_Property:
    name: VectorField
    m_serializedType:
      m_SerializableType: UnityEngine.Texture3D, UnityEngine.CoreModule, Version=0.0.0.0,
        Culture=neutral, PublicKeyToken=null
    attributes:
    - m_Type: 3
      m_Min: -Infinity
      m_Max: Infinity
      m_Tooltip: The vector field used as a force for particles
      m_Regex: 
      m_RegexMaxLength: 0
  m_Direction: 0
  m_LinkedSlots: []
--- !u!114 &114356658539478530
MonoBehaviour:
  m_ObjectHideFlags: 1
  m_CorrespondingSourceObject: {fileID: 0}
  m_PrefabInternal: {fileID: 0}
  m_GameObject: {fileID: 0}
  m_Enabled: 1
  m_EditorHideFlags: 0
  m_Script: {fileID: 11500000, guid: f780aa281814f9842a7c076d436932e7, type: 3}
  m_Name: VFXSlotFloat
  m_EditorClassIdentifier: 
  m_Parent: {fileID: 0}
  m_Children: []
  m_UIPosition: {x: 0, y: 0}
  m_UICollapsed: 1
  m_UISuperCollapsed: 0
  m_MasterSlot: {fileID: 114356658539478530}
  m_MasterData:
    m_Owner: {fileID: 114422384343150776}
    m_Value:
      m_Type:
        m_SerializableType: System.Single, mscorlib, Version=2.0.0.0, Culture=neutral,
          PublicKeyToken=b77a5c561934e089
      m_SerializableObject: 0.5
  m_Property:
    name: Min
    m_serializedType:
      m_SerializableType: System.Single, mscorlib, Version=2.0.0.0, Culture=neutral,
        PublicKeyToken=b77a5c561934e089
    attributes: []
  m_Direction: 0
  m_LinkedSlots: []
--- !u!114 &114363468396401704
MonoBehaviour:
  m_ObjectHideFlags: 1
  m_CorrespondingSourceObject: {fileID: 0}
  m_PrefabInternal: {fileID: 0}
  m_GameObject: {fileID: 0}
  m_Enabled: 1
  m_EditorHideFlags: 0
  m_Script: {fileID: 11500000, guid: f780aa281814f9842a7c076d436932e7, type: 3}
  m_Name: VFXSlotFloat
  m_EditorClassIdentifier: 
  m_Parent: {fileID: 114231347177396886}
  m_Children: []
  m_UIPosition: {x: 0, y: 0}
  m_UICollapsed: 1
  m_UISuperCollapsed: 0
  m_MasterSlot: {fileID: 114231347177396886}
  m_MasterData:
    m_Owner: {fileID: 0}
    m_Value:
      m_Type:
        m_SerializableType: 
      m_SerializableObject: 
  m_Property:
    name: z
    m_serializedType:
      m_SerializableType: System.Single, mscorlib, Version=2.0.0.0, Culture=neutral,
        PublicKeyToken=b77a5c561934e089
    attributes: []
  m_Direction: 0
  m_LinkedSlots: []
--- !u!114 &114367584126150940
MonoBehaviour:
  m_ObjectHideFlags: 1
  m_CorrespondingSourceObject: {fileID: 0}
  m_PrefabInternal: {fileID: 0}
  m_GameObject: {fileID: 0}
  m_Enabled: 1
  m_EditorHideFlags: 0
  m_Script: {fileID: 11500000, guid: 87c154e0feeee864da39ba7591cf27e7, type: 3}
  m_Name: VFXSlotFloatN
  m_EditorClassIdentifier: 
  m_Parent: {fileID: 0}
  m_Children: []
  m_UIPosition: {x: 0, y: 0}
  m_UICollapsed: 1
  m_UISuperCollapsed: 0
  m_MasterSlot: {fileID: 114367584126150940}
  m_MasterData:
    m_Owner: {fileID: 114009626957548980}
    m_Value:
      m_Type:
        m_SerializableType: UnityEditor.VFX.FloatN, Assembly-CSharp-Editor-testable,
          Version=0.0.0.0, Culture=neutral, PublicKeyToken=null
      m_SerializableObject: '{"m_Components":[0.5]}'
  m_Property:
    name: s
    m_serializedType:
      m_SerializableType: UnityEditor.VFX.FloatN, Assembly-CSharp-Editor-testable,
        Version=0.0.0.0, Culture=neutral, PublicKeyToken=null
    attributes:
    - m_Type: 3
      m_Min: -Infinity
      m_Max: Infinity
      m_Tooltip: The amount to interpolate between x and y (0-1).
      m_Regex: 
      m_RegexMaxLength: 0
  m_Direction: 0
  m_LinkedSlots:
  - {fileID: 114768572961077490}
--- !u!114 &114368245283220708
MonoBehaviour:
  m_ObjectHideFlags: 1
  m_CorrespondingSourceObject: {fileID: 0}
  m_PrefabInternal: {fileID: 0}
  m_GameObject: {fileID: 0}
  m_Enabled: 1
  m_EditorHideFlags: 0
  m_Script: {fileID: 11500000, guid: f780aa281814f9842a7c076d436932e7, type: 3}
  m_Name: VFXSlotFloat
  m_EditorClassIdentifier: 
  m_Parent: {fileID: 114492557727218026}
  m_Children: []
  m_UIPosition: {x: 0, y: 0}
  m_UICollapsed: 1
  m_UISuperCollapsed: 0
  m_MasterSlot: {fileID: 114492557727218026}
  m_MasterData:
    m_Owner: {fileID: 0}
    m_Value:
      m_Type:
        m_SerializableType: 
      m_SerializableObject: 
  m_Property:
    name: x
    m_serializedType:
      m_SerializableType: System.Single, mscorlib, Version=2.0.0.0, Culture=neutral,
        PublicKeyToken=b77a5c561934e089
    attributes: []
  m_Direction: 1
  m_LinkedSlots: []
--- !u!114 &114384224194595956
MonoBehaviour:
  m_ObjectHideFlags: 1
  m_CorrespondingSourceObject: {fileID: 0}
  m_PrefabInternal: {fileID: 0}
  m_GameObject: {fileID: 0}
  m_Enabled: 1
  m_EditorHideFlags: 0
  m_Script: {fileID: 11500000, guid: 198a1b97523b7284c9029248e55f4a2d, type: 3}
  m_Name: VFXOperatorFit
  m_EditorClassIdentifier: 
  m_Parent: {fileID: 114713359854958158}
  m_Children: []
  m_UIPosition: {x: 2483.133, y: 906.25757}
  m_UICollapsed: 0
  m_UISuperCollapsed: 0
  m_InputSlots:
  - {fileID: 114208718695294646}
  - {fileID: 114783477585569396}
  - {fileID: 114423768169278946}
  - {fileID: 114116355231488350}
  - {fileID: 114932728342612142}
  m_OutputSlots:
  - {fileID: 114768572961077490}
  Clamp: 0
--- !u!114 &114391928864180414
MonoBehaviour:
  m_ObjectHideFlags: 1
  m_CorrespondingSourceObject: {fileID: 0}
  m_PrefabInternal: {fileID: 0}
  m_GameObject: {fileID: 0}
  m_Enabled: 1
  m_EditorHideFlags: 0
  m_Script: {fileID: 11500000, guid: 9dfea48843f53fc438eabc12a3a30abc, type: 3}
  m_Name: VFXBasicInitialize
  m_EditorClassIdentifier: 
  m_Parent: {fileID: 114713359854958158}
  m_Children:
  - {fileID: 114792038957180786}
  - {fileID: 114703318023205196}
  - {fileID: 114422384343150776}
  m_UIPosition: {x: 3424.1848, y: -630.77423}
  m_UICollapsed: 0
  m_UISuperCollapsed: 0
  m_InputSlots:
  - {fileID: 114659634860288412}
  m_OutputSlots: []
  m_Data: {fileID: 114986566243396028}
  m_InputFlowSlot:
  - link:
    - context: {fileID: 114664950524601788}
      slotIndex: 0
  m_OutputFlowSlot:
  - link:
    - context: {fileID: 114690240354730352}
      slotIndex: 0
--- !u!114 &114393616261578982
MonoBehaviour:
  m_ObjectHideFlags: 1
  m_CorrespondingSourceObject: {fileID: 0}
  m_PrefabInternal: {fileID: 0}
  m_GameObject: {fileID: 0}
  m_Enabled: 1
  m_EditorHideFlags: 0
  m_Script: {fileID: 11500000, guid: ad25a54912d2a8f49be8b514e802c040, type: 3}
  m_Name: VFXOperatorSine
  m_EditorClassIdentifier: 
  m_Parent: {fileID: 114713359854958158}
  m_Children: []
  m_UIPosition: {x: 2187.481, y: 912.3445}
  m_UICollapsed: 0
  m_UISuperCollapsed: 0
  m_InputSlots:
  - {fileID: 114703539699981466}
  m_OutputSlots:
  - {fileID: 114107806496070218}
--- !u!114 &114406025174490128
MonoBehaviour:
  m_ObjectHideFlags: 1
  m_CorrespondingSourceObject: {fileID: 0}
  m_PrefabInternal: {fileID: 0}
  m_GameObject: {fileID: 0}
  m_Enabled: 1
  m_EditorHideFlags: 0
  m_Script: {fileID: 11500000, guid: f780aa281814f9842a7c076d436932e7, type: 3}
  m_Name: VFXSlotFloat
  m_EditorClassIdentifier: 
  m_Parent: {fileID: 114551134472462742}
  m_Children: []
  m_UIPosition: {x: 0, y: 0}
  m_UICollapsed: 1
  m_UISuperCollapsed: 0
  m_MasterSlot: {fileID: 114551134472462742}
  m_MasterData:
    m_Owner: {fileID: 0}
    m_Value:
      m_Type:
        m_SerializableType: 
      m_SerializableObject: 
  m_Property:
    name: x
    m_serializedType:
      m_SerializableType: System.Single, mscorlib, Version=2.0.0.0, Culture=neutral,
        PublicKeyToken=b77a5c561934e089
    attributes: []
  m_Direction: 0
  m_LinkedSlots: []
--- !u!114 &114413644072696574
MonoBehaviour:
  m_ObjectHideFlags: 1
  m_CorrespondingSourceObject: {fileID: 0}
  m_PrefabInternal: {fileID: 0}
  m_GameObject: {fileID: 0}
  m_Enabled: 1
  m_EditorHideFlags: 0
  m_Script: {fileID: 11500000, guid: 5265657162cc1a241bba03a3b0476d99, type: 3}
  m_Name: VFXSlotPosition
  m_EditorClassIdentifier: 
  m_Parent: {fileID: 0}
  m_Children:
  - {fileID: 114662201912243202}
  m_UIPosition: {x: 0, y: 0}
  m_UICollapsed: 1
  m_UISuperCollapsed: 0
  m_MasterSlot: {fileID: 114413644072696574}
  m_MasterData:
    m_Owner: {fileID: 114723785641542666}
    m_Value:
      m_Type:
        m_SerializableType: UnityEditor.VFX.Position, Assembly-CSharp-Editor-testable,
          Version=0.0.0.0, Culture=neutral, PublicKeyToken=null
      m_SerializableObject: 
  m_Property:
    name: Position
    m_serializedType:
      m_SerializableType: UnityEditor.VFX.Position, Assembly-CSharp-Editor-testable,
        Version=0.0.0.0, Culture=neutral, PublicKeyToken=null
    attributes: []
  m_Direction: 0
  m_LinkedSlots: []
--- !u!114 &114422298293528604
MonoBehaviour:
  m_ObjectHideFlags: 1
  m_CorrespondingSourceObject: {fileID: 0}
  m_PrefabInternal: {fileID: 0}
  m_GameObject: {fileID: 0}
  m_Enabled: 1
  m_EditorHideFlags: 0
  m_Script: {fileID: 11500000, guid: 87c154e0feeee864da39ba7591cf27e7, type: 3}
  m_Name: VFXSlotFloatN
  m_EditorClassIdentifier: 
  m_Parent: {fileID: 0}
  m_Children: []
  m_UIPosition: {x: 0, y: 0}
  m_UICollapsed: 1
  m_UISuperCollapsed: 0
  m_MasterSlot: {fileID: 114422298293528604}
  m_MasterData:
    m_Owner: {fileID: 114009626957548980}
    m_Value:
      m_Type:
        m_SerializableType: UnityEditor.VFX.FloatN, Assembly-CSharp-Editor-testable,
          Version=0.0.0.0, Culture=neutral, PublicKeyToken=null
      m_SerializableObject: '{"m_Components":[1.0]}'
  m_Property:
    name: y
    m_serializedType:
      m_SerializableType: UnityEditor.VFX.FloatN, Assembly-CSharp-Editor-testable,
        Version=0.0.0.0, Culture=neutral, PublicKeyToken=null
    attributes:
    - m_Type: 3
      m_Min: -Infinity
      m_Max: Infinity
      m_Tooltip: The end value.
      m_Regex: 
      m_RegexMaxLength: 0
  m_Direction: 0
  m_LinkedSlots:
  - {fileID: 114512778395247320}
--- !u!114 &114422384343150776
MonoBehaviour:
  m_ObjectHideFlags: 1
  m_CorrespondingSourceObject: {fileID: 0}
  m_PrefabInternal: {fileID: 0}
  m_GameObject: {fileID: 0}
  m_Enabled: 1
  m_EditorHideFlags: 0
  m_Script: {fileID: 11500000, guid: 83af02f1eaf178a4d882048c2cdfadc0, type: 3}
  m_Name: SetLifetime
  m_EditorClassIdentifier: 
  m_Parent: {fileID: 114391928864180414}
  m_Children: []
  m_UIPosition: {x: 3360, y: -976}
  m_UICollapsed: 0
  m_UISuperCollapsed: 0
  m_InputSlots:
  - {fileID: 114356658539478530}
  - {fileID: 114169775863000100}
  m_OutputSlots: []
  m_Disabled: 0
  mode: 1
--- !u!114 &114423768169278946
MonoBehaviour:
  m_ObjectHideFlags: 1
  m_CorrespondingSourceObject: {fileID: 0}
  m_PrefabInternal: {fileID: 0}
  m_GameObject: {fileID: 0}
  m_Enabled: 1
  m_EditorHideFlags: 0
  m_Script: {fileID: 11500000, guid: 87c154e0feeee864da39ba7591cf27e7, type: 3}
  m_Name: VFXSlotFloatN
  m_EditorClassIdentifier: 
  m_Parent: {fileID: 0}
  m_Children: []
  m_UIPosition: {x: 0, y: 0}
  m_UICollapsed: 1
  m_UISuperCollapsed: 0
  m_MasterSlot: {fileID: 114423768169278946}
  m_MasterData:
    m_Owner: {fileID: 114384224194595956}
    m_Value:
      m_Type:
        m_SerializableType: UnityEditor.VFX.FloatN, Assembly-CSharp-Editor-testable,
          Version=0.0.0.0, Culture=neutral, PublicKeyToken=null
      m_SerializableObject: '{"m_Components":[1.0]}'
  m_Property:
    name: oldRangeMax
    m_serializedType:
      m_SerializableType: UnityEditor.VFX.FloatN, Assembly-CSharp-Editor-testable,
        Version=0.0.0.0, Culture=neutral, PublicKeyToken=null
    attributes:
    - m_Type: 3
      m_Min: -Infinity
      m_Max: Infinity
      m_Tooltip: The end of the old range.
      m_Regex: 
      m_RegexMaxLength: 0
  m_Direction: 0
  m_LinkedSlots: []
--- !u!114 &114445382648730824
MonoBehaviour:
  m_ObjectHideFlags: 1
  m_CorrespondingSourceObject: {fileID: 0}
  m_PrefabInternal: {fileID: 0}
  m_GameObject: {fileID: 0}
  m_Enabled: 1
  m_EditorHideFlags: 0
  m_Script: {fileID: 11500000, guid: f780aa281814f9842a7c076d436932e7, type: 3}
  m_Name: VFXSlotFloat
  m_EditorClassIdentifier: 
  m_Parent: {fileID: 114907117574549410}
  m_Children: []
  m_UIPosition: {x: 0, y: 0}
  m_UICollapsed: 1
  m_UISuperCollapsed: 0
  m_MasterSlot: {fileID: 114907117574549410}
  m_MasterData:
    m_Owner: {fileID: 0}
    m_Value:
      m_Type:
        m_SerializableType: 
      m_SerializableObject: 
  m_Property:
    name: x
    m_serializedType:
      m_SerializableType: System.Single, mscorlib, Version=2.0.0.0, Culture=neutral,
        PublicKeyToken=b77a5c561934e089
    attributes: []
  m_Direction: 1
  m_LinkedSlots: []
--- !u!114 &114448358575362682
MonoBehaviour:
  m_ObjectHideFlags: 1
  m_CorrespondingSourceObject: {fileID: 0}
  m_PrefabInternal: {fileID: 0}
  m_GameObject: {fileID: 0}
  m_Enabled: 1
  m_EditorHideFlags: 0
  m_Script: {fileID: 11500000, guid: a1046201700a4ae428a525579e74b99e, type: 3}
  m_Name: CollisionSphere
  m_EditorClassIdentifier: 
  m_Parent: {fileID: 114690240354730352}
  m_Children: []
  m_UIPosition: {x: 0, y: 0}
  m_UICollapsed: 1
  m_UISuperCollapsed: 0
  m_InputSlots:
  - {fileID: 114281794799362916}
  - {fileID: 114823216935234766}
  - {fileID: 114094291545827936}
  - {fileID: 114464934578054256}
  m_OutputSlots: []
  m_Disabled: 0
  mode: 0
  roughSurface: 0
--- !u!114 &114452870740301040
MonoBehaviour:
  m_ObjectHideFlags: 1
  m_CorrespondingSourceObject: {fileID: 0}
  m_PrefabInternal: {fileID: 0}
  m_GameObject: {fileID: 0}
  m_Enabled: 1
  m_EditorHideFlags: 0
  m_Script: {fileID: 11500000, guid: f780aa281814f9842a7c076d436932e7, type: 3}
  m_Name: VFXSlotFloat
  m_EditorClassIdentifier: 
  m_Parent: {fileID: 114576620141409906}
  m_Children: []
  m_UIPosition: {x: 0, y: 0}
  m_UICollapsed: 1
  m_UISuperCollapsed: 0
  m_MasterSlot: {fileID: 114281794799362916}
  m_MasterData:
    m_Owner: {fileID: 0}
    m_Value:
      m_Type:
        m_SerializableType: 
      m_SerializableObject: 
  m_Property:
    name: z
    m_serializedType:
      m_SerializableType: System.Single, mscorlib, Version=2.0.0.0, Culture=neutral,
        PublicKeyToken=b77a5c561934e089
    attributes: []
  m_Direction: 0
  m_LinkedSlots: []
--- !u!114 &114457630835244914
MonoBehaviour:
  m_ObjectHideFlags: 1
  m_CorrespondingSourceObject: {fileID: 0}
  m_PrefabInternal: {fileID: 0}
  m_GameObject: {fileID: 0}
  m_Enabled: 1
  m_EditorHideFlags: 0
  m_Script: {fileID: 11500000, guid: 87c154e0feeee864da39ba7591cf27e7, type: 3}
  m_Name: VFXSlotFloatN
  m_EditorClassIdentifier: 
  m_Parent: {fileID: 0}
  m_Children: []
  m_UIPosition: {x: 0, y: 0}
  m_UICollapsed: 1
  m_UISuperCollapsed: 0
  m_MasterSlot: {fileID: 114457630835244914}
  m_MasterData:
    m_Owner: {fileID: 114704932343162388}
    m_Value:
      m_Type:
        m_SerializableType: UnityEditor.VFX.FloatN, Assembly-CSharp-Editor-testable,
          Version=0.0.0.0, Culture=neutral, PublicKeyToken=null
      m_SerializableObject: '{"m_Components":[1.0,1.0,1.0]}'
  m_Property:
    name: x
    m_serializedType:
      m_SerializableType: UnityEditor.VFX.FloatN, Assembly-CSharp-Editor-testable,
        Version=0.0.0.0, Culture=neutral, PublicKeyToken=null
    attributes:
    - m_Type: 3
      m_Min: -Infinity
      m_Max: Infinity
      m_Tooltip: The vector to be normalized.
      m_Regex: 
      m_RegexMaxLength: 0
  m_Direction: 0
  m_LinkedSlots:
  - {fileID: 114473727271474650}
--- !u!114 &114457964050763460
MonoBehaviour:
  m_ObjectHideFlags: 1
  m_CorrespondingSourceObject: {fileID: 0}
  m_PrefabInternal: {fileID: 0}
  m_GameObject: {fileID: 0}
  m_Enabled: 1
  m_EditorHideFlags: 0
  m_Script: {fileID: 11500000, guid: f780aa281814f9842a7c076d436932e7, type: 3}
  m_Name: VFXSlotFloat
  m_EditorClassIdentifier: 
  m_Parent: {fileID: 114665622536376714}
  m_Children: []
  m_UIPosition: {x: 0, y: 0}
  m_UICollapsed: 1
  m_UISuperCollapsed: 0
  m_MasterSlot: {fileID: 114033133520281462}
  m_MasterData:
    m_Owner: {fileID: 0}
    m_Value:
      m_Type:
        m_SerializableType: 
      m_SerializableObject: 
  m_Property:
    name: x
    m_serializedType:
      m_SerializableType: System.Single, mscorlib, Version=2.0.0.0, Culture=neutral,
        PublicKeyToken=b77a5c561934e089
    attributes: []
  m_Direction: 0
  m_LinkedSlots: []
--- !u!114 &114462467222221858
MonoBehaviour:
  m_ObjectHideFlags: 1
  m_CorrespondingSourceObject: {fileID: 0}
  m_PrefabInternal: {fileID: 0}
  m_GameObject: {fileID: 0}
  m_Enabled: 1
  m_EditorHideFlags: 0
  m_Script: {fileID: 11500000, guid: ac39bd03fca81b849929b9c966f1836a, type: 3}
  m_Name: VFXSlotFloat3
  m_EditorClassIdentifier: 
  m_Parent: {fileID: 0}
  m_Children:
  - {fileID: 114734087114453386}
  - {fileID: 114648377321597480}
  - {fileID: 114691970683104270}
  m_UIPosition: {x: 0, y: 0}
  m_UICollapsed: 1
  m_UISuperCollapsed: 0
  m_MasterSlot: {fileID: 114462467222221858}
  m_MasterData:
    m_Owner: {fileID: 114792038957180786}
    m_Value:
      m_Type:
        m_SerializableType: UnityEngine.Vector3, UnityEngine.CoreModule, Version=0.0.0.0,
          Culture=neutral, PublicKeyToken=null
      m_SerializableObject: '{"x":0.0,"y":0.7000000476837158,"z":0.0}'
  m_Property:
    name: Velocity
    m_serializedType:
      m_SerializableType: UnityEngine.Vector3, UnityEngine.CoreModule, Version=0.0.0.0,
        Culture=neutral, PublicKeyToken=null
    attributes: []
  m_Direction: 0
  m_LinkedSlots: []
--- !u!114 &114463943635796402
MonoBehaviour:
  m_ObjectHideFlags: 1
  m_CorrespondingSourceObject: {fileID: 0}
  m_PrefabInternal: {fileID: 0}
  m_GameObject: {fileID: 0}
  m_Enabled: 1
  m_EditorHideFlags: 0
  m_Script: {fileID: 11500000, guid: cf77bdf94b619e24a92fca7c3f75ddb3, type: 3}
  m_Name: VFXOperatorCrossProduct
  m_EditorClassIdentifier: 
  m_Parent: {fileID: 114713359854958158}
  m_Children: []
  m_UIPosition: {x: 3408.2893, y: 1568.1954}
  m_UICollapsed: 0
  m_UISuperCollapsed: 1
  m_InputSlots:
  - {fileID: 114492709542381202}
  - {fileID: 114088044937819362}
  m_OutputSlots:
  - {fileID: 114492557727218026}
--- !u!114 &114464934578054256
MonoBehaviour:
  m_ObjectHideFlags: 1
  m_CorrespondingSourceObject: {fileID: 0}
  m_PrefabInternal: {fileID: 0}
  m_GameObject: {fileID: 0}
  m_Enabled: 1
  m_EditorHideFlags: 0
  m_Script: {fileID: 11500000, guid: f780aa281814f9842a7c076d436932e7, type: 3}
  m_Name: VFXSlotFloat
  m_EditorClassIdentifier: 
  m_Parent: {fileID: 0}
  m_Children: []
  m_UIPosition: {x: 0, y: 0}
  m_UICollapsed: 1
  m_UISuperCollapsed: 0
  m_MasterSlot: {fileID: 114464934578054256}
  m_MasterData:
    m_Owner: {fileID: 114448358575362682}
    m_Value:
      m_Type:
        m_SerializableType: System.Single, mscorlib, Version=2.0.0.0, Culture=neutral,
          PublicKeyToken=b77a5c561934e089
      m_SerializableObject: 0
  m_Property:
    name: LifetimeLoss
    m_serializedType:
      m_SerializableType: System.Single, mscorlib, Version=2.0.0.0, Culture=neutral,
        PublicKeyToken=b77a5c561934e089
    attributes:
    - m_Type: 3
      m_Min: -Infinity
      m_Max: Infinity
      m_Tooltip: The proportion of a particle's life that is lost after a collision.
      m_Regex: 
      m_RegexMaxLength: 0
    - m_Type: 0
      m_Min: 0
      m_Max: 1
      m_Tooltip: 
      m_Regex: 
      m_RegexMaxLength: 0
  m_Direction: 0
  m_LinkedSlots: []
--- !u!114 &114468165396555078
MonoBehaviour:
  m_ObjectHideFlags: 1
  m_CorrespondingSourceObject: {fileID: 0}
  m_PrefabInternal: {fileID: 0}
  m_GameObject: {fileID: 0}
  m_Enabled: 1
  m_EditorHideFlags: 0
  m_Script: {fileID: 11500000, guid: f780aa281814f9842a7c076d436932e7, type: 3}
  m_Name: VFXSlotFloat
  m_EditorClassIdentifier: 
  m_Parent: {fileID: 114081605484627898}
  m_Children: []
  m_UIPosition: {x: 0, y: 0}
  m_UICollapsed: 1
  m_UISuperCollapsed: 0
  m_MasterSlot: {fileID: 114874794242705804}
  m_MasterData:
    m_Owner: {fileID: 0}
    m_Value:
      m_Type:
        m_SerializableType: 
      m_SerializableObject: 
  m_Property:
    name: x
    m_serializedType:
      m_SerializableType: System.Single, mscorlib, Version=2.0.0.0, Culture=neutral,
        PublicKeyToken=b77a5c561934e089
    attributes: []
  m_Direction: 0
  m_LinkedSlots: []
--- !u!114 &114469172786699896
MonoBehaviour:
  m_ObjectHideFlags: 1
  m_CorrespondingSourceObject: {fileID: 0}
  m_PrefabInternal: {fileID: 0}
  m_GameObject: {fileID: 0}
  m_Enabled: 1
  m_EditorHideFlags: 0
  m_Script: {fileID: 11500000, guid: a07d13b909432284193a1aeec3c9f533, type: 3}
  m_Name: VFXOperatorSampleGradient
  m_EditorClassIdentifier: 
  m_Parent: {fileID: 114713359854958158}
  m_Children: []
  m_UIPosition: {x: 2442.9531, y: 762.5584}
  m_UICollapsed: 0
  m_UISuperCollapsed: 0
  m_InputSlots:
  - {fileID: 114793376342456972}
  - {fileID: 114981395906029298}
  m_OutputSlots:
  - {fileID: 114512778395247320}
--- !u!114 &114473727271474650
MonoBehaviour:
  m_ObjectHideFlags: 1
  m_CorrespondingSourceObject: {fileID: 0}
  m_PrefabInternal: {fileID: 0}
  m_GameObject: {fileID: 0}
  m_Enabled: 1
  m_EditorHideFlags: 0
  m_Script: {fileID: 11500000, guid: ac39bd03fca81b849929b9c966f1836a, type: 3}
  m_Name: VFXSlotFloat3
  m_EditorClassIdentifier: 
  m_Parent: {fileID: 0}
  m_Children:
  - {fileID: 114063212847155236}
  - {fileID: 114765776474955784}
  - {fileID: 114603132334169670}
  m_UIPosition: {x: 0, y: 0}
  m_UICollapsed: 1
  m_UISuperCollapsed: 0
  m_MasterSlot: {fileID: 114473727271474650}
  m_MasterData:
    m_Owner: {fileID: 114329351849546386}
    m_Value:
      m_Type:
        m_SerializableType: UnityEngine.Vector3, UnityEngine.CoreModule, Version=0.0.0.0,
          Culture=neutral, PublicKeyToken=null
      m_SerializableObject: '{"x":0.0,"y":0.0,"z":0.0}'
  m_Property:
    name: velocity
    m_serializedType:
      m_SerializableType: UnityEngine.Vector3, UnityEngine.CoreModule, Version=0.0.0.0,
        Culture=neutral, PublicKeyToken=null
    attributes: []
  m_Direction: 1
  m_LinkedSlots:
  - {fileID: 114457630835244914}
--- !u!114 &114482391903492468
MonoBehaviour:
  m_ObjectHideFlags: 1
  m_CorrespondingSourceObject: {fileID: 0}
  m_PrefabInternal: {fileID: 0}
  m_GameObject: {fileID: 0}
  m_Enabled: 1
  m_EditorHideFlags: 0
  m_Script: {fileID: 11500000, guid: f780aa281814f9842a7c076d436932e7, type: 3}
  m_Name: VFXSlotFloat
  m_EditorClassIdentifier: 
  m_Parent: {fileID: 114665622536376714}
  m_Children: []
  m_UIPosition: {x: 0, y: 0}
  m_UICollapsed: 1
  m_UISuperCollapsed: 0
  m_MasterSlot: {fileID: 114033133520281462}
  m_MasterData:
    m_Owner: {fileID: 0}
    m_Value:
      m_Type:
        m_SerializableType: 
      m_SerializableObject: 
  m_Property:
    name: z
    m_serializedType:
      m_SerializableType: System.Single, mscorlib, Version=2.0.0.0, Culture=neutral,
        PublicKeyToken=b77a5c561934e089
    attributes: []
  m_Direction: 0
  m_LinkedSlots: []
--- !u!114 &114486222610636044
MonoBehaviour:
  m_ObjectHideFlags: 1
  m_CorrespondingSourceObject: {fileID: 0}
  m_PrefabInternal: {fileID: 0}
  m_GameObject: {fileID: 0}
  m_Enabled: 1
  m_EditorHideFlags: 0
  m_Script: {fileID: 11500000, guid: f780aa281814f9842a7c076d436932e7, type: 3}
  m_Name: VFXSlotFloat
  m_EditorClassIdentifier: 
  m_Parent: {fileID: 114889574707667480}
  m_Children: []
  m_UIPosition: {x: 0, y: 0}
  m_UICollapsed: 1
  m_UISuperCollapsed: 0
  m_MasterSlot: {fileID: 114889574707667480}
  m_MasterData:
    m_Owner: {fileID: 0}
    m_Value:
      m_Type:
        m_SerializableType: 
      m_SerializableObject: 
  m_Property:
    name: z
    m_serializedType:
      m_SerializableType: System.Single, mscorlib, Version=2.0.0.0, Culture=neutral,
        PublicKeyToken=b77a5c561934e089
    attributes: []
  m_Direction: 0
  m_LinkedSlots: []
--- !u!114 &114490263843849036
MonoBehaviour:
  m_ObjectHideFlags: 1
  m_CorrespondingSourceObject: {fileID: 0}
  m_PrefabInternal: {fileID: 0}
  m_GameObject: {fileID: 0}
  m_Enabled: 1
  m_EditorHideFlags: 0
  m_Script: {fileID: 11500000, guid: 889be8bf1ed0c954a9ed096ce41655ea, type: 3}
  m_Name: VFXOperatorMultiply
  m_EditorClassIdentifier: 
  m_Parent: {fileID: 114713359854958158}
  m_Children: []
  m_UIPosition: {x: 2101.667, y: 1270.4603}
  m_UICollapsed: 0
  m_UISuperCollapsed: 0
  m_InputSlots:
  - {fileID: 114683003190420024}
  - {fileID: 114564937888286152}
  m_OutputSlots:
  - {fileID: 114669331768486044}
--- !u!114 &114492557727218026
MonoBehaviour:
  m_ObjectHideFlags: 1
  m_CorrespondingSourceObject: {fileID: 0}
  m_PrefabInternal: {fileID: 0}
  m_GameObject: {fileID: 0}
  m_Enabled: 1
  m_EditorHideFlags: 0
  m_Script: {fileID: 11500000, guid: ac39bd03fca81b849929b9c966f1836a, type: 3}
  m_Name: VFXSlotFloat3
  m_EditorClassIdentifier: 
  m_Parent: {fileID: 0}
  m_Children:
  - {fileID: 114368245283220708}
  - {fileID: 114967085609715620}
  - {fileID: 114314885941461894}
  m_UIPosition: {x: 0, y: 0}
  m_UICollapsed: 1
  m_UISuperCollapsed: 0
  m_MasterSlot: {fileID: 114492557727218026}
  m_MasterData:
    m_Owner: {fileID: 114463943635796402}
    m_Value:
      m_Type:
        m_SerializableType: UnityEngine.Vector3, UnityEngine.CoreModule, Version=0.0.0.0,
          Culture=neutral, PublicKeyToken=null
      m_SerializableObject: '{"x":0.0,"y":0.0,"z":0.0}'
  m_Property:
    name: o
    m_serializedType:
      m_SerializableType: UnityEngine.Vector3, UnityEngine.CoreModule, Version=0.0.0.0,
        Culture=neutral, PublicKeyToken=null
    attributes: []
  m_Direction: 1
  m_LinkedSlots:
  - {fileID: 114919129832749232}
--- !u!114 &114492709542381202
MonoBehaviour:
  m_ObjectHideFlags: 1
  m_CorrespondingSourceObject: {fileID: 0}
  m_PrefabInternal: {fileID: 0}
  m_GameObject: {fileID: 0}
  m_Enabled: 1
  m_EditorHideFlags: 0
  m_Script: {fileID: 11500000, guid: ac39bd03fca81b849929b9c966f1836a, type: 3}
  m_Name: VFXSlotFloat3
  m_EditorClassIdentifier: 
  m_Parent: {fileID: 0}
  m_Children:
  - {fileID: 114909744176145278}
  - {fileID: 114718060691080588}
  - {fileID: 114190837549616370}
  m_UIPosition: {x: 0, y: 0}
  m_UICollapsed: 1
  m_UISuperCollapsed: 0
  m_MasterSlot: {fileID: 114492709542381202}
  m_MasterData:
    m_Owner: {fileID: 114463943635796402}
    m_Value:
      m_Type:
        m_SerializableType: UnityEngine.Vector3, UnityEngine.CoreModule, Version=0.0.0.0,
          Culture=neutral, PublicKeyToken=null
      m_SerializableObject: '{"x":1.0,"y":0.0,"z":0.0}'
  m_Property:
    name: a
    m_serializedType:
      m_SerializableType: UnityEngine.Vector3, UnityEngine.CoreModule, Version=0.0.0.0,
        Culture=neutral, PublicKeyToken=null
    attributes:
    - m_Type: 3
      m_Min: -Infinity
      m_Max: Infinity
      m_Tooltip: The first operand.
      m_Regex: 
      m_RegexMaxLength: 0
  m_Direction: 0
  m_LinkedSlots:
  - {fileID: 114661891192948566}
--- !u!114 &114493009241049998
MonoBehaviour:
  m_ObjectHideFlags: 1
  m_CorrespondingSourceObject: {fileID: 0}
  m_PrefabInternal: {fileID: 0}
  m_GameObject: {fileID: 0}
  m_Enabled: 1
  m_EditorHideFlags: 0
  m_Script: {fileID: 11500000, guid: f780aa281814f9842a7c076d436932e7, type: 3}
  m_Name: VFXSlotFloat
  m_EditorClassIdentifier: 
  m_Parent: {fileID: 114919129832749232}
  m_Children: []
  m_UIPosition: {x: 0, y: 0}
  m_UICollapsed: 1
  m_UISuperCollapsed: 0
  m_MasterSlot: {fileID: 114919129832749232}
  m_MasterData:
    m_Owner: {fileID: 0}
    m_Value:
      m_Type:
        m_SerializableType: 
      m_SerializableObject: 
  m_Property:
    name: y
    m_serializedType:
      m_SerializableType: System.Single, mscorlib, Version=2.0.0.0, Culture=neutral,
        PublicKeyToken=b77a5c561934e089
    attributes: []
  m_Direction: 0
  m_LinkedSlots: []
--- !u!114 &114496601159523824
MonoBehaviour:
  m_ObjectHideFlags: 1
  m_CorrespondingSourceObject: {fileID: 0}
  m_PrefabInternal: {fileID: 0}
  m_GameObject: {fileID: 0}
  m_Enabled: 1
  m_EditorHideFlags: 0
  m_Script: {fileID: 11500000, guid: 87c154e0feeee864da39ba7591cf27e7, type: 3}
  m_Name: VFXSlotFloatN
  m_EditorClassIdentifier: 
  m_Parent: {fileID: 0}
  m_Children: []
  m_UIPosition: {x: 0, y: 0}
  m_UICollapsed: 1
  m_UISuperCollapsed: 0
  m_MasterSlot: {fileID: 114496601159523824}
  m_MasterData:
    m_Owner: {fileID: 114867922613563594}
    m_Value:
      m_Type:
        m_SerializableType: UnityEditor.VFX.FloatN, Assembly-CSharp-Editor-testable,
          Version=0.0.0.0, Culture=neutral, PublicKeyToken=null
      m_SerializableObject: '{"m_Components":[3.0999999046325685]}'
  m_Property:
    name: b
    m_serializedType:
      m_SerializableType: UnityEditor.VFX.FloatN, Assembly-CSharp-Editor-testable,
        Version=0.0.0.0, Culture=neutral, PublicKeyToken=null
    attributes: []
  m_Direction: 0
  m_LinkedSlots: []
--- !u!114 &114501374035597322
MonoBehaviour:
  m_ObjectHideFlags: 1
  m_CorrespondingSourceObject: {fileID: 0}
  m_PrefabInternal: {fileID: 0}
  m_GameObject: {fileID: 0}
  m_Enabled: 1
  m_EditorHideFlags: 0
  m_Script: {fileID: 11500000, guid: ac39bd03fca81b849929b9c966f1836a, type: 3}
  m_Name: VFXSlotFloat3
  m_EditorClassIdentifier: 
  m_Parent: {fileID: 114332050269094380}
  m_Children:
  - {fileID: 114842840859362546}
  - {fileID: 114850731154764858}
  - {fileID: 114226227283042224}
  m_UIPosition: {x: 0, y: 0}
  m_UICollapsed: 1
  m_UISuperCollapsed: 0
  m_MasterSlot: {fileID: 114332050269094380}
  m_MasterData:
    m_Owner: {fileID: 0}
    m_Value:
      m_Type:
        m_SerializableType: 
      m_SerializableObject: 
  m_Property:
    name: scale
    m_serializedType:
      m_SerializableType: UnityEngine.Vector3, UnityEngine.CoreModule, Version=0.0.0.0,
        Culture=neutral, PublicKeyToken=null
    attributes:
    - m_Type: 3
      m_Min: -Infinity
      m_Max: Infinity
      m_Tooltip: The scale of the transform along each axis.
      m_Regex: 
      m_RegexMaxLength: 0
  m_Direction: 0
  m_LinkedSlots: []
--- !u!114 &114504932723294378
MonoBehaviour:
  m_ObjectHideFlags: 1
  m_CorrespondingSourceObject: {fileID: 0}
  m_PrefabInternal: {fileID: 0}
  m_GameObject: {fileID: 0}
  m_Enabled: 1
  m_EditorHideFlags: 0
  m_Script: {fileID: 11500000, guid: cf77bdf94b619e24a92fca7c3f75ddb3, type: 3}
  m_Name: VFXOperatorCrossProduct
  m_EditorClassIdentifier: 
  m_Parent: {fileID: 114713359854958158}
  m_Children: []
  m_UIPosition: {x: 2546.7493, y: 1384.4509}
  m_UICollapsed: 0
  m_UISuperCollapsed: 0
  m_InputSlots:
  - {fileID: 114652616561703320}
  - {fileID: 114889574707667480}
  m_OutputSlots:
  - {fileID: 114758040617487780}
--- !u!114 &114512778395247320
MonoBehaviour:
  m_ObjectHideFlags: 1
  m_CorrespondingSourceObject: {fileID: 0}
  m_PrefabInternal: {fileID: 0}
  m_GameObject: {fileID: 0}
  m_Enabled: 1
  m_EditorHideFlags: 0
  m_Script: {fileID: 11500000, guid: c499060cea9bbb24b8d723eafa343303, type: 3}
  m_Name: VFXSlotFloat4
  m_EditorClassIdentifier: 
  m_Parent: {fileID: 0}
  m_Children:
  - {fileID: 114221424596605542}
  - {fileID: 114774172600373688}
  - {fileID: 114036886090153582}
  - {fileID: 114162957243964656}
  m_UIPosition: {x: 0, y: 0}
  m_UICollapsed: 1
  m_UISuperCollapsed: 0
  m_MasterSlot: {fileID: 114512778395247320}
  m_MasterData:
    m_Owner: {fileID: 114469172786699896}
    m_Value:
      m_Type:
        m_SerializableType: UnityEngine.Vector4, UnityEngine.CoreModule, Version=0.0.0.0,
          Culture=neutral, PublicKeyToken=null
      m_SerializableObject: '{"x":0.0,"y":0.0,"z":0.0,"w":0.0}'
  m_Property:
    name: s
    m_serializedType:
      m_SerializableType: UnityEngine.Vector4, UnityEngine.CoreModule, Version=0.0.0.0,
        Culture=neutral, PublicKeyToken=null
    attributes: []
  m_Direction: 1
  m_LinkedSlots:
  - {fileID: 114422298293528604}
--- !u!114 &114517760169447178
MonoBehaviour:
  m_ObjectHideFlags: 1
  m_CorrespondingSourceObject: {fileID: 0}
  m_PrefabInternal: {fileID: 0}
  m_GameObject: {fileID: 0}
  m_Enabled: 1
  m_EditorHideFlags: 0
  m_Script: {fileID: 11500000, guid: f780aa281814f9842a7c076d436932e7, type: 3}
  m_Name: VFXSlotFloat
  m_EditorClassIdentifier: 
  m_Parent: {fileID: 0}
  m_Children: []
  m_UIPosition: {x: 0, y: 0}
  m_UICollapsed: 1
  m_UISuperCollapsed: 0
  m_MasterSlot: {fileID: 114517760169447178}
  m_MasterData:
    m_Owner: {fileID: 114128398226516008}
    m_Value:
      m_Type:
        m_SerializableType: System.Single, mscorlib, Version=2.0.0.0, Culture=neutral,
          PublicKeyToken=b77a5c561934e089
      m_SerializableObject: 0
  m_Property:
    name: o
    m_serializedType:
      m_SerializableType: System.Single, mscorlib, Version=2.0.0.0, Culture=neutral,
        PublicKeyToken=b77a5c561934e089
    attributes: []
  m_Direction: 1
  m_LinkedSlots:
  - {fileID: 114079731377069008}
--- !u!114 &114519457660386524
MonoBehaviour:
  m_ObjectHideFlags: 1
  m_CorrespondingSourceObject: {fileID: 0}
  m_PrefabInternal: {fileID: 0}
  m_GameObject: {fileID: 0}
  m_Enabled: 1
  m_EditorHideFlags: 0
  m_Script: {fileID: 11500000, guid: ba941214d319b454f90d5480e85886f2, type: 3}
  m_Name: VFXOperatorRelativeLifetime
  m_EditorClassIdentifier: 
  m_Parent: {fileID: 114713359854958158}
  m_Children: []
  m_UIPosition: {x: 1764.4231, y: 835.2673}
  m_UICollapsed: 0
  m_UISuperCollapsed: 0
  m_InputSlots: []
  m_OutputSlots:
  - {fileID: 114337517516314674}
--- !u!114 &114535580396150384
MonoBehaviour:
  m_ObjectHideFlags: 1
  m_CorrespondingSourceObject: {fileID: 0}
  m_PrefabInternal: {fileID: 0}
  m_GameObject: {fileID: 0}
  m_Enabled: 1
  m_EditorHideFlags: 0
  m_Script: {fileID: 11500000, guid: f780aa281814f9842a7c076d436932e7, type: 3}
  m_Name: VFXSlotFloat
  m_EditorClassIdentifier: 
  m_Parent: {fileID: 114281794799362916}
  m_Children: []
  m_UIPosition: {x: 0, y: 0}
  m_UICollapsed: 1
  m_UISuperCollapsed: 0
  m_MasterSlot: {fileID: 114281794799362916}
  m_MasterData:
    m_Owner: {fileID: 0}
    m_Value:
      m_Type:
        m_SerializableType: 
      m_SerializableObject: 
  m_Property:
    name: radius
    m_serializedType:
      m_SerializableType: System.Single, mscorlib, Version=2.0.0.0, Culture=neutral,
        PublicKeyToken=b77a5c561934e089
    attributes:
    - m_Type: 3
      m_Min: -Infinity
      m_Max: Infinity
      m_Tooltip: The radius of the sphere.
      m_Regex: 
      m_RegexMaxLength: 0
  m_Direction: 0
  m_LinkedSlots: []
--- !u!114 &114539635269787790
MonoBehaviour:
  m_ObjectHideFlags: 1
  m_CorrespondingSourceObject: {fileID: 0}
  m_PrefabInternal: {fileID: 0}
  m_GameObject: {fileID: 0}
  m_Enabled: 1
  m_EditorHideFlags: 0
  m_Script: {fileID: 11500000, guid: 330e0fca1717dde4aaa144f48232aa64, type: 3}
  m_Name: VFXParameter
  m_EditorClassIdentifier: 
  m_Parent: {fileID: 114713359854958158}
  m_Children: []
  m_UIPosition: {x: 1919.2533, y: 371.25845}
  m_UICollapsed: 0
  m_UISuperCollapsed: 0
  m_InputSlots: []
  m_OutputSlots:
  - {fileID: 114725874336250028}
  m_exposedName: exposedName
  m_exposed: 0
  m_Order: 0
  m_Min:
    m_Type:
      m_SerializableType: 
    m_SerializableObject: 
  m_Max:
    m_Type:
      m_SerializableType: 
    m_SerializableObject: 
  m_Nodes: []
--- !u!114 &114540687242103448
MonoBehaviour:
  m_ObjectHideFlags: 1
  m_CorrespondingSourceObject: {fileID: 0}
  m_PrefabInternal: {fileID: 0}
  m_GameObject: {fileID: 0}
  m_Enabled: 1
  m_EditorHideFlags: 0
  m_Script: {fileID: 11500000, guid: f780aa281814f9842a7c076d436932e7, type: 3}
  m_Name: VFXSlotFloat
  m_EditorClassIdentifier: 
  m_Parent: {fileID: 0}
  m_Children: []
  m_UIPosition: {x: 0, y: 0}
  m_UICollapsed: 1
  m_UISuperCollapsed: 0
  m_MasterSlot: {fileID: 114540687242103448}
  m_MasterData:
    m_Owner: {fileID: 114785965627119840}
    m_Value:
      m_Type:
        m_SerializableType: System.Single, mscorlib, Version=2.0.0.0, Culture=neutral,
          PublicKeyToken=b77a5c561934e089
      m_SerializableObject: 0
  m_Property:
    name: time
    m_serializedType:
      m_SerializableType: System.Single, mscorlib, Version=2.0.0.0, Culture=neutral,
        PublicKeyToken=b77a5c561934e089
    attributes:
    - m_Type: 3
      m_Min: -Infinity
      m_Max: Infinity
      m_Tooltip: The time along the gradient to take a sample from.
      m_Regex: 
      m_RegexMaxLength: 0
    - m_Type: 0
      m_Min: 0
      m_Max: 1
      m_Tooltip: 
      m_Regex: 
      m_RegexMaxLength: 0
  m_Direction: 0
  m_LinkedSlots:
  - {fileID: 114337517516314674}
--- !u!114 &114542476364976640
MonoBehaviour:
  m_ObjectHideFlags: 1
  m_CorrespondingSourceObject: {fileID: 0}
  m_PrefabInternal: {fileID: 0}
  m_GameObject: {fileID: 0}
  m_Enabled: 1
  m_EditorHideFlags: 0
  m_Script: {fileID: 11500000, guid: f780aa281814f9842a7c076d436932e7, type: 3}
  m_Name: VFXSlotFloat
  m_EditorClassIdentifier: 
  m_Parent: {fileID: 114097133960865156}
  m_Children: []
  m_UIPosition: {x: 0, y: 0}
  m_UICollapsed: 1
  m_UISuperCollapsed: 0
  m_MasterSlot: {fileID: 114097133960865156}
  m_MasterData:
    m_Owner: {fileID: 0}
    m_Value:
      m_Type:
        m_SerializableType: 
      m_SerializableObject: 
  m_Property:
    name: y
    m_serializedType:
      m_SerializableType: System.Single, mscorlib, Version=2.0.0.0, Culture=neutral,
        PublicKeyToken=b77a5c561934e089
    attributes: []
  m_Direction: 1
  m_LinkedSlots: []
--- !u!114 &114543598793281914
MonoBehaviour:
  m_ObjectHideFlags: 1
  m_CorrespondingSourceObject: {fileID: 0}
  m_PrefabInternal: {fileID: 0}
  m_GameObject: {fileID: 0}
  m_Enabled: 1
  m_EditorHideFlags: 0
  m_Script: {fileID: 11500000, guid: f780aa281814f9842a7c076d436932e7, type: 3}
  m_Name: VFXSlotFloat
  m_EditorClassIdentifier: 
  m_Parent: {fileID: 0}
  m_Children: []
  m_UIPosition: {x: 0, y: 0}
  m_UICollapsed: 1
  m_UISuperCollapsed: 0
  m_MasterSlot: {fileID: 114543598793281914}
  m_MasterData:
    m_Owner: {fileID: 114645663325757784}
    m_Value:
      m_Type:
        m_SerializableType: System.Single, mscorlib, Version=2.0.0.0, Culture=neutral,
          PublicKeyToken=b77a5c561934e089
      m_SerializableObject: 
  m_Property:
    name: TotalTime
    m_serializedType:
      m_SerializableType: System.Single, mscorlib, Version=2.0.0.0, Culture=neutral,
        PublicKeyToken=b77a5c561934e089
    attributes: []
  m_Direction: 1
  m_LinkedSlots:
  - {fileID: 114901870162106488}
--- !u!114 &114544328611089862
MonoBehaviour:
  m_ObjectHideFlags: 1
  m_CorrespondingSourceObject: {fileID: 0}
  m_PrefabInternal: {fileID: 0}
  m_GameObject: {fileID: 0}
  m_Enabled: 1
  m_EditorHideFlags: 0
  m_Script: {fileID: 11500000, guid: a971fa2e110a0ac42ac1d8dae408704b, type: 3}
  m_Name: SetAttribute
  m_EditorClassIdentifier: 
  m_Parent: {fileID: 114303831766578312}
  m_Children: []
  m_UIPosition: {x: 0, y: 0}
  m_UICollapsed: 1
  m_UISuperCollapsed: 0
  m_InputSlots:
  - {fileID: 114987031166116308}
  m_OutputSlots: []
  m_Disabled: 0
  attribute: axisY
  Composition: 0
  Random: 0
--- !u!114 &114544607760722526
MonoBehaviour:
  m_ObjectHideFlags: 1
  m_CorrespondingSourceObject: {fileID: 0}
  m_PrefabInternal: {fileID: 0}
  m_GameObject: {fileID: 0}
  m_Enabled: 1
  m_EditorHideFlags: 0
  m_Script: {fileID: 11500000, guid: 1b605c022ee79394a8a776c0869b3f9a, type: 3}
  m_Name: VFXSlot
  m_EditorClassIdentifier: 
  m_Parent: {fileID: 0}
  m_Children:
  - {fileID: 114555541368906996}
  - {fileID: 114141456662339602}
  m_UIPosition: {x: 0, y: 0}
  m_UICollapsed: 0
  m_UISuperCollapsed: 0
  m_MasterSlot: {fileID: 114544607760722526}
  m_MasterData:
    m_Owner: {fileID: 114211318420561788}
    m_Value:
      m_Type:
        m_SerializableType: UnityEditor.VFX.Sphere, Assembly-CSharp-Editor-testable,
          Version=0.0.0.0, Culture=neutral, PublicKeyToken=null
      m_SerializableObject: '{"space":0,"center":{"x":0.0,"y":0.0,"z":0.0},"radius":0.75}'
  m_Property:
    name: o
    m_serializedType:
      m_SerializableType: UnityEditor.VFX.Sphere, Assembly-CSharp-Editor-testable,
        Version=0.0.0.0, Culture=neutral, PublicKeyToken=null
    attributes: []
  m_Direction: 1
  m_LinkedSlots:
  - {fileID: 114281794799362916}
--- !u!114 &114551134472462742
MonoBehaviour:
  m_ObjectHideFlags: 1
  m_CorrespondingSourceObject: {fileID: 0}
  m_PrefabInternal: {fileID: 0}
  m_GameObject: {fileID: 0}
  m_Enabled: 1
  m_EditorHideFlags: 0
  m_Script: {fileID: 11500000, guid: ac39bd03fca81b849929b9c966f1836a, type: 3}
  m_Name: VFXSlotFloat3
  m_EditorClassIdentifier: 
  m_Parent: {fileID: 0}
  m_Children:
  - {fileID: 114406025174490128}
  - {fileID: 114031990529747602}
  - {fileID: 114087321878891130}
  m_UIPosition: {x: 0, y: 0}
  m_UICollapsed: 1
  m_UISuperCollapsed: 0
  m_MasterSlot: {fileID: 114551134472462742}
  m_MasterData:
    m_Owner: {fileID: 114989825995295206}
    m_Value:
      m_Type:
        m_SerializableType: UnityEngine.Vector3, UnityEngine.CoreModule, Version=0.0.0.0,
          Culture=neutral, PublicKeyToken=null
      m_SerializableObject: '{"x":0.0,"y":-1.0,"z":-0.5}'
  m_Property:
    name: Pivot
    m_serializedType:
      m_SerializableType: UnityEngine.Vector3, UnityEngine.CoreModule, Version=0.0.0.0,
        Culture=neutral, PublicKeyToken=null
    attributes: []
  m_Direction: 0
  m_LinkedSlots: []
--- !u!114 &114555541368906996
MonoBehaviour:
  m_ObjectHideFlags: 1
  m_CorrespondingSourceObject: {fileID: 0}
  m_PrefabInternal: {fileID: 0}
  m_GameObject: {fileID: 0}
  m_Enabled: 1
  m_EditorHideFlags: 0
  m_Script: {fileID: 11500000, guid: ac39bd03fca81b849929b9c966f1836a, type: 3}
  m_Name: VFXSlotFloat3
  m_EditorClassIdentifier: 
  m_Parent: {fileID: 114544607760722526}
  m_Children:
  - {fileID: 114221756181975408}
  - {fileID: 114889003861405870}
  - {fileID: 114830234969125424}
  m_UIPosition: {x: 0, y: 0}
  m_UICollapsed: 1
  m_UISuperCollapsed: 0
  m_MasterSlot: {fileID: 114544607760722526}
  m_MasterData:
    m_Owner: {fileID: 0}
    m_Value:
      m_Type:
        m_SerializableType: 
      m_SerializableObject: 
  m_Property:
    name: center
    m_serializedType:
      m_SerializableType: UnityEngine.Vector3, UnityEngine.CoreModule, Version=0.0.0.0,
        Culture=neutral, PublicKeyToken=null
    attributes:
    - m_Type: 3
      m_Min: -Infinity
      m_Max: Infinity
      m_Tooltip: The centre of the sphere.
      m_Regex: 
      m_RegexMaxLength: 0
  m_Direction: 1
  m_LinkedSlots: []
--- !u!114 &114563854899732084
MonoBehaviour:
  m_ObjectHideFlags: 1
  m_CorrespondingSourceObject: {fileID: 0}
  m_PrefabInternal: {fileID: 0}
  m_GameObject: {fileID: 0}
  m_Enabled: 1
  m_EditorHideFlags: 0
  m_Script: {fileID: 11500000, guid: f05c6884b705ce14d82ae720f0ec209f, type: 3}
  m_Name: VFXSpawnerConstantRate
  m_EditorClassIdentifier: 
  m_Parent: {fileID: 114664950524601788}
  m_Children: []
  m_UIPosition: {x: 3360, y: -976}
  m_UICollapsed: 0
  m_UISuperCollapsed: 0
  m_InputSlots:
  - {fileID: 114038605348355222}
  m_OutputSlots: []
  m_Disabled: 0
--- !u!114 &114564937888286152
MonoBehaviour:
  m_ObjectHideFlags: 1
  m_CorrespondingSourceObject: {fileID: 0}
  m_PrefabInternal: {fileID: 0}
  m_GameObject: {fileID: 0}
  m_Enabled: 1
  m_EditorHideFlags: 0
  m_Script: {fileID: 11500000, guid: 87c154e0feeee864da39ba7591cf27e7, type: 3}
  m_Name: VFXSlotFloatN
  m_EditorClassIdentifier: 
  m_Parent: {fileID: 0}
  m_Children: []
  m_UIPosition: {x: 0, y: 0}
  m_UICollapsed: 1
  m_UISuperCollapsed: 0
  m_MasterSlot: {fileID: 114564937888286152}
  m_MasterData:
    m_Owner: {fileID: 114490263843849036}
    m_Value:
      m_Type:
        m_SerializableType: UnityEditor.VFX.FloatN, Assembly-CSharp-Editor-testable,
          Version=0.0.0.0, Culture=neutral, PublicKeyToken=null
      m_SerializableObject: '{"m_Components":[-1.0]}'
  m_Property:
    name: b
    m_serializedType:
      m_SerializableType: UnityEditor.VFX.FloatN, Assembly-CSharp-Editor-testable,
        Version=0.0.0.0, Culture=neutral, PublicKeyToken=null
    attributes: []
  m_Direction: 0
  m_LinkedSlots: []
--- !u!114 &114566868202197772
MonoBehaviour:
  m_ObjectHideFlags: 1
  m_CorrespondingSourceObject: {fileID: 0}
  m_PrefabInternal: {fileID: 0}
  m_GameObject: {fileID: 0}
  m_Enabled: 1
  m_EditorHideFlags: 0
  m_Script: {fileID: 11500000, guid: 87c154e0feeee864da39ba7591cf27e7, type: 3}
  m_Name: VFXSlotFloatN
  m_EditorClassIdentifier: 
  m_Parent: {fileID: 0}
  m_Children: []
  m_UIPosition: {x: 0, y: 0}
  m_UICollapsed: 1
  m_UISuperCollapsed: 0
  m_MasterSlot: {fileID: 114566868202197772}
  m_MasterData:
    m_Owner: {fileID: 114162482203252962}
    m_Value:
      m_Type:
        m_SerializableType: UnityEditor.VFX.FloatN, Assembly-CSharp-Editor-testable,
          Version=0.0.0.0, Culture=neutral, PublicKeyToken=null
      m_SerializableObject: '{"m_Components":[1.0,1.0,1.0]}'
  m_Property:
    name: x
    m_serializedType:
      m_SerializableType: UnityEditor.VFX.FloatN, Assembly-CSharp-Editor-testable,
        Version=0.0.0.0, Culture=neutral, PublicKeyToken=null
    attributes:
    - m_Type: 3
      m_Min: -Infinity
      m_Max: Infinity
      m_Tooltip: The vector to be normalized.
      m_Regex: 
      m_RegexMaxLength: 0
  m_Direction: 0
  m_LinkedSlots:
  - {fileID: 114758040617487780}
--- !u!114 &114576620141409906
MonoBehaviour:
  m_ObjectHideFlags: 1
  m_CorrespondingSourceObject: {fileID: 0}
  m_PrefabInternal: {fileID: 0}
  m_GameObject: {fileID: 0}
  m_Enabled: 1
  m_EditorHideFlags: 0
  m_Script: {fileID: 11500000, guid: ac39bd03fca81b849929b9c966f1836a, type: 3}
  m_Name: VFXSlotFloat3
  m_EditorClassIdentifier: 
  m_Parent: {fileID: 114281794799362916}
  m_Children:
  - {fileID: 114878340244500538}
  - {fileID: 114859969114363708}
  - {fileID: 114452870740301040}
  m_UIPosition: {x: 0, y: 0}
  m_UICollapsed: 1
  m_UISuperCollapsed: 0
  m_MasterSlot: {fileID: 114281794799362916}
  m_MasterData:
    m_Owner: {fileID: 0}
    m_Value:
      m_Type:
        m_SerializableType: 
      m_SerializableObject: 
  m_Property:
    name: center
    m_serializedType:
      m_SerializableType: UnityEngine.Vector3, UnityEngine.CoreModule, Version=0.0.0.0,
        Culture=neutral, PublicKeyToken=null
    attributes:
    - m_Type: 3
      m_Min: -Infinity
      m_Max: Infinity
      m_Tooltip: The centre of the sphere.
      m_Regex: 
      m_RegexMaxLength: 0
  m_Direction: 0
  m_LinkedSlots: []
--- !u!114 &114582162463086180
MonoBehaviour:
  m_ObjectHideFlags: 1
  m_CorrespondingSourceObject: {fileID: 0}
  m_PrefabInternal: {fileID: 0}
  m_GameObject: {fileID: 0}
  m_Enabled: 1
  m_EditorHideFlags: 0
  m_Script: {fileID: 11500000, guid: f780aa281814f9842a7c076d436932e7, type: 3}
  m_Name: VFXSlotFloat
  m_EditorClassIdentifier: 
  m_Parent: {fileID: 114097133960865156}
  m_Children: []
  m_UIPosition: {x: 0, y: 0}
  m_UICollapsed: 1
  m_UISuperCollapsed: 0
  m_MasterSlot: {fileID: 114097133960865156}
  m_MasterData:
    m_Owner: {fileID: 0}
    m_Value:
      m_Type:
        m_SerializableType: 
      m_SerializableObject: 
  m_Property:
    name: x
    m_serializedType:
      m_SerializableType: System.Single, mscorlib, Version=2.0.0.0, Culture=neutral,
        PublicKeyToken=b77a5c561934e089
    attributes: []
  m_Direction: 1
  m_LinkedSlots: []
--- !u!114 &114590474257172222
MonoBehaviour:
  m_ObjectHideFlags: 1
  m_CorrespondingSourceObject: {fileID: 0}
  m_PrefabInternal: {fileID: 0}
  m_GameObject: {fileID: 0}
  m_Enabled: 1
  m_EditorHideFlags: 0
  m_Script: {fileID: 11500000, guid: a971fa2e110a0ac42ac1d8dae408704b, type: 3}
  m_Name: SetAttribute
  m_EditorClassIdentifier: 
  m_Parent: {fileID: 114303831766578312}
  m_Children: []
  m_UIPosition: {x: 0, y: 0}
  m_UICollapsed: 1
  m_UISuperCollapsed: 0
  m_InputSlots:
  - {fileID: 114231347177396886}
  m_OutputSlots: []
  m_Disabled: 0
  attribute: axisX
  Composition: 0
  Random: 0
--- !u!114 &114596895040484004
MonoBehaviour:
  m_ObjectHideFlags: 1
  m_CorrespondingSourceObject: {fileID: 0}
  m_PrefabInternal: {fileID: 0}
  m_GameObject: {fileID: 0}
  m_Enabled: 1
  m_EditorHideFlags: 0
  m_Script: {fileID: 11500000, guid: ac39bd03fca81b849929b9c966f1836a, type: 3}
  m_Name: VFXSlotFloat3
  m_EditorClassIdentifier: 
  m_Parent: {fileID: 0}
  m_Children:
  - {fileID: 114203574133939814}
  - {fileID: 114261189833313296}
  - {fileID: 114201544715153880}
  m_UIPosition: {x: 0, y: 0}
  m_UICollapsed: 1
  m_UISuperCollapsed: 0
  m_MasterSlot: {fileID: 114596895040484004}
  m_MasterData:
    m_Owner: {fileID: 114901416929741176}
    m_Value:
      m_Type:
        m_SerializableType: UnityEngine.Vector3, UnityEngine.CoreModule, Version=0.0.0.0,
          Culture=neutral, PublicKeyToken=null
      m_SerializableObject: '{"x":1.0,"y":1.0,"z":1.0}'
  m_Property:
    name: Color
    m_serializedType:
      m_SerializableType: UnityEngine.Vector3, UnityEngine.CoreModule, Version=0.0.0.0,
        Culture=neutral, PublicKeyToken=null
    attributes:
    - m_Type: 5
      m_Min: -Infinity
      m_Max: Infinity
      m_Tooltip: 
      m_Regex: 
      m_RegexMaxLength: 0
  m_Direction: 0
  m_LinkedSlots:
  - {fileID: 114097133960865156}
--- !u!114 &114603132334169670
MonoBehaviour:
  m_ObjectHideFlags: 1
  m_CorrespondingSourceObject: {fileID: 0}
  m_PrefabInternal: {fileID: 0}
  m_GameObject: {fileID: 0}
  m_Enabled: 1
  m_EditorHideFlags: 0
  m_Script: {fileID: 11500000, guid: f780aa281814f9842a7c076d436932e7, type: 3}
  m_Name: VFXSlotFloat
  m_EditorClassIdentifier: 
  m_Parent: {fileID: 114473727271474650}
  m_Children: []
  m_UIPosition: {x: 0, y: 0}
  m_UICollapsed: 1
  m_UISuperCollapsed: 0
  m_MasterSlot: {fileID: 114473727271474650}
  m_MasterData:
    m_Owner: {fileID: 0}
    m_Value:
      m_Type:
        m_SerializableType: 
      m_SerializableObject: 
  m_Property:
    name: z
    m_serializedType:
      m_SerializableType: System.Single, mscorlib, Version=2.0.0.0, Culture=neutral,
        PublicKeyToken=b77a5c561934e089
    attributes: []
  m_Direction: 1
  m_LinkedSlots: []
--- !u!114 &114616138028598884
MonoBehaviour:
  m_ObjectHideFlags: 1
  m_CorrespondingSourceObject: {fileID: 0}
  m_PrefabInternal: {fileID: 0}
  m_GameObject: {fileID: 0}
  m_Enabled: 1
  m_EditorHideFlags: 0
  m_Script: {fileID: 11500000, guid: 330e0fca1717dde4aaa144f48232aa64, type: 3}
  m_Name: VFXParameter
  m_EditorClassIdentifier: 
  m_Parent: {fileID: 114713359854958158}
  m_Children: []
  m_UIPosition: {x: 1933.3997, y: 519.77167}
  m_UICollapsed: 0
  m_UISuperCollapsed: 0
  m_InputSlots: []
  m_OutputSlots:
  - {fileID: 114680765894936828}
  m_exposedName: exposedName
  m_exposed: 0
  m_Order: 0
  m_Min:
    m_Type:
      m_SerializableType: 
    m_SerializableObject: 
  m_Max:
    m_Type:
      m_SerializableType: 
    m_SerializableObject: 
  m_Nodes: []
--- !u!114 &114617143880116886
MonoBehaviour:
  m_ObjectHideFlags: 1
  m_CorrespondingSourceObject: {fileID: 0}
  m_PrefabInternal: {fileID: 0}
  m_GameObject: {fileID: 0}
  m_Enabled: 1
  m_EditorHideFlags: 0
  m_Script: {fileID: 11500000, guid: b5ef41639278ae84eac41b1850137685, type: 3}
  m_Name: VectorFieldForce
  m_EditorClassIdentifier: 
  m_Parent: {fileID: 114690240354730352}
  m_Children: []
  m_UIPosition: {x: 0, y: 0}
  m_UICollapsed: 1
  m_UISuperCollapsed: 0
  m_InputSlots:
  - {fileID: 114347124859901858}
  - {fileID: 114332050269094380}
  - {fileID: 114911003525318526}
  - {fileID: 114209558659828728}
  m_OutputSlots: []
  m_Disabled: 0
  DataEncoding: 1
--- !u!114 &114628837895425090
MonoBehaviour:
  m_ObjectHideFlags: 1
  m_CorrespondingSourceObject: {fileID: 0}
  m_PrefabInternal: {fileID: 0}
  m_GameObject: {fileID: 0}
  m_Enabled: 1
  m_EditorHideFlags: 0
  m_Script: {fileID: 11500000, guid: f780aa281814f9842a7c076d436932e7, type: 3}
  m_Name: VFXSlotFloat
  m_EditorClassIdentifier: 
  m_Parent: {fileID: 114669331768486044}
  m_Children: []
  m_UIPosition: {x: 0, y: 0}
  m_UICollapsed: 1
  m_UISuperCollapsed: 0
  m_MasterSlot: {fileID: 114669331768486044}
  m_MasterData:
    m_Owner: {fileID: 0}
    m_Value:
      m_Type:
        m_SerializableType: 
      m_SerializableObject: 
  m_Property:
    name: x
    m_serializedType:
      m_SerializableType: System.Single, mscorlib, Version=2.0.0.0, Culture=neutral,
        PublicKeyToken=b77a5c561934e089
    attributes: []
  m_Direction: 1
  m_LinkedSlots: []
--- !u!114 &114640238843169738
MonoBehaviour:
  m_ObjectHideFlags: 1
  m_CorrespondingSourceObject: {fileID: 0}
  m_PrefabInternal: {fileID: 0}
  m_GameObject: {fileID: 0}
  m_Enabled: 1
  m_EditorHideFlags: 0
  m_Script: {fileID: 11500000, guid: 7d33fb94df928ef4c986f97607706b82, type: 3}
  m_Name: VFXBuiltInParameter
  m_EditorClassIdentifier: 
  m_Parent: {fileID: 114713359854958158}
  m_Children: []
  m_UIPosition: {x: 2514.4868, y: 337.8067}
  m_UICollapsed: 0
  m_UISuperCollapsed: 0
  m_InputSlots: []
  m_OutputSlots:
  - {fileID: 114683014462489766}
  m_expressionOp: 7
--- !u!114 &114641949661234362
MonoBehaviour:
  m_ObjectHideFlags: 1
  m_CorrespondingSourceObject: {fileID: 0}
  m_PrefabInternal: {fileID: 0}
  m_GameObject: {fileID: 0}
  m_Enabled: 1
  m_EditorHideFlags: 0
  m_Script: {fileID: 11500000, guid: f780aa281814f9842a7c076d436932e7, type: 3}
  m_Name: VFXSlotFloat
  m_EditorClassIdentifier: 
  m_Parent: {fileID: 114661891192948566}
  m_Children: []
  m_UIPosition: {x: 0, y: 0}
  m_UICollapsed: 1
  m_UISuperCollapsed: 0
  m_MasterSlot: {fileID: 114661891192948566}
  m_MasterData:
    m_Owner: {fileID: 0}
    m_Value:
      m_Type:
        m_SerializableType: 
      m_SerializableObject: 
  m_Property:
    name: z
    m_serializedType:
      m_SerializableType: System.Single, mscorlib, Version=2.0.0.0, Culture=neutral,
        PublicKeyToken=b77a5c561934e089
    attributes: []
  m_Direction: 1
  m_LinkedSlots: []
--- !u!114 &114642580023272304
MonoBehaviour:
  m_ObjectHideFlags: 1
  m_CorrespondingSourceObject: {fileID: 0}
  m_PrefabInternal: {fileID: 0}
  m_GameObject: {fileID: 0}
  m_Enabled: 1
  m_EditorHideFlags: 0
  m_Script: {fileID: 11500000, guid: f780aa281814f9842a7c076d436932e7, type: 3}
  m_Name: VFXSlotFloat
  m_EditorClassIdentifier: 
  m_Parent: {fileID: 114117956648270690}
  m_Children: []
  m_UIPosition: {x: 0, y: 0}
  m_UICollapsed: 1
  m_UISuperCollapsed: 0
  m_MasterSlot: {fileID: 114659634860288412}
  m_MasterData:
    m_Owner: {fileID: 0}
    m_Value:
      m_Type:
        m_SerializableType: 
      m_SerializableObject: 
  m_Property:
    name: y
    m_serializedType:
      m_SerializableType: System.Single, mscorlib, Version=2.0.0.0, Culture=neutral,
        PublicKeyToken=b77a5c561934e089
    attributes: []
  m_Direction: 0
  m_LinkedSlots: []
--- !u!114 &114645663325757784
MonoBehaviour:
  m_ObjectHideFlags: 1
  m_CorrespondingSourceObject: {fileID: 0}
  m_PrefabInternal: {fileID: 0}
  m_GameObject: {fileID: 0}
  m_Enabled: 1
  m_EditorHideFlags: 0
  m_Script: {fileID: 11500000, guid: 7d33fb94df928ef4c986f97607706b82, type: 3}
  m_Name: VFXBuiltInParameter
  m_EditorClassIdentifier: 
  m_Parent: {fileID: 114713359854958158}
  m_Children: []
  m_UIPosition: {x: 1588.5032, y: 982.51733}
  m_UICollapsed: 0
  m_UISuperCollapsed: 0
  m_InputSlots: []
  m_OutputSlots:
  - {fileID: 114543598793281914}
  m_expressionOp: 7
--- !u!114 &114648377321597480
MonoBehaviour:
  m_ObjectHideFlags: 1
  m_CorrespondingSourceObject: {fileID: 0}
  m_PrefabInternal: {fileID: 0}
  m_GameObject: {fileID: 0}
  m_Enabled: 1
  m_EditorHideFlags: 0
  m_Script: {fileID: 11500000, guid: f780aa281814f9842a7c076d436932e7, type: 3}
  m_Name: VFXSlotFloat
  m_EditorClassIdentifier: 
  m_Parent: {fileID: 114462467222221858}
  m_Children: []
  m_UIPosition: {x: 0, y: 0}
  m_UICollapsed: 1
  m_UISuperCollapsed: 0
  m_MasterSlot: {fileID: 114462467222221858}
  m_MasterData:
    m_Owner: {fileID: 0}
    m_Value:
      m_Type:
        m_SerializableType: 
      m_SerializableObject: 
  m_Property:
    name: y
    m_serializedType:
      m_SerializableType: System.Single, mscorlib, Version=2.0.0.0, Culture=neutral,
        PublicKeyToken=b77a5c561934e089
    attributes: []
  m_Direction: 0
  m_LinkedSlots: []
--- !u!114 &114651014717603910
MonoBehaviour:
  m_ObjectHideFlags: 1
  m_CorrespondingSourceObject: {fileID: 0}
  m_PrefabInternal: {fileID: 0}
  m_GameObject: {fileID: 0}
  m_Enabled: 1
  m_EditorHideFlags: 0
  m_Script: {fileID: 11500000, guid: ac39bd03fca81b849929b9c966f1836a, type: 3}
  m_Name: VFXSlotFloat3
  m_EditorClassIdentifier: 
  m_Parent: {fileID: 114659634860288412}
  m_Children:
  - {fileID: 114762988910911420}
  - {fileID: 114901985431667716}
  - {fileID: 114918300256907616}
  m_UIPosition: {x: 0, y: 0}
  m_UICollapsed: 1
  m_UISuperCollapsed: 0
  m_MasterSlot: {fileID: 114659634860288412}
  m_MasterData:
    m_Owner: {fileID: 0}
    m_Value:
      m_Type:
        m_SerializableType: 
      m_SerializableObject: 
  m_Property:
    name: size
    m_serializedType:
      m_SerializableType: UnityEngine.Vector3, UnityEngine.CoreModule, Version=0.0.0.0,
        Culture=neutral, PublicKeyToken=null
    attributes:
    - m_Type: 3
      m_Min: -Infinity
      m_Max: Infinity
      m_Tooltip: The size of the box along each axis.
      m_Regex: 
      m_RegexMaxLength: 0
  m_Direction: 0
  m_LinkedSlots: []
--- !u!114 &114652616561703320
MonoBehaviour:
  m_ObjectHideFlags: 1
  m_CorrespondingSourceObject: {fileID: 0}
  m_PrefabInternal: {fileID: 0}
  m_GameObject: {fileID: 0}
  m_Enabled: 1
  m_EditorHideFlags: 0
  m_Script: {fileID: 11500000, guid: ac39bd03fca81b849929b9c966f1836a, type: 3}
  m_Name: VFXSlotFloat3
  m_EditorClassIdentifier: 
  m_Parent: {fileID: 0}
  m_Children:
  - {fileID: 114835247834106942}
  - {fileID: 114188452650245224}
  - {fileID: 114285459184065524}
  m_UIPosition: {x: 0, y: 0}
  m_UICollapsed: 1
  m_UISuperCollapsed: 0
  m_MasterSlot: {fileID: 114652616561703320}
  m_MasterData:
    m_Owner: {fileID: 114504932723294378}
    m_Value:
      m_Type:
        m_SerializableType: UnityEngine.Vector3, UnityEngine.CoreModule, Version=0.0.0.0,
          Culture=neutral, PublicKeyToken=null
      m_SerializableObject: '{"x":1.0,"y":0.0,"z":0.0}'
  m_Property:
    name: a
    m_serializedType:
      m_SerializableType: UnityEngine.Vector3, UnityEngine.CoreModule, Version=0.0.0.0,
        Culture=neutral, PublicKeyToken=null
    attributes:
    - m_Type: 3
      m_Min: -Infinity
      m_Max: Infinity
      m_Tooltip: The first operand.
      m_Regex: 
      m_RegexMaxLength: 0
  m_Direction: 0
  m_LinkedSlots:
  - {fileID: 114669331768486044}
--- !u!114 &114659634860288412
MonoBehaviour:
  m_ObjectHideFlags: 1
  m_CorrespondingSourceObject: {fileID: 0}
  m_PrefabInternal: {fileID: 0}
  m_GameObject: {fileID: 0}
  m_Enabled: 1
  m_EditorHideFlags: 0
  m_Script: {fileID: 11500000, guid: 1b605c022ee79394a8a776c0869b3f9a, type: 3}
  m_Name: VFXSlot
  m_EditorClassIdentifier: 
  m_Parent: {fileID: 0}
  m_Children:
  - {fileID: 114117956648270690}
  - {fileID: 114651014717603910}
  m_UIPosition: {x: 0, y: 0}
  m_UICollapsed: 1
  m_UISuperCollapsed: 0
  m_MasterSlot: {fileID: 114659634860288412}
  m_MasterData:
    m_Owner: {fileID: 114391928864180414}
    m_Value:
      m_Type:
        m_SerializableType: UnityEditor.VFX.AABox, Assembly-CSharp-Editor-testable,
          Version=0.0.0.0, Culture=neutral, PublicKeyToken=null
      m_SerializableObject: '{"space":0,"center":{"x":-0.0016481280326843262,"y":5.960464477539063e-8,"z":-0.0065926313400268559},"size":{"x":1.9262703657150269,"y":1.9295674562454224,"z":1.9295670986175538}}'
  m_Property:
    name: bounds
    m_serializedType:
      m_SerializableType: UnityEditor.VFX.AABox, Assembly-CSharp-Editor-testable,
        Version=0.0.0.0, Culture=neutral, PublicKeyToken=null
    attributes: []
  m_Direction: 0
  m_LinkedSlots: []
--- !u!114 &114661891192948566
MonoBehaviour:
  m_ObjectHideFlags: 1
  m_CorrespondingSourceObject: {fileID: 0}
  m_PrefabInternal: {fileID: 0}
  m_GameObject: {fileID: 0}
  m_Enabled: 1
  m_EditorHideFlags: 0
  m_Script: {fileID: 11500000, guid: ac39bd03fca81b849929b9c966f1836a, type: 3}
  m_Name: VFXSlotFloat3
  m_EditorClassIdentifier: 
  m_Parent: {fileID: 0}
  m_Children:
  - {fileID: 114178526993617142}
  - {fileID: 114066157645071374}
  - {fileID: 114641949661234362}
  m_UIPosition: {x: 0, y: 0}
  m_UICollapsed: 1
  m_UISuperCollapsed: 0
  m_MasterSlot: {fileID: 114661891192948566}
  m_MasterData:
    m_Owner: {fileID: 114097585541204008}
    m_Value:
      m_Type:
        m_SerializableType: UnityEngine.Vector3, UnityEngine.CoreModule, Version=0.0.0.0,
          Culture=neutral, PublicKeyToken=null
      m_SerializableObject: '{"x":0.0,"y":0.0,"z":0.0}'
  m_Property:
    name: axisZ
    m_serializedType:
      m_SerializableType: UnityEngine.Vector3, UnityEngine.CoreModule, Version=0.0.0.0,
        Culture=neutral, PublicKeyToken=null
    attributes: []
  m_Direction: 1
  m_LinkedSlots:
  - {fileID: 114889574707667480}
  - {fileID: 114492709542381202}
--- !u!114 &114662201912243202
MonoBehaviour:
  m_ObjectHideFlags: 1
  m_CorrespondingSourceObject: {fileID: 0}
  m_PrefabInternal: {fileID: 0}
  m_GameObject: {fileID: 0}
  m_Enabled: 1
  m_EditorHideFlags: 0
  m_Script: {fileID: 11500000, guid: ac39bd03fca81b849929b9c966f1836a, type: 3}
  m_Name: VFXSlotFloat3
  m_EditorClassIdentifier: 
  m_Parent: {fileID: 114413644072696574}
  m_Children:
  - {fileID: 114281162162261238}
  - {fileID: 114999625033764044}
  - {fileID: 114755232011397618}
  m_UIPosition: {x: 0, y: 0}
  m_UICollapsed: 1
  m_UISuperCollapsed: 0
  m_MasterSlot: {fileID: 114413644072696574}
  m_MasterData:
    m_Owner: {fileID: 0}
    m_Value:
      m_Type:
        m_SerializableType: 
      m_SerializableObject: 
  m_Property:
    name: position
    m_serializedType:
      m_SerializableType: UnityEngine.Vector3, UnityEngine.CoreModule, Version=0.0.0.0,
        Culture=neutral, PublicKeyToken=null
    attributes:
    - m_Type: 3
      m_Min: -Infinity
      m_Max: Infinity
      m_Tooltip: The position.
      m_Regex: 
      m_RegexMaxLength: 0
  m_Direction: 0
  m_LinkedSlots: []
--- !u!114 &114664950524601788
MonoBehaviour:
  m_ObjectHideFlags: 1
  m_CorrespondingSourceObject: {fileID: 0}
  m_PrefabInternal: {fileID: 0}
  m_GameObject: {fileID: 0}
  m_Enabled: 1
  m_EditorHideFlags: 0
  m_Script: {fileID: 11500000, guid: 73a13919d81fb7444849bae8b5c812a2, type: 3}
  m_Name: VFXBasicSpawner
  m_EditorClassIdentifier: 
  m_Parent: {fileID: 114713359854958158}
  m_Children:
  - {fileID: 114563854899732084}
  m_UIPosition: {x: 3427.2444, y: -954.5454}
  m_UICollapsed: 0
  m_UISuperCollapsed: 0
  m_InputSlots: []
  m_OutputSlots: []
  m_Data: {fileID: 0}
  m_InputFlowSlot:
  - link: []
  - link: []
  m_OutputFlowSlot:
  - link:
    - context: {fileID: 114391928864180414}
      slotIndex: 0
--- !u!114 &114665622536376714
MonoBehaviour:
  m_ObjectHideFlags: 1
  m_CorrespondingSourceObject: {fileID: 0}
  m_PrefabInternal: {fileID: 0}
  m_GameObject: {fileID: 0}
  m_Enabled: 1
  m_EditorHideFlags: 0
  m_Script: {fileID: 11500000, guid: ac39bd03fca81b849929b9c966f1836a, type: 3}
  m_Name: VFXSlotFloat3
  m_EditorClassIdentifier: 
  m_Parent: {fileID: 114033133520281462}
  m_Children:
  - {fileID: 114457964050763460}
  - {fileID: 114260251911347188}
  - {fileID: 114482391903492468}
  m_UIPosition: {x: 0, y: 0}
  m_UICollapsed: 1
  m_UISuperCollapsed: 0
  m_MasterSlot: {fileID: 114033133520281462}
  m_MasterData:
    m_Owner: {fileID: 0}
    m_Value:
      m_Type:
        m_SerializableType: 
      m_SerializableObject: 
  m_Property:
    name: center
    m_serializedType:
      m_SerializableType: UnityEngine.Vector3, UnityEngine.CoreModule, Version=0.0.0.0,
        Culture=neutral, PublicKeyToken=null
    attributes:
    - m_Type: 3
      m_Min: -Infinity
      m_Max: Infinity
      m_Tooltip: The centre of the sphere.
      m_Regex: 
      m_RegexMaxLength: 0
  m_Direction: 0
  m_LinkedSlots: []
--- !u!114 &114669331768486044
MonoBehaviour:
  m_ObjectHideFlags: 1
  m_CorrespondingSourceObject: {fileID: 0}
  m_PrefabInternal: {fileID: 0}
  m_GameObject: {fileID: 0}
  m_Enabled: 1
  m_EditorHideFlags: 0
  m_Script: {fileID: 11500000, guid: ac39bd03fca81b849929b9c966f1836a, type: 3}
  m_Name: VFXSlotFloat3
  m_EditorClassIdentifier: 
  m_Parent: {fileID: 0}
  m_Children:
  - {fileID: 114628837895425090}
  - {fileID: 114311686034390686}
  - {fileID: 114829790254187162}
  m_UIPosition: {x: 0, y: 0}
  m_UICollapsed: 1
  m_UISuperCollapsed: 0
  m_MasterSlot: {fileID: 114669331768486044}
  m_MasterData:
    m_Owner: {fileID: 114490263843849036}
    m_Value:
      m_Type:
        m_SerializableType: UnityEngine.Vector3, UnityEngine.CoreModule, Version=0.0.0.0,
          Culture=neutral, PublicKeyToken=null
      m_SerializableObject: '{"x":0.0,"y":0.0,"z":0.0}'
  m_Property:
    name: o
    m_serializedType:
      m_SerializableType: UnityEngine.Vector3, UnityEngine.CoreModule, Version=0.0.0.0,
        Culture=neutral, PublicKeyToken=null
    attributes: []
  m_Direction: 1
  m_LinkedSlots:
  - {fileID: 114987031166116308}
  - {fileID: 114652616561703320}
--- !u!114 &114672564460664860
MonoBehaviour:
  m_ObjectHideFlags: 1
  m_CorrespondingSourceObject: {fileID: 0}
  m_PrefabInternal: {fileID: 0}
  m_GameObject: {fileID: 0}
  m_Enabled: 1
  m_EditorHideFlags: 0
  m_Script: {fileID: 11500000, guid: f780aa281814f9842a7c076d436932e7, type: 3}
  m_Name: VFXSlotFloat
  m_EditorClassIdentifier: 
  m_Parent: {fileID: 114858660365901322}
  m_Children: []
  m_UIPosition: {x: 0, y: 0}
  m_UICollapsed: 1
  m_UISuperCollapsed: 0
  m_MasterSlot: {fileID: 114858660365901322}
  m_MasterData:
    m_Owner: {fileID: 0}
    m_Value:
      m_Type:
        m_SerializableType: 
      m_SerializableObject: 
  m_Property:
    name: x
    m_serializedType:
      m_SerializableType: System.Single, mscorlib, Version=2.0.0.0, Culture=neutral,
        PublicKeyToken=b77a5c561934e089
    attributes: []
  m_Direction: 1
  m_LinkedSlots: []
--- !u!114 &114680765894936828
MonoBehaviour:
  m_ObjectHideFlags: 1
  m_CorrespondingSourceObject: {fileID: 0}
  m_PrefabInternal: {fileID: 0}
  m_GameObject: {fileID: 0}
  m_Enabled: 1
  m_EditorHideFlags: 0
  m_Script: {fileID: 11500000, guid: 76f778ff57c4e8145b9681fe3268d8e9, type: 3}
  m_Name: VFXSlotGradient
  m_EditorClassIdentifier: 
  m_Parent: {fileID: 0}
  m_Children: []
  m_UIPosition: {x: 0, y: 0}
  m_UICollapsed: 1
  m_UISuperCollapsed: 0
  m_MasterSlot: {fileID: 114680765894936828}
  m_MasterData:
    m_Owner: {fileID: 114616138028598884}
    m_Value:
      m_Type:
        m_SerializableType: UnityEngine.Gradient, UnityEngine.CoreModule, Version=0.0.0.0,
          Culture=neutral, PublicKeyToken=null
      m_SerializableObject: '{"colorKeys":[{"color":{"r":0.7450980544090271,"g":0.3294117748737335,"b":0.3294117748737335,"a":1.0},"time":0.1752040833234787},{"color":{"r":1.0,"g":0.30980393290519717,"b":0.0,"a":1.0},"time":0.40296024084091189},{"color":{"r":1.0,"g":0.6431372761726379,"b":0.0,"a":1.0},"time":0.5496299862861633},{"color":{"r":1.0,"g":0.8901960849761963,"b":0.0,"a":1.0},"time":1.0}],"alphaKeys":[{"alpha":0.0,"time":0.0},{"alpha":1.0,"time":0.17790493369102479},{"alpha":1.0,"time":0.7654993534088135},{"alpha":0.0,"time":1.0}],"gradientMode":0}'
  m_Property:
    name: o
    m_serializedType:
      m_SerializableType: UnityEngine.Gradient, UnityEngine.CoreModule, Version=0.0.0.0,
        Culture=neutral, PublicKeyToken=null
    attributes: []
  m_Direction: 1
  m_LinkedSlots:
  - {fileID: 114793376342456972}
--- !u!114 &114682526184982798
MonoBehaviour:
  m_ObjectHideFlags: 1
  m_CorrespondingSourceObject: {fileID: 0}
  m_PrefabInternal: {fileID: 0}
  m_GameObject: {fileID: 0}
  m_Enabled: 1
  m_EditorHideFlags: 0
  m_Script: {fileID: 11500000, guid: f780aa281814f9842a7c076d436932e7, type: 3}
  m_Name: VFXSlotFloat
  m_EditorClassIdentifier: 
  m_Parent: {fileID: 114117956648270690}
  m_Children: []
  m_UIPosition: {x: 0, y: 0}
  m_UICollapsed: 1
  m_UISuperCollapsed: 0
  m_MasterSlot: {fileID: 114659634860288412}
  m_MasterData:
    m_Owner: {fileID: 0}
    m_Value:
      m_Type:
        m_SerializableType: 
      m_SerializableObject: 
  m_Property:
    name: z
    m_serializedType:
      m_SerializableType: System.Single, mscorlib, Version=2.0.0.0, Culture=neutral,
        PublicKeyToken=b77a5c561934e089
    attributes: []
  m_Direction: 0
  m_LinkedSlots: []
--- !u!114 &114683003190420024
MonoBehaviour:
  m_ObjectHideFlags: 1
  m_CorrespondingSourceObject: {fileID: 0}
  m_PrefabInternal: {fileID: 0}
  m_GameObject: {fileID: 0}
  m_Enabled: 1
  m_EditorHideFlags: 0
  m_Script: {fileID: 11500000, guid: 87c154e0feeee864da39ba7591cf27e7, type: 3}
  m_Name: VFXSlotFloatN
  m_EditorClassIdentifier: 
  m_Parent: {fileID: 0}
  m_Children: []
  m_UIPosition: {x: 0, y: 0}
  m_UICollapsed: 1
  m_UISuperCollapsed: 0
  m_MasterSlot: {fileID: 114683003190420024}
  m_MasterData:
    m_Owner: {fileID: 114490263843849036}
    m_Value:
      m_Type:
        m_SerializableType: UnityEditor.VFX.FloatN, Assembly-CSharp-Editor-testable,
          Version=0.0.0.0, Culture=neutral, PublicKeyToken=null
      m_SerializableObject: '{"m_Components":[1.0]}'
  m_Property:
    name: a
    m_serializedType:
      m_SerializableType: UnityEditor.VFX.FloatN, Assembly-CSharp-Editor-testable,
        Version=0.0.0.0, Culture=neutral, PublicKeyToken=null
    attributes: []
  m_Direction: 0
  m_LinkedSlots:
  - {fileID: 114858660365901322}
--- !u!114 &114683014462489766
MonoBehaviour:
  m_ObjectHideFlags: 1
  m_CorrespondingSourceObject: {fileID: 0}
  m_PrefabInternal: {fileID: 0}
  m_GameObject: {fileID: 0}
  m_Enabled: 1
  m_EditorHideFlags: 0
  m_Script: {fileID: 11500000, guid: f780aa281814f9842a7c076d436932e7, type: 3}
  m_Name: VFXSlotFloat
  m_EditorClassIdentifier: 
  m_Parent: {fileID: 0}
  m_Children: []
  m_UIPosition: {x: 0, y: 0}
  m_UICollapsed: 1
  m_UISuperCollapsed: 0
  m_MasterSlot: {fileID: 114683014462489766}
  m_MasterData:
    m_Owner: {fileID: 114640238843169738}
    m_Value:
      m_Type:
        m_SerializableType: System.Single, mscorlib, Version=2.0.0.0, Culture=neutral,
          PublicKeyToken=b77a5c561934e089
      m_SerializableObject: 
  m_Property:
    name: TotalTime
    m_serializedType:
      m_SerializableType: System.Single, mscorlib, Version=2.0.0.0, Culture=neutral,
        PublicKeyToken=b77a5c561934e089
    attributes: []
  m_Direction: 1
  m_LinkedSlots:
  - {fileID: 114727477293626122}
--- !u!114 &114683432350383382
MonoBehaviour:
  m_ObjectHideFlags: 1
  m_CorrespondingSourceObject: {fileID: 0}
  m_PrefabInternal: {fileID: 0}
  m_GameObject: {fileID: 0}
  m_Enabled: 1
  m_EditorHideFlags: 0
  m_Script: {fileID: 11500000, guid: f780aa281814f9842a7c076d436932e7, type: 3}
  m_Name: VFXSlotFloat
  m_EditorClassIdentifier: 
  m_Parent: {fileID: 114043932397582438}
  m_Children: []
  m_UIPosition: {x: 0, y: 0}
  m_UICollapsed: 1
  m_UISuperCollapsed: 0
  m_MasterSlot: {fileID: 114043932397582438}
  m_MasterData:
    m_Owner: {fileID: 0}
    m_Value:
      m_Type:
        m_SerializableType: 
      m_SerializableObject: 
  m_Property:
    name: y
    m_serializedType:
      m_SerializableType: System.Single, mscorlib, Version=2.0.0.0, Culture=neutral,
        PublicKeyToken=b77a5c561934e089
    attributes: []
  m_Direction: 1
  m_LinkedSlots: []
--- !u!114 &114684049241865076
MonoBehaviour:
  m_ObjectHideFlags: 1
  m_CorrespondingSourceObject: {fileID: 0}
  m_PrefabInternal: {fileID: 0}
  m_GameObject: {fileID: 0}
  m_Enabled: 1
  m_EditorHideFlags: 0
  m_Script: {fileID: 11500000, guid: f780aa281814f9842a7c076d436932e7, type: 3}
  m_Name: VFXSlotFloat
  m_EditorClassIdentifier: 
  m_Parent: {fileID: 114907117574549410}
  m_Children: []
  m_UIPosition: {x: 0, y: 0}
  m_UICollapsed: 1
  m_UISuperCollapsed: 0
  m_MasterSlot: {fileID: 114907117574549410}
  m_MasterData:
    m_Owner: {fileID: 0}
    m_Value:
      m_Type:
        m_SerializableType: 
      m_SerializableObject: 
  m_Property:
    name: y
    m_serializedType:
      m_SerializableType: System.Single, mscorlib, Version=2.0.0.0, Culture=neutral,
        PublicKeyToken=b77a5c561934e089
    attributes: []
  m_Direction: 1
  m_LinkedSlots: []
--- !u!114 &114689927502496910
MonoBehaviour:
  m_ObjectHideFlags: 1
  m_CorrespondingSourceObject: {fileID: 0}
  m_PrefabInternal: {fileID: 0}
  m_GameObject: {fileID: 0}
  m_Enabled: 1
  m_EditorHideFlags: 0
  m_Script: {fileID: 11500000, guid: a971fa2e110a0ac42ac1d8dae408704b, type: 3}
  m_Name: SetAttribute
  m_EditorClassIdentifier: 
  m_Parent: {fileID: 114303831766578312}
  m_Children: []
  m_UIPosition: {x: 0, y: 0}
  m_UICollapsed: 1
  m_UISuperCollapsed: 0
  m_InputSlots:
  - {fileID: 114714147934158122}
  m_OutputSlots: []
  m_Disabled: 0
  attribute: sizeZ
  Composition: 0
  Random: 0
--- !u!114 &114690240354730352
MonoBehaviour:
  m_ObjectHideFlags: 1
  m_CorrespondingSourceObject: {fileID: 0}
  m_PrefabInternal: {fileID: 0}
  m_GameObject: {fileID: 0}
  m_Enabled: 1
  m_EditorHideFlags: 0
  m_Script: {fileID: 11500000, guid: 2dc095764ededfa4bb32fa602511ea4b, type: 3}
  m_Name: VFXBasicUpdate
  m_EditorClassIdentifier: 
  m_Parent: {fileID: 114713359854958158}
  m_Children:
  - {fileID: 114617143880116886}
  - {fileID: 114448358575362682}
  - {fileID: 114883585790621896}
  m_UIPosition: {x: 3487.3105, y: 207.79274}
  m_UICollapsed: 0
  m_UISuperCollapsed: 0
  m_InputSlots: []
  m_OutputSlots: []
  m_Data: {fileID: 114986566243396028}
  m_InputFlowSlot:
  - link:
    - context: {fileID: 114391928864180414}
      slotIndex: 0
  m_OutputFlowSlot:
  - link:
    - context: {fileID: 114303831766578312}
      slotIndex: 0
  integration: 0
--- !u!114 &114691970683104270
MonoBehaviour:
  m_ObjectHideFlags: 1
  m_CorrespondingSourceObject: {fileID: 0}
  m_PrefabInternal: {fileID: 0}
  m_GameObject: {fileID: 0}
  m_Enabled: 1
  m_EditorHideFlags: 0
  m_Script: {fileID: 11500000, guid: f780aa281814f9842a7c076d436932e7, type: 3}
  m_Name: VFXSlotFloat
  m_EditorClassIdentifier: 
  m_Parent: {fileID: 114462467222221858}
  m_Children: []
  m_UIPosition: {x: 0, y: 0}
  m_UICollapsed: 1
  m_UISuperCollapsed: 0
  m_MasterSlot: {fileID: 114462467222221858}
  m_MasterData:
    m_Owner: {fileID: 0}
    m_Value:
      m_Type:
        m_SerializableType: 
      m_SerializableObject: 
  m_Property:
    name: z
    m_serializedType:
      m_SerializableType: System.Single, mscorlib, Version=2.0.0.0, Culture=neutral,
        PublicKeyToken=b77a5c561934e089
    attributes: []
  m_Direction: 0
  m_LinkedSlots: []
--- !u!114 &114701392731233664
MonoBehaviour:
  m_ObjectHideFlags: 1
  m_CorrespondingSourceObject: {fileID: 0}
  m_PrefabInternal: {fileID: 0}
  m_GameObject: {fileID: 0}
  m_Enabled: 1
  m_EditorHideFlags: 0
  m_Script: {fileID: 11500000, guid: f780aa281814f9842a7c076d436932e7, type: 3}
  m_Name: VFXSlotFloat
  m_EditorClassIdentifier: 
  m_Parent: {fileID: 114081605484627898}
  m_Children: []
  m_UIPosition: {x: 0, y: 0}
  m_UICollapsed: 1
  m_UISuperCollapsed: 0
  m_MasterSlot: {fileID: 114874794242705804}
  m_MasterData:
    m_Owner: {fileID: 0}
    m_Value:
      m_Type:
        m_SerializableType: 
      m_SerializableObject: 
  m_Property:
    name: y
    m_serializedType:
      m_SerializableType: System.Single, mscorlib, Version=2.0.0.0, Culture=neutral,
        PublicKeyToken=b77a5c561934e089
    attributes: []
  m_Direction: 0
  m_LinkedSlots: []
--- !u!114 &114703318023205196
MonoBehaviour:
  m_ObjectHideFlags: 1
  m_CorrespondingSourceObject: {fileID: 0}
  m_PrefabInternal: {fileID: 0}
  m_GameObject: {fileID: 0}
  m_Enabled: 1
  m_EditorHideFlags: 0
  m_Script: {fileID: 11500000, guid: 47b4ca114d6538548942a32238cf630d, type: 3}
  m_Name: PositionSphere
  m_EditorClassIdentifier: 
  m_Parent: {fileID: 114391928864180414}
  m_Children: []
  m_UIPosition: {x: 3360, y: -976}
  m_UICollapsed: 0
  m_UISuperCollapsed: 0
  m_InputSlots:
  - {fileID: 114874794242705804}
  m_OutputSlots: []
  m_Disabled: 0
  positionMode: 0
  spawnMode: 0
--- !u!114 &114703539699981466
MonoBehaviour:
  m_ObjectHideFlags: 1
  m_CorrespondingSourceObject: {fileID: 0}
  m_PrefabInternal: {fileID: 0}
  m_GameObject: {fileID: 0}
  m_Enabled: 1
  m_EditorHideFlags: 0
  m_Script: {fileID: 11500000, guid: 87c154e0feeee864da39ba7591cf27e7, type: 3}
  m_Name: VFXSlotFloatN
  m_EditorClassIdentifier: 
  m_Parent: {fileID: 0}
  m_Children: []
  m_UIPosition: {x: 0, y: 0}
  m_UICollapsed: 1
  m_UISuperCollapsed: 0
  m_MasterSlot: {fileID: 114703539699981466}
  m_MasterData:
    m_Owner: {fileID: 114393616261578982}
    m_Value:
      m_Type:
        m_SerializableType: UnityEditor.VFX.FloatN, Assembly-CSharp-Editor-testable,
          Version=0.0.0.0, Culture=neutral, PublicKeyToken=null
      m_SerializableObject: '{"m_Components":[0.0]}'
  m_Property:
    name: x
    m_serializedType:
      m_SerializableType: UnityEditor.VFX.FloatN, Assembly-CSharp-Editor-testable,
        Version=0.0.0.0, Culture=neutral, PublicKeyToken=null
    attributes:
    - m_Type: 3
      m_Min: -Infinity
      m_Max: Infinity
      m_Tooltip: The operand.
      m_Regex: 
      m_RegexMaxLength: 0
  m_Direction: 0
  m_LinkedSlots:
  - {fileID: 114855060834936270}
--- !u!114 &114704932343162388
MonoBehaviour:
  m_ObjectHideFlags: 1
  m_CorrespondingSourceObject: {fileID: 0}
  m_PrefabInternal: {fileID: 0}
  m_GameObject: {fileID: 0}
  m_Enabled: 1
  m_EditorHideFlags: 0
  m_Script: {fileID: 11500000, guid: 36abb1a42e57dfc4aa839ec8812a27cf, type: 3}
  m_Name: VFXOperatorNormalize
  m_EditorClassIdentifier: 
  m_Parent: {fileID: 114713359854958158}
  m_Children: []
  m_UIPosition: {x: 1729.111, y: 1264.2238}
  m_UICollapsed: 0
  m_UISuperCollapsed: 0
  m_InputSlots:
  - {fileID: 114457630835244914}
  m_OutputSlots:
  - {fileID: 114858660365901322}
--- !u!114 &114713359854958158
MonoBehaviour:
  m_ObjectHideFlags: 1
  m_CorrespondingSourceObject: {fileID: 0}
  m_PrefabInternal: {fileID: 0}
  m_GameObject: {fileID: 0}
  m_Enabled: 1
  m_EditorHideFlags: 0
  m_Script: {fileID: 11500000, guid: 7d4c867f6b72b714dbb5fd1780afe208, type: 3}
  m_Name: 
  m_EditorClassIdentifier: 
  m_Parent: {fileID: 0}
  m_Children:
  - {fileID: 114664950524601788}
  - {fileID: 114391928864180414}
  - {fileID: 114690240354730352}
  - {fileID: 114303831766578312}
  - {fileID: 114211318420561788}
  - {fileID: 114128398226516008}
  - {fileID: 114640238843169738}
  - {fileID: 114704932343162388}
  - {fileID: 114490263843849036}
  - {fileID: 114539635269787790}
  - {fileID: 114616138028598884}
  - {fileID: 114009626957548980}
  - {fileID: 114785965627119840}
  - {fileID: 114469172786699896}
  - {fileID: 114463943635796402}
  - {fileID: 114504932723294378}
  - {fileID: 114162482203252962}
  - {fileID: 114393616261578982}
  - {fileID: 114384224194595956}
  - {fileID: 114867922613563594}
  - {fileID: 114645663325757784}
  - {fileID: 114519457660386524}
  - {fileID: 114329351849546386}
  - {fileID: 114097585541204008}
  m_UIPosition: {x: 0, y: 0}
  m_UICollapsed: 1
  m_UISuperCollapsed: 0
  m_UIInfos: {fileID: 114268723516814142}
  m_saved: 1
--- !u!114 &114714147934158122
MonoBehaviour:
  m_ObjectHideFlags: 1
  m_CorrespondingSourceObject: {fileID: 0}
  m_PrefabInternal: {fileID: 0}
  m_GameObject: {fileID: 0}
  m_Enabled: 1
  m_EditorHideFlags: 0
  m_Script: {fileID: 11500000, guid: f780aa281814f9842a7c076d436932e7, type: 3}
  m_Name: VFXSlotFloat
  m_EditorClassIdentifier: 
  m_Parent: {fileID: 0}
  m_Children: []
  m_UIPosition: {x: 0, y: 0}
  m_UICollapsed: 1
  m_UISuperCollapsed: 0
  m_MasterSlot: {fileID: 114714147934158122}
  m_MasterData:
    m_Owner: {fileID: 114689927502496910}
    m_Value:
      m_Type:
        m_SerializableType: System.Single, mscorlib, Version=2.0.0.0, Culture=neutral,
          PublicKeyToken=b77a5c561934e089
      m_SerializableObject: 0.2
  m_Property:
    name: SizeZ
    m_serializedType:
      m_SerializableType: System.Single, mscorlib, Version=2.0.0.0, Culture=neutral,
        PublicKeyToken=b77a5c561934e089
    attributes: []
  m_Direction: 0
  m_LinkedSlots: []
--- !u!114 &114715840462623490
MonoBehaviour:
  m_ObjectHideFlags: 1
  m_CorrespondingSourceObject: {fileID: 0}
  m_PrefabInternal: {fileID: 0}
  m_GameObject: {fileID: 0}
  m_Enabled: 1
  m_EditorHideFlags: 0
  m_Script: {fileID: 11500000, guid: f780aa281814f9842a7c076d436932e7, type: 3}
  m_Name: VFXSlotFloat
  m_EditorClassIdentifier: 
  m_Parent: {fileID: 114081605484627898}
  m_Children: []
  m_UIPosition: {x: 0, y: 0}
  m_UICollapsed: 1
  m_UISuperCollapsed: 0
  m_MasterSlot: {fileID: 114874794242705804}
  m_MasterData:
    m_Owner: {fileID: 0}
    m_Value:
      m_Type:
        m_SerializableType: 
      m_SerializableObject: 
  m_Property:
    name: z
    m_serializedType:
      m_SerializableType: System.Single, mscorlib, Version=2.0.0.0, Culture=neutral,
        PublicKeyToken=b77a5c561934e089
    attributes: []
  m_Direction: 0
  m_LinkedSlots: []
--- !u!114 &114718060691080588
MonoBehaviour:
  m_ObjectHideFlags: 1
  m_CorrespondingSourceObject: {fileID: 0}
  m_PrefabInternal: {fileID: 0}
  m_GameObject: {fileID: 0}
  m_Enabled: 1
  m_EditorHideFlags: 0
  m_Script: {fileID: 11500000, guid: f780aa281814f9842a7c076d436932e7, type: 3}
  m_Name: VFXSlotFloat
  m_EditorClassIdentifier: 
  m_Parent: {fileID: 114492709542381202}
  m_Children: []
  m_UIPosition: {x: 0, y: 0}
  m_UICollapsed: 1
  m_UISuperCollapsed: 0
  m_MasterSlot: {fileID: 114492709542381202}
  m_MasterData:
    m_Owner: {fileID: 0}
    m_Value:
      m_Type:
        m_SerializableType: 
      m_SerializableObject: 
  m_Property:
    name: y
    m_serializedType:
      m_SerializableType: System.Single, mscorlib, Version=2.0.0.0, Culture=neutral,
        PublicKeyToken=b77a5c561934e089
    attributes: []
  m_Direction: 0
  m_LinkedSlots: []
--- !u!114 &114723785641542666
MonoBehaviour:
  m_ObjectHideFlags: 1
  m_CorrespondingSourceObject: {fileID: 0}
  m_PrefabInternal: {fileID: 0}
  m_GameObject: {fileID: 0}
  m_Enabled: 1
  m_EditorHideFlags: 0
  m_Script: {fileID: 11500000, guid: d16c6aeaef944094b9a1633041804207, type: 3}
  m_Name: Orient
  m_EditorClassIdentifier: 
  m_Parent: {fileID: 114303831766578312}
  m_Children: []
  m_UIPosition: {x: 0, y: 0}
  m_UICollapsed: 1
  m_UISuperCollapsed: 0
  m_InputSlots:
  - {fileID: 114413644072696574}
  m_OutputSlots: []
  m_Disabled: 0
  mode: 2
--- !u!114 &114724091660102592
MonoBehaviour:
  m_ObjectHideFlags: 1
  m_CorrespondingSourceObject: {fileID: 0}
  m_PrefabInternal: {fileID: 0}
  m_GameObject: {fileID: 0}
  m_Enabled: 1
  m_EditorHideFlags: 0
  m_Script: {fileID: 11500000, guid: 87c154e0feeee864da39ba7591cf27e7, type: 3}
  m_Name: VFXSlotFloatN
  m_EditorClassIdentifier: 
  m_Parent: {fileID: 0}
  m_Children: []
  m_UIPosition: {x: 0, y: 0}
  m_UICollapsed: 1
  m_UISuperCollapsed: 0
  m_MasterSlot: {fileID: 114724091660102592}
  m_MasterData:
    m_Owner: {fileID: 114128398226516008}
    m_Value:
      m_Type:
        m_SerializableType: UnityEditor.VFX.FloatN, Assembly-CSharp-Editor-testable,
          Version=0.0.0.0, Culture=neutral, PublicKeyToken=null
      m_SerializableObject: '{"m_Components":[50.0]}'
  m_Property:
    name: b
    m_serializedType:
      m_SerializableType: UnityEditor.VFX.FloatN, Assembly-CSharp-Editor-testable,
        Version=0.0.0.0, Culture=neutral, PublicKeyToken=null
    attributes: []
  m_Direction: 0
  m_LinkedSlots: []
--- !u!114 &114725874336250028
MonoBehaviour:
  m_ObjectHideFlags: 1
  m_CorrespondingSourceObject: {fileID: 0}
  m_PrefabInternal: {fileID: 0}
  m_GameObject: {fileID: 0}
  m_Enabled: 1
  m_EditorHideFlags: 0
  m_Script: {fileID: 11500000, guid: 76f778ff57c4e8145b9681fe3268d8e9, type: 3}
  m_Name: VFXSlotGradient
  m_EditorClassIdentifier: 
  m_Parent: {fileID: 0}
  m_Children: []
  m_UIPosition: {x: 0, y: 0}
  m_UICollapsed: 1
  m_UISuperCollapsed: 0
  m_MasterSlot: {fileID: 114725874336250028}
  m_MasterData:
    m_Owner: {fileID: 114539635269787790}
    m_Value:
      m_Type:
        m_SerializableType: UnityEngine.Gradient, UnityEngine.CoreModule, Version=0.0.0.0,
          Culture=neutral, PublicKeyToken=null
      m_SerializableObject: '{"colorKeys":[{"color":{"r":0.4435538351535797,"g":0.22147560119628907,"b":0.7452830076217651,"a":1.0},"time":0.1752040833234787},{"color":{"r":0.0,"g":0.09638810157775879,"b":1.0,"a":1.0},"time":0.40296024084091189},{"color":{"r":0.0,"g":0.5804843902587891,"b":1.0,"a":1.0},"time":0.5496299862861633},{"color":{"r":0.0,"g":0.8542308807373047,"b":1.0,"a":1.0},"time":1.0}],"alphaKeys":[{"alpha":0.0,"time":0.0},{"alpha":1.0,"time":0.17790493369102479},{"alpha":1.0,"time":0.7654993534088135},{"alpha":0.0,"time":1.0}],"gradientMode":0}'
  m_Property:
    name: o
    m_serializedType:
      m_SerializableType: UnityEngine.Gradient, UnityEngine.CoreModule, Version=0.0.0.0,
        Culture=neutral, PublicKeyToken=null
    attributes: []
  m_Direction: 1
  m_LinkedSlots:
  - {fileID: 114746634124880648}
--- !u!114 &114727477293626122
MonoBehaviour:
  m_ObjectHideFlags: 1
  m_CorrespondingSourceObject: {fileID: 0}
  m_PrefabInternal: {fileID: 0}
  m_GameObject: {fileID: 0}
  m_Enabled: 1
  m_EditorHideFlags: 0
  m_Script: {fileID: 11500000, guid: 87c154e0feeee864da39ba7591cf27e7, type: 3}
  m_Name: VFXSlotFloatN
  m_EditorClassIdentifier: 
  m_Parent: {fileID: 0}
  m_Children: []
  m_UIPosition: {x: 0, y: 0}
  m_UICollapsed: 1
  m_UISuperCollapsed: 0
  m_MasterSlot: {fileID: 114727477293626122}
  m_MasterData:
    m_Owner: {fileID: 114128398226516008}
    m_Value:
      m_Type:
        m_SerializableType: UnityEditor.VFX.FloatN, Assembly-CSharp-Editor-testable,
          Version=0.0.0.0, Culture=neutral, PublicKeyToken=null
      m_SerializableObject: '{"m_Components":[1.0]}'
  m_Property:
    name: a
    m_serializedType:
      m_SerializableType: UnityEditor.VFX.FloatN, Assembly-CSharp-Editor-testable,
        Version=0.0.0.0, Culture=neutral, PublicKeyToken=null
    attributes: []
  m_Direction: 0
  m_LinkedSlots:
  - {fileID: 114683014462489766}
--- !u!114 &114734087114453386
MonoBehaviour:
  m_ObjectHideFlags: 1
  m_CorrespondingSourceObject: {fileID: 0}
  m_PrefabInternal: {fileID: 0}
  m_GameObject: {fileID: 0}
  m_Enabled: 1
  m_EditorHideFlags: 0
  m_Script: {fileID: 11500000, guid: f780aa281814f9842a7c076d436932e7, type: 3}
  m_Name: VFXSlotFloat
  m_EditorClassIdentifier: 
  m_Parent: {fileID: 114462467222221858}
  m_Children: []
  m_UIPosition: {x: 0, y: 0}
  m_UICollapsed: 1
  m_UISuperCollapsed: 0
  m_MasterSlot: {fileID: 114462467222221858}
  m_MasterData:
    m_Owner: {fileID: 0}
    m_Value:
      m_Type:
        m_SerializableType: 
      m_SerializableObject: 
  m_Property:
    name: x
    m_serializedType:
      m_SerializableType: System.Single, mscorlib, Version=2.0.0.0, Culture=neutral,
        PublicKeyToken=b77a5c561934e089
    attributes: []
  m_Direction: 0
  m_LinkedSlots: []
--- !u!114 &114742462976236808
MonoBehaviour:
  m_ObjectHideFlags: 1
  m_CorrespondingSourceObject: {fileID: 0}
  m_PrefabInternal: {fileID: 0}
  m_GameObject: {fileID: 0}
  m_Enabled: 1
  m_EditorHideFlags: 0
  m_Script: {fileID: 11500000, guid: f780aa281814f9842a7c076d436932e7, type: 3}
  m_Name: VFXSlotFloat
  m_EditorClassIdentifier: 
  m_Parent: {fileID: 114097133960865156}
  m_Children: []
  m_UIPosition: {x: 0, y: 0}
  m_UICollapsed: 1
  m_UISuperCollapsed: 0
  m_MasterSlot: {fileID: 114097133960865156}
  m_MasterData:
    m_Owner: {fileID: 0}
    m_Value:
      m_Type:
        m_SerializableType: 
      m_SerializableObject: 
  m_Property:
    name: w
    m_serializedType:
      m_SerializableType: System.Single, mscorlib, Version=2.0.0.0, Culture=neutral,
        PublicKeyToken=b77a5c561934e089
    attributes: []
  m_Direction: 1
  m_LinkedSlots: []
--- !u!114 &114746634124880648
MonoBehaviour:
  m_ObjectHideFlags: 1
  m_CorrespondingSourceObject: {fileID: 0}
  m_PrefabInternal: {fileID: 0}
  m_GameObject: {fileID: 0}
  m_Enabled: 1
  m_EditorHideFlags: 0
  m_Script: {fileID: 11500000, guid: 76f778ff57c4e8145b9681fe3268d8e9, type: 3}
  m_Name: VFXSlotGradient
  m_EditorClassIdentifier: 
  m_Parent: {fileID: 0}
  m_Children: []
  m_UIPosition: {x: 0, y: 0}
  m_UICollapsed: 1
  m_UISuperCollapsed: 0
  m_MasterSlot: {fileID: 114746634124880648}
  m_MasterData:
    m_Owner: {fileID: 114785965627119840}
    m_Value:
      m_Type:
        m_SerializableType: UnityEngine.Gradient, UnityEngine.CoreModule, Version=0.0.0.0,
          Culture=neutral, PublicKeyToken=null
      m_SerializableObject: '{"colorKeys":[{"color":{"r":1.0,"g":1.0,"b":1.0,"a":1.0},"time":0.0},{"color":{"r":1.0,"g":1.0,"b":1.0,"a":1.0},"time":1.0}],"alphaKeys":[{"alpha":1.0,"time":0.0},{"alpha":1.0,"time":1.0}],"gradientMode":0}'
  m_Property:
    name: gradient
    m_serializedType:
      m_SerializableType: UnityEngine.Gradient, UnityEngine.CoreModule, Version=0.0.0.0,
        Culture=neutral, PublicKeyToken=null
    attributes:
    - m_Type: 3
      m_Min: -Infinity
      m_Max: Infinity
      m_Tooltip: The gradient to sample from.
      m_Regex: 
      m_RegexMaxLength: 0
  m_Direction: 0
  m_LinkedSlots:
  - {fileID: 114725874336250028}
--- !u!114 &114750773615314292
MonoBehaviour:
  m_ObjectHideFlags: 1
  m_CorrespondingSourceObject: {fileID: 0}
  m_PrefabInternal: {fileID: 0}
  m_GameObject: {fileID: 0}
  m_Enabled: 1
  m_EditorHideFlags: 0
  m_Script: {fileID: 11500000, guid: f780aa281814f9842a7c076d436932e7, type: 3}
  m_Name: VFXSlotFloat
  m_EditorClassIdentifier: 
  m_Parent: {fileID: 0}
  m_Children: []
  m_UIPosition: {x: 0, y: 0}
  m_UICollapsed: 1
  m_UISuperCollapsed: 0
  m_MasterSlot: {fileID: 114750773615314292}
  m_MasterData:
    m_Owner: {fileID: 114067004915606860}
    m_Value:
      m_Type:
        m_SerializableType: System.Single, mscorlib, Version=2.0.0.0, Culture=neutral,
          PublicKeyToken=b77a5c561934e089
      m_SerializableObject: 0.1
  m_Property:
    name: Alpha
    m_serializedType:
      m_SerializableType: System.Single, mscorlib, Version=2.0.0.0, Culture=neutral,
        PublicKeyToken=b77a5c561934e089
    attributes: []
  m_Direction: 0
  m_LinkedSlots: []
--- !u!114 &114755232011397618
MonoBehaviour:
  m_ObjectHideFlags: 1
  m_CorrespondingSourceObject: {fileID: 0}
  m_PrefabInternal: {fileID: 0}
  m_GameObject: {fileID: 0}
  m_Enabled: 1
  m_EditorHideFlags: 0
  m_Script: {fileID: 11500000, guid: f780aa281814f9842a7c076d436932e7, type: 3}
  m_Name: VFXSlotFloat
  m_EditorClassIdentifier: 
  m_Parent: {fileID: 114662201912243202}
  m_Children: []
  m_UIPosition: {x: 0, y: 0}
  m_UICollapsed: 1
  m_UISuperCollapsed: 0
  m_MasterSlot: {fileID: 114413644072696574}
  m_MasterData:
    m_Owner: {fileID: 0}
    m_Value:
      m_Type:
        m_SerializableType: 
      m_SerializableObject: 
  m_Property:
    name: z
    m_serializedType:
      m_SerializableType: System.Single, mscorlib, Version=2.0.0.0, Culture=neutral,
        PublicKeyToken=b77a5c561934e089
    attributes: []
  m_Direction: 0
  m_LinkedSlots: []
--- !u!114 &114758040617487780
MonoBehaviour:
  m_ObjectHideFlags: 1
  m_CorrespondingSourceObject: {fileID: 0}
  m_PrefabInternal: {fileID: 0}
  m_GameObject: {fileID: 0}
  m_Enabled: 1
  m_EditorHideFlags: 0
  m_Script: {fileID: 11500000, guid: ac39bd03fca81b849929b9c966f1836a, type: 3}
  m_Name: VFXSlotFloat3
  m_EditorClassIdentifier: 
  m_Parent: {fileID: 0}
  m_Children:
  - {fileID: 114329867987949052}
  - {fileID: 114763697951728182}
  - {fileID: 114817488505681668}
  m_UIPosition: {x: 0, y: 0}
  m_UICollapsed: 1
  m_UISuperCollapsed: 0
  m_MasterSlot: {fileID: 114758040617487780}
  m_MasterData:
    m_Owner: {fileID: 114504932723294378}
    m_Value:
      m_Type:
        m_SerializableType: UnityEngine.Vector3, UnityEngine.CoreModule, Version=0.0.0.0,
          Culture=neutral, PublicKeyToken=null
      m_SerializableObject: '{"x":0.0,"y":0.0,"z":0.0}'
  m_Property:
    name: o
    m_serializedType:
      m_SerializableType: UnityEngine.Vector3, UnityEngine.CoreModule, Version=0.0.0.0,
        Culture=neutral, PublicKeyToken=null
    attributes: []
  m_Direction: 1
  m_LinkedSlots:
  - {fileID: 114566868202197772}
--- !u!114 &114762988910911420
MonoBehaviour:
  m_ObjectHideFlags: 1
  m_CorrespondingSourceObject: {fileID: 0}
  m_PrefabInternal: {fileID: 0}
  m_GameObject: {fileID: 0}
  m_Enabled: 1
  m_EditorHideFlags: 0
  m_Script: {fileID: 11500000, guid: f780aa281814f9842a7c076d436932e7, type: 3}
  m_Name: VFXSlotFloat
  m_EditorClassIdentifier: 
  m_Parent: {fileID: 114651014717603910}
  m_Children: []
  m_UIPosition: {x: 0, y: 0}
  m_UICollapsed: 1
  m_UISuperCollapsed: 0
  m_MasterSlot: {fileID: 114659634860288412}
  m_MasterData:
    m_Owner: {fileID: 0}
    m_Value:
      m_Type:
        m_SerializableType: 
      m_SerializableObject: 
  m_Property:
    name: x
    m_serializedType:
      m_SerializableType: System.Single, mscorlib, Version=2.0.0.0, Culture=neutral,
        PublicKeyToken=b77a5c561934e089
    attributes: []
  m_Direction: 0
  m_LinkedSlots: []
--- !u!114 &114763697951728182
MonoBehaviour:
  m_ObjectHideFlags: 1
  m_CorrespondingSourceObject: {fileID: 0}
  m_PrefabInternal: {fileID: 0}
  m_GameObject: {fileID: 0}
  m_Enabled: 1
  m_EditorHideFlags: 0
  m_Script: {fileID: 11500000, guid: f780aa281814f9842a7c076d436932e7, type: 3}
  m_Name: VFXSlotFloat
  m_EditorClassIdentifier: 
  m_Parent: {fileID: 114758040617487780}
  m_Children: []
  m_UIPosition: {x: 0, y: 0}
  m_UICollapsed: 1
  m_UISuperCollapsed: 0
  m_MasterSlot: {fileID: 114758040617487780}
  m_MasterData:
    m_Owner: {fileID: 0}
    m_Value:
      m_Type:
        m_SerializableType: 
      m_SerializableObject: 
  m_Property:
    name: y
    m_serializedType:
      m_SerializableType: System.Single, mscorlib, Version=2.0.0.0, Culture=neutral,
        PublicKeyToken=b77a5c561934e089
    attributes: []
  m_Direction: 1
  m_LinkedSlots: []
--- !u!114 &114765776474955784
MonoBehaviour:
  m_ObjectHideFlags: 1
  m_CorrespondingSourceObject: {fileID: 0}
  m_PrefabInternal: {fileID: 0}
  m_GameObject: {fileID: 0}
  m_Enabled: 1
  m_EditorHideFlags: 0
  m_Script: {fileID: 11500000, guid: f780aa281814f9842a7c076d436932e7, type: 3}
  m_Name: VFXSlotFloat
  m_EditorClassIdentifier: 
  m_Parent: {fileID: 114473727271474650}
  m_Children: []
  m_UIPosition: {x: 0, y: 0}
  m_UICollapsed: 1
  m_UISuperCollapsed: 0
  m_MasterSlot: {fileID: 114473727271474650}
  m_MasterData:
    m_Owner: {fileID: 0}
    m_Value:
      m_Type:
        m_SerializableType: 
      m_SerializableObject: 
  m_Property:
    name: y
    m_serializedType:
      m_SerializableType: System.Single, mscorlib, Version=2.0.0.0, Culture=neutral,
        PublicKeyToken=b77a5c561934e089
    attributes: []
  m_Direction: 1
  m_LinkedSlots: []
--- !u!114 &114768572961077490
MonoBehaviour:
  m_ObjectHideFlags: 1
  m_CorrespondingSourceObject: {fileID: 0}
  m_PrefabInternal: {fileID: 0}
  m_GameObject: {fileID: 0}
  m_Enabled: 1
  m_EditorHideFlags: 0
  m_Script: {fileID: 11500000, guid: f780aa281814f9842a7c076d436932e7, type: 3}
  m_Name: VFXSlotFloat
  m_EditorClassIdentifier: 
  m_Parent: {fileID: 0}
  m_Children: []
  m_UIPosition: {x: 0, y: 0}
  m_UICollapsed: 1
  m_UISuperCollapsed: 0
  m_MasterSlot: {fileID: 114768572961077490}
  m_MasterData:
    m_Owner: {fileID: 114384224194595956}
    m_Value:
      m_Type:
        m_SerializableType: System.Single, mscorlib, Version=2.0.0.0, Culture=neutral,
          PublicKeyToken=b77a5c561934e089
      m_SerializableObject: 0
  m_Property:
    name: o
    m_serializedType:
      m_SerializableType: System.Single, mscorlib, Version=2.0.0.0, Culture=neutral,
        PublicKeyToken=b77a5c561934e089
    attributes: []
  m_Direction: 1
  m_LinkedSlots:
  - {fileID: 114367584126150940}
--- !u!114 &114774172600373688
MonoBehaviour:
  m_ObjectHideFlags: 1
  m_CorrespondingSourceObject: {fileID: 0}
  m_PrefabInternal: {fileID: 0}
  m_GameObject: {fileID: 0}
  m_Enabled: 1
  m_EditorHideFlags: 0
  m_Script: {fileID: 11500000, guid: f780aa281814f9842a7c076d436932e7, type: 3}
  m_Name: VFXSlotFloat
  m_EditorClassIdentifier: 
  m_Parent: {fileID: 114512778395247320}
  m_Children: []
  m_UIPosition: {x: 0, y: 0}
  m_UICollapsed: 1
  m_UISuperCollapsed: 0
  m_MasterSlot: {fileID: 114512778395247320}
  m_MasterData:
    m_Owner: {fileID: 0}
    m_Value:
      m_Type:
        m_SerializableType: 
      m_SerializableObject: 
  m_Property:
    name: y
    m_serializedType:
      m_SerializableType: System.Single, mscorlib, Version=2.0.0.0, Culture=neutral,
        PublicKeyToken=b77a5c561934e089
    attributes: []
  m_Direction: 1
  m_LinkedSlots: []
--- !u!114 &114779895581963362
MonoBehaviour:
  m_ObjectHideFlags: 1
  m_CorrespondingSourceObject: {fileID: 0}
  m_PrefabInternal: {fileID: 0}
  m_GameObject: {fileID: 0}
  m_Enabled: 1
  m_EditorHideFlags: 0
  m_Script: {fileID: 11500000, guid: f780aa281814f9842a7c076d436932e7, type: 3}
  m_Name: VFXSlotFloat
  m_EditorClassIdentifier: 
  m_Parent: {fileID: 114097133960865156}
  m_Children: []
  m_UIPosition: {x: 0, y: 0}
  m_UICollapsed: 1
  m_UISuperCollapsed: 0
  m_MasterSlot: {fileID: 114097133960865156}
  m_MasterData:
    m_Owner: {fileID: 0}
    m_Value:
      m_Type:
        m_SerializableType: 
      m_SerializableObject: 
  m_Property:
    name: z
    m_serializedType:
      m_SerializableType: System.Single, mscorlib, Version=2.0.0.0, Culture=neutral,
        PublicKeyToken=b77a5c561934e089
    attributes: []
  m_Direction: 1
  m_LinkedSlots: []
--- !u!114 &114783477585569396
MonoBehaviour:
  m_ObjectHideFlags: 1
  m_CorrespondingSourceObject: {fileID: 0}
  m_PrefabInternal: {fileID: 0}
  m_GameObject: {fileID: 0}
  m_Enabled: 1
  m_EditorHideFlags: 0
  m_Script: {fileID: 11500000, guid: 87c154e0feeee864da39ba7591cf27e7, type: 3}
  m_Name: VFXSlotFloatN
  m_EditorClassIdentifier: 
  m_Parent: {fileID: 0}
  m_Children: []
  m_UIPosition: {x: 0, y: 0}
  m_UICollapsed: 1
  m_UISuperCollapsed: 0
  m_MasterSlot: {fileID: 114783477585569396}
  m_MasterData:
    m_Owner: {fileID: 114384224194595956}
    m_Value:
      m_Type:
        m_SerializableType: UnityEditor.VFX.FloatN, Assembly-CSharp-Editor-testable,
          Version=0.0.0.0, Culture=neutral, PublicKeyToken=null
      m_SerializableObject: '{"m_Components":[-1.0]}'
  m_Property:
    name: oldRangeMin
    m_serializedType:
      m_SerializableType: UnityEditor.VFX.FloatN, Assembly-CSharp-Editor-testable,
        Version=0.0.0.0, Culture=neutral, PublicKeyToken=null
    attributes:
    - m_Type: 3
      m_Min: -Infinity
      m_Max: Infinity
      m_Tooltip: The start of the old range.
      m_Regex: 
      m_RegexMaxLength: 0
  m_Direction: 0
  m_LinkedSlots: []
--- !u!114 &114785965627119840
MonoBehaviour:
  m_ObjectHideFlags: 1
  m_CorrespondingSourceObject: {fileID: 0}
  m_PrefabInternal: {fileID: 0}
  m_GameObject: {fileID: 0}
  m_Enabled: 1
  m_EditorHideFlags: 0
  m_Script: {fileID: 11500000, guid: a07d13b909432284193a1aeec3c9f533, type: 3}
  m_Name: VFXOperatorSampleGradient
  m_EditorClassIdentifier: 
  m_Parent: {fileID: 114713359854958158}
  m_Children: []
  m_UIPosition: {x: 2432.3752, y: 628.36755}
  m_UICollapsed: 0
  m_UISuperCollapsed: 0
  m_InputSlots:
  - {fileID: 114746634124880648}
  - {fileID: 114540687242103448}
  m_OutputSlots:
  - {fileID: 114043932397582438}
--- !u!114 &114792038957180786
MonoBehaviour:
  m_ObjectHideFlags: 1
  m_CorrespondingSourceObject: {fileID: 0}
  m_PrefabInternal: {fileID: 0}
  m_GameObject: {fileID: 0}
  m_Enabled: 1
  m_EditorHideFlags: 0
  m_Script: {fileID: 11500000, guid: a971fa2e110a0ac42ac1d8dae408704b, type: 3}
  m_Name: SetAttribute
  m_EditorClassIdentifier: 
  m_Parent: {fileID: 114391928864180414}
  m_Children: []
  m_UIPosition: {x: 3360, y: -976}
  m_UICollapsed: 0
  m_UISuperCollapsed: 0
  m_InputSlots:
  - {fileID: 114462467222221858}
  m_OutputSlots: []
  m_Disabled: 0
  attribute: velocity
  Composition: 0
  Random: 0
--- !u!114 &114793376342456972
MonoBehaviour:
  m_ObjectHideFlags: 1
  m_CorrespondingSourceObject: {fileID: 0}
  m_PrefabInternal: {fileID: 0}
  m_GameObject: {fileID: 0}
  m_Enabled: 1
  m_EditorHideFlags: 0
  m_Script: {fileID: 11500000, guid: 76f778ff57c4e8145b9681fe3268d8e9, type: 3}
  m_Name: VFXSlotGradient
  m_EditorClassIdentifier: 
  m_Parent: {fileID: 0}
  m_Children: []
  m_UIPosition: {x: 0, y: 0}
  m_UICollapsed: 1
  m_UISuperCollapsed: 0
  m_MasterSlot: {fileID: 114793376342456972}
  m_MasterData:
    m_Owner: {fileID: 114469172786699896}
    m_Value:
      m_Type:
        m_SerializableType: UnityEngine.Gradient, UnityEngine.CoreModule, Version=0.0.0.0,
          Culture=neutral, PublicKeyToken=null
      m_SerializableObject: '{"colorKeys":[{"color":{"r":1.0,"g":1.0,"b":1.0,"a":1.0},"time":0.0},{"color":{"r":1.0,"g":1.0,"b":1.0,"a":1.0},"time":1.0}],"alphaKeys":[{"alpha":0.0,"time":0.0},{"alpha":1.0,"time":0.20000000298023225},{"alpha":0.0,"time":1.0}],"gradientMode":0}'
  m_Property:
    name: gradient
    m_serializedType:
      m_SerializableType: UnityEngine.Gradient, UnityEngine.CoreModule, Version=0.0.0.0,
        Culture=neutral, PublicKeyToken=null
    attributes:
    - m_Type: 3
      m_Min: -Infinity
      m_Max: Infinity
      m_Tooltip: The gradient to sample from.
      m_Regex: 
      m_RegexMaxLength: 0
  m_Direction: 0
  m_LinkedSlots:
  - {fileID: 114680765894936828}
--- !u!114 &114795129731830952
MonoBehaviour:
  m_ObjectHideFlags: 1
  m_CorrespondingSourceObject: {fileID: 0}
  m_PrefabInternal: {fileID: 0}
  m_GameObject: {fileID: 0}
  m_Enabled: 1
  m_EditorHideFlags: 0
  m_Script: {fileID: 11500000, guid: f780aa281814f9842a7c076d436932e7, type: 3}
  m_Name: VFXSlotFloat
  m_EditorClassIdentifier: 
  m_Parent: {fileID: 114231347177396886}
  m_Children: []
  m_UIPosition: {x: 0, y: 0}
  m_UICollapsed: 1
  m_UISuperCollapsed: 0
  m_MasterSlot: {fileID: 114231347177396886}
  m_MasterData:
    m_Owner: {fileID: 0}
    m_Value:
      m_Type:
        m_SerializableType: 
      m_SerializableObject: 
  m_Property:
    name: x
    m_serializedType:
      m_SerializableType: System.Single, mscorlib, Version=2.0.0.0, Culture=neutral,
        PublicKeyToken=b77a5c561934e089
    attributes: []
  m_Direction: 0
  m_LinkedSlots: []
--- !u!114 &114802125476209042
MonoBehaviour:
  m_ObjectHideFlags: 1
  m_CorrespondingSourceObject: {fileID: 0}
  m_PrefabInternal: {fileID: 0}
  m_GameObject: {fileID: 0}
  m_Enabled: 1
  m_EditorHideFlags: 0
  m_Script: {fileID: 11500000, guid: f780aa281814f9842a7c076d436932e7, type: 3}
  m_Name: VFXSlotFloat
  m_EditorClassIdentifier: 
  m_Parent: {fileID: 114987031166116308}
  m_Children: []
  m_UIPosition: {x: 0, y: 0}
  m_UICollapsed: 1
  m_UISuperCollapsed: 0
  m_MasterSlot: {fileID: 114987031166116308}
  m_MasterData:
    m_Owner: {fileID: 0}
    m_Value:
      m_Type:
        m_SerializableType: 
      m_SerializableObject: 
  m_Property:
    name: z
    m_serializedType:
      m_SerializableType: System.Single, mscorlib, Version=2.0.0.0, Culture=neutral,
        PublicKeyToken=b77a5c561934e089
    attributes: []
  m_Direction: 0
  m_LinkedSlots: []
--- !u!114 &114810592525458316
MonoBehaviour:
  m_ObjectHideFlags: 1
  m_CorrespondingSourceObject: {fileID: 0}
  m_PrefabInternal: {fileID: 0}
  m_GameObject: {fileID: 0}
  m_Enabled: 1
  m_EditorHideFlags: 0
  m_Script: {fileID: 11500000, guid: f780aa281814f9842a7c076d436932e7, type: 3}
  m_Name: VFXSlotFloat
  m_EditorClassIdentifier: 
  m_Parent: {fileID: 114043932397582438}
  m_Children: []
  m_UIPosition: {x: 0, y: 0}
  m_UICollapsed: 1
  m_UISuperCollapsed: 0
  m_MasterSlot: {fileID: 114043932397582438}
  m_MasterData:
    m_Owner: {fileID: 0}
    m_Value:
      m_Type:
        m_SerializableType: 
      m_SerializableObject: 
  m_Property:
    name: x
    m_serializedType:
      m_SerializableType: System.Single, mscorlib, Version=2.0.0.0, Culture=neutral,
        PublicKeyToken=b77a5c561934e089
    attributes: []
  m_Direction: 1
  m_LinkedSlots: []
--- !u!114 &114817488505681668
MonoBehaviour:
  m_ObjectHideFlags: 1
  m_CorrespondingSourceObject: {fileID: 0}
  m_PrefabInternal: {fileID: 0}
  m_GameObject: {fileID: 0}
  m_Enabled: 1
  m_EditorHideFlags: 0
  m_Script: {fileID: 11500000, guid: f780aa281814f9842a7c076d436932e7, type: 3}
  m_Name: VFXSlotFloat
  m_EditorClassIdentifier: 
  m_Parent: {fileID: 114758040617487780}
  m_Children: []
  m_UIPosition: {x: 0, y: 0}
  m_UICollapsed: 1
  m_UISuperCollapsed: 0
  m_MasterSlot: {fileID: 114758040617487780}
  m_MasterData:
    m_Owner: {fileID: 0}
    m_Value:
      m_Type:
        m_SerializableType: 
      m_SerializableObject: 
  m_Property:
    name: z
    m_serializedType:
      m_SerializableType: System.Single, mscorlib, Version=2.0.0.0, Culture=neutral,
        PublicKeyToken=b77a5c561934e089
    attributes: []
  m_Direction: 1
  m_LinkedSlots: []
--- !u!114 &114823216935234766
MonoBehaviour:
  m_ObjectHideFlags: 1
  m_CorrespondingSourceObject: {fileID: 0}
  m_PrefabInternal: {fileID: 0}
  m_GameObject: {fileID: 0}
  m_Enabled: 1
  m_EditorHideFlags: 0
  m_Script: {fileID: 11500000, guid: f780aa281814f9842a7c076d436932e7, type: 3}
  m_Name: VFXSlotFloat
  m_EditorClassIdentifier: 
  m_Parent: {fileID: 0}
  m_Children: []
  m_UIPosition: {x: 0, y: 0}
  m_UICollapsed: 1
  m_UISuperCollapsed: 0
  m_MasterSlot: {fileID: 114823216935234766}
  m_MasterData:
    m_Owner: {fileID: 114448358575362682}
    m_Value:
      m_Type:
        m_SerializableType: System.Single, mscorlib, Version=2.0.0.0, Culture=neutral,
          PublicKeyToken=b77a5c561934e089
      m_SerializableObject: 0
  m_Property:
    name: Elasticity
    m_serializedType:
      m_SerializableType: System.Single, mscorlib, Version=2.0.0.0, Culture=neutral,
        PublicKeyToken=b77a5c561934e089
    attributes:
    - m_Type: 3
      m_Min: -Infinity
      m_Max: Infinity
      m_Tooltip: How much bounce to apply after a collision.
      m_Regex: 
      m_RegexMaxLength: 0
    - m_Type: 1
      m_Min: 0
      m_Max: Infinity
      m_Tooltip: 
      m_Regex: 
      m_RegexMaxLength: 0
  m_Direction: 0
  m_LinkedSlots: []
--- !u!114 &114824973371653796
MonoBehaviour:
  m_ObjectHideFlags: 1
  m_CorrespondingSourceObject: {fileID: 0}
  m_PrefabInternal: {fileID: 0}
  m_GameObject: {fileID: 0}
  m_Enabled: 1
  m_EditorHideFlags: 0
  m_Script: {fileID: 11500000, guid: f780aa281814f9842a7c076d436932e7, type: 3}
  m_Name: VFXSlotFloat
  m_EditorClassIdentifier: 
  m_Parent: {fileID: 114907117574549410}
  m_Children: []
  m_UIPosition: {x: 0, y: 0}
  m_UICollapsed: 1
  m_UISuperCollapsed: 0
  m_MasterSlot: {fileID: 114907117574549410}
  m_MasterData:
    m_Owner: {fileID: 0}
    m_Value:
      m_Type:
        m_SerializableType: 
      m_SerializableObject: 
  m_Property:
    name: z
    m_serializedType:
      m_SerializableType: System.Single, mscorlib, Version=2.0.0.0, Culture=neutral,
        PublicKeyToken=b77a5c561934e089
    attributes: []
  m_Direction: 1
  m_LinkedSlots: []
--- !u!114 &114829790254187162
MonoBehaviour:
  m_ObjectHideFlags: 1
  m_CorrespondingSourceObject: {fileID: 0}
  m_PrefabInternal: {fileID: 0}
  m_GameObject: {fileID: 0}
  m_Enabled: 1
  m_EditorHideFlags: 0
  m_Script: {fileID: 11500000, guid: f780aa281814f9842a7c076d436932e7, type: 3}
  m_Name: VFXSlotFloat
  m_EditorClassIdentifier: 
  m_Parent: {fileID: 114669331768486044}
  m_Children: []
  m_UIPosition: {x: 0, y: 0}
  m_UICollapsed: 1
  m_UISuperCollapsed: 0
  m_MasterSlot: {fileID: 114669331768486044}
  m_MasterData:
    m_Owner: {fileID: 0}
    m_Value:
      m_Type:
        m_SerializableType: 
      m_SerializableObject: 
  m_Property:
    name: z
    m_serializedType:
      m_SerializableType: System.Single, mscorlib, Version=2.0.0.0, Culture=neutral,
        PublicKeyToken=b77a5c561934e089
    attributes: []
  m_Direction: 1
  m_LinkedSlots: []
--- !u!114 &114830234969125424
MonoBehaviour:
  m_ObjectHideFlags: 1
  m_CorrespondingSourceObject: {fileID: 0}
  m_PrefabInternal: {fileID: 0}
  m_GameObject: {fileID: 0}
  m_Enabled: 1
  m_EditorHideFlags: 0
  m_Script: {fileID: 11500000, guid: f780aa281814f9842a7c076d436932e7, type: 3}
  m_Name: VFXSlotFloat
  m_EditorClassIdentifier: 
  m_Parent: {fileID: 114555541368906996}
  m_Children: []
  m_UIPosition: {x: 0, y: 0}
  m_UICollapsed: 1
  m_UISuperCollapsed: 0
  m_MasterSlot: {fileID: 114544607760722526}
  m_MasterData:
    m_Owner: {fileID: 0}
    m_Value:
      m_Type:
        m_SerializableType: 
      m_SerializableObject: 
  m_Property:
    name: z
    m_serializedType:
      m_SerializableType: System.Single, mscorlib, Version=2.0.0.0, Culture=neutral,
        PublicKeyToken=b77a5c561934e089
    attributes: []
  m_Direction: 1
  m_LinkedSlots: []
--- !u!114 &114830886013848898
MonoBehaviour:
  m_ObjectHideFlags: 1
  m_CorrespondingSourceObject: {fileID: 0}
  m_PrefabInternal: {fileID: 0}
  m_GameObject: {fileID: 0}
  m_Enabled: 1
  m_EditorHideFlags: 0
  m_Script: {fileID: 11500000, guid: f780aa281814f9842a7c076d436932e7, type: 3}
  m_Name: VFXSlotFloat
  m_EditorClassIdentifier: 
  m_Parent: {fileID: 114033133520281462}
  m_Children: []
  m_UIPosition: {x: 0, y: 0}
  m_UICollapsed: 1
  m_UISuperCollapsed: 0
  m_MasterSlot: {fileID: 114033133520281462}
  m_MasterData:
    m_Owner: {fileID: 0}
    m_Value:
      m_Type:
        m_SerializableType: 
      m_SerializableObject: 
  m_Property:
    name: radius
    m_serializedType:
      m_SerializableType: System.Single, mscorlib, Version=2.0.0.0, Culture=neutral,
        PublicKeyToken=b77a5c561934e089
    attributes:
    - m_Type: 3
      m_Min: -Infinity
      m_Max: Infinity
      m_Tooltip: The radius of the sphere.
      m_Regex: 
      m_RegexMaxLength: 0
  m_Direction: 0
  m_LinkedSlots: []
--- !u!114 &114835247834106942
MonoBehaviour:
  m_ObjectHideFlags: 1
  m_CorrespondingSourceObject: {fileID: 0}
  m_PrefabInternal: {fileID: 0}
  m_GameObject: {fileID: 0}
  m_Enabled: 1
  m_EditorHideFlags: 0
  m_Script: {fileID: 11500000, guid: f780aa281814f9842a7c076d436932e7, type: 3}
  m_Name: VFXSlotFloat
  m_EditorClassIdentifier: 
  m_Parent: {fileID: 114652616561703320}
  m_Children: []
  m_UIPosition: {x: 0, y: 0}
  m_UICollapsed: 1
  m_UISuperCollapsed: 0
  m_MasterSlot: {fileID: 114652616561703320}
  m_MasterData:
    m_Owner: {fileID: 0}
    m_Value:
      m_Type:
        m_SerializableType: 
      m_SerializableObject: 
  m_Property:
    name: x
    m_serializedType:
      m_SerializableType: System.Single, mscorlib, Version=2.0.0.0, Culture=neutral,
        PublicKeyToken=b77a5c561934e089
    attributes: []
  m_Direction: 0
  m_LinkedSlots: []
--- !u!114 &114836259368283388
MonoBehaviour:
  m_ObjectHideFlags: 1
  m_CorrespondingSourceObject: {fileID: 0}
  m_PrefabInternal: {fileID: 0}
  m_GameObject: {fileID: 0}
  m_Enabled: 1
  m_EditorHideFlags: 0
  m_Script: {fileID: 11500000, guid: f780aa281814f9842a7c076d436932e7, type: 3}
  m_Name: VFXSlotFloat
  m_EditorClassIdentifier: 
  m_Parent: {fileID: 0}
  m_Children: []
  m_UIPosition: {x: 0, y: 0}
  m_UICollapsed: 1
  m_UISuperCollapsed: 0
  m_MasterSlot: {fileID: 114836259368283388}
  m_MasterData:
    m_Owner: {fileID: 114883585790621896}
    m_Value:
      m_Type:
        m_SerializableType: System.Single, mscorlib, Version=2.0.0.0, Culture=neutral,
          PublicKeyToken=b77a5c561934e089
      m_SerializableObject: 0
  m_Property:
    name: LifetimeLoss
    m_serializedType:
      m_SerializableType: System.Single, mscorlib, Version=2.0.0.0, Culture=neutral,
        PublicKeyToken=b77a5c561934e089
    attributes:
    - m_Type: 3
      m_Min: -Infinity
      m_Max: Infinity
      m_Tooltip: The proportion of a particle's life that is lost after a collision.
      m_Regex: 
      m_RegexMaxLength: 0
    - m_Type: 0
      m_Min: 0
      m_Max: 1
      m_Tooltip: 
      m_Regex: 
      m_RegexMaxLength: 0
  m_Direction: 0
  m_LinkedSlots: []
--- !u!114 &114842840859362546
MonoBehaviour:
  m_ObjectHideFlags: 1
  m_CorrespondingSourceObject: {fileID: 0}
  m_PrefabInternal: {fileID: 0}
  m_GameObject: {fileID: 0}
  m_Enabled: 1
  m_EditorHideFlags: 0
  m_Script: {fileID: 11500000, guid: f780aa281814f9842a7c076d436932e7, type: 3}
  m_Name: VFXSlotFloat
  m_EditorClassIdentifier: 
  m_Parent: {fileID: 114501374035597322}
  m_Children: []
  m_UIPosition: {x: 0, y: 0}
  m_UICollapsed: 1
  m_UISuperCollapsed: 0
  m_MasterSlot: {fileID: 114332050269094380}
  m_MasterData:
    m_Owner: {fileID: 0}
    m_Value:
      m_Type:
        m_SerializableType: 
      m_SerializableObject: 
  m_Property:
    name: x
    m_serializedType:
      m_SerializableType: System.Single, mscorlib, Version=2.0.0.0, Culture=neutral,
        PublicKeyToken=b77a5c561934e089
    attributes: []
  m_Direction: 0
  m_LinkedSlots: []
--- !u!114 &114845963953824974
MonoBehaviour:
  m_ObjectHideFlags: 1
  m_CorrespondingSourceObject: {fileID: 0}
  m_PrefabInternal: {fileID: 0}
  m_GameObject: {fileID: 0}
  m_Enabled: 1
  m_EditorHideFlags: 0
  m_Script: {fileID: 11500000, guid: f780aa281814f9842a7c076d436932e7, type: 3}
  m_Name: VFXSlotFloat
  m_EditorClassIdentifier: 
  m_Parent: {fileID: 114858660365901322}
  m_Children: []
  m_UIPosition: {x: 0, y: 0}
  m_UICollapsed: 1
  m_UISuperCollapsed: 0
  m_MasterSlot: {fileID: 114858660365901322}
  m_MasterData:
    m_Owner: {fileID: 0}
    m_Value:
      m_Type:
        m_SerializableType: 
      m_SerializableObject: 
  m_Property:
    name: z
    m_serializedType:
      m_SerializableType: System.Single, mscorlib, Version=2.0.0.0, Culture=neutral,
        PublicKeyToken=b77a5c561934e089
    attributes: []
  m_Direction: 1
  m_LinkedSlots: []
--- !u!114 &114850731154764858
MonoBehaviour:
  m_ObjectHideFlags: 1
  m_CorrespondingSourceObject: {fileID: 0}
  m_PrefabInternal: {fileID: 0}
  m_GameObject: {fileID: 0}
  m_Enabled: 1
  m_EditorHideFlags: 0
  m_Script: {fileID: 11500000, guid: f780aa281814f9842a7c076d436932e7, type: 3}
  m_Name: VFXSlotFloat
  m_EditorClassIdentifier: 
  m_Parent: {fileID: 114501374035597322}
  m_Children: []
  m_UIPosition: {x: 0, y: 0}
  m_UICollapsed: 1
  m_UISuperCollapsed: 0
  m_MasterSlot: {fileID: 114332050269094380}
  m_MasterData:
    m_Owner: {fileID: 0}
    m_Value:
      m_Type:
        m_SerializableType: 
      m_SerializableObject: 
  m_Property:
    name: y
    m_serializedType:
      m_SerializableType: System.Single, mscorlib, Version=2.0.0.0, Culture=neutral,
        PublicKeyToken=b77a5c561934e089
    attributes: []
  m_Direction: 0
  m_LinkedSlots: []
--- !u!114 &114855060834936270
MonoBehaviour:
  m_ObjectHideFlags: 1
  m_CorrespondingSourceObject: {fileID: 0}
  m_PrefabInternal: {fileID: 0}
  m_GameObject: {fileID: 0}
  m_Enabled: 1
  m_EditorHideFlags: 0
  m_Script: {fileID: 11500000, guid: f780aa281814f9842a7c076d436932e7, type: 3}
  m_Name: VFXSlotFloat
  m_EditorClassIdentifier: 
  m_Parent: {fileID: 0}
  m_Children: []
  m_UIPosition: {x: 0, y: 0}
  m_UICollapsed: 1
  m_UISuperCollapsed: 0
  m_MasterSlot: {fileID: 114855060834936270}
  m_MasterData:
    m_Owner: {fileID: 114867922613563594}
    m_Value:
      m_Type:
        m_SerializableType: System.Single, mscorlib, Version=2.0.0.0, Culture=neutral,
          PublicKeyToken=b77a5c561934e089
      m_SerializableObject: 0
  m_Property:
    name: o
    m_serializedType:
      m_SerializableType: System.Single, mscorlib, Version=2.0.0.0, Culture=neutral,
        PublicKeyToken=b77a5c561934e089
    attributes: []
  m_Direction: 1
  m_LinkedSlots:
  - {fileID: 114703539699981466}
--- !u!114 &114858660365901322
MonoBehaviour:
  m_ObjectHideFlags: 1
  m_CorrespondingSourceObject: {fileID: 0}
  m_PrefabInternal: {fileID: 0}
  m_GameObject: {fileID: 0}
  m_Enabled: 1
  m_EditorHideFlags: 0
  m_Script: {fileID: 11500000, guid: ac39bd03fca81b849929b9c966f1836a, type: 3}
  m_Name: VFXSlotFloat3
  m_EditorClassIdentifier: 
  m_Parent: {fileID: 0}
  m_Children:
  - {fileID: 114672564460664860}
  - {fileID: 114075609114674032}
  - {fileID: 114845963953824974}
  m_UIPosition: {x: 0, y: 0}
  m_UICollapsed: 1
  m_UISuperCollapsed: 0
  m_MasterSlot: {fileID: 114858660365901322}
  m_MasterData:
    m_Owner: {fileID: 114704932343162388}
    m_Value:
      m_Type:
        m_SerializableType: UnityEngine.Vector3, UnityEngine.CoreModule, Version=0.0.0.0,
          Culture=neutral, PublicKeyToken=null
      m_SerializableObject: '{"x":0.0,"y":0.0,"z":0.0}'
  m_Property:
    name: o
    m_serializedType:
      m_SerializableType: UnityEngine.Vector3, UnityEngine.CoreModule, Version=0.0.0.0,
        Culture=neutral, PublicKeyToken=null
    attributes: []
  m_Direction: 1
  m_LinkedSlots:
  - {fileID: 114683003190420024}
--- !u!114 &114859969114363708
MonoBehaviour:
  m_ObjectHideFlags: 1
  m_CorrespondingSourceObject: {fileID: 0}
  m_PrefabInternal: {fileID: 0}
  m_GameObject: {fileID: 0}
  m_Enabled: 1
  m_EditorHideFlags: 0
  m_Script: {fileID: 11500000, guid: f780aa281814f9842a7c076d436932e7, type: 3}
  m_Name: VFXSlotFloat
  m_EditorClassIdentifier: 
  m_Parent: {fileID: 114576620141409906}
  m_Children: []
  m_UIPosition: {x: 0, y: 0}
  m_UICollapsed: 1
  m_UISuperCollapsed: 0
  m_MasterSlot: {fileID: 114281794799362916}
  m_MasterData:
    m_Owner: {fileID: 0}
    m_Value:
      m_Type:
        m_SerializableType: 
      m_SerializableObject: 
  m_Property:
    name: y
    m_serializedType:
      m_SerializableType: System.Single, mscorlib, Version=2.0.0.0, Culture=neutral,
        PublicKeyToken=b77a5c561934e089
    attributes: []
  m_Direction: 0
  m_LinkedSlots: []
--- !u!114 &114867922613563594
MonoBehaviour:
  m_ObjectHideFlags: 1
  m_CorrespondingSourceObject: {fileID: 0}
  m_PrefabInternal: {fileID: 0}
  m_GameObject: {fileID: 0}
  m_Enabled: 1
  m_EditorHideFlags: 0
  m_Script: {fileID: 11500000, guid: 889be8bf1ed0c954a9ed096ce41655ea, type: 3}
  m_Name: VFXOperatorMultiply
  m_EditorClassIdentifier: 
  m_Parent: {fileID: 114713359854958158}
  m_Children: []
  m_UIPosition: {x: 1884.0026, y: 946.25745}
  m_UICollapsed: 0
  m_UISuperCollapsed: 0
  m_InputSlots:
  - {fileID: 114901870162106488}
  - {fileID: 114496601159523824}
  m_OutputSlots:
  - {fileID: 114855060834936270}
--- !u!114 &114869057264410396
MonoBehaviour:
  m_ObjectHideFlags: 1
  m_CorrespondingSourceObject: {fileID: 0}
  m_PrefabInternal: {fileID: 0}
  m_GameObject: {fileID: 0}
  m_Enabled: 1
  m_EditorHideFlags: 0
  m_Script: {fileID: 11500000, guid: f780aa281814f9842a7c076d436932e7, type: 3}
  m_Name: VFXSlotFloat
  m_EditorClassIdentifier: 
  m_Parent: {fileID: 114874794242705804}
  m_Children: []
  m_UIPosition: {x: 0, y: 0}
  m_UICollapsed: 1
  m_UISuperCollapsed: 0
  m_MasterSlot: {fileID: 114874794242705804}
  m_MasterData:
    m_Owner: {fileID: 0}
    m_Value:
      m_Type:
        m_SerializableType: 
      m_SerializableObject: 
  m_Property:
    name: arc
    m_serializedType:
      m_SerializableType: System.Single, mscorlib, Version=2.0.0.0, Culture=neutral,
        PublicKeyToken=b77a5c561934e089
    attributes:
    - m_Type: 3
      m_Min: -Infinity
      m_Max: Infinity
      m_Tooltip: Controls how much of the sphere is used.
      m_Regex: 
      m_RegexMaxLength: 0
    - m_Type: 0
      m_Min: 0
      m_Max: 6.2831855
      m_Tooltip: 
      m_Regex: 
      m_RegexMaxLength: 0
    - m_Type: 4
      m_Min: -Infinity
      m_Max: Infinity
      m_Tooltip: 
      m_Regex: 
      m_RegexMaxLength: 0
  m_Direction: 0
  m_LinkedSlots: []
--- !u!114 &114874794242705804
MonoBehaviour:
  m_ObjectHideFlags: 1
  m_CorrespondingSourceObject: {fileID: 0}
  m_PrefabInternal: {fileID: 0}
  m_GameObject: {fileID: 0}
  m_Enabled: 1
  m_EditorHideFlags: 0
  m_Script: {fileID: 11500000, guid: 1b605c022ee79394a8a776c0869b3f9a, type: 3}
  m_Name: VFXSlot
  m_EditorClassIdentifier: 
  m_Parent: {fileID: 0}
  m_Children:
  - {fileID: 114025120431280792}
  - {fileID: 114869057264410396}
  m_UIPosition: {x: 0, y: 0}
  m_UICollapsed: 1
  m_UISuperCollapsed: 0
  m_MasterSlot: {fileID: 114874794242705804}
  m_MasterData:
    m_Owner: {fileID: 114703318023205196}
    m_Value:
      m_Type:
        m_SerializableType: UnityEditor.VFX.ArcSphere, Assembly-CSharp-Editor-testable,
          Version=0.0.0.0, Culture=neutral, PublicKeyToken=null
      m_SerializableObject: '{"sphere":{"space":0,"center":{"x":0.0,"y":0.0,"z":0.0},"radius":1.0},"arc":6.2831854820251469}'
  m_Property:
    name: ArcSphere
    m_serializedType:
      m_SerializableType: UnityEditor.VFX.ArcSphere, Assembly-CSharp-Editor-testable,
        Version=0.0.0.0, Culture=neutral, PublicKeyToken=null
    attributes:
    - m_Type: 3
      m_Min: -Infinity
      m_Max: Infinity
      m_Tooltip: The sphere used for positioning particles.
      m_Regex: 
      m_RegexMaxLength: 0
  m_Direction: 0
  m_LinkedSlots: []
--- !u!114 &114878340244500538
MonoBehaviour:
  m_ObjectHideFlags: 1
  m_CorrespondingSourceObject: {fileID: 0}
  m_PrefabInternal: {fileID: 0}
  m_GameObject: {fileID: 0}
  m_Enabled: 1
  m_EditorHideFlags: 0
  m_Script: {fileID: 11500000, guid: f780aa281814f9842a7c076d436932e7, type: 3}
  m_Name: VFXSlotFloat
  m_EditorClassIdentifier: 
  m_Parent: {fileID: 114576620141409906}
  m_Children: []
  m_UIPosition: {x: 0, y: 0}
  m_UICollapsed: 1
  m_UISuperCollapsed: 0
  m_MasterSlot: {fileID: 114281794799362916}
  m_MasterData:
    m_Owner: {fileID: 0}
    m_Value:
      m_Type:
        m_SerializableType: 
      m_SerializableObject: 
  m_Property:
    name: x
    m_serializedType:
      m_SerializableType: System.Single, mscorlib, Version=2.0.0.0, Culture=neutral,
        PublicKeyToken=b77a5c561934e089
    attributes: []
  m_Direction: 0
  m_LinkedSlots: []
--- !u!114 &114883585790621896
MonoBehaviour:
  m_ObjectHideFlags: 1
  m_CorrespondingSourceObject: {fileID: 0}
  m_PrefabInternal: {fileID: 0}
  m_GameObject: {fileID: 0}
  m_Enabled: 1
  m_EditorHideFlags: 0
  m_Script: {fileID: 11500000, guid: a1046201700a4ae428a525579e74b99e, type: 3}
  m_Name: CollisionSphere
  m_EditorClassIdentifier: 
  m_Parent: {fileID: 114690240354730352}
  m_Children: []
  m_UIPosition: {x: 0, y: 0}
  m_UICollapsed: 1
  m_UISuperCollapsed: 0
  m_InputSlots:
  - {fileID: 114033133520281462}
  - {fileID: 114078648237407046}
  - {fileID: 114000249013059610}
  - {fileID: 114836259368283388}
  m_OutputSlots: []
  m_Disabled: 0
  mode: 1
  roughSurface: 0
--- !u!114 &114884149731529072
MonoBehaviour:
  m_ObjectHideFlags: 1
  m_CorrespondingSourceObject: {fileID: 0}
  m_PrefabInternal: {fileID: 0}
  m_GameObject: {fileID: 0}
  m_Enabled: 1
  m_EditorHideFlags: 0
  m_Script: {fileID: 11500000, guid: 491d1342f69c10c4dbac8df98c32ec48, type: 3}
  m_Name: VFXSlotPosition
  m_EditorClassIdentifier: 
  m_Parent: {fileID: 0}
  m_Children:
  - {fileID: 114462893204266942}
  m_UIPosition: {x: 0, y: 0}
  m_UICollapsed: 1
  m_UISuperCollapsed: 0
  m_MasterSlot: {fileID: 114884149731529072}
  m_MasterData:
    m_Owner: {fileID: 114723785641542666}
    m_Value:
      m_Type:
        m_SerializableType: UnityEditor.VFX.Position, Assembly-CSharp-Editor-testable,
          Version=0.0.0.0, Culture=neutral, PublicKeyToken=null
      m_SerializableObject: '{"space":0,"position":{"x":0.0,"y":0.0,"z":0.0}}'
  m_Property:
    name: Position
    m_serializedType:
      m_SerializableType: UnityEditor.VFX.Position, Assembly-CSharp-Editor-testable,
        Version=0.0.0.0, Culture=neutral, PublicKeyToken=null
    attributes: []
  m_Direction: 0
  m_LinkedSlots: []
--- !u!114 &114889003861405870
MonoBehaviour:
  m_ObjectHideFlags: 1
  m_CorrespondingSourceObject: {fileID: 0}
  m_PrefabInternal: {fileID: 0}
  m_GameObject: {fileID: 0}
  m_Enabled: 1
  m_EditorHideFlags: 0
  m_Script: {fileID: 11500000, guid: f780aa281814f9842a7c076d436932e7, type: 3}
  m_Name: VFXSlotFloat
  m_EditorClassIdentifier: 
  m_Parent: {fileID: 114555541368906996}
  m_Children: []
  m_UIPosition: {x: 0, y: 0}
  m_UICollapsed: 1
  m_UISuperCollapsed: 0
  m_MasterSlot: {fileID: 114544607760722526}
  m_MasterData:
    m_Owner: {fileID: 0}
    m_Value:
      m_Type:
        m_SerializableType: 
      m_SerializableObject: 
  m_Property:
    name: y
    m_serializedType:
      m_SerializableType: System.Single, mscorlib, Version=2.0.0.0, Culture=neutral,
        PublicKeyToken=b77a5c561934e089
    attributes: []
  m_Direction: 1
  m_LinkedSlots: []
--- !u!114 &114889574707667480
MonoBehaviour:
  m_ObjectHideFlags: 1
  m_CorrespondingSourceObject: {fileID: 0}
  m_PrefabInternal: {fileID: 0}
  m_GameObject: {fileID: 0}
  m_Enabled: 1
  m_EditorHideFlags: 0
  m_Script: {fileID: 11500000, guid: ac39bd03fca81b849929b9c966f1836a, type: 3}
  m_Name: VFXSlotFloat3
  m_EditorClassIdentifier: 
  m_Parent: {fileID: 0}
  m_Children:
  - {fileID: 114184499093606904}
  - {fileID: 114137304291139030}
  - {fileID: 114486222610636044}
  m_UIPosition: {x: 0, y: 0}
  m_UICollapsed: 1
  m_UISuperCollapsed: 0
  m_MasterSlot: {fileID: 114889574707667480}
  m_MasterData:
    m_Owner: {fileID: 114504932723294378}
    m_Value:
      m_Type:
        m_SerializableType: UnityEngine.Vector3, UnityEngine.CoreModule, Version=0.0.0.0,
          Culture=neutral, PublicKeyToken=null
      m_SerializableObject: '{"x":0.0,"y":1.0,"z":0.0}'
  m_Property:
    name: b
    m_serializedType:
      m_SerializableType: UnityEngine.Vector3, UnityEngine.CoreModule, Version=0.0.0.0,
        Culture=neutral, PublicKeyToken=null
    attributes:
    - m_Type: 3
      m_Min: -Infinity
      m_Max: Infinity
      m_Tooltip: The second operand.
      m_Regex: 
      m_RegexMaxLength: 0
  m_Direction: 0
  m_LinkedSlots:
  - {fileID: 114661891192948566}
--- !u!114 &114901416929741176
MonoBehaviour:
  m_ObjectHideFlags: 1
  m_CorrespondingSourceObject: {fileID: 0}
  m_PrefabInternal: {fileID: 0}
  m_GameObject: {fileID: 0}
  m_Enabled: 1
  m_EditorHideFlags: 0
  m_Script: {fileID: 11500000, guid: a971fa2e110a0ac42ac1d8dae408704b, type: 3}
  m_Name: SetAttribute
  m_EditorClassIdentifier: 
  m_Parent: {fileID: 114303831766578312}
  m_Children: []
  m_UIPosition: {x: 0, y: 0}
  m_UICollapsed: 1
  m_UISuperCollapsed: 0
  m_InputSlots:
  - {fileID: 114596895040484004}
  m_OutputSlots: []
  m_Disabled: 0
  attribute: color
  Composition: 0
  Random: 0
--- !u!114 &114901870162106488
MonoBehaviour:
  m_ObjectHideFlags: 1
  m_CorrespondingSourceObject: {fileID: 0}
  m_PrefabInternal: {fileID: 0}
  m_GameObject: {fileID: 0}
  m_Enabled: 1
  m_EditorHideFlags: 0
  m_Script: {fileID: 11500000, guid: 87c154e0feeee864da39ba7591cf27e7, type: 3}
  m_Name: VFXSlotFloatN
  m_EditorClassIdentifier: 
  m_Parent: {fileID: 0}
  m_Children: []
  m_UIPosition: {x: 0, y: 0}
  m_UICollapsed: 1
  m_UISuperCollapsed: 0
  m_MasterSlot: {fileID: 114901870162106488}
  m_MasterData:
    m_Owner: {fileID: 114867922613563594}
    m_Value:
      m_Type:
        m_SerializableType: UnityEditor.VFX.FloatN, Assembly-CSharp-Editor-testable,
          Version=0.0.0.0, Culture=neutral, PublicKeyToken=null
      m_SerializableObject: '{"m_Components":[1.0]}'
  m_Property:
    name: a
    m_serializedType:
      m_SerializableType: UnityEditor.VFX.FloatN, Assembly-CSharp-Editor-testable,
        Version=0.0.0.0, Culture=neutral, PublicKeyToken=null
    attributes: []
  m_Direction: 0
  m_LinkedSlots:
  - {fileID: 114543598793281914}
--- !u!114 &114901985431667716
MonoBehaviour:
  m_ObjectHideFlags: 1
  m_CorrespondingSourceObject: {fileID: 0}
  m_PrefabInternal: {fileID: 0}
  m_GameObject: {fileID: 0}
  m_Enabled: 1
  m_EditorHideFlags: 0
  m_Script: {fileID: 11500000, guid: f780aa281814f9842a7c076d436932e7, type: 3}
  m_Name: VFXSlotFloat
  m_EditorClassIdentifier: 
  m_Parent: {fileID: 114651014717603910}
  m_Children: []
  m_UIPosition: {x: 0, y: 0}
  m_UICollapsed: 1
  m_UISuperCollapsed: 0
  m_MasterSlot: {fileID: 114659634860288412}
  m_MasterData:
    m_Owner: {fileID: 0}
    m_Value:
      m_Type:
        m_SerializableType: 
      m_SerializableObject: 
  m_Property:
    name: y
    m_serializedType:
      m_SerializableType: System.Single, mscorlib, Version=2.0.0.0, Culture=neutral,
        PublicKeyToken=b77a5c561934e089
    attributes: []
  m_Direction: 0
  m_LinkedSlots: []
--- !u!114 &114907117574549410
MonoBehaviour:
  m_ObjectHideFlags: 1
  m_CorrespondingSourceObject: {fileID: 0}
  m_PrefabInternal: {fileID: 0}
  m_GameObject: {fileID: 0}
  m_Enabled: 1
  m_EditorHideFlags: 0
  m_Script: {fileID: 11500000, guid: ac39bd03fca81b849929b9c966f1836a, type: 3}
  m_Name: VFXSlotFloat3
  m_EditorClassIdentifier: 
  m_Parent: {fileID: 0}
  m_Children:
  - {fileID: 114445382648730824}
  - {fileID: 114684049241865076}
  - {fileID: 114824973371653796}
  m_UIPosition: {x: 0, y: 0}
  m_UICollapsed: 1
  m_UISuperCollapsed: 0
  m_MasterSlot: {fileID: 114907117574549410}
  m_MasterData:
    m_Owner: {fileID: 114162482203252962}
    m_Value:
      m_Type:
        m_SerializableType: UnityEngine.Vector3, UnityEngine.CoreModule, Version=0.0.0.0,
          Culture=neutral, PublicKeyToken=null
      m_SerializableObject: '{"x":0.0,"y":0.0,"z":0.0}'
  m_Property:
    name: o
    m_serializedType:
      m_SerializableType: UnityEngine.Vector3, UnityEngine.CoreModule, Version=0.0.0.0,
        Culture=neutral, PublicKeyToken=null
    attributes: []
  m_Direction: 1
  m_LinkedSlots:
  - {fileID: 114231347177396886}
  - {fileID: 114088044937819362}
--- !u!114 &114909744176145278
MonoBehaviour:
  m_ObjectHideFlags: 1
  m_CorrespondingSourceObject: {fileID: 0}
  m_PrefabInternal: {fileID: 0}
  m_GameObject: {fileID: 0}
  m_Enabled: 1
  m_EditorHideFlags: 0
  m_Script: {fileID: 11500000, guid: f780aa281814f9842a7c076d436932e7, type: 3}
  m_Name: VFXSlotFloat
  m_EditorClassIdentifier: 
  m_Parent: {fileID: 114492709542381202}
  m_Children: []
  m_UIPosition: {x: 0, y: 0}
  m_UICollapsed: 1
  m_UISuperCollapsed: 0
  m_MasterSlot: {fileID: 114492709542381202}
  m_MasterData:
    m_Owner: {fileID: 0}
    m_Value:
      m_Type:
        m_SerializableType: 
      m_SerializableObject: 
  m_Property:
    name: x
    m_serializedType:
      m_SerializableType: System.Single, mscorlib, Version=2.0.0.0, Culture=neutral,
        PublicKeyToken=b77a5c561934e089
    attributes: []
  m_Direction: 0
  m_LinkedSlots: []
--- !u!114 &114911003525318526
MonoBehaviour:
  m_ObjectHideFlags: 1
  m_CorrespondingSourceObject: {fileID: 0}
  m_PrefabInternal: {fileID: 0}
  m_GameObject: {fileID: 0}
  m_Enabled: 1
  m_EditorHideFlags: 0
  m_Script: {fileID: 11500000, guid: f780aa281814f9842a7c076d436932e7, type: 3}
  m_Name: VFXSlotFloat
  m_EditorClassIdentifier: 
  m_Parent: {fileID: 0}
  m_Children: []
  m_UIPosition: {x: 0, y: 0}
  m_UICollapsed: 1
  m_UISuperCollapsed: 0
  m_MasterSlot: {fileID: 114911003525318526}
  m_MasterData:
    m_Owner: {fileID: 114617143880116886}
    m_Value:
      m_Type:
        m_SerializableType: System.Single, mscorlib, Version=2.0.0.0, Culture=neutral,
          PublicKeyToken=b77a5c561934e089
      m_SerializableObject: 3.5
  m_Property:
    name: Intensity
    m_serializedType:
      m_SerializableType: System.Single, mscorlib, Version=2.0.0.0, Culture=neutral,
        PublicKeyToken=b77a5c561934e089
    attributes:
    - m_Type: 3
      m_Min: -Infinity
      m_Max: Infinity
      m_Tooltip: Intensity of the motion vectors
      m_Regex: 
      m_RegexMaxLength: 0
  m_Direction: 0
  m_LinkedSlots: []
--- !u!114 &114918300256907616
MonoBehaviour:
  m_ObjectHideFlags: 1
  m_CorrespondingSourceObject: {fileID: 0}
  m_PrefabInternal: {fileID: 0}
  m_GameObject: {fileID: 0}
  m_Enabled: 1
  m_EditorHideFlags: 0
  m_Script: {fileID: 11500000, guid: f780aa281814f9842a7c076d436932e7, type: 3}
  m_Name: VFXSlotFloat
  m_EditorClassIdentifier: 
  m_Parent: {fileID: 114651014717603910}
  m_Children: []
  m_UIPosition: {x: 0, y: 0}
  m_UICollapsed: 1
  m_UISuperCollapsed: 0
  m_MasterSlot: {fileID: 114659634860288412}
  m_MasterData:
    m_Owner: {fileID: 0}
    m_Value:
      m_Type:
        m_SerializableType: 
      m_SerializableObject: 
  m_Property:
    name: z
    m_serializedType:
      m_SerializableType: System.Single, mscorlib, Version=2.0.0.0, Culture=neutral,
        PublicKeyToken=b77a5c561934e089
    attributes: []
  m_Direction: 0
  m_LinkedSlots: []
--- !u!114 &114919129832749232
MonoBehaviour:
  m_ObjectHideFlags: 1
  m_CorrespondingSourceObject: {fileID: 0}
  m_PrefabInternal: {fileID: 0}
  m_GameObject: {fileID: 0}
  m_Enabled: 1
  m_EditorHideFlags: 0
  m_Script: {fileID: 11500000, guid: ac39bd03fca81b849929b9c966f1836a, type: 3}
  m_Name: VFXSlotFloat3
  m_EditorClassIdentifier: 
  m_Parent: {fileID: 0}
  m_Children:
  - {fileID: 114046870959424160}
  - {fileID: 114493009241049998}
  - {fileID: 114051925535847740}
  m_UIPosition: {x: 0, y: 0}
  m_UICollapsed: 1
  m_UISuperCollapsed: 0
  m_MasterSlot: {fileID: 114919129832749232}
  m_MasterData:
    m_Owner: {fileID: 114940519995334824}
    m_Value:
      m_Type:
        m_SerializableType: UnityEngine.Vector3, UnityEngine.CoreModule, Version=0.0.0.0,
          Culture=neutral, PublicKeyToken=null
      m_SerializableObject: '{"x":0.0,"y":1.0,"z":0.0}'
  m_Property:
    name: AxisY
    m_serializedType:
      m_SerializableType: UnityEngine.Vector3, UnityEngine.CoreModule, Version=0.0.0.0,
        Culture=neutral, PublicKeyToken=null
    attributes: []
  m_Direction: 0
  m_LinkedSlots:
  - {fileID: 114492557727218026}
--- !u!114 &114924353923105590
MonoBehaviour:
  m_ObjectHideFlags: 1
  m_CorrespondingSourceObject: {fileID: 0}
  m_PrefabInternal: {fileID: 0}
  m_GameObject: {fileID: 0}
  m_Enabled: 1
  m_EditorHideFlags: 0
  m_Script: {fileID: 11500000, guid: f780aa281814f9842a7c076d436932e7, type: 3}
  m_Name: VFXSlotFloat
  m_EditorClassIdentifier: 
  m_Parent: {fileID: 114117956648270690}
  m_Children: []
  m_UIPosition: {x: 0, y: 0}
  m_UICollapsed: 1
  m_UISuperCollapsed: 0
  m_MasterSlot: {fileID: 114659634860288412}
  m_MasterData:
    m_Owner: {fileID: 0}
    m_Value:
      m_Type:
        m_SerializableType: 
      m_SerializableObject: 
  m_Property:
    name: x
    m_serializedType:
      m_SerializableType: System.Single, mscorlib, Version=2.0.0.0, Culture=neutral,
        PublicKeyToken=b77a5c561934e089
    attributes: []
  m_Direction: 0
  m_LinkedSlots: []
--- !u!114 &114932728342612142
MonoBehaviour:
  m_ObjectHideFlags: 1
  m_CorrespondingSourceObject: {fileID: 0}
  m_PrefabInternal: {fileID: 0}
  m_GameObject: {fileID: 0}
  m_Enabled: 1
  m_EditorHideFlags: 0
  m_Script: {fileID: 11500000, guid: 87c154e0feeee864da39ba7591cf27e7, type: 3}
  m_Name: VFXSlotFloatN
  m_EditorClassIdentifier: 
  m_Parent: {fileID: 0}
  m_Children: []
  m_UIPosition: {x: 0, y: 0}
  m_UICollapsed: 1
  m_UISuperCollapsed: 0
  m_MasterSlot: {fileID: 114932728342612142}
  m_MasterData:
    m_Owner: {fileID: 114384224194595956}
    m_Value:
      m_Type:
        m_SerializableType: UnityEditor.VFX.FloatN, Assembly-CSharp-Editor-testable,
          Version=0.0.0.0, Culture=neutral, PublicKeyToken=null
      m_SerializableObject: '{"m_Components":[1.0]}'
  m_Property:
    name: newRangeMax
    m_serializedType:
      m_SerializableType: UnityEditor.VFX.FloatN, Assembly-CSharp-Editor-testable,
        Version=0.0.0.0, Culture=neutral, PublicKeyToken=null
    attributes:
    - m_Type: 3
      m_Min: -Infinity
      m_Max: Infinity
      m_Tooltip: The end of the new range.
      m_Regex: 
      m_RegexMaxLength: 0
  m_Direction: 0
  m_LinkedSlots: []
--- !u!114 &114940519995334824
MonoBehaviour:
  m_ObjectHideFlags: 1
  m_CorrespondingSourceObject: {fileID: 0}
  m_PrefabInternal: {fileID: 0}
  m_GameObject: {fileID: 0}
  m_Enabled: 1
  m_EditorHideFlags: 0
  m_Script: {fileID: 11500000, guid: a971fa2e110a0ac42ac1d8dae408704b, type: 3}
  m_Name: SetAttribute
  m_EditorClassIdentifier: 
  m_Parent: {fileID: 114303831766578312}
  m_Children: []
  m_UIPosition: {x: 0, y: 0}
  m_UICollapsed: 1
  m_UISuperCollapsed: 0
  m_InputSlots:
  - {fileID: 114919129832749232}
  m_OutputSlots: []
  m_Disabled: 0
  attribute: axisY
  Composition: 0
  Random: 0
--- !u!114 &114948464954107692
MonoBehaviour:
  m_ObjectHideFlags: 1
  m_CorrespondingSourceObject: {fileID: 0}
  m_PrefabInternal: {fileID: 0}
  m_GameObject: {fileID: 0}
  m_Enabled: 1
  m_EditorHideFlags: 0
  m_Script: {fileID: 11500000, guid: f780aa281814f9842a7c076d436932e7, type: 3}
  m_Name: VFXSlotFloat
  m_EditorClassIdentifier: 
  m_Parent: {fileID: 114972554322309310}
  m_Children: []
  m_UIPosition: {x: 0, y: 0}
  m_UICollapsed: 1
  m_UISuperCollapsed: 0
  m_MasterSlot: {fileID: 114332050269094380}
  m_MasterData:
    m_Owner: {fileID: 0}
    m_Value:
      m_Type:
        m_SerializableType: 
      m_SerializableObject: 
  m_Property:
    name: z
    m_serializedType:
      m_SerializableType: System.Single, mscorlib, Version=2.0.0.0, Culture=neutral,
        PublicKeyToken=b77a5c561934e089
    attributes: []
  m_Direction: 0
  m_LinkedSlots: []
--- !u!114 &114950434824149352
MonoBehaviour:
  m_ObjectHideFlags: 1
  m_CorrespondingSourceObject: {fileID: 0}
  m_PrefabInternal: {fileID: 0}
  m_GameObject: {fileID: 0}
  m_Enabled: 1
  m_EditorHideFlags: 0
  m_Script: {fileID: 11500000, guid: 87c154e0feeee864da39ba7591cf27e7, type: 3}
  m_Name: VFXSlotFloatN
  m_EditorClassIdentifier: 
  m_Parent: {fileID: 0}
  m_Children: []
  m_UIPosition: {x: 0, y: 0}
  m_UICollapsed: 1
  m_UISuperCollapsed: 0
  m_MasterSlot: {fileID: 114950434824149352}
  m_MasterData:
    m_Owner: {fileID: 114009626957548980}
    m_Value:
      m_Type:
        m_SerializableType: UnityEditor.VFX.FloatN, Assembly-CSharp-Editor-testable,
          Version=0.0.0.0, Culture=neutral, PublicKeyToken=null
      m_SerializableObject: '{"m_Components":[0.0]}'
  m_Property:
    name: x
    m_serializedType:
      m_SerializableType: UnityEditor.VFX.FloatN, Assembly-CSharp-Editor-testable,
        Version=0.0.0.0, Culture=neutral, PublicKeyToken=null
    attributes:
    - m_Type: 3
      m_Min: -Infinity
      m_Max: Infinity
      m_Tooltip: The start value.
      m_Regex: 
      m_RegexMaxLength: 0
  m_Direction: 0
  m_LinkedSlots:
  - {fileID: 114043932397582438}
--- !u!114 &114954753741965354
MonoBehaviour:
  m_ObjectHideFlags: 1
  m_CorrespondingSourceObject: {fileID: 0}
  m_PrefabInternal: {fileID: 0}
  m_GameObject: {fileID: 0}
  m_Enabled: 1
  m_EditorHideFlags: 0
  m_Script: {fileID: 11500000, guid: f780aa281814f9842a7c076d436932e7, type: 3}
  m_Name: VFXSlotFloat
  m_EditorClassIdentifier: 
  m_Parent: {fileID: 114043932397582438}
  m_Children: []
  m_UIPosition: {x: 0, y: 0}
  m_UICollapsed: 1
  m_UISuperCollapsed: 0
  m_MasterSlot: {fileID: 114043932397582438}
  m_MasterData:
    m_Owner: {fileID: 0}
    m_Value:
      m_Type:
        m_SerializableType: 
      m_SerializableObject: 
  m_Property:
    name: z
    m_serializedType:
      m_SerializableType: System.Single, mscorlib, Version=2.0.0.0, Culture=neutral,
        PublicKeyToken=b77a5c561934e089
    attributes: []
  m_Direction: 1
  m_LinkedSlots: []
--- !u!114 &114954860986702290
MonoBehaviour:
  m_ObjectHideFlags: 1
  m_CorrespondingSourceObject: {fileID: 0}
  m_PrefabInternal: {fileID: 0}
  m_GameObject: {fileID: 0}
  m_Enabled: 1
  m_EditorHideFlags: 0
  m_Script: {fileID: 11500000, guid: f780aa281814f9842a7c076d436932e7, type: 3}
  m_Name: VFXSlotFloat
  m_EditorClassIdentifier: 
  m_Parent: {fileID: 114114834903564368}
  m_Children: []
  m_UIPosition: {x: 0, y: 0}
  m_UICollapsed: 1
  m_UISuperCollapsed: 0
  m_MasterSlot: {fileID: 114332050269094380}
  m_MasterData:
    m_Owner: {fileID: 0}
    m_Value:
      m_Type:
        m_SerializableType: 
      m_SerializableObject: 
  m_Property:
    name: z
    m_serializedType:
      m_SerializableType: System.Single, mscorlib, Version=2.0.0.0, Culture=neutral,
        PublicKeyToken=b77a5c561934e089
    attributes: []
  m_Direction: 0
  m_LinkedSlots: []
--- !u!114 &114967085609715620
MonoBehaviour:
  m_ObjectHideFlags: 1
  m_CorrespondingSourceObject: {fileID: 0}
  m_PrefabInternal: {fileID: 0}
  m_GameObject: {fileID: 0}
  m_Enabled: 1
  m_EditorHideFlags: 0
  m_Script: {fileID: 11500000, guid: f780aa281814f9842a7c076d436932e7, type: 3}
  m_Name: VFXSlotFloat
  m_EditorClassIdentifier: 
  m_Parent: {fileID: 114492557727218026}
  m_Children: []
  m_UIPosition: {x: 0, y: 0}
  m_UICollapsed: 1
  m_UISuperCollapsed: 0
  m_MasterSlot: {fileID: 114492557727218026}
  m_MasterData:
    m_Owner: {fileID: 0}
    m_Value:
      m_Type:
        m_SerializableType: 
      m_SerializableObject: 
  m_Property:
    name: y
    m_serializedType:
      m_SerializableType: System.Single, mscorlib, Version=2.0.0.0, Culture=neutral,
        PublicKeyToken=b77a5c561934e089
    attributes: []
  m_Direction: 1
  m_LinkedSlots: []
--- !u!114 &114972554322309310
MonoBehaviour:
  m_ObjectHideFlags: 1
  m_CorrespondingSourceObject: {fileID: 0}
  m_PrefabInternal: {fileID: 0}
  m_GameObject: {fileID: 0}
  m_Enabled: 1
  m_EditorHideFlags: 0
  m_Script: {fileID: 11500000, guid: ac39bd03fca81b849929b9c966f1836a, type: 3}
  m_Name: VFXSlotFloat3
  m_EditorClassIdentifier: 
  m_Parent: {fileID: 114332050269094380}
  m_Children:
  - {fileID: 114131033920218932}
  - {fileID: 114079731377069008}
  - {fileID: 114948464954107692}
  m_UIPosition: {x: 0, y: 0}
  m_UICollapsed: 0
  m_UISuperCollapsed: 0
  m_MasterSlot: {fileID: 114332050269094380}
  m_MasterData:
    m_Owner: {fileID: 0}
    m_Value:
      m_Type:
        m_SerializableType: 
      m_SerializableObject: 
  m_Property:
    name: angles
    m_serializedType:
      m_SerializableType: UnityEngine.Vector3, UnityEngine.CoreModule, Version=0.0.0.0,
        Culture=neutral, PublicKeyToken=null
    attributes:
    - m_Type: 3
      m_Min: -Infinity
      m_Max: Infinity
      m_Tooltip: The euler angles of the transform.
      m_Regex: 
      m_RegexMaxLength: 0
    - m_Type: 4
      m_Min: -Infinity
      m_Max: Infinity
      m_Tooltip: 
      m_Regex: 
      m_RegexMaxLength: 0
  m_Direction: 0
  m_LinkedSlots: []
--- !u!114 &114981395906029298
MonoBehaviour:
  m_ObjectHideFlags: 1
  m_CorrespondingSourceObject: {fileID: 0}
  m_PrefabInternal: {fileID: 0}
  m_GameObject: {fileID: 0}
  m_Enabled: 1
  m_EditorHideFlags: 0
  m_Script: {fileID: 11500000, guid: f780aa281814f9842a7c076d436932e7, type: 3}
  m_Name: VFXSlotFloat
  m_EditorClassIdentifier: 
  m_Parent: {fileID: 0}
  m_Children: []
  m_UIPosition: {x: 0, y: 0}
  m_UICollapsed: 1
  m_UISuperCollapsed: 0
  m_MasterSlot: {fileID: 114981395906029298}
  m_MasterData:
    m_Owner: {fileID: 114469172786699896}
    m_Value:
      m_Type:
        m_SerializableType: System.Single, mscorlib, Version=2.0.0.0, Culture=neutral,
          PublicKeyToken=b77a5c561934e089
      m_SerializableObject: 0
  m_Property:
    name: time
    m_serializedType:
      m_SerializableType: System.Single, mscorlib, Version=2.0.0.0, Culture=neutral,
        PublicKeyToken=b77a5c561934e089
    attributes:
    - m_Type: 3
      m_Min: -Infinity
      m_Max: Infinity
      m_Tooltip: The time along the gradient to take a sample from.
      m_Regex: 
      m_RegexMaxLength: 0
    - m_Type: 0
      m_Min: 0
      m_Max: 1
      m_Tooltip: 
      m_Regex: 
      m_RegexMaxLength: 0
  m_Direction: 0
  m_LinkedSlots:
  - {fileID: 114337517516314674}
--- !u!114 &114986566243396028
MonoBehaviour:
  m_ObjectHideFlags: 1
  m_CorrespondingSourceObject: {fileID: 0}
  m_PrefabInternal: {fileID: 0}
  m_GameObject: {fileID: 0}
  m_Enabled: 1
  m_EditorHideFlags: 0
  m_Script: {fileID: 11500000, guid: d78581a96eae8bf4398c282eb0b098bd, type: 3}
  m_Name: VFXDataParticle
  m_EditorClassIdentifier: 
  m_Parent: {fileID: 0}
  m_Children: []
  m_UIPosition: {x: 0, y: 0}
  m_UICollapsed: 1
  m_UISuperCollapsed: 0
  m_Owners:
  - {fileID: 114391928864180414}
  - {fileID: 114690240354730352}
  - {fileID: 114303831766578312}
  m_Capacity: 4032
  m_Space: 0
--- !u!114 &114987031166116308
MonoBehaviour:
  m_ObjectHideFlags: 1
  m_CorrespondingSourceObject: {fileID: 0}
  m_PrefabInternal: {fileID: 0}
  m_GameObject: {fileID: 0}
  m_Enabled: 1
  m_EditorHideFlags: 0
  m_Script: {fileID: 11500000, guid: ac39bd03fca81b849929b9c966f1836a, type: 3}
  m_Name: VFXSlotFloat3
  m_EditorClassIdentifier: 
  m_Parent: {fileID: 0}
  m_Children:
  - {fileID: 114338720812349568}
  - {fileID: 114992712407391230}
  - {fileID: 114802125476209042}
  m_UIPosition: {x: 0, y: 0}
  m_UICollapsed: 1
  m_UISuperCollapsed: 0
  m_MasterSlot: {fileID: 114987031166116308}
  m_MasterData:
    m_Owner: {fileID: 114544328611089862}
    m_Value:
      m_Type:
        m_SerializableType: UnityEngine.Vector3, UnityEngine.CoreModule, Version=0.0.0.0,
          Culture=neutral, PublicKeyToken=null
      m_SerializableObject: '{"x":0.0,"y":1.0,"z":0.0}'
  m_Property:
    name: AxisY
    m_serializedType:
      m_SerializableType: UnityEngine.Vector3, UnityEngine.CoreModule, Version=0.0.0.0,
        Culture=neutral, PublicKeyToken=null
    attributes: []
  m_Direction: 0
  m_LinkedSlots:
  - {fileID: 114669331768486044}
--- !u!114 &114989825995295206
MonoBehaviour:
  m_ObjectHideFlags: 1
  m_CorrespondingSourceObject: {fileID: 0}
  m_PrefabInternal: {fileID: 0}
  m_GameObject: {fileID: 0}
  m_Enabled: 1
  m_EditorHideFlags: 0
  m_Script: {fileID: 11500000, guid: a971fa2e110a0ac42ac1d8dae408704b, type: 3}
  m_Name: SetAttribute
  m_EditorClassIdentifier: 
  m_Parent: {fileID: 114303831766578312}
  m_Children: []
  m_UIPosition: {x: 0, y: 0}
  m_UICollapsed: 1
  m_UISuperCollapsed: 0
  m_InputSlots:
  - {fileID: 114551134472462742}
  m_OutputSlots: []
  m_Disabled: 0
  attribute: pivot
  Composition: 0
  Random: 0
--- !u!114 &114992712407391230
MonoBehaviour:
  m_ObjectHideFlags: 1
  m_CorrespondingSourceObject: {fileID: 0}
  m_PrefabInternal: {fileID: 0}
  m_GameObject: {fileID: 0}
  m_Enabled: 1
  m_EditorHideFlags: 0
  m_Script: {fileID: 11500000, guid: f780aa281814f9842a7c076d436932e7, type: 3}
  m_Name: VFXSlotFloat
  m_EditorClassIdentifier: 
  m_Parent: {fileID: 114987031166116308}
  m_Children: []
  m_UIPosition: {x: 0, y: 0}
  m_UICollapsed: 1
  m_UISuperCollapsed: 0
  m_MasterSlot: {fileID: 114987031166116308}
  m_MasterData:
    m_Owner: {fileID: 0}
    m_Value:
      m_Type:
        m_SerializableType: 
      m_SerializableObject: 
  m_Property:
    name: y
    m_serializedType:
      m_SerializableType: System.Single, mscorlib, Version=2.0.0.0, Culture=neutral,
        PublicKeyToken=b77a5c561934e089
    attributes: []
  m_Direction: 0
  m_LinkedSlots: []
--- !u!114 &114999625033764044
MonoBehaviour:
  m_ObjectHideFlags: 1
  m_CorrespondingSourceObject: {fileID: 0}
  m_PrefabInternal: {fileID: 0}
  m_GameObject: {fileID: 0}
  m_Enabled: 1
  m_EditorHideFlags: 0
  m_Script: {fileID: 11500000, guid: f780aa281814f9842a7c076d436932e7, type: 3}
  m_Name: VFXSlotFloat
  m_EditorClassIdentifier: 
  m_Parent: {fileID: 114662201912243202}
  m_Children: []
  m_UIPosition: {x: 0, y: 0}
  m_UICollapsed: 1
  m_UISuperCollapsed: 0
  m_MasterSlot: {fileID: 114413644072696574}
  m_MasterData:
    m_Owner: {fileID: 0}
    m_Value:
      m_Type:
        m_SerializableType: 
      m_SerializableObject: 
  m_Property:
    name: y
    m_serializedType:
      m_SerializableType: System.Single, mscorlib, Version=2.0.0.0, Culture=neutral,
        PublicKeyToken=b77a5c561934e089
    attributes: []
  m_Direction: 0
  m_LinkedSlots: []
--- !u!2058629509 &8926484042661614526
VisualEffectAsset:
  m_ObjectHideFlags: 0
  m_CorrespondingSourceObject: {fileID: 0}
  m_PrefabInternal: {fileID: 0}
  m_Name: 13_Decals
  m_Graph: {fileID: 114713359854958158}
  m_Expressions:
    m_Expressions:
    - op: 1
      valueIndex: 0
      data[0]: -1
      data[1]: -1
      data[2]: -1
      data[3]: 1
    - op: 1
      valueIndex: 1
      data[0]: -1
      data[1]: -1
      data[2]: -1
      data[3]: 1
    - op: 1
      valueIndex: 2
      data[0]: -1
      data[1]: -1
      data[2]: -1
      data[3]: 1
    - op: 3
      valueIndex: 3
      data[0]: 2
      data[1]: 2
      data[2]: 2
      data[3]: -1
    - op: 1
      valueIndex: 6
      data[0]: -1
      data[1]: -1
      data[2]: -1
      data[3]: 1
    - op: 7
      valueIndex: 7
      data[0]: -1
      data[1]: -1
      data[2]: -1
      data[3]: -1
    - op: 21
      valueIndex: 8
      data[0]: 5
      data[1]: 4
      data[2]: -1
      data[3]: 1
    - op: 11
      valueIndex: 9
      data[0]: 6
      data[1]: -1
      data[2]: -1
      data[3]: 1
    - op: 1
      valueIndex: 10
      data[0]: -1
      data[1]: -1
      data[2]: -1
      data[3]: 1
    - op: 1
      valueIndex: 11
      data[0]: -1
      data[1]: -1
      data[2]: -1
      data[3]: 1
    - op: 1
      valueIndex: 12
      data[0]: -1
      data[1]: -1
      data[2]: -1
      data[3]: 1
    - op: 24
      valueIndex: 13
      data[0]: 8
      data[1]: 9
      data[2]: -1
      data[3]: 1
    - op: 1
      valueIndex: 14
      data[0]: -1
      data[1]: -1
      data[2]: -1
      data[3]: 1
    - op: 24
      valueIndex: 15
      data[0]: 7
      data[1]: 9
      data[2]: -1
      data[3]: 1
    - op: 1
      valueIndex: 16
      data[0]: -1
      data[1]: -1
      data[2]: -1
      data[3]: 1
    - op: 24
      valueIndex: 17
      data[0]: 14
      data[1]: 12
      data[2]: -1
      data[3]: 1
    - op: 1
      valueIndex: 18
      data[0]: -1
      data[1]: -1
      data[2]: -1
      data[3]: 14
    - op: 22
      valueIndex: 19
      data[0]: 13
      data[1]: 11
      data[2]: -1
      data[3]: 1
    - op: 1
      valueIndex: 20
      data[0]: -1
      data[1]: -1
      data[2]: -1
      data[3]: 14
    - op: 21
      valueIndex: 21
      data[0]: 17
      data[1]: 15
      data[2]: -1
      data[3]: 1
    - op: 41
      valueIndex: 22
      data[0]: 18
      data[1]: -1
      data[2]: -1
      data[3]: 0
    - op: 41
      valueIndex: 23
      data[0]: 16
      data[1]: -1
      data[2]: -1
      data[3]: 1
    - op: 23
      valueIndex: 24
      data[0]: 12
      data[1]: 19
      data[2]: -1
      data[3]: 1
    - op: 1
      valueIndex: 25
      data[0]: -1
      data[1]: -1
      data[2]: -1
      data[3]: 1
    - op: 4
      valueIndex: 26
      data[0]: 22
      data[1]: 22
      data[2]: 22
      data[3]: 22
    - op: 1
      valueIndex: 30
      data[0]: -1
      data[1]: -1
      data[2]: -1
      data[3]: 1
    - op: 1
      valueIndex: 31
      data[0]: -1
      data[1]: -1
      data[2]: -1
      data[3]: 1
    - op: 21
      valueIndex: 32
      data[0]: 5
      data[1]: 23
      data[2]: -1
      data[3]: 1
    - op: 1
      valueIndex: 33
      data[0]: -1
      data[1]: -1
      data[2]: -1
      data[3]: 1
    - op: 1
      valueIndex: 34
      data[0]: -1
      data[1]: -1
      data[2]: -1
      data[3]: 1
    - op: 1
      valueIndex: 35
      data[0]: -1
      data[1]: -1
      data[2]: -1
      data[3]: 1
    - op: 1
      valueIndex: 36
      data[0]: -1
      data[1]: -1
      data[2]: -1
      data[3]: 1
    - op: 1
      valueIndex: 37
      data[0]: -1
      data[1]: -1
      data[2]: -1
      data[3]: 1
    - op: 1
      valueIndex: 38
      data[0]: -1
      data[1]: -1
      data[2]: -1
      data[3]: 1
    - op: 1
      valueIndex: 39
      data[0]: -1
      data[1]: -1
      data[2]: -1
      data[3]: 1
    - op: 3
      valueIndex: 40
      data[0]: 31
      data[1]: 28
      data[2]: 29
      data[3]: -1
    - op: 1
      valueIndex: 43
      data[0]: -1
      data[1]: -1
      data[2]: -1
      data[3]: 1
    - op: 1
      valueIndex: 44
      data[0]: -1
      data[1]: -1
      data[2]: -1
      data[3]: 1
    - op: 3
      valueIndex: 45
      data[0]: 33
      data[1]: 32
      data[2]: 25
      data[3]: -1
    - op: 3
      valueIndex: 48
      data[0]: 26
      data[1]: 27
      data[2]: 30
      data[3]: -1
    - op: 1
      valueIndex: 51
      data[0]: -1
      data[1]: -1
      data[2]: -1
      data[3]: 1
    - op: 26
      valueIndex: 52
      data[0]: 37
      data[1]: 10
      data[2]: -1
      data[3]: 1
    - op: 1
      valueIndex: 53
      data[0]: -1
      data[1]: -1
      data[2]: -1
      data[3]: 1
    - op: 1
      valueIndex: 54
      data[0]: -1
      data[1]: -1
      data[2]: -1
      data[3]: 1
    - op: 1
      valueIndex: 55
      data[0]: -1
      data[1]: -1
      data[2]: -1
      data[3]: 1
    - op: 1
      valueIndex: 56
      data[0]: -1
      data[1]: -1
      data[2]: -1
      data[3]: 1
    - op: 1
      valueIndex: 57
      data[0]: -1
      data[1]: -1
      data[2]: -1
      data[3]: 1
    - op: 1
      valueIndex: 58
      data[0]: -1
      data[1]: -1
      data[2]: -1
      data[3]: 1
    - op: 1
      valueIndex: 59
      data[0]: -1
      data[1]: -1
      data[2]: -1
      data[3]: 1
    - op: 1
      valueIndex: 60
      data[0]: -1
      data[1]: -1
      data[2]: -1
      data[3]: 1
    - op: 1
      valueIndex: 61
      data[0]: -1
      data[1]: -1
      data[2]: -1
      data[3]: 1
    - op: 1
      valueIndex: 62
      data[0]: -1
      data[1]: -1
      data[2]: -1
      data[3]: 1
    - op: 1
      valueIndex: 63
      data[0]: -1
      data[1]: -1
      data[2]: -1
      data[3]: 1
    - op: 1
      valueIndex: 64
      data[0]: -1
      data[1]: -1
      data[2]: -1
      data[3]: 1
    - op: 26
      valueIndex: 65
      data[0]: 36
      data[1]: 10
      data[2]: -1
      data[3]: 1
    - op: 1
      valueIndex: 66
      data[0]: -1
      data[1]: -1
      data[2]: -1
      data[3]: 1
    - op: 29
      valueIndex: 67
      data[0]: 38
      data[1]: 39
      data[2]: 35
      data[3]: -1
    - op: 26
      valueIndex: 83
      data[0]: 34
      data[1]: 10
      data[2]: -1
      data[3]: 1
    - op: 1
      valueIndex: 84
      data[0]: -1
      data[1]: -1
      data[2]: -1
      data[3]: 1
    - op: 1
      valueIndex: 85
      data[0]: -1
      data[1]: -1
      data[2]: -1
      data[3]: 1
    - op: 1
      valueIndex: 86
      data[0]: -1
      data[1]: -1
      data[2]: -1
      data[3]: 1
    - op: 1
      valueIndex: 87
      data[0]: -1
      data[1]: -1
      data[2]: -1
      data[3]: 1
    - op: 1
      valueIndex: 88
      data[0]: -1
      data[1]: -1
      data[2]: -1
      data[3]: 1
    - op: 1
      valueIndex: 89
      data[0]: -1
      data[1]: -1
      data[2]: -1
      data[3]: 1
    - op: 1
      valueIndex: 90
      data[0]: -1
      data[1]: -1
      data[2]: -1
      data[3]: 1
    - op: 1
      valueIndex: 91
      data[0]: -1
      data[1]: -1
      data[2]: -1
      data[3]: 1
    - op: 1
      valueIndex: 92
      data[0]: -1
      data[1]: -1
      data[2]: -1
      data[3]: 1
    - op: 1
      valueIndex: 93
      data[0]: -1
      data[1]: -1
      data[2]: -1
      data[3]: 1
    - op: 1
      valueIndex: 94
      data[0]: -1
      data[1]: -1
      data[2]: -1
      data[3]: 7
    - op: 1
      valueIndex: 96
      data[0]: -1
      data[1]: -1
      data[2]: -1
      data[3]: 1
    - op: 3
      valueIndex: 97
      data[0]: 60
      data[1]: 58
      data[2]: 59
      data[3]: -1
    - op: 3
      valueIndex: 100
      data[0]: 61
      data[1]: 66
      data[2]: 43
      data[3]: -1
    - op: 1
      valueIndex: 103
      data[0]: -1
      data[1]: -1
      data[2]: -1
      data[3]: 1
    - op: 1
      valueIndex: 104
      data[0]: -1
      data[1]: -1
      data[2]: -1
      data[3]: 1
    - op: 25
      valueIndex: 105
      data[0]: 57
      data[1]: 55
      data[2]: -1
      data[3]: 1
    - op: 1
      valueIndex: 106
      data[0]: -1
      data[1]: -1
      data[2]: -1
      data[3]: 1
    - op: 30
      valueIndex: 107
      data[0]: 56
      data[1]: -1
      data[2]: -1
      data[3]: -1
    - op: 1
      valueIndex: 123
      data[0]: -1
      data[1]: -1
      data[2]: -1
      data[3]: 9
    - op: 3
      valueIndex: 125
      data[0]: 47
      data[1]: 52
      data[2]: 50
      data[3]: -1
    - op: 3
      valueIndex: 128
      data[0]: 46
      data[1]: 48
      data[2]: 49
      data[3]: -1
    - op: 26
      valueIndex: 131
      data[0]: 53
      data[1]: 10
      data[2]: -1
      data[3]: 1
    - op: 1
      valueIndex: 132
      data[0]: -1
      data[1]: -1
      data[2]: -1
      data[3]: 1
    - op: 3
      valueIndex: 133
      data[0]: 64
      data[1]: 62
      data[2]: 67
      data[3]: -1
    - op: 3
      valueIndex: 136
      data[0]: 51
      data[1]: 40
      data[2]: 45
      data[3]: -1
    - op: 26
      valueIndex: 139
      data[0]: 42
      data[1]: 10
      data[2]: -1
      data[3]: 1
    - op: 26
      valueIndex: 140
      data[0]: 44
      data[1]: 10
      data[2]: -1
      data[3]: 1
    - op: 25
      valueIndex: 141
      data[0]: 54
      data[1]: 1
      data[2]: -1
      data[3]: 1
    - op: 1
      valueIndex: 142
      data[0]: -1
      data[1]: -1
      data[2]: -1
      data[3]: 1
    - op: 1
      valueIndex: 143
      data[0]: -1
      data[1]: -1
      data[2]: -1
      data[3]: 1
    - op: 25
      valueIndex: 144
      data[0]: 41
      data[1]: 1
      data[2]: -1
      data[3]: 1
    - op: 1
      valueIndex: 145
      data[0]: -1
      data[1]: -1
      data[2]: -1
      data[3]: 3
    - op: 6
      valueIndex: 148
      data[0]: -1
      data[1]: -1
      data[2]: -1
      data[3]: -1
    - op: 1
      valueIndex: 149
      data[0]: -1
      data[1]: -1
      data[2]: -1
      data[3]: 1
    - op: 26
      valueIndex: 150
      data[0]: 63
      data[1]: 10
      data[2]: -1
      data[3]: 1
    - op: 26
      valueIndex: 151
      data[0]: 65
      data[1]: 10
      data[2]: -1
      data[3]: 1
    - op: 1
      valueIndex: 152
      data[0]: -1
      data[1]: -1
      data[2]: -1
      data[3]: 1
    m_NeedsLocalToWorld: 0
    m_NeedsWorldToLocal: 0
  m_ExposedExpressions: []
  m_PropertySheet:
    m_Float:
      m_Array:
      - m_ExpressionIndex: 0
        m_Value: 0.5
      - m_ExpressionIndex: 1
        m_Value: 1
      - m_ExpressionIndex: 2
        m_Value: -1
      - m_ExpressionIndex: 4
        m_Value: 3.1
      - m_ExpressionIndex: 8
        m_Value: 1
      - m_ExpressionIndex: 9
        m_Value: -1
      - m_ExpressionIndex: 10
        m_Value: 0
      - m_ExpressionIndex: 12
        m_Value: 0
      - m_ExpressionIndex: 14
        m_Value: 1
      - m_ExpressionIndex: 23
        m_Value: 50
      - m_ExpressionIndex: 25
        m_Value: 0
      - m_ExpressionIndex: 26
        m_Value: 0
      - m_ExpressionIndex: 28
        m_Value: 0.5
      - m_ExpressionIndex: 29
        m_Value: 0.5
      - m_ExpressionIndex: 30
        m_Value: 0
      - m_ExpressionIndex: 31
        m_Value: 0.5
      - m_ExpressionIndex: 32
        m_Value: 0
      - m_ExpressionIndex: 33
        m_Value: 0
      - m_ExpressionIndex: 34
        m_Value: 6.2831855
      - m_ExpressionIndex: 36
        m_Value: 0
      - m_ExpressionIndex: 37
        m_Value: 0
      - m_ExpressionIndex: 40
        m_Value: 0.70000005
      - m_ExpressionIndex: 42
        m_Value: 0
      - m_ExpressionIndex: 43
        m_Value: 0
      - m_ExpressionIndex: 44
        m_Value: 0
      - m_ExpressionIndex: 45
        m_Value: 0
      - m_ExpressionIndex: 46
        m_Value: -0.001648128
      - m_ExpressionIndex: 47
        m_Value: 1.9262704
      - m_ExpressionIndex: 48
        m_Value: 0.000000059604645
      - m_ExpressionIndex: 49
        m_Value: -0.0065926313
      - m_ExpressionIndex: 50
        m_Value: 1.9295671
      - m_ExpressionIndex: 51
        m_Value: 0
      - m_ExpressionIndex: 52
        m_Value: 1.9295675
      - m_ExpressionIndex: 53
        m_Value: 5000
      - m_ExpressionIndex: 55
        m_Value: 6.2831855
      - m_ExpressionIndex: 58
        m_Value: -1
      - m_ExpressionIndex: 59
        m_Value: -0.5
      - m_ExpressionIndex: 60
        m_Value: 0
      - m_ExpressionIndex: 61
        m_Value: 0
      - m_ExpressionIndex: 62
        m_Value: 0
      - m_ExpressionIndex: 63
        m_Value: 0
      - m_ExpressionIndex: 64
        m_Value: 0
      - m_ExpressionIndex: 65
        m_Value: 0
      - m_ExpressionIndex: 66
        m_Value: 0
      - m_ExpressionIndex: 67
        m_Value: 0
      - m_ExpressionIndex: 69
        m_Value: 0.2
      - m_ExpressionIndex: 72
        m_Value: 1
      - m_ExpressionIndex: 73
        m_Value: 0.5
      - m_ExpressionIndex: 75
        m_Value: 3.5
      - m_ExpressionIndex: 81
        m_Value: 1
      - m_ExpressionIndex: 87
        m_Value: 0.1
      - m_ExpressionIndex: 88
        m_Value: -1
      - m_ExpressionIndex: 92
        m_Value: 20
      - m_ExpressionIndex: 95
        m_Value: 0.75
    m_Vector2f:
      m_Array: []
    m_Vector3f:
      m_Array:
      - m_ExpressionIndex: 90
        m_Value: {x: 0, y: 0, z: 0}
    m_Vector4f:
      m_Array: []
    m_Uint:
      m_Array: []
    m_Int:
      m_Array: []
    m_Matrix4x4f:
      m_Array: []
    m_AnimationCurve:
      m_Array: []
    m_Gradient:
      m_Array:
      - m_ExpressionIndex: 16
        m_Value:
          serializedVersion: 2
          key0: {r: 0.44355384, g: 0.2214756, b: 0.745283, a: 0}
          key1: {r: 0, g: 0.0963881, b: 1, a: 1}
          key2: {r: 0, g: 0.5804844, b: 1, a: 1}
          key3: {r: 0, g: 0.8542309, b: 1, a: 0}
          key4: {r: 0, g: 0, b: 0, a: 0}
          key5: {r: 0, g: 0, b: 0, a: 0}
          key6: {r: 0, g: 0, b: 0, a: 0}
          key7: {r: 0, g: 0, b: 0, a: 0}
          ctime0: 11482
          ctime1: 26408
          ctime2: 36020
          ctime3: 65535
          ctime4: 0
          ctime5: 0
          ctime6: 0
          ctime7: 0
          atime0: 0
          atime1: 11659
          atime2: 50167
          atime3: 65535
          atime4: 0
          atime5: 0
          atime6: 0
          atime7: 0
          m_Mode: 0
          m_NumColorKeys: 4
          m_NumAlphaKeys: 4
      - m_ExpressionIndex: 18
        m_Value:
          serializedVersion: 2
          key0: {r: 0.74509805, g: 0.32941177, b: 0.32941177, a: 0}
          key1: {r: 1, g: 0.30980393, b: 0, a: 1}
          key2: {r: 1, g: 0.6431373, b: 0, a: 1}
          key3: {r: 1, g: 0.8901961, b: 0, a: 0}
          key4: {r: 0, g: 0, b: 0, a: 0}
          key5: {r: 0, g: 0, b: 0, a: 0}
          key6: {r: 0, g: 0, b: 0, a: 0}
          key7: {r: 0, g: 0, b: 0, a: 0}
          ctime0: 11482
          ctime1: 26408
          ctime2: 36020
          ctime3: 65535
          ctime4: 0
          ctime5: 0
          ctime6: 0
          ctime7: 0
          atime0: 0
          atime1: 11659
          atime2: 50167
          atime3: 65535
          atime4: 0
          atime5: 0
          atime6: 0
          atime7: 0
          m_Mode: 0
          m_NumColorKeys: 4
          m_NumAlphaKeys: 4
    m_NamedObject:
      m_Array:
      - m_ExpressionIndex: 68
        m_Value: {fileID: 2800000, guid: 3e33dd45070966345a8e627750d2afd3, type: 3}
      - m_ExpressionIndex: 77
        m_Value: {fileID: 11700000, guid: 5796183d03aa8e147bec84edfb7cd610, type: 2}
    m_Bool:
      m_Array: []
  m_Buffers:
  - type: 1
    size: 36288
    capacity: 4032
    layout:
    - name: velocity
      type: 3
      offset:
        bucket: 0
        structure: 8
        element: 0
    - name: age
      type: 1
      offset:
        bucket: 0
        structure: 8
        element: 3
    - name: position
      type: 3
      offset:
        bucket: 0
        structure: 8
        element: 4
    - name: alive
      type: 17
      offset:
        bucket: 0
        structure: 8
        element: 7
    - name: lifetime
      type: 1
      offset:
        bucket: 32256
        structure: 1
        element: 0
  - type: 1
    size: 1
    capacity: 1
    layout:
    - name: spawnCount
      type: 1
      offset:
        bucket: 0
        structure: 1
        element: 0
  - type: 2
    size: 4032
    capacity: 0
    layout: []
  - type: 1
    size: 1
    capacity: 0
    layout: []
  m_CPUBuffers:
  - capacity: 1
    stride: 1
    layout:
    - name: spawnCount
      type: 1
      offset:
        bucket: 0
        structure: 1
        element: 0
    initialData:
      data: 00000000
  - capacity: 1
    stride: 1
    layout:
    - name: spawnCount
      type: 1
      offset:
        bucket: 0
        structure: 1
        element: 0
    initialData:
      data: 00000000
  m_Systems:
  - type: 0
    flags: 0
    capacity: 0
<<<<<<< HEAD
    layer: 0
=======
    layer: 4294967295
>>>>>>> e7016c81
    buffers:
    - nameId: spawner_output
      index: 1
    values: []
    tasks:
    - type: 268435456
      buffers: []
      values:
      - nameId: Rate
        index: 80
      params: []
      processor: {fileID: 0}
  - type: 1
    flags: 1
    capacity: 4032
    layer: 4294967295
    buffers:
    - nameId: attributeBuffer
      index: 0
    - nameId: sourceAttributeBuffer
      index: 1
    - nameId: deadList
      index: 2
    - nameId: deadListCount
      index: 3
    - nameId: spawner_input
      index: 1
    values:
    - nameId: bounds_center
      index: 79
    - nameId: bounds_size
      index: 78
    tasks:
    - type: 536870912
      buffers:
      - nameId: attributeBuffer
        index: 0
      - nameId: deadListIn
        index: 2
      - nameId: deadListCount
        index: 3
      - nameId: sourceAttributeBuffer
        index: 1
      values:
      - nameId: Velocity_b
        index: 83
      - nameId: ArcSphere_sphere_center_c
        index: 82
      - nameId: ArcSphere_sphere_radius_c
        index: 81
      - nameId: ArcSphere_arc_c
        index: 74
      - nameId: Min_d
        index: 73
      - nameId: Max_d
        index: 72
      params:
      - nameId: bounds_center
        index: 79
      - nameId: bounds_size
        index: 78
<<<<<<< HEAD
      processor: {fileID: 7200000, guid: b44936b492cf99c41804079608682ec0, type: 3}
=======
      processor: {fileID: 7200000, guid: 0877ef85666c6484aab9ffdfb5a72878, type: 3}
>>>>>>> e7016c81
    - type: 805306368
      buffers:
      - nameId: attributeBuffer
        index: 0
      - nameId: deadListOut
        index: 2
      values:
      - nameId: InvFieldTransform_b
        index: 76
      - nameId: FieldTransform_b
        index: 56
      - nameId: Intensity_b
        index: 75
      - nameId: DragCoefficient_b
        index: 92
      - nameId: deltaTime_b
        index: 91
      - nameId: Sphere_center_c
        index: 90
      - nameId: Sphere_radius_c
        index: 95
      - nameId: Elasticity_c
        index: 94
      - nameId: Friction_c
        index: 93
      - nameId: LifetimeLoss_c
        index: 86
      - nameId: Elasticity_d
        index: 85
      - nameId: Friction_d
        index: 84
      - nameId: LifetimeLoss_d
        index: 89
      - nameId: VectorField_b
        index: 77
      params: []
<<<<<<< HEAD
      processor: {fileID: 7200000, guid: 5b4734ddd9388034dabda89e97a80dbe, type: 3}
=======
      processor: {fileID: 7200000, guid: fafe72017be1ff146903132cf5b32b40, type: 3}
>>>>>>> e7016c81
    - type: 1073741827
      buffers:
      - nameId: attributeBuffer
        index: 0
      values:
      - nameId: Alpha_b
        index: 87
      - nameId: uniform_c
        index: 21
      - nameId: uniform_d
        index: 24
      - nameId: uniform_e
        index: 20
      - nameId: SizeZ_d
        index: 69
      - nameId: Pivot_e
        index: 70
      - nameId: Position_f
        index: 71
      - nameId: uniform_i
        index: 3
      - nameId: mainTexture
        index: 68
      params:
      - nameId: sortPriority
        index: 0
<<<<<<< HEAD
      processor: {fileID: 4800000, guid: 2c1a2875acf809545a3afee7bd613539, type: 3}
=======
      processor: {fileID: 4800000, guid: 275bba78785b5e740b05b3bc9beae20f, type: 3}
>>>>>>> e7016c81
  m_Events:
  - name: OnPlay
    playSystems: 00000000
    stopSystems: 
  - name: OnStop
    playSystems: 
    stopSystems: 00000000
  m_RendererSettings:
    motionVectorGenerationMode: 0
    shadowCastingMode: 0
    receiveShadows: 0
    reflectionProbeUsage: 0
    lightProbeUsage: 0
  m_CullingFlags: 3
  m_RuntimeVersion: 3<|MERGE_RESOLUTION|>--- conflicted
+++ resolved
@@ -8104,11 +8104,7 @@
   - type: 0
     flags: 0
     capacity: 0
-<<<<<<< HEAD
-    layer: 0
-=======
     layer: 4294967295
->>>>>>> e7016c81
     buffers:
     - nameId: spawner_output
       index: 1
@@ -8170,11 +8166,7 @@
         index: 79
       - nameId: bounds_size
         index: 78
-<<<<<<< HEAD
-      processor: {fileID: 7200000, guid: b44936b492cf99c41804079608682ec0, type: 3}
-=======
       processor: {fileID: 7200000, guid: 0877ef85666c6484aab9ffdfb5a72878, type: 3}
->>>>>>> e7016c81
     - type: 805306368
       buffers:
       - nameId: attributeBuffer
@@ -8211,11 +8203,7 @@
       - nameId: VectorField_b
         index: 77
       params: []
-<<<<<<< HEAD
-      processor: {fileID: 7200000, guid: 5b4734ddd9388034dabda89e97a80dbe, type: 3}
-=======
       processor: {fileID: 7200000, guid: fafe72017be1ff146903132cf5b32b40, type: 3}
->>>>>>> e7016c81
     - type: 1073741827
       buffers:
       - nameId: attributeBuffer
@@ -8242,11 +8230,7 @@
       params:
       - nameId: sortPriority
         index: 0
-<<<<<<< HEAD
-      processor: {fileID: 4800000, guid: 2c1a2875acf809545a3afee7bd613539, type: 3}
-=======
       processor: {fileID: 4800000, guid: 275bba78785b5e740b05b3bc9beae20f, type: 3}
->>>>>>> e7016c81
   m_Events:
   - name: OnPlay
     playSystems: 00000000

--- conflicted
+++ resolved
@@ -146,6 +146,7 @@
   - {fileID: 114980532763102586}
   - {fileID: 114139906622104462}
   - {fileID: 114681613447015294}
+  m_TestId: 908102618
   m_Capacity: 65536
   m_Bounds:
     m_Center: {x: 0, y: 0, z: 0}
@@ -357,6 +358,7 @@
   m_UICollapsed: 1
   m_Owners:
   - {fileID: 114450193055474304}
+  m_TestId: 1122625252
 --- !u!114 &114459024007934816
 MonoBehaviour:
   m_ObjectHideFlags: 0
@@ -915,82 +917,25 @@
       m_Array: []
   m_Buffers:
   - type: 1
-    size: 589824
+    stride: 4
+    capacity: 589824
+  - type: 2
+    stride: 4
     capacity: 65536
-    layout:
-    - name: velocity
-      type: 3
-      offset:
-        bucket: 0
-        structure: 4
-        element: 0
-    - name: lifetime
-      type: 1
-      offset:
-        bucket: 0
-        structure: 4
-        element: 3
-    - name: position
-      type: 3
-      offset:
-        bucket: 262144
-        structure: 4
-        element: 0
-    - name: alive
-      type: 14
-      offset:
-        bucket: 262144
-        structure: 4
-        element: 3
-    - name: age
-      type: 1
-      offset:
-        bucket: 524288
-        structure: 1
-        element: 0
   - type: 1
-    size: 1
+    stride: 4
     capacity: 1
+  m_CPUBuffers:
+  - capacity: 1
     layout:
     - name: spawnCount
       type: 1
-      offset:
-        bucket: 0
-        structure: 1
-        element: 0
-  - type: 2
-    size: 65536
-    capacity: 0
-    layout: []
-  - type: 1
-    size: 1
-    capacity: 0
-    layout: []
-  m_CPUBuffers:
-  - capacity: 1
-    stride: 1
-    layout:
-    - name: spawnCount
-      type: 1
-      offset:
-        bucket: 0
-        structure: 1
-        element: 0
-  - capacity: 1
-    stride: 1
-    layout:
-    - name: spawnCount
-      type: 1
-      offset:
-        bucket: 0
-        structure: 1
-        element: 0
   m_Systems:
   - type: 0
     flags: 0
     capacity: 0
     buffers:
-    - bufferIndex: 1
+    - bufferIndex: 0
       nameId: spawner_output
     values: []
     tasks:
@@ -1007,12 +952,10 @@
     - bufferIndex: 0
       nameId: attributeBuffer
     - bufferIndex: 1
-      nameId: sourceAttributeBuffer
+      nameId: deadList
     - bufferIndex: 2
-      nameId: deadList
-    - bufferIndex: 3
       nameId: deadListCount
-    - bufferIndex: 1
+    - bufferIndex: 0
       nameId: spawner_input
     values:
     - expressionIndex: 15
@@ -1024,36 +967,26 @@
       buffers:
       - bufferIndex: 0
         nameId: attributeBuffer
+      - bufferIndex: 1
+        nameId: deadListIn
       - bufferIndex: 2
-        nameId: deadListIn
-      - bufferIndex: 3
         nameId: deadListCount
-      - bufferIndex: 1
-        nameId: sourceAttributeBuffer
       values:
       - expressionIndex: 13
         nameId: uniform_Velocity_b
       - expressionIndex: 9
         nameId: uniform_Lifetime_c
-<<<<<<< HEAD
-      processor: {fileID: 7200000, guid: 6c3c02cbd27fb1349bfde827eaea5c07, type: 3}
-=======
       processor: {fileID: 7200000, guid: 1b628b9caa3de434d902f26569fb0494, type: 3}
->>>>>>> 9e8eb847
     - type: 805306368
       buffers:
       - bufferIndex: 0
         nameId: attributeBuffer
-      - bufferIndex: 2
+      - bufferIndex: 1
         nameId: deadListOut
       values:
       - expressionIndex: 10
         nameId: uniform_deltaTime_b
-<<<<<<< HEAD
-      processor: {fileID: 7200000, guid: 4918666b0b485c246aeb854fa916ca92, type: 3}
-=======
       processor: {fileID: 7200000, guid: e28ce19e8eb0fbe44841c04b33335237, type: 3}
->>>>>>> 9e8eb847
     - type: 1073741826
       buffers:
       - bufferIndex: 0
@@ -1061,11 +994,7 @@
       values:
       - expressionIndex: 11
         nameId: texture_texture
-<<<<<<< HEAD
-      processor: {fileID: 4800000, guid: f83e2f214d279ad4c8dc6bd9972e3cd1, type: 3}
-=======
       processor: {fileID: 4800000, guid: 18880c802c8f7e7428480a00e28b45ee, type: 3}
->>>>>>> 9e8eb847
   m_Events:
   - name: OnStart
     startSystems: 00000000

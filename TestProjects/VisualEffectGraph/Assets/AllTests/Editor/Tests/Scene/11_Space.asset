--- conflicted
+++ resolved
@@ -4798,11 +4798,7 @@
       - index: 40
         nameId: uniform_Velocity_d
       params: []
-<<<<<<< HEAD
-      processor: {fileID: 7200000, guid: e10e0846cf52d8141ab4af901a792f6b, type: 3}
-=======
       processor: {fileID: 7200000, guid: 18f070cb1e673574f91b4deba3c8cdb4, type: 3}
->>>>>>> 8bba51e1
     - type: 805306368
       buffers:
       - index: 0
@@ -4815,11 +4811,7 @@
       - index: 42
         nameId: uniform_deltaTime_b
       params: []
-<<<<<<< HEAD
-      processor: {fileID: 7200000, guid: d5dc15e2268f14a48bd94c8e9cb33747, type: 3}
-=======
       processor: {fileID: 7200000, guid: fbf9b28e18ef6a848ae594f154a39c49, type: 3}
->>>>>>> 8bba51e1
     - type: 1073741826
       buffers:
       - index: 0
@@ -4832,11 +4824,7 @@
       params:
       - index: 0
         nameId: sortPriority
-<<<<<<< HEAD
-      processor: {fileID: 4800000, guid: 07a3fbc6dfaef0b4aa50ffd633f56e13, type: 3}
-=======
       processor: {fileID: 4800000, guid: f4a1a80fc78d48a4cb02bae2344b3c08, type: 3}
->>>>>>> 8bba51e1
   - type: 1
     flags: 1
     capacity: 65536
@@ -4875,11 +4863,7 @@
       - index: 8
         nameId: uniform_Velocity_d
       params: []
-<<<<<<< HEAD
-      processor: {fileID: 7200000, guid: bebaa6b3bccad01468ccd0528c3a9c34, type: 3}
-=======
       processor: {fileID: 7200000, guid: 63643632a0e68f04a855358a282bb678, type: 3}
->>>>>>> 8bba51e1
     - type: 805306368
       buffers:
       - index: 4
@@ -4892,11 +4876,7 @@
       - index: 42
         nameId: uniform_deltaTime_b
       params: []
-<<<<<<< HEAD
-      processor: {fileID: 7200000, guid: c4fb871379ca2c849a1e81ad5bbbf9af, type: 3}
-=======
       processor: {fileID: 7200000, guid: dcb564efd6d8ab242806b071b44015d0, type: 3}
->>>>>>> 8bba51e1
     - type: 1073741826
       buffers:
       - index: 4
@@ -4909,17 +4889,13 @@
       params:
       - index: 0
         nameId: sortPriority
-<<<<<<< HEAD
-      processor: {fileID: 4800000, guid: 16b9fc59d07594441b1d73b05fa4876f, type: 3}
-=======
       processor: {fileID: 4800000, guid: 6d8869f6540f2074b886c9844cdad2e9, type: 3}
->>>>>>> 8bba51e1
   m_Events:
-  - name: OnPlay
-    playSystems: 00000000
+  - name: OnStart
+    startSystems: 00000000
     stopSystems: 
   - name: OnStop
-    playSystems: 
+    startSystems: 
     stopSystems: 00000000
   m_RendererSettings:
     motionVectorGenerationMode: 0

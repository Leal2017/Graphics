--- conflicted
+++ resolved
@@ -185,7 +185,8 @@
         #pragma warning disable CS0414
         private static SceneTest[] scenes = CollectScene.scenes.OfType<SceneTest>().ToArray();
 
-<<<<<<< HEAD
+        #pragma warning restore CS0414
+
         int m_previousCaptureFrameRate;
         float m_previousFixedTimeStep;
         float m_previousMaxDeltaTime;
@@ -200,9 +201,6 @@
             VFXManager.fixedTimeStep = 1.0f / 20.0f;
             VFXManager.maxDeltaTime = 1.0f / 20.0f;
         }
-=======
-        #pragma warning restore CS0414
->>>>>>> 8444f7d9
 
         [UnityTest /* TestCaseSource(typeof(CollectScene), "scenes")  <= doesn't work for UnityTest for now */]
         [Timeout(1000 * 10)]

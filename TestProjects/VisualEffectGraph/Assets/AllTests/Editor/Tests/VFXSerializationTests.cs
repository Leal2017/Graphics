--- conflicted
+++ resolved
@@ -353,15 +353,9 @@
         {
             Action<VisualEffectAsset> write = delegate(VisualEffectAsset asset)
                 {
-<<<<<<< HEAD
-                    var builtIn = VFXLibrary.GetOperators().First(o => o.name == VFXExpressionOp.TotalTimeOp.ToString()).CreateInstance();
+                    var builtIn = VFXLibrary.GetOperators().First(o => o.name == VFXExpressionOperation.TotalTimeOp.ToString()).CreateInstance();
                     asset.GetResource().GetOrCreateGraph().AddChild(builtIn);
-                    Assert.AreEqual(VFXExpressionOp.TotalTimeOp, builtIn.outputSlots[0].GetExpression().operation);
-=======
-                    var builtIn = VFXLibrary.GetOperators().First(o => o.name == VFXExpressionOperation.TotalTime.ToString()).CreateInstance();
-                    asset.GetOrCreateGraph().AddChild(builtIn);
-                    Assert.AreEqual(VFXExpressionOperation.TotalTime, builtIn.outputSlots[0].GetExpression().operation);
->>>>>>> 364cf6bf
+                    Assert.AreEqual(VFXExpressionOperation.TotalTimeOp, builtIn.outputSlots[0].GetExpression().operation);
                 };
 
             Action<VisualEffectAsset> read = delegate(VisualEffectAsset asset)

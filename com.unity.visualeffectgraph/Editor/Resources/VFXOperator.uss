VFXOperatorUI.node #middle
{
    flex:1 0 auto;
    background-color:#363636;
}

VFXOperatorUI #title #edit
{
   width: 28px;
   flex-direction:column;
   justify-content:center;
}

VFXOperatorUI #title #edit #icon
{
    background-image: resource("VFX/EditStolen");
    width: 15px;
    height: 14px;
    align-self:center;
}

OperandInfo *
{
    height: 16px;
}
OperandInfo .unity-text-field
{
    flex:1 0 auto;
}

OperandInfo .PopupButton
{
    flex:0 0 auto;
    width: 55px;
}

VFXUnifiedOperatorEdit OperandInfo .unity-label
{
    flex:1 0 auto;
}

VFXUnifiedOperatorEdit OperandInfo .PopupButton
{
    width: 80px;
}

#edit-container
{
    position:Absolute;
    top:0;
    bottom:0;
    right:0;
    left:0;
    background-color:#282828;
}

#edit-container.ReorderableList > #ListContainer
{
    flex:1 0 auto;
}

.VFXUniformOperatorEdit#edit-container
{
    justify-content:center;
}

.VFXUniformOperatorEdit#edit-container .unity-label
{
    margin-left: 8px;
    margin-right: 8px;
}

VFXOperatorUI.superCollapsed.VFXNodeUI.node .mainContainer > #middle
{
    width:0;
    height:0;
}

VFXOperatorUI.superCollapsed.VFXNodeUI.node #settings-divider, VFXOperatorUI.superCollapsed.VFXNodeUI.node #divider
{
    border-bottom-width:0;
    height:0;
}

.VFXNodeUI.superCollapsed
{
    height: 30px;
    width: auto;
}

.VFXNodeUI.VFXNodeUI.superCollapsed #settings
{
    margin-top: 0;
    margin-bottom: 0;
    display: none;
}

.VFXNodeUI.node.superCollapsed #contents
{
    background-color: rgba(0,0,0,0);
}

.VFXNodeUI.node.superCollapsed #node-border > #title
{
    position:Relative;
    left:0;
    right:0;
    top:0;
    bottom:0;
    height: auto;
    margin-bottom:0;
    border-bottom-left-radius: 2px;
    border-bottom-right-radius: 2px;
}

.VFXNodeUI.node.superCollapsed #node-border > #title > .unity-label#title-label {
    margin-bottom: 3px;
    margin-top: 3px;
    margin-left: 20px;
    margin-right: 20px;
}

.VFXNodeUI.node.superCollapsed .mainContainer, .VFXNodeUI.superCollapsed #contents, .VFXNodeUI.superCollapsed #contents > #top
{
    position:Absolute;
    left:0;
    right:0;
    top:0;
    bottom:0;
}

.VFXNodeUI.superCollapsed #contents > #top > #input
{
    padding-top:0;
    padding-bottom:0;
    background-color:rgba(0,0,0,0);
    flex:1 0 auto;
}

.VFXNodeUI.superCollapsed #contents > #top > #divider
{
    width:0;
    border-right-width:0;
}

.VFXNodeUI.superCollapsed #contents > #top > #middle
{
    flex:0 0 auto;
}

.VFXNodeUI.superCollapsed #contents > #top > #output
{
    position:Absolute;
    top:0;
    bottom:0;
    right: 1px;
    flex-grow:0;
    flex:0 0 auto;
    width: 20px;
    background-color:rgba(0,0,0,0);
}

.VFXNodeUI.node.superCollapsed #right #output
{
    align-self:flex-end;
    width: 16px;
}

.VFXNodeUI.superCollapsed #type
{
    display:none;
}

.VFXNodeUI.superCollapsed > #node-border > #title > #edit,.VFXNodeUI.superCollapsed > #node-border > #title > #collapse-button
{
    width:0;
    padding-left:0;
}

.VFXNodeUI.superCollapsed #icon
{
    max-width:0;
}

.VFXNodeUI.superCollapsed .propertyrm
{
    min-width:0;
    max-width:0;
    overflow: hidden;
}

.VFXNodeUI.superCollapsed.node .mainContainer #left
{
    width: 120px;
}

.VFXNodeUI.superCollapsed.node .VFXDataAnchor
{
    position:Absolute;
    left:0;
    width: 16px;
    top:0;
    bottom:0;
}

.VFXNodeUI.superCollapsed.node VFXOutputDataAnchor.VFXDataAnchor
{
<<<<<<< HEAD
    position:Absolute;
    right:0;
    width: -1px;
    top:0;
    bottom:0;
=======
    position: Absolute;
    right: 0;
    top: 0;
    bottom: 0;
    width: auto;
>>>>>>> b7a0d0e2
}

.VFXNodeUI.superCollapsed.node .VFXDataAnchor #line
{
    background-color:rgba(0,0,0,0);
}<|MERGE_RESOLUTION|>--- conflicted
+++ resolved
@@ -205,19 +205,11 @@
 
 .VFXNodeUI.superCollapsed.node VFXOutputDataAnchor.VFXDataAnchor
 {
-<<<<<<< HEAD
-    position:Absolute;
-    right:0;
-    width: -1px;
-    top:0;
-    bottom:0;
-=======
     position: Absolute;
     right: 0;
     top: 0;
     bottom: 0;
     width: auto;
->>>>>>> b7a0d0e2
 }
 
 .VFXNodeUI.superCollapsed.node .VFXDataAnchor #line

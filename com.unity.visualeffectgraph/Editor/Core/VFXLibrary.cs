using System;
using System.Collections.Generic;
using System.Linq;
using UnityEngine;
using UnityEngine.Rendering;
using Object = System.Object;

namespace UnityEditor.VFX
{
    abstract class VariantProvider
    {
        protected virtual Dictionary<string, object[]> variants
        {
            get
            {
                return new Dictionary<string, Object[]>();
            }
        }

        public virtual IEnumerable<IEnumerable<KeyValuePair<string, object>>> ComputeVariants()
        {
            //Default behavior : Cartesian product
            IEnumerable<IEnumerable<object>> empty = new[] { Enumerable.Empty<object>() };
            var arrVariants = variants.Select(o => o.Value as IEnumerable<Object>);
            var combinations = arrVariants.Aggregate(empty, (x, y) => x.SelectMany(accSeq => y.Select(item => accSeq.Concat(new[] { item }))));
            foreach (var combination in combinations)
            {
                var variant = combination.Select((o, i) => new KeyValuePair<string, object>(variants.ElementAt(i).Key, o));
                yield return variant;
            }
        }
    };

    // Attribute used to register VFX type to library
    [AttributeUsage(AttributeTargets.Class, Inherited = false)]
    class VFXInfoAttribute : Attribute
    {
        public VFXInfoAttribute()
        {
            this.autoRegister = true;
            this.category = "";
            this.type = null;
        }

        public bool autoRegister
        {
            get;
            set;
        }
        public string category
        {
            get;
            set;
        }
        public Type type
        {
            get;
            set;
        }

        public Type variantProvider
        {
            get;
            set;
        }

        public bool experimental
        {
            get;
            set;
        }

        public static VFXInfoAttribute Get(Type type)
        {
            var attribs = type.GetCustomAttributes(typeof(VFXInfoAttribute), false);
            return attribs.Length == 1 ? (VFXInfoAttribute)attribs[0] : null;
        }
    }

    class VFXModelDescriptor
    {
        protected VFXModelDescriptor(VFXModel template, IEnumerable<KeyValuePair<string, Object>> variants = null)
        {
            m_Template = template;
            m_Variants = variants == null ? Enumerable.Empty<KeyValuePair<string, object>>() : variants;
            ApplyVariant(m_Template);
        }

        public bool AcceptParent(VFXModel parent, int index = -1)
        {
            return parent.AcceptChild(m_Template, index);
        }

        protected void ApplyVariant(VFXModel model)
        {
            foreach (var variant in m_Variants)
            {
                model.SetSettingValue(variant.Key, variant.Value);
            }
        }

        private IEnumerable<KeyValuePair<string, object>> m_Variants;
        protected VFXModel m_Template;

        virtual public string name { get { return m_Template.libraryName; } }
        public VFXInfoAttribute info { get { return VFXInfoAttribute.Get(m_Template.GetType()); } }
        public Type modelType { get { return m_Template.GetType(); } }
        public VFXModel model
        {
            get { return m_Template; }
        }
    }

    class VFXModelDescriptor<T> : VFXModelDescriptor where T : VFXModel
    {
        public VFXModelDescriptor(T template, IEnumerable<KeyValuePair<string, Object>> variants = null) : base(template, variants)
        {
        }

        virtual public T CreateInstance()
        {
            var instance = (T)ScriptableObject.CreateInstance(m_Template.GetType());
            ApplyVariant(instance);
            return instance;
        }

        public new T model
        {
            get { return (T)m_Template; }
        }
    }

    class VFXModelDescriptorParameters : VFXModelDescriptor<VFXParameter>
    {
        private string m_name;
        public override string name
        {
            get
            {
                return m_name;
            }
        }

        public VFXModelDescriptorParameters(Type type) : base(ScriptableObject.CreateInstance<VFXParameter>())
        {
            model.Init(type);
            m_name = type.UserFriendlyName();
        }

        public override VFXParameter CreateInstance()
        {
            var instance = base.CreateInstance();
            instance.Init(model.outputSlots[0].property.type);
            return instance;
        }
    }

    abstract class VFXSRPBinder
    {
        abstract public string templatePath { get; }
        abstract public string SRPAssetTypeStr { get; }
        abstract public Type SRPOutputDataType { get; }
    }

    // Not in LWRP package because we dont want to add a dependency on VFXGraph
    class VFXLWRPBinder : VFXSRPBinder
    {
        public override string templatePath { get { return "Packages/com.unity.visualeffectgraph/Shaders/RenderPipeline/LWRP"; } }
        public override string SRPAssetTypeStr { get { return "LightweightRenderPipelineAsset"; } }
        public override Type SRPOutputDataType { get { return null; } }
    }

    static class VFXLibrary
    {
        public static IEnumerable<VFXModelDescriptor<VFXContext>> GetContexts() { LoadIfNeeded(); return VFXViewPreference.displayExperimentalOperator ? m_ContextDescs : m_ContextDescs.Where(o => !o.info.experimental); }
        public static IEnumerable<VFXModelDescriptor<VFXBlock>> GetBlocks() { LoadIfNeeded(); return VFXViewPreference.displayExperimentalOperator ? m_BlockDescs : m_BlockDescs.Where(o => !o.info.experimental); }
        public static IEnumerable<VFXModelDescriptor<VFXOperator>> GetOperators() { LoadIfNeeded(); return VFXViewPreference.displayExperimentalOperator ? m_OperatorDescs : m_OperatorDescs.Where(o => !o.info.experimental); }
        public static IEnumerable<VFXModelDescriptor<VFXSlot>> GetSlots() { LoadSlotsIfNeeded(); return m_SlotDescs.Values; }
        public static IEnumerable<Type> GetSlotsType() { LoadSlotsIfNeeded(); return m_SlotDescs.Keys; }
        public static bool IsSpaceableSlotType(Type type) { LoadSlotsIfNeeded(); return m_SlotSpaceable.Contains(type); }

        public static IEnumerable<VFXModelDescriptorParameters> GetParameters() { LoadIfNeeded(); return m_ParametersDescs; }

        public static VFXModelDescriptor<VFXSlot> GetSlot(System.Type type)
        {
            LoadSlotsIfNeeded();
            VFXModelDescriptor<VFXSlot> desc;
            m_SlotDescs.TryGetValue(type, out desc);
            return desc;
        }

        public static void ClearLibrary()
        {
            lock (m_Lock)
            {
                if (m_Loaded)
                {
                    Clear(m_ContextDescs);
                    Clear(m_BlockDescs);
                    Clear(m_OperatorDescs);
                    Clear(m_SlotDescs.Values);
                    Clear(m_ContextDescs);
                    Clear(m_ParametersDescs.Cast<VFXModelDescriptor<VFXParameter>>());
                    m_Loaded = false;
                }
            }
        }

        static void Clear<T>(IEnumerable<VFXModelDescriptor<T>> descriptors) where T : VFXModel
        {
            HashSet<ScriptableObject> dependencies = new HashSet<ScriptableObject>();
            foreach (var model in descriptors)
            {
                model.model.CollectDependencies(dependencies);
                dependencies.Add(model.model);
            }
            foreach (var obj in dependencies)
            {
                UnityEngine.Object.DestroyImmediate(obj);
            }
        }

        public static void LoadIfNeeded()
        {
            if (m_Loaded)
                return;

            lock (m_Lock)
            {
                if (!m_Loaded)
                    Load();
            }
        }

        public static void Load()
        {
            LoadSlotsIfNeeded();

            lock (m_Lock)
            {
                ScriptableObject.CreateInstance<LibrarySentinel>();
                m_ContextDescs = LoadModels<VFXContext>();
                m_BlockDescs = LoadModels<VFXBlock>();
                m_OperatorDescs = LoadModels<VFXOperator>();
                m_ParametersDescs = m_SlotDescs.Select(s =>
                {
                    var desc = new VFXModelDescriptorParameters(s.Key);
                    return desc;
                }).ToList();

                m_Loaded = true;
            }
        }

        private static bool IsSpaceable(Type type)
        {
            var spaceAttributeOnType = type.GetCustomAttributes(typeof(VFXSpaceAttribute), true).FirstOrDefault();
            if (spaceAttributeOnType != null)
            {
                return true;
            }

            var fields = type.GetFields(System.Reflection.BindingFlags.Public | System.Reflection.BindingFlags.Instance).ToArray();
            foreach (var field in fields)
            {
                var spaceAttributeOnField = field.GetCustomAttributes(typeof(VFXSpaceAttribute), true).FirstOrDefault();
                if (spaceAttributeOnField != null || IsSpaceable(field.FieldType))
                {
                    return true;
                }
            }
            return false;
        }

        private static void LoadSlotsIfNeeded()
        {
            if (m_SlotLoaded)
                return;

            lock (m_Lock)
            {
                if (!m_SlotLoaded)
                {
                    m_SlotDescs = LoadSlots();
                    m_SlotSpaceable = new HashSet<Type>();
                    foreach (var slotDescType in m_SlotDescs.Keys)
                    {
                        if (IsSpaceable(slotDescType))
                        {
                            m_SlotSpaceable.Add(slotDescType);
                        }
                    }
                    m_SlotLoaded = true;
                }
            }
        }

        private static List<VFXModelDescriptor<T>> LoadModels<T>() where T : VFXModel
        {
            var modelTypes = FindConcreteSubclasses(typeof(T), typeof(VFXInfoAttribute));
            var modelDescs = new List<VFXModelDescriptor<T>>();
            foreach (var modelType in modelTypes)
            {
                try
                {
                    T instance = (T)ScriptableObject.CreateInstance(modelType);
                    var modelDesc = new VFXModelDescriptor<T>(instance);
                    if (modelDesc.info.autoRegister)
                    {
                        if (modelDesc.info.variantProvider != null)
                        {
                            var provider = Activator.CreateInstance(modelDesc.info.variantProvider) as VariantProvider;
                            foreach (var variant in provider.ComputeVariants())
                            {
                                var variantArray = variant.ToArray();
                                modelDescs.Add(new VFXModelDescriptor<T>((T)ScriptableObject.CreateInstance(modelType), variant));
                            }
                        }
                        else
                        {
                            modelDescs.Add(modelDesc);
                        }
                    }
                }
                catch (Exception e)
                {
                    Debug.LogError("Error while loading model from type " + modelType + ": " + e);
                }
            }

            return modelDescs.OrderBy(o => o.name).ToList();
        }

        class LibrarySentinel : ScriptableObject
        {
            void OnDisable()
            {
                VFXLibrary.ClearLibrary();
            }
        }

        private static Dictionary<Type, VFXModelDescriptor<VFXSlot>> LoadSlots()
        {
            // First find concrete slots
            var slotTypes = FindConcreteSubclasses(typeof(VFXSlot), typeof(VFXInfoAttribute));
            var dictionary = new Dictionary<Type, VFXModelDescriptor<VFXSlot>>();
            foreach (var slotType in slotTypes)
            {
                try
                {
                    Type boundType = VFXInfoAttribute.Get(slotType).type; // Not null as it was filtered before
                    if (boundType != null)
                    {
                        if (dictionary.ContainsKey(boundType))
                            throw new Exception(boundType + " was already bound to a slot type");

                        VFXSlot instance = (VFXSlot)ScriptableObject.CreateInstance(slotType);
                        dictionary[boundType] = new VFXModelDescriptor<VFXSlot>(instance);
                    }
                }
                catch (Exception e)
                {
                    Debug.LogError("Error while loading slot from type " + slotType + ": " + e);
                }
            }

            // Then find types that needs a generic slot
            var vfxTypes = FindConcreteSubclasses(null, typeof(VFXTypeAttribute));
            foreach (var type in vfxTypes)
            {
                if (!dictionary.ContainsKey(type)) // If a slot was not already explicitly declared
                {
                    VFXSlot instance = ScriptableObject.CreateInstance<VFXSlot>();
                    dictionary[type] = new VFXModelDescriptor<VFXSlot>(instance);
                }
            }

            return dictionary;
        }

        public static IEnumerable<Type> FindConcreteSubclasses(Type objectType = null, Type attributeType = null)
        {
            List<Type> types = new List<Type>();
            foreach (var domainAssembly in AppDomain.CurrentDomain.GetAssemblies())
            {
                Type[] assemblyTypes = null;
                try
                {
                    assemblyTypes = domainAssembly.GetTypes();
                }
                catch (Exception)
                {
                    if (VFXViewPreference.advancedLogs)
                        Debug.Log("Cannot access assembly: " + domainAssembly);
                    assemblyTypes = null;
                }
                if (assemblyTypes != null)
                    foreach (var assemblyType in assemblyTypes)
                        if ((objectType == null || assemblyType.IsSubclassOf(objectType)) && !assemblyType.IsAbstract)
                            types.Add(assemblyType);
            }
            return types.Where(type => attributeType == null || type.GetCustomAttributes(attributeType, false).Length == 1);
        }

        private static Dictionary<string, VFXSRPBinder> srpBinders = null;

        private static void LoadSRPBindersIfNeeded()
        {
            if (srpBinders != null)
                return;

            srpBinders = new Dictionary<string, VFXSRPBinder>();

            foreach (var binderType in FindConcreteSubclasses(typeof(VFXSRPBinder)))
            {
                try
                {
                    VFXSRPBinder binder = (VFXSRPBinder)Activator.CreateInstance(binderType);
                    string SRPAssetTypeStr = binder.SRPAssetTypeStr;
                    if (srpBinders.ContainsKey(SRPAssetTypeStr))
                        throw new Exception(string.Format("The SRP of asset type {0} is already registered ({1})", SRPAssetTypeStr, srpBinders[SRPAssetTypeStr].GetType()));
                    srpBinders[SRPAssetTypeStr] = binder;

<<<<<<< HEAD
                    Debug.Log(string.Format("Register {0} SRP for VFX", SRPAssetTypeStr));
=======
                    if (VFXViewPreference.advancedLogs)
                        Debug.Log(string.Format("Register {0} SRP for VFX", SRPAssetTypeStr));
>>>>>>> 35a3a8a4
                }
                catch(Exception e)
                {
                    Debug.LogError(string.Format("Exception while registering VFXSRPBinder {0}: {1} - {2}", binderType, e, e.StackTrace));
                }
            }
        }

        public static VFXSRPBinder currentSRPBinder
        {
            get
            {
                if (GraphicsSettings.renderPipelineAsset == null)
                    return null;

                LoadSRPBindersIfNeeded();
                VFXSRPBinder binder = null;
                srpBinders.TryGetValue(GraphicsSettings.renderPipelineAsset.GetType().Name, out binder);

                if (binder == null)
                    throw new NullReferenceException("The SRP was not registered in VFX: " + GraphicsSettings.renderPipelineAsset.GetType());

                return binder;
            }
        }

        private static volatile List<VFXModelDescriptor<VFXContext>> m_ContextDescs;
        private static volatile List<VFXModelDescriptor<VFXOperator>> m_OperatorDescs;
        private static volatile List<VFXModelDescriptor<VFXBlock>> m_BlockDescs;
        private static volatile List<VFXModelDescriptorParameters> m_ParametersDescs;
        private static volatile Dictionary<Type, VFXModelDescriptor<VFXSlot>> m_SlotDescs;
        private static volatile HashSet<Type> m_SlotSpaceable;

        private static Object m_Lock = new Object();
        private static volatile bool m_Loaded = false;
        private static volatile bool m_SlotLoaded = false;
    }
}<|MERGE_RESOLUTION|>--- conflicted
+++ resolved
@@ -421,12 +421,8 @@
                         throw new Exception(string.Format("The SRP of asset type {0} is already registered ({1})", SRPAssetTypeStr, srpBinders[SRPAssetTypeStr].GetType()));
                     srpBinders[SRPAssetTypeStr] = binder;
 
-<<<<<<< HEAD
-                    Debug.Log(string.Format("Register {0} SRP for VFX", SRPAssetTypeStr));
-=======
                     if (VFXViewPreference.advancedLogs)
                         Debug.Log(string.Format("Register {0} SRP for VFX", SRPAssetTypeStr));
->>>>>>> 35a3a8a4
                 }
                 catch(Exception e)
                 {

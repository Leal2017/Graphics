--- conflicted
+++ resolved
@@ -8,33 +8,5 @@
     [AttributeUsage(AttributeTargets.Field, Inherited = true, AllowMultiple = false)]
     class VFXSettingAttribute : Attribute
     {
-<<<<<<< HEAD
-        public VFXSettingAttribute(bool inspectorOnly = false)
-        {
-            this.inspectorOnly = inspectorOnly;
-        }
-
-        public readonly bool inspectorOnly;
-        public static bool IsTypeSupported(Type type)
-        {
-            return type.IsEnum ||
-                type == typeof(bool) ||
-                type == typeof(string);
-        }
-
-        public static IEnumerable<FieldInfo> Collect(Object owner)
-        {
-            if (owner == null)
-                return Enumerable.Empty<FieldInfo>();
-
-            return owner.GetType().GetFields(BindingFlags.Public | BindingFlags.NonPublic | BindingFlags.Instance).Where(f =>
-                {
-                    return f.GetCustomAttributes(typeof(VFXSettingAttribute), true).Length == 1 &&
-                    !(f.GetCustomAttributes(typeof(VFXSettingAttribute), true)[0] as VFXSettingAttribute).inspectorOnly &&
-                    IsTypeSupported(f.FieldType);
-                });
-        }
-=======
->>>>>>> d5c21fa9
     }
 }
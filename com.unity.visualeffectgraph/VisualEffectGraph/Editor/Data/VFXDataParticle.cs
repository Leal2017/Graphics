--- conflicted
+++ resolved
@@ -359,7 +359,6 @@
 
                 bufferMappings.Clear();
 
-<<<<<<< HEAD
                 var gpuTarget = i < eventGPUTo.Length ? eventGPUTo[i] : null;
 
                 if (attributeBufferIndex != -1)
@@ -368,11 +367,6 @@
                     bufferMappings.Add(new VFXMapping(eventGPUFrom, "eventList"));
                 if (eventListCountIndex != -1 && context.contextType == VFXContextType.kInit)
                     bufferMappings.Add(new VFXMapping(eventListCountIndex, "eventListCount"));
-=======
-                if (attributeBufferIndex != -1)
-                    bufferMappings.Add(new VFXMapping(attributeBufferIndex, "attributeBuffer"));
-
->>>>>>> d2467c89
                 if (deadListBufferIndex != -1 && context.contextType != VFXContextType.kOutput)
                     bufferMappings.Add(new VFXMapping(deadListBufferIndex, context.contextType == VFXContextType.kUpdate ? "deadListOut" : "deadListIn"));
 
@@ -382,19 +376,18 @@
                 if (attributeSourceBufferIndex != -1 && context.contextType == VFXContextType.kInit)
                     bufferMappings.Add(new VFXMapping(attributeSourceBufferIndex, "sourceAttributeBuffer"));
 
-<<<<<<< HEAD
+                if (indirectBufferIndex != -1 &&
+                    (context.contextType == VFXContextType.kUpdate ||
+                     (context.contextType == VFXContextType.kOutput && (context as VFXAbstractParticleOutput).HasIndirectDraw())))
+                {
+                    bufferMappings.Add(new VFXMapping(indirectBufferIndex, "indirectBuffer"));
+                }
+
                 if (gpuTarget != null && gpuTarget.Length > 0)
                 {
                     if (gpuTarget.Length != 1)
                         throw new InvalidOperationException("Expect only one GPU target for now");
                     bufferMappings.Add(new VFXMapping(gpuTarget[0], "eventListOut"));
-=======
-                if (indirectBufferIndex != -1 &&
-                    (context.contextType == VFXContextType.kUpdate ||
-                     (context.contextType == VFXContextType.kOutput && (context as VFXAbstractParticleOutput).HasIndirectDraw())))
-                {
-                    bufferMappings.Add(new VFXMapping(indirectBufferIndex, "indirectBuffer"));
->>>>>>> d2467c89
                 }
 
                 uniformMappings.Clear();

using System;
using System.Collections.Generic;
using System.Reflection;
using UnityEngine;
using UnityEditor.Experimental;
using UnityEditor.Experimental.Graph;
using Object = UnityEngine.Object;

namespace UnityEditor.Experimental
{
	internal class VFXEdNodeBlock : CanvasElement
	{
<<<<<<< HEAD
=======
		public string title;
>>>>>>> ac5c4b77
		private NodeBlockManipulator m_NodeBlockManipulator;
		
		private const float DEFAULT_HEIGHT = 26.0f;
		private const float PARAM_HEIGHT = 20.0f;

		public VFXEdNodeBlock(VFXBlock block, Vector2 position, float width, VFXEdDataSource dataSource)
		{
<<<<<<< HEAD
			m_Block = block;

			translation = new Vector3(0.0f, 0.0f, 0.0f);
			scale = new Vector2(width, DEFAULT_HEIGHT + m_Block.m_Params.Length * PARAM_HEIGHT);
			
			m_Caps = Capabilities.Normal;
			m_NodeBlockManipulator = new NodeBlockManipulator();
			AddManipulator(this.m_NodeBlockManipulator);
=======
			translation = new Vector3(0.0f, 0.0f, 0.0f);
			title = name;
			scale = new Vector2(size.x, size.y);
			
			m_Caps = Capabilities.Normal;
			m_NodeBlockManipulator = new NodeBlockManipulator();
			AddManipulator(m_NodeBlockManipulator);
>>>>>>> ac5c4b77
		}
	
		public void EnableDrag()
		{
			caps = Capabilities.Normal;
		}

		public void DisableDrag()
		{
			caps = Capabilities.Unselectable;
		}

		public override void Render(Rect parentRect, Canvas2D canvas)
		{
			Rect r = GetDrawableRect();

			// TODO : Manage Nodeblock Selection properly
			// if(!selected) GUI.Box(r, "", VFXEditor.Styles.NodeBlock);
			// else GUI.Box(r, "", VFXEditor.Styles.NodeBlockSelected);

<<<<<<< HEAD
			GUI.Box(r, "", VFXEditor.Styles.NodeBlock);
			GUI.Box(new Rect(r.x +4, r.y + 4, 16, 16), "", VFXEditor.Styles.Foldout);
			GUI.Label(new Rect(r.x + 16, r.y, r.width, 24), m_Block.m_Name, VFXEditor.Styles.NodeBlockTitle);

			for (int i = 0; i < m_Block.m_Params.Length; ++i)
				GUI.Label(new Rect(r.x + 8, r.y + DEFAULT_HEIGHT + i * PARAM_HEIGHT, r.width, PARAM_HEIGHT - 2), m_Block.m_Params[i].m_Name, VFXEditor.Styles.NodeBlockTitle);
=======
			GUI.Box(r, "", VFXEditor.styles.NodeBlock);
			GUI.Box(new Rect(r.x +4, r.y + 4, 16, 16), "", VFXEditor.styles.Foldout);
			GUI.Label(new Rect(r.x + 16, r.y, r.width, 24), title, VFXEditor.styles.NodeBlockTitle);
>>>>>>> ac5c4b77

			base.Render(parentRect, canvas);
		}

		private VFXBlock m_Block;
	}
}
<|MERGE_RESOLUTION|>--- conflicted
+++ resolved
@@ -10,10 +10,6 @@
 {
 	internal class VFXEdNodeBlock : CanvasElement
 	{
-<<<<<<< HEAD
-=======
-		public string title;
->>>>>>> ac5c4b77
 		private NodeBlockManipulator m_NodeBlockManipulator;
 		
 		private const float DEFAULT_HEIGHT = 26.0f;
@@ -21,7 +17,6 @@
 
 		public VFXEdNodeBlock(VFXBlock block, Vector2 position, float width, VFXEdDataSource dataSource)
 		{
-<<<<<<< HEAD
 			m_Block = block;
 
 			translation = new Vector3(0.0f, 0.0f, 0.0f);
@@ -30,15 +25,6 @@
 			m_Caps = Capabilities.Normal;
 			m_NodeBlockManipulator = new NodeBlockManipulator();
 			AddManipulator(this.m_NodeBlockManipulator);
-=======
-			translation = new Vector3(0.0f, 0.0f, 0.0f);
-			title = name;
-			scale = new Vector2(size.x, size.y);
-			
-			m_Caps = Capabilities.Normal;
-			m_NodeBlockManipulator = new NodeBlockManipulator();
-			AddManipulator(m_NodeBlockManipulator);
->>>>>>> ac5c4b77
 		}
 	
 		public void EnableDrag()
@@ -59,18 +45,12 @@
 			// if(!selected) GUI.Box(r, "", VFXEditor.Styles.NodeBlock);
 			// else GUI.Box(r, "", VFXEditor.Styles.NodeBlockSelected);
 
-<<<<<<< HEAD
-			GUI.Box(r, "", VFXEditor.Styles.NodeBlock);
-			GUI.Box(new Rect(r.x +4, r.y + 4, 16, 16), "", VFXEditor.Styles.Foldout);
+			GUI.Box(r, "", VFXEditor.styles.NodeBlock);
+			GUI.Box(new Rect(r.x +4, r.y + 4, 16, 16), "", VFXEditor.styles.Foldout);
 			GUI.Label(new Rect(r.x + 16, r.y, r.width, 24), m_Block.m_Name, VFXEditor.Styles.NodeBlockTitle);
 
 			for (int i = 0; i < m_Block.m_Params.Length; ++i)
 				GUI.Label(new Rect(r.x + 8, r.y + DEFAULT_HEIGHT + i * PARAM_HEIGHT, r.width, PARAM_HEIGHT - 2), m_Block.m_Params[i].m_Name, VFXEditor.Styles.NodeBlockTitle);
-=======
-			GUI.Box(r, "", VFXEditor.styles.NodeBlock);
-			GUI.Box(new Rect(r.x +4, r.y + 4, 16, 16), "", VFXEditor.styles.Foldout);
-			GUI.Label(new Rect(r.x + 16, r.y, r.width, 24), title, VFXEditor.styles.NodeBlockTitle);
->>>>>>> ac5c4b77
 
 			base.Render(parentRect, canvas);
 		}

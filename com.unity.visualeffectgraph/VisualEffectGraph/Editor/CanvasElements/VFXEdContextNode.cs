--- conflicted
+++ resolved
@@ -32,31 +32,17 @@
 
         public VFXContextModel Model    { get { return m_Model; } }
         public VFXContextDesc Desc      { get { return Model.Desc; } }
-        public VFXEdContext Context     { get { return m_Context; } }
-
-<<<<<<< HEAD
-        public VFXContextDesc.Type context
-        {
-			get { return m_Context; }
-        }
-=======
+        public VFXContextDesc.Type Context     { get { return Desc.m_Type; } }
+
         public VFXElementModel GetAbstractModel() { return Model; }
->>>>>>> 159eafad
-
-		protected VFXContextModel m_Model;
-        protected VFXContextDesc.Type m_Context;
+
+	protected VFXContextModel m_Model;
 
         internal VFXEdContextNode(VFXContextModel model, VFXEdDataSource dataSource) 
             : base(model.UIPosition,dataSource)
         {
-<<<<<<< HEAD
-            m_Context = desc.m_Type;
-            m_Model = new VFXContextModel(desc);
-=======
             m_Model = model;
             collapsed = model.UICollapsed;
-            m_Context = ConvertType(Desc.m_Type);
->>>>>>> 159eafad
 
             m_Title = Context.ToString();
             target = ScriptableObject.CreateInstance<VFXEdContextNodeTarget>();

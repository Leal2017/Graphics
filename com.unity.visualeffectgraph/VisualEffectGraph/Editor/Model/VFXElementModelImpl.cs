using UnityEngine;
using UnityEngine.Experimental.VFX;
using System;
using System.Collections;
using System.Collections.Generic;
using System.Linq;
using System.Text;
using UnityEditor.Experimental.VFX;

namespace UnityEditor.Experimental
{
    public enum BlendMode
    {
        kMasked = 0,
        kAdditive = 1,
        kAlpha = 2,
    }

    public interface VFXModelController
    {
        void SyncView(VFXElementModel model, bool recursive = false);
    }

    public class VFXGraph
    {
        public VFXSystemsModel systems = new VFXSystemsModel();
        public VFXModelContainer models = new VFXModelContainer(); // other model (data nodes...)
    }

    // Generic model container
    public class VFXModelContainer : VFXElementModel<VFXElementModel, VFXElementModel>
    {
        protected override void InnerInvalidate(InvalidationCause cause)
        {
            ++m_InvalidateID;
            Dirty = true;
        }

        public int InvalidateID { get { return m_InvalidateID; } }
        private int m_InvalidateID = 0;

        public bool Dirty = false;
    } 

    public class VFXSystemsModel : VFXElementModel<VFXElementModel, VFXSystemModel>
    {
        public void Dispose()
        {
            for (int i = 0; i < GetNbChildren(); ++i)
            {
                GetChild(i).Dispose();
                //GetChild(i).DeleteAssets();
            }             
        }

        protected override void InnerInvalidate(InvalidationCause cause)
        {
            ++m_InvalidateID;
            Dirty = true;
            switch(cause)
            {
                case InvalidationCause.kModelChanged:
                    m_NeedsCheck = true;
                    break;
                case InvalidationCause.kParamChanged:
                    m_ReloadUniforms = true;
                    break;
                case InvalidationCause.kDataChanged:
                    m_NeedsNativeDataGeneration = true;
                    break;
            }
        }

        public void Update()
        {
            Profiler.BeginSample("VFXSystemsModel.Update");

            bool needsReinit = false;

            for (int i = 0; i < GetNbChildren(); ++i)
                if (GetChild(i).NeedsComponentUpdate())
                {
                    GetChild(i).UpdateComponentSystem();
                    m_NeedsNativeDataGeneration = true;
                }
         
            if (m_NeedsCheck)
            {
                m_NeedsCheck = false;

                VFXEditor.Log("\n**** VFXAsset is dirty ****");
                for (int i = 0; i < GetNbChildren(); ++i)
                {
                    VFXEditor.Log("Recompile system " + i + " if needed ");
                    if (!GetChild(i).RecompileIfNeeded())
                        VFXEditor.Log("No need to recompile");
                    else
                    {                     
                        if (GetChild(i).UpdateComponentSystem())
                            needsReinit = true;
                        else
                            GetChild(i).RemoveSystem();
                    }
                }

                m_NeedsNativeDataGeneration = true;
            }

            // Update assets properties and expressions for C++ evaluation
            if (m_NeedsNativeDataGeneration)
            {
                GenerateNativeData();
                m_ReloadUniforms = true;
                needsReinit = true;
                m_NeedsNativeDataGeneration = false;
            }

            if (m_ReloadUniforms) // If has recompiled, re-upload all uniforms as they are not stored in C++. TODO store uniform constant in C++ component ?
            {
                m_ReloadUniforms = false;

                // Update expressions
                VFXAsset asset = VFXEditor.asset;
                foreach (var kvp in m_Expressions)
                {
                    VFXExpression expr = kvp.Key;
                    int index = kvp.Value;
                    if (expr.IsValue(false))
                    {
                        switch (expr.ValueType)
                        {
                            case VFXValueType.kFloat: 
                                asset.SetFloat(index,expr.Get<float>()); 
                                break;
                            case VFXValueType.kFloat2:
                                asset.SetVector2(index,expr.Get<Vector2>()); 
                                break;
                            case VFXValueType.kFloat3:
                                asset.SetVector3(index,expr.Get<Vector3>()); 
                                break;
                            case VFXValueType.kFloat4:
                                asset.SetVector4(index,expr.Get<Vector4>()); 
                                break;
                            case VFXValueType.kTexture2D:
                                asset.SetTexture2D(index,expr.Get<Texture2D>());
                                break;
                            case VFXValueType.kTexture3D:
                                asset.SetTexture3D(index,expr.Get<Texture3D>());
                                break;
                            case VFXValueType.kTransform:
                                asset.SetMatrix(index,expr.Get<Matrix4x4>());
                                break;
                            // curve and gradient uniform dont change, only the correponding textures are updated
                        }
                    }
                }

                m_TextureData.UpdateAndUploadDirty();
            }

            if (needsReinit) // Restart component 
                VFXEditor.ForeachComponents(c => c.Reinit());

            Profiler.EndSample();
        }

        private void GenerateNativeData()
        {
            m_Expressions.Clear();

            for (int i = 0; i < GetNbChildren(); ++i)
            {
                VFXSystemModel system = GetChild(i);
                VFXSystemRuntimeData rtData = system.RtData;
                if (rtData != null)
                    foreach (var expr in rtData.m_RawExpressions)
                        AddExpressionRecursive(m_Expressions, expr, 0);
            }

            // Collect linked spawners
            HashSet<VFXExpression> spawnerExpressions = new HashSet<VFXExpression>();
            HashSet<VFXSpawnerNodeModel> spawners = new HashSet<VFXSpawnerNodeModel>(); // spawner and index

            for (int i = 0; i < GetNbChildren(); ++i)
            {
                VFXSystemModel system = GetChild(i);
                if (system.RtData != null) // The system has been compiled
                {
                    VFXContextModel context = system.GetChild(0);
                    if (context.GetContextType() != VFXContextDesc.Type.kTypeInit)
                        continue;

                    foreach (var spawner in context.GetSpawners())
                        spawners.Add(spawner);
                }
            }

            // Collect spawner expressions
            foreach (var spawner in spawners)
            {
                int nbBlocks = spawner.GetNbChildren();
                for (int i = 0; i < nbBlocks; ++i)
                {
                    VFXSpawnerBlockModel block = spawner.GetChild(i);
                    for (int j = 0; j < block.GetNbInputSlots(); ++j)
                        block.GetInputSlot(j).CollectExpressions(spawnerExpressions);
                }
            }

            // Add Spawner expressions
            foreach (var expr in spawnerExpressions)
                AddExpressionRecursive(m_Expressions, expr, 0);

            // Sort expression by depth so that dependencies will be evaluated in order
            var sortedList = m_Expressions.ToList();
            sortedList.Sort((kvpA, kvpB) =>
            {
                return kvpB.Value.CompareTo(kvpA.Value);
            });
            var expressionList = sortedList.Select(kvp => kvp.Key).ToList();

            // Finally we dont need the depth anymore, so use that int to store the index in the array instead
            for (int i = 0; i < expressionList.Count; ++i)
                m_Expressions[expressionList[i]] = i;

            // Generate signal texture if needed
            List<VFXValue> signals = new List<VFXValue>();
            foreach (var expr in expressionList)
                if (expr.IsValue(false) && (expr.ValueType == VFXValueType.kColorGradient || expr.ValueType == VFXValueType.kCurve))
                    signals.Add((VFXValue)expr);

            m_TextureData.RemoveAllValues();
            m_TextureData.AddValues(signals);
            m_TextureData.Generate();

            VFXAsset asset = VFXEditor.asset;

            if (m_TextureData.HasColorTexture())
                asset.SetGradientTexture(m_TextureData.ColorTexture);
            else
                asset.SetGradientTexture(null);
            if (m_TextureData.HasFloatTexture())
                asset.SetCurveTexture(m_TextureData.FloatTexture);
            else
                asset.SetCurveTexture(null);

            if (asset != null)
            {
                asset.ClearPropertyData();
                foreach (var expr in expressionList)
                {
                    if (expr.IsValue(false)) // check non reduced value
                    {
                        VFXValue value = (VFXValue)expr;
                        switch (value.ValueType)
                        {
                            case VFXValueType.kFloat:
                                asset.AddFloat(value.Get<float>());
                                break;
                            case VFXValueType.kFloat2:
                                asset.AddVector2(value.Get<Vector2>());
                                break;
                            case VFXValueType.kFloat3:
                                asset.AddVector3(value.Get<Vector3>());
                                break;
                            case VFXValueType.kFloat4:
                                asset.AddVector4(value.Get<Vector4>());
                                break;
                            case VFXValueType.kTexture2D:
                                asset.AddTexture2D(value.Get<Texture2D>());
                                break;
                            case VFXValueType.kTexture3D:
                                asset.AddTexture3D(value.Get<Texture3D>());
                                break;
                            case VFXValueType.kTransform:
                                asset.AddMatrix(value.Get<Matrix4x4>());
                                break;
                            case VFXValueType.kCurve:
                                asset.AddVector4(m_TextureData.GetCurveUniform(value));
                                break;
                            case VFXValueType.kColorGradient:
                                asset.AddFloat(m_TextureData.GetGradientUniform(value));
                                break;
                            default:
                                throw new Exception("Invalid value");
                        }
                    }
                    else
                    {
                        // Needs to fill the dependencies
                        VFXExpression[] parents = expr.GetParents();
                        int nbParents = parents.Length;
                        int[] parentIds = new int[4];
                        for (int i = 0; i < nbParents; ++i)
                            parentIds[i] = m_Expressions[parents[i]];

                        // For transform expression store the type in index 1
                        if (expr is VFXTransformExpression)
                        {
                            // VFXTransformExpression ensures the number of parents is 1, so 1 is a free slot
                            parentIds[1] = (int)((VFXTransformExpression)expr).GetSpaceRef();
                        }

                        asset.AddExpression(expr.Operation, parentIds[0], parentIds[1], parentIds[2], parentIds[3]);
                    }
                }

                // Generate spawner native data
                asset.ClearSpawnerData();
                foreach (var spawner in spawners)
                {
                    List<uint> spawnerStream = new List<uint>();

                    int nbBlocks = spawner.GetNbChildren();
                    if (nbBlocks == 0)
                        continue;

                    spawnerStream.Add((uint)nbBlocks);
                    for (int i = 0; i < nbBlocks; ++i)
                    {
                        VFXSpawnerBlockModel block = spawner.GetChild(i);
                        spawnerStream.Add((uint)block.SpawnerType);
                        for (int j = 0; j < block.GetNbInputSlots(); ++j)
                            spawnerStream.Add((uint)m_Expressions[block.GetInputSlot(j).ValueRef]); // Warning: This wont work for composite type
                    }

                    int spawnerIndex = asset.AddSpawner(spawnerStream.ToArray());
                    foreach (var context in spawner.LinkedContexts)
                        asset.LinkSpawner(context.GetOwner().Id, spawnerIndex);

                    // Add events
                    bool hasStartEvents = false;
                    bool hasStopInStart = false;
                    foreach (var e in spawner.StartEvents)
                    {
                        asset.LinkStartEvent(e.Name, spawnerIndex);
                        hasStartEvents = true;
                        if (e.Name == "OnStop")
                            hasStopInStart = true;
                    }
                    if (!hasStartEvents)
                        asset.LinkStartEvent("OnStart", spawnerIndex); // Implicit start event

                    bool hasStopEvents = false;
                    foreach (var e in spawner.StopEvents)
                    {
                        asset.LinkStopEvent(e.Name, spawnerIndex);
                        hasStopEvents = true;
                    }
                    if (!hasStopEvents && !hasStopInStart)
                        asset.LinkStopEvent("OnStop", spawnerIndex); // Implicit start event

                }
                // Sync components runtime spawners data with asset data
                VFXEditor.ForeachComponents(c => c.SyncSpawners());

                // Finally generate the uniforms
                for (int i = 0; i < GetNbChildren(); ++i)
                {
                    VFXSystemModel system = GetChild(i);
                    VFXSystemRuntimeData rtData = system.RtData;
                    if (rtData == null)
                        continue;

                    foreach (var uniform in rtData.uniforms)
                    {
                        int index = m_Expressions[uniform.Key];
                        if (uniform.Value.StartsWith("init"))
                            asset.AddInitUniform(system.Id, uniform.Value, index);
                        else if (uniform.Value.StartsWith("update"))
                            asset.AddUpdateUniform(system.Id, uniform.Value, index);
                        else if (uniform.Value.StartsWith("global"))
                        {
                            asset.AddInitUniform(system.Id, uniform.Value, index);
                            asset.AddUpdateUniform(system.Id, uniform.Value, index);
                        }
                    }

                    foreach (var uniform in rtData.outputUniforms)
                    {
                        int index = m_Expressions[uniform.Key];
                        asset.AddOutputUniform(system.Id, uniform.Value, index);
                    }
                }
            }
        }

        private void AddExpressionRecursive(Dictionary<VFXExpression, int> expressions, VFXExpression expr, int depth)
        {
            int exprDepth;
            if (!expressions.TryGetValue(expr, out exprDepth))
                exprDepth = -1;
            exprDepth = Math.Max(exprDepth, depth);

            expressions[expr] = exprDepth;
            var parents = expr.GetParents();
            if (parents != null)
                foreach (var parent in parents)
                    AddExpressionRecursive(expressions, parent, exprDepth + 1);
        }

        public bool PhaseShift
        {
            get { return m_PhaseShift; }
            set
            {
                if (m_PhaseShift != value)
                {
                    m_PhaseShift = value;
                    for (int i = 0; i < GetNbChildren(); ++i)
                        GetChild(i).Invalidate(InvalidationCause.kModelChanged);
                }
            }
        }

        public int InvalidateID { get { return m_InvalidateID; }}
        private int m_InvalidateID = 0;

        private bool m_NeedsCheck = false;
        private bool m_ReloadUniforms = false;
        private bool m_NeedsNativeDataGeneration = false;

        private bool m_PhaseShift = false; // Used to remove sampling discretization issue

        private Dictionary<VFXExpression, int> m_Expressions = new Dictionary<VFXExpression, int>();

        public VFXGeneratedTextureData GeneratedTextureData { get { return m_TextureData; } }
        private VFXGeneratedTextureData m_TextureData = new VFXGeneratedTextureData();

        public bool Dirty = false;
    }

    public class VFXSystemModel : VFXElementModel<VFXSystemsModel, VFXContextModel>
    {
        public VFXSystemModel()
        {
            m_ID = NextSystemID;
            NextSystemID += 1;
        }

        public void Dispose()
        {
            //if (rtData != null)
            //    UnityEngine.Object.DestroyImmediate(rtData.m_Material);

            //m_GeneratedTextureData.Dispose();
        }

        public void DeleteAssets()
        {
            if (VFXEditor.asset == null)
                return;

            string shaderName = AssetDatabase.AssetPathToGUID(AssetDatabase.GetAssetPath(VFXEditor.asset));
            shaderName += m_ID;

            string simulationShaderPath = "Assets/VFXEditor/Generated/" + shaderName + ".compute";
            string outputShaderPath = "Assets/VFXEditor/Generated/" + shaderName + ".shader";
            string materialPath = "Assets/VFXEditor/Generated/" + shaderName + ".mat";

            AssetDatabase.DeleteAsset(simulationShaderPath);
            AssetDatabase.DeleteAsset(outputShaderPath);
            AssetDatabase.DeleteAsset(materialPath);

            VFXEditor.Graph.systems.Invalidate(VFXElementModel.InvalidationCause.kParamChanged); // TMP Trigger a uniform reload as importing asset cause material properties to be invalidated
        }

        public override bool CanAddChild(VFXElementModel element, int index = -1)
        {
            if (!base.CanAddChild(element, index))
                return false;

            VFXContextDesc.Type contextType = (element as VFXContextModel).GetContextType();
            if (contextType == VFXContextDesc.Type.kTypeNone)
                return false;

            // Check if context types are inserted in the right order
            int realIndex = index == -1 ? m_Children.Count : index;
            if (realIndex > 0 && GetChild(realIndex - 1).GetContextType() > contextType)
                return false;

            return true;
        }

        public static bool ConnectContext(VFXContextModel context0, VFXContextModel context1, VFXModelController controller = null)
        {
            if (context0 == context1)
                return false;

            VFXSystemModel system0 = context0.GetOwner();
            int context0Index = system0.GetIndex(context0);

            if (system0 == context1.GetOwner() && context0Index > context1.GetOwner().GetIndex(context1))
                return false;

            if (!system0.CanAddChild(context1, context0Index + 1))
                return false;

            if (system0.GetNbChildren() > context0Index + 1)
            {
                VFXSystemModel newSystem = new VFXSystemModel();

                while (system0.GetNbChildren() > context0Index + 1)
                    system0.m_Children[context0Index + 1].Attach(newSystem,true);

                VFXEditor.Graph.systems.AddChild(newSystem);
                if (controller != null)
                    controller.SyncView(newSystem);
            }

            VFXSystemModel system1 = context1.GetOwner();
            int context1Index = system1.m_Children.IndexOf(context1);

            // Then we append context1 and all following contexts to system0
            while (system1.GetNbChildren() > context1Index)
                system1.m_Children[context1Index].Attach(system0,true);

            if (controller != null)
            {
                controller.SyncView(system0);
                controller.SyncView(system1);
            }

            return true;
        }


        public static bool DisconnectContext(VFXContextModel context,VFXModelController controller = null)
        {
            VFXSystemModel system = context.GetOwner();
            if (system == null)
                return false;

            int index = system.GetIndex(context);
            if (index == 0)
                return false;

            VFXSystemModel newSystem = new VFXSystemModel();
            while (system.GetNbChildren() > index)
                system.GetChild(index).Attach(newSystem,true);
            newSystem.Attach(VFXEditor.Graph.systems);

            if (controller != null)
            {
                controller.SyncView(newSystem);
                controller.SyncView(system);
            }
            
            return true;
        }

        protected override void InnerInvalidate(InvalidationCause cause)
        {
            if (m_Children.Count == 0 && m_Owner != null) // If the system has no more attached contexts, remove it
            {
                RemoveSystem();
                Detach();
                return;
            }

            if (cause == InvalidationCause.kModelChanged)
                m_Dirty = true;
        }

        public bool RecompileIfNeeded()
        {
            if (m_Dirty)
            {
                //if (rtData != null)
                //    UnityEngine.Object.DestroyImmediate(rtData.m_Material); 
                rtData = VFXModelCompiler.CompileSystem(this);
                m_Dirty = false;
                return true;
            }

            return false;
        }

        public void RemoveSystem()
        {
            Dispose();
            if (rtData == null)
                return;

            VFXEditor.ForeachComponents(c => c.RemoveSystem(m_ID));

            if (VFXEditor.asset != null)
                VFXEditor.asset.RemoveSystem(m_ID);

            DeleteAssets();
            rtData = null;
        }

        protected override void OnRemove()
        {
            base.OnRemove();
            RemoveSystem();
            m_Owner.Invalidate(InvalidationCause.kDataChanged);
        }

        private bool m_Dirty = true;

        private VFXSystemRuntimeData rtData;
        public VFXSystemRuntimeData RtData
        {
            get { return rtData; }
        }

        private const uint INITIAL_MAX_NB = 1 << 20;

        private uint m_MaxNb = INITIAL_MAX_NB;
        public uint MaxNb
        {
            get { return m_MaxNb; }
            set 
            {
                if (m_MaxNb != value)
                {
                    m_MaxNb = value;
                    m_ForceComponentUpdate = true;
                }
            }
        }

        private float m_SpawnRate = INITIAL_MAX_NB / 10.0f;
        public float SpawnRate
        {
            get { return m_SpawnRate; }
            set
            {
                if (m_SpawnRate != value)
                {
                    m_SpawnRate = value;
                    m_ForceComponentUpdate = true;
                }
            }
        }

        private BlendMode m_BlendMode = BlendMode.kAdditive;
        public BlendMode BlendingMode
        {
            get { return m_BlendMode; }
            set
            {
                if (m_BlendMode != value)
                {
                    m_BlendMode = value;
                    Invalidate(InvalidationCause.kModelChanged); // Force a recompilation
                }
            }
        }

        private float m_SoftParticlesFadeDistance = 0.0f;
        public float SoftParticlesFadeDistance
        {
            get { return m_SoftParticlesFadeDistance; }
            set
            {
                float newDistance = Mathf.Max(0.0f, value);
                if (m_SoftParticlesFadeDistance != newDistance)
                {
                    m_SoftParticlesFadeDistance = newDistance;
                    Invalidate(InvalidationCause.kModelChanged); // Force a recompilation
                }
            }
        }

        public bool HasSoftParticles()
        {
            return m_BlendMode != BlendMode.kMasked && m_SoftParticlesFadeDistance > 0.0f;
        }

        private int m_OrderPriority = 0; // TODO Get last priority
        public int OrderPriority
        {
            get { return m_OrderPriority; }
            set
            {
                if (m_OrderPriority != value)
                {
                    m_OrderPriority = value;
                    m_ForceComponentUpdate = true;
                }
            }
        }

        private bool m_WorldSpace = false;
        public bool WorldSpace
        {
            get { return m_WorldSpace; }
            set 
            {
                if (m_WorldSpace != value)
                {
                    m_WorldSpace = value;
                    Invalidate(InvalidationCause.kModelChanged); // Force a recompilation
                }
            }
<<<<<<< HEAD
        }      
=======
        }

        public SpaceRef GetSpaceRef()
        {
            return WorldSpace ? SpaceRef.kWorld : SpaceRef.kLocal;
        }
>>>>>>> fa9f7b9c

        public VFXGeneratedTextureData GeneratedTextureData { get { return GetOwner().GeneratedTextureData; } }

        public bool UpdateComponentSystem()
        {
            if (rtData == null)
                return false;

            if (VFXEditor.asset != null)
            {
                VFXEditor.asset.SetSystem(
                    m_ID,
                    MaxNb,
                    rtData.SimulationShader,
                    rtData.OutputShader,
                    rtData.buffersDesc,
                    rtData.outputType,
                    SpawnRate,
                    OrderPriority,
                    rtData.hasKill
                );

                VFXEditor.ForeachComponents(c => c.vfxAsset = VFXEditor.asset);
            }  

            m_ForceComponentUpdate = false;
            return true;
        }

        public bool NeedsComponentUpdate() { return m_ForceComponentUpdate; }
        private bool m_ForceComponentUpdate = false;

        private static uint NextSystemID = 0;
        private uint m_ID; 

        public uint Id
        {
            get { return m_ID; }
        }
    }

    public class VFXContextModel : VFXModelWithSlots<VFXSystemModel, VFXBlockModel>, VFXUIDataHolder
    {
        public VFXContextModel(VFXContextDesc desc)
        {
            m_Desc = desc;
            InitSlots(desc.m_Properties,null);
        }

        public override bool CanAddChild(VFXElementModel element, int index = -1)
        {
            return base.CanAddChild(element, index) && m_Desc.m_Type != VFXContextDesc.Type.kTypeNone;
            // TODO Check if the block is compatible with the context
        }

        public override void OnSlotEvent(VFXPropertySlot.Event type, VFXPropertySlot slot)
        {
            if (slot.ValueType == VFXValueType.kColorGradient || slot.ValueType == VFXValueType.kCurve)
            {
                var system = GetOwner();
                if (system != null)
                    system.GeneratedTextureData.SetDirty(slot.ValueRef.Reduce() as VFXValue);
            }

            base.OnSlotEvent(type, slot);
        }

        public VFXContextDesc.Type GetContextType()
        {
            return Desc.m_Type;
        }

        public VFXContextDesc Desc
        {
            set
            {
                if (m_Desc != value)
                    if (m_Desc.m_Type == value.m_Type)
                    {
                        m_Desc = value;
                        InitSlots(value.m_Properties,null);
                        Invalidate(InvalidationCause.kModelChanged);
                    }
                    else
                        throw new ArgumentException("Cannot dynamically change the type of a context");
            }
            get { return m_Desc; }
        }

        public int GetNbSlots() { return GetNbInputSlots(); }
        public VFXInputSlot GetSlot(int index) { return GetInputSlot(index); }

        public void UpdateCollapsed(bool collapsed)
        {
            if (m_UICollapsed != collapsed)
            {
                m_UICollapsed = collapsed;
                Invalidate(InvalidationCause.kUIChanged);
            }
        }

        public void UpdatePosition(Vector2 position)
        {
            if (m_UIPosition != position)
            {
                m_UIPosition = position;
                Invalidate(InvalidationCause.kUIChanged);
            }
        }

        public bool Link(VFXSpawnerNodeModel spawner,bool reentrant = false)
        {
            if (reentrant || spawner.Link(this,true))
            {
                m_Spawners.Add(spawner);
                Invalidate(InvalidationCause.kDataChanged);
                return true;
            }

            return false;
        }

        public bool Unlink(VFXSpawnerNodeModel spawner,bool reentrant = false)
        {
            if (reentrant || spawner.Unlink(this, true))
            {
                bool res = m_Spawners.Remove(spawner);
                Invalidate(InvalidationCause.kDataChanged);
                return res;
            }

            return false;
        }

        protected override void OnRemove()
        {
            base.OnRemove();
            while (m_Spawners.Count > 0)
                Unlink(m_Spawners[0]);
        }

        public IEnumerable<VFXSpawnerNodeModel> GetSpawners() { return m_Spawners; }

        private VFXContextDesc m_Desc;

        public bool UICollapsed     { get { return m_UICollapsed; } }
        public Vector2 UIPosition   { get {return m_UIPosition; } }
        
        private bool m_UICollapsed;
        private Vector2 m_UIPosition;

        private List<VFXSpawnerNodeModel> m_Spawners = new List<VFXSpawnerNodeModel>();
    }

    public class VFXBlockModel : VFXModelWithSlots<VFXContextModel, VFXElementModel>, VFXUIDataHolder
    {
        public override void OnSlotEvent(VFXPropertySlot.Event type, VFXPropertySlot slot)
        {
            if (slot.ValueType == VFXValueType.kColorGradient || slot.ValueType == VFXValueType.kCurve)
            {
                var context = GetOwner();
                if (context != null)
                {
                    var system = context.GetOwner();
                    if (system != null)
                        system.GeneratedTextureData.SetDirty(slot.ValueRef.Reduce() as VFXValue);
                }
            }

            base.OnSlotEvent(type, slot);
        }

        public VFXBlockModel(VFXBlockDesc desc)
        {
            m_BlockDesc = desc;
            InitSlots(Properties,null);
        }

        public VFXBlockDesc Desc
        {
            get { return m_BlockDesc; }
            set
            {
                if (value == null)
                    throw new ArgumentNullException();

                if (m_BlockDesc == null || !m_BlockDesc.Equals(value)) // block desc has changed
                {
                    m_BlockDesc = value;
                    InitSlots(Properties,null);
                    Invalidate(InvalidationCause.kModelChanged);
                }
            }
        }

        public bool Enabled
        {
            get { return m_Enabled; }
            set
            {
                bool oldValue = m_Enabled;
                if (oldValue != value)
                {
                    m_Enabled = value;
                    Invalidate(InvalidationCause.kModelChanged); // Trigger a recompilation
                }
            }

        }

        public int GetNbSlots()                 { return GetNbInputSlots(); }
        public VFXInputSlot GetSlot(int index)  { return GetInputSlot(index); }

        public override bool CanAddChild(VFXElementModel element, int index = -1)
        {
            return false; // Nothing can be attached to Blocks !
        }

        public void UpdatePosition(Vector2 position) {}
        public void UpdateCollapsed(bool collapsed)
        {
            if (m_UICollapsed != collapsed)
            {
                m_UICollapsed = collapsed;
                Invalidate(InvalidationCause.kUIChanged);
            }

        }

        public VFXProperty[] Properties { get { return m_BlockDesc.Properties; } }

        private VFXBlockDesc m_BlockDesc;
        private bool m_Enabled = true;

        public bool UICollapsed { get { return m_UICollapsed; } }
        private bool m_UICollapsed;   
    }
}<|MERGE_RESOLUTION|>--- conflicted
+++ resolved
@@ -696,16 +696,12 @@
                     Invalidate(InvalidationCause.kModelChanged); // Force a recompilation
                 }
             }
-<<<<<<< HEAD
-        }      
-=======
         }
 
         public SpaceRef GetSpaceRef()
         {
             return WorldSpace ? SpaceRef.kWorld : SpaceRef.kLocal;
         }
->>>>>>> fa9f7b9c
 
         public VFXGeneratedTextureData GeneratedTextureData { get { return GetOwner().GeneratedTextureData; } }
 

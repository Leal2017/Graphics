--- conflicted
+++ resolved
@@ -223,7 +223,7 @@
             if (m_GraphSanitized)
                 return;
 
-            var objs = new HashSet<Object>();
+            var objs = new HashSet<ScriptableObject>();
             CollectDependencies(objs);
             foreach (var model in objs.OfType<VFXModel>())
                 model.Sanitize(); // This can modify dependencies but newly created model are supposed safe so we dont care about retrieving new dependencies
@@ -324,17 +324,11 @@
 
                     // Remove sub assets that are not referenced anymore
                     foreach (var obj in persistentObjects)
-<<<<<<< HEAD
-                    {
-                        if (!currentObjects.Contains(obj))
-=======
                         if (obj is ScriptableObject && !currentObjects.Contains(obj as ScriptableObject))
->>>>>>> 1f47063e
                         {
                             AssetDatabase.RemoveObject(obj);
                             modified = true;
                         }
-                    }
                 }
                 catch (Exception e)
                 {

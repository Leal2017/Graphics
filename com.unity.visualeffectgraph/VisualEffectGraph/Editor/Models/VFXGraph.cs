--- conflicted
+++ resolved
@@ -123,8 +123,6 @@
                 }
             }
         }
-
-
         [SerializeField]
         VFXUI m_UIInfos;
 
@@ -147,33 +145,6 @@
 
         public string Backup()
         {
-<<<<<<< HEAD
-            Profiler.BeginSample("VFXEditor.CloneGraph");
-            try
-            {
-                Dictionary<VFXModel, VFXModel> oldNewDic = children.ToDictionary(o => o, o => o.Clone<VFXModel>());
-
-                var from = oldNewDic.Keys.ToArray();
-                var to = oldNewDic.Values.ToArray();
-
-                VFXSlot.ReproduceLinkedSlotFromHierachy(from, to);
-                VFXContext.ReproduceLinkedFlowFromHiearchy(from, to);
-
-                var clone = CreateInstance(GetType()) as VFXGraph;
-                clone.m_Children = new List<VFXModel>();
-                foreach (var model in to)
-                {
-                    clone.AddChild(model, -1, false);
-                }
-
-                if (m_UIInfos != null)
-                {
-                    clone.m_UIInfos = m_UIInfos.Clone(oldNewDic);
-                }
-                return clone as T;
-            }
-            finally
-=======
             var dependencies = new HashSet<ScriptableObject>();
 
             dependencies.Add(this);
@@ -187,7 +158,6 @@
             var scriptableObject = VFXMemorySerializer.ExtractObjects(str, false);
 
             foreach (var model in scriptableObject.OfType<VFXModel>())
->>>>>>> e12467b5
             {
                 model.OnUnknownChange();
             }
@@ -359,7 +329,6 @@
 
                     if (m_UIInfos != null)
                         currentObjects.Add(m_UIInfos);
-
                     // Add sub assets that are not already present
                     foreach (var obj in currentObjects)
                         if (!persistentObjects.Contains(obj))

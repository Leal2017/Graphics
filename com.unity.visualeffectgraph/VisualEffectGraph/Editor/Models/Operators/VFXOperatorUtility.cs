--- conflicted
+++ resolved
@@ -22,7 +22,6 @@
             };
         }
 
-<<<<<<< HEAD
         public static readonly Dictionary<VFXValueType, VFXExpression> OneExpression = GenerateExpressionConstant(1.0f);
         public static readonly Dictionary<VFXValueType, VFXExpression> MinusOneExpression = GenerateExpressionConstant(-1.0f);
         public static readonly Dictionary<VFXValueType, VFXExpression> HalfExpression = GenerateExpressionConstant(0.5f);
@@ -32,18 +31,7 @@
         public static readonly Dictionary<VFXValueType, VFXExpression> PiExpression = GenerateExpressionConstant(Mathf.PI);
         public static readonly Dictionary<VFXValueType, VFXExpression> TauExpression = GenerateExpressionConstant(2.0f * Mathf.PI);
         public static readonly Dictionary<VFXValueType, VFXExpression> E_NapierConstantExpression = GenerateExpressionConstant(Mathf.Exp(1));
-=======
-        public static readonly Dictionary<int, VFXExpression> OneExpression = GenerateExpressionConstant(1.0f);
-        public static readonly Dictionary<int, VFXExpression> MinusOneExpression = GenerateExpressionConstant(-1.0f);
-        public static readonly Dictionary<int, VFXExpression> HalfExpression = GenerateExpressionConstant(0.5f);
-        public static readonly Dictionary<int, VFXExpression> ZeroExpression = GenerateExpressionConstant(0.0f);
-        public static readonly Dictionary<int, VFXExpression> TwoExpression = GenerateExpressionConstant(2.0f);
-        public static readonly Dictionary<int, VFXExpression> ThreeExpression = GenerateExpressionConstant(3.0f);
-        public static readonly Dictionary<int, VFXExpression> PiExpression = GenerateExpressionConstant(Mathf.PI);
-        public static readonly Dictionary<int, VFXExpression> TauExpression = GenerateExpressionConstant(2.0f * Mathf.PI);
-        public static readonly Dictionary<int, VFXExpression> EpsilonExpression = GenerateExpressionConstant(1e-5f);
-        public static readonly Dictionary<int, VFXExpression> E_NapierConstantExpression = GenerateExpressionConstant(Mathf.Exp(1));
->>>>>>> c9f1e461
+        public static readonly Dictionary<VFXValueType, VFXExpression> EpsilonExpression = GenerateExpressionConstant(1e-5f);
 
         // unified binary op
         static public VFXExpression UnifyOp(Func<VFXExpression, VFXExpression, VFXExpression> f, VFXExpression e0, VFXExpression e1)

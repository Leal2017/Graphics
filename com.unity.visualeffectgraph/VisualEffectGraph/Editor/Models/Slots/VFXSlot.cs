--- conflicted
+++ resolved
@@ -388,11 +388,7 @@
             throw new InvalidOperationException(string.Format("Unable to create slot for property {0} of type {1}", property.name, property.type));
         }
 
-<<<<<<< HEAD
-        public static void TransferLinksAndValue(VFXSlot dst, VFXSlot src, bool notify)
-=======
-        public static bool CopyLinksAndValues(VFXSlot dst, VFXSlot src, bool notify)
->>>>>>> 2c97c64f
+        public static bool CopyLinksAndValue(VFXSlot dst, VFXSlot src, bool notify)
         {
             CopyValue(dst, src, notify);
             TransferLinks(dst, src, notify);
@@ -417,17 +413,9 @@
                     }
                 }
             }
-<<<<<<< HEAD
-        }
-
-        public static void TransferLinks(VFXSlot dst, VFXSlot src, bool notify)
-=======
-
-            return CopyLinks(dst, src, notify);
-        }
-
-        public static bool CopyLinks(VFXSlot dst, VFXSlot src, bool notify)
->>>>>>> 2c97c64f
+        }
+
+        public static void CopyLinks(VFXSlot dst, VFXSlot src, bool notify)
         {
             var links = src.LinkedSlots.ToArray();
             int index = 0;
@@ -437,21 +425,12 @@
                 if (dst.CanLink(link))
                 {
                     dst.Link(link, notify);
-<<<<<<< HEAD
-                    src.Unlink(link, notify);
 
                     // TODO Remove the callbacks after VFXParameter refactor
                     if (dst.owner != null)
-                        dst.owner.OnTransferLinkMySlot(src, dst, link);
+                        dst.owner.OnCopyLinksMySlot(src, dst, link);
                     if (link.owner != null)
-                        link.owner.OnTransferLinkOtherSlot(link, src, dst);
-=======
-                    dst.owner.CopyLinkMySlot(src, dst, link);
-                    link.owner.CopyLinkOtherSlot(link, src, dst);
-
-
-                    oneLinkTransfered = true;
->>>>>>> 2c97c64f
+                        link.owner.OnCopyLinksOtherSlot(link, src, dst);
                 }
                 ++index;
             }
@@ -460,11 +439,7 @@
             {
                 int nbSubSlots = src.GetNbChildren();
                 for (int i = 0; i < nbSubSlots; ++i)
-<<<<<<< HEAD
-                    TransferLinks(dst[i], src[i], notify);
-=======
-                    oneLinkTransfered |= CopyLinks(dst[i], src[i], notify);
->>>>>>> 2c97c64f
+                    CopyLinks(dst[i], src[i], notify);
             }
         }
 

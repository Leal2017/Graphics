--- conflicted
+++ resolved
@@ -51,14 +51,10 @@
 
         public bool CouldLink(VFXDataAnchorController myAnchor, VFXDataAnchorController otherAnchor)
         {
-<<<<<<< HEAD
-            return CouldLinkMyInputTo(myAnchor, otherAnchor);
-=======
             if (myAnchor.direction == Direction.Input)
                 return CouldLinkMyInputTo(myAnchor, otherAnchor);
             else
                 return otherAnchor.sourceNode.CouldLinkMyInputTo(otherAnchor, myAnchor);
->>>>>>> f0fb5e62
         }
 
         protected virtual bool CouldLinkMyInputTo(VFXDataAnchorController myInput, VFXDataAnchorController otherOutput)

# Changelog
All notable changes to this package will be documented in this file.

The format is based on [Keep a Changelog](http://keepachangelog.com/en/1.0.0/)
and this project adheres to [Semantic Versioning](http://semver.org/spec/v2.0.0.html).

## [8.0.0] - 2019-11-18
### Added
- Tooltips for Attributes
- Custom Inspector for Spawn context, delay settings are more user friendly.
- Quick Expose Property : Holding Alt + Release Click in an Empty space while making property edges creates a new exposed property of corresponding type with current slot value.
- Octagon & Triangle support for planar distortion output
- Custom Z axis option for strip output
- Custom Inspector for Update context, display update position/rotation instead of integration
- Tooltips to blocks, nodes, contexts, and various menus and options
- VFX asset compilation is done at import instead of when the asset is saved.
- New operators: Exp, Log and LoadTexture
- Duplicate with edges.
- Right click on edge to create a interstitial node.
- New quad distortion output for particle strips
- New attribute for strips: particleCountInStrip
- New options for quad strips texture mapping: swap UV and custom mapping
- Naming for particles system and spawn context
- Noise evaluation now performed on CPU when possible
- Range and Min attributes support on int and uint parameters
<<<<<<< HEAD
- Compile visual effects assets when they are imported.
=======
- New Construct Matrix from Vector4 operator
>>>>>>> e51c8c50

### Fixed
- Moved VFX Event Tester Window visibility to Component Play Controls SceneView Window
- Universal Render Pipeline : Fog integration for Exponential mode [Case 1177594] (https://issuetracker.unity3d.com/issues/urp-slash-fog-vfx-particles)
- Correct VFXSettings display in Shader Graph compatible outputs
- No more NullReference on sub-outputs after domain reload
- Fix typo in strip tangent computation
- Infinite recompilation using subgraph [Case 1186191] (https://issuetracker.unity3d.com/product/unity/issues/guid/1186191/)
- Modifying a shader used by an output mesh context now automatically updates the currently edited VFX
- Possible loss of shadergraph reference in unlit output
- ui : toolbar item wrap instead of overlapping.
- Selection Pass for Universal and High Definition Render Pipeline
- Copy/Paste not deserializing correctly for Particle Strip data
- WorldPosition, AbsoluteWorldPosition & ScreenPos in shadergraph integration
- Optimize VFXAssetEditor when externalize is activated
- TransformVector|Position|Direction & DistanceToSphere|Plane|Line have now spaceable outputs
- Filter out motion vector output for lower resolution & after post-process render passes [Case 1192932] (https://issuetracker.unity3d.com/product/unity/issues/guid/1192932/)
- Sort compute on metal failing with BitonicSort128 [Case 1126095] (https://issuetracker.unity3d.com/issues/osx-unexpected-spawn-slash-capacity-results-when-sorting-is-set-to-auto-slash-on)
- Fix alpha clipping with shader graph
- Fix output settings correctly filtered dependeing on shader graph use or not
- Fix some cases were normal/tangent were not passes as interpolants with shader graph
- Make normals/tangents work in unlit output with shader graph
- Fix shader interpolants with shader graph and particle strips
- SpawnIndex attribute is now working correctly in Initialize context
- Remove useless VFXLibrary clears that caused pop-up menu to take long opening times
- Make sure the subgraph is added to the graph when we set the setting. Fix exception on Convert To Subgraph.
- Subgraph operators appear on drag edge on graph.
- Sample Scene Color & Scene Depth from Shader Graph Integration using High Definition and Universal Render Pipeline
- Removed Unnecessary reference to HDRP Runtime Assembly in VFX Runtime Assembly
- Allow alpha clipping of motion vector for transparent outputs [Case 1192930] (https://issuetracker.unity3d.com/product/unity/issues/guid/1192930/)
- subgraph block into subgraph context no longer forget parameter values.
- Fix exception when compiling an asset with a turbulence block in absolute mode
- Fixed GetCustomAttribute that was locked to Current
- Shader compilation now works when using view direction in shader graph
- Fix for destroying selected component corrupt "Play Controls" window
- Depth Position and Collision blocks now work correctly in local space systems
- Filter out Direction type on inconsistent operator [Case 1201681](https://issuetracker.unity3d.com/product/unity/issues/guid/1201681/)
- Exclude MouseEvent, RigidBodyCollision, TriggerEvent & Sphere binders when physics modules isn't available
- Visual Effect Activation Track : Handle empty string in ExposedProperty
- in some cases AABox position gizmo would not move when dragged.
- Inspector doesn't trigger any exception if VisualEffectAsset comes from an Asset Bundle [case 1203616](https://issuetracker.unity3d.com/issues/visual-effect-component-is-not-fully-shown-in-the-inspector-if-vfx-is-loaded-from-asset-bundle)
- OnStop Event to the start of a Spawn Context makes it also trigger when OnPlay is sent [Case 1198339] https://issuetracker.unity3d.com/product/unity/issues/guid/1198339/
- Remove unexpected public API : UnityEditor.VFX.VFXSeedMode & IncrementStripIndexOnStart
- Fix yamato error : check vfx manager on domain reload instead of vfx import.
- Filter out unrelevant events from event desc while compiling

## [7.1.1] - 2019-09-05
### Added
- Moved High Definition templates and includes to com.unity.render-pipelines.high-definition package
- Navigation commands for subgraph.
- Allow choosing the place to save vfx subgraph.
- Particle strips for trails and ribbons. (Experimental)
- Shadergraph integration into vfx. (Experimental)

### Fixed
- Using struct as subgraph parameters.
- Objectproperty not consuming delete key.
- Converting a subgraph operator inside a subgraph operator with outputs.
- Selecting a GameObject with a VFX Property Binder spams exception.
- Wrong motion vector while modifying local matrix of a VisualEffect.
- Convert output settings copy.
- Fixed some outputs failing to compile when used with certain UV Modes [Case 1126200] (https://issuetracker.unity3d.com/issues/output-some-outputs-fail-to-compile-when-used-with-certain-uv-modes)
- Removed Gradient Mapping Mode from some outputs type where it was irrelevant [Case 1164045]
- Soft Particles work with Distortion outputs [Case 1167426] (https://issuetracker.unity3d.com/issues/output-soft-particles-do-not-work-with-distortion-outputs)
- category rename rect.
- copy settings while converting an output
- toolbar toggle appearing light with light skin.
- multiselection of gradient in visual effect graph
- clipped "reseed" in visual effect editor
- Unlit outputs are no longer pre-exposed by default in HDRP
- Augmented generated HLSL floatN precision [Case 1177730] (https://issuetracker.unity3d.com/issues/vfx-graph-7x7-flipbook-particles-flash-and-dont-animate-correctly-in-play-mode-or-in-edit-mode-with-vfx-graph-closed)
- Spherical coordinates to Rectangular (Cartesians) coordinates node input: angles are now expressed in radians
- Turbulence noise updated: noise type and frequency can be specified [Case  1141282] (https://issuetracker.unity3d.com/issues/vfx-particles-flicker-when-blend-mode-is-set-to-alpha-turbulence-block-is-enabled-and-there-is-more-than-50000-particles)
- Color and Depth camera buffer access in HDRP now use Texture2DArray instead of Texture2D
- Output Mesh with shader graph now works as expected

## [7.0.1] - 2019-07-25
### Added
- Add Position depth operator along with TransformVector4 and LoadTexture2D expressions.

### Fixed
- Inherit attribute block appears three times [Case 1166905](https://issuetracker.unity3d.com/issues/attributes-each-inherit-attribute-block-appears-3-times-in-the-search-and-some-have-a-seed-attribute)
- Unexpected exception : `Trying to modify space on a not spaceable slot` error when adding collision or conform blocks [Case 1163442](https://issuetracker.unity3d.com/issues/block-trying-to-modify-space-on-a-not-spaceable-slot-error-when-adding-collision-or-conform-blocks)

## [7.0.0] - 2019-07-17
### Added
- Make multiselection work in a way that do not assume that the same parameter will have the same index in the property sheet.
- auto recompile when changing shaderpath
- auto recompile new vfx
- better detection of default shader path
- Bitfield control.
- Initial Event Name inspector for visual effect asset and component
- Subgraphs
- Move HDRP outputs to HDRP package + expose HDRP queue selection
- Add exposure weight control for HDRP outputs
- Shader macros for XR single-pass instancing
- XR single-pass instancing support for indirect draws
- Inverse trigonometric operators (atan, atan2, asin, acos)
- Replaced Orient : Fixed rotation with new option Orient : Advanced
- Loop & Delay integrated to the spawn system
- Motion Vector support for PlanarPrimitive & Mesh outputs

### Fixed
- Handle a possible exception (ReflectionTypeLoadException) while using VFXParameterBinderEditor
- Renamed Parameter Binders to Property Binders. (This will cause breaking serialization for these PropertyBinders : VFXAudioSpectrumBinder, VFXInputMouseBinder, VFXInputMouseBinder, VFXInputTouchBinder, VFXInputTouchBinder, VFXRaycastBinder, VFXTerrainBinder, VFXUIDropdownBinder, VFXUISliderBinder, VFXUIToggleBinder)
- Renamed Namespace `UnityEngine.Experimental.VFX.Utility` to `UnityEngine.VFX.Utility`
- Fix normal bending factor computation for primitive outputs
- Automatic template path detection based on SRP in now working correctly

## [6.7.0-preview] - 2019-05-16
### Added
- Distortion Outputs (Quad / Mesh)
- Color mapping mode for unlit outputs (Textured/Gradient Mapped)
- Add Triangle and Octagon primitives for particle outputs
- Set Attribute is now spaceable on a specific set of attributes (position, velocity, axis...)
- Trigger : GPUEvent Rate (Over time or Distance)

### Fixed
- Fix shader compilation error with debug views
- Improve AA line rendering
- Fix screen space size block
- Crash chaining two spawners each other [Case 1135299](https://issuetracker.unity3d.com/issues/crash-chaining-two-spawners-to-each-other-produces-an-infinite-loop)
- Inspector : Exposed parameters disregard the initial value [Case 1126471](https://issuetracker.unity3d.com/issues/parameters-exposed-parameters-disregard-the-initial-value)
- Asset name now displayed in compile errors and output context shaders
- Fix for linking spawner to spawner while first spawner is linked to initialize + test 
- Fix space of spaceable slot not copy pasted + test
- Position (Circle) does not take the Center Z value into account [Case 1146850](https://issuetracker.unity3d.com/issues/blocks-position-circle-does-not-take-the-center-z-value-into-account)
- Add Exposure Weight for emissive in lit outputs

## [6.6.0-preview] - 2019-04-01
### Added
- Addressing mode for Sequential blocks
- Invert transform available on GPU
- Add automatic depth buffer reference for main camera (for position and collision blocks)
- Total Time for PreWarm in Visual Effect Asset inspector
- Support for unlit output with LWRP
- Add Terrain Parameter Binder + Terrain Type
- Add UI Parameter Binders : Slider, Toggle
- Add Input Parameter Binders : Axis, Button, Key, Mouse, Touch
- Add Other Parameter Binders : Previous Position, Hierarchy Attribute Map, Multi-Position, Enabled

### Fixed
- Undo Redo while changing space
- Type declaration was unmodifiable due to exception during space intialization
- Fix unexpected issue when plugging per particle data into hash of per component fixed random
- Missing asset reimport when exception has been thrown during graph compilation
- Fix exception when using a Oriented Box Volume node [Case 1110419](https://issuetracker.unity3d.com/issues/operator-indexoutofrangeexception-when-using-a-volume-oriented-box-node)
- Add missing blend value slot in Inherit Source Attribute blocks [Case 1120568](https://issuetracker.unity3d.com/issues/source-attribute-blend-source-attribute-blocks-are-not-useful-without-the-blend-value)
- Visual Effect Inspector Cosmetic Improvements
- Missing graph invalidation in VFXGraph.OnEnable, was causing trouble with value invalidation until next recompilation
- Issue that remove the edge when dragging an edge from slot to the same slot.
- Exception when undoing an edge deletion on a dynamic operator. 
- Exception regarding undo/redo when dragging a edge linked to a dynamic operator on another slot.
- Exception while removing a sub-slot of a dynamic operator

## [6.5.0-preview] - 2019-03-07

## [6.4.0-preview] - 2019-02-21 

## [6.3.0-preview] - 2019-02-18

## [6.2.0-preview] - 2019-02-15
### Changed
- Code refactor: all macros with ARGS have been swapped with macros with PARAM. This is because the ARGS macros were incorrectly named

### Fixed
- Better Handling of Null or Missing Parameter Binders (Editor + Runtime)
- Fixes in VFX Raycast Binder
- Fixes in VFX Parameter Binder Editor

## [6.1.0-preview] - 2019-02-13

## [6.0.0-preview] - 2019-02-23
### Added
- Add spawnTime & spawnCount operator
- Add seed slot to constant random mode of Attribute from curve and map
- Add customizable function in VariantProvider to replace the default cartesian product
- Add Inverse Lerp node
- Expose light probes parameters in VisualEffect inspector

### Fixed
- Some fixes in noise library
- Some fixes in the Visual Effect inspector
- Visual Effects menu is now in the right place
- Remove some D3D11, metal and C# warnings
- Fix in sequential line to include the end point
- Fix a bug with attributes in Attribute from curve
- Fix source attributes not being taken into account for attribute storage
- Fix legacy render path shader compilation issues
- Small fixes in Parameter Binder editor
- Fix fog on decals
- Saturate alpha component in outputs
- Fixed scaleY in ConnectTarget
- Incorrect toggle rectangle in VisualEffect inspector
- Shader compilation with SimpleLit and debug display

## [5.2.0-preview] - 2018-11-27
### Added
- Prewarm mechanism

### Fixed
- Handle data loss of overriden parameters better

### Optimized
- Improved iteration times by not compiling initial shader variant

## [4.3.0-preview] - 2018-11-23

Initial release<|MERGE_RESOLUTION|>--- conflicted
+++ resolved
@@ -23,11 +23,7 @@
 - Naming for particles system and spawn context
 - Noise evaluation now performed on CPU when possible
 - Range and Min attributes support on int and uint parameters
-<<<<<<< HEAD
-- Compile visual effects assets when they are imported.
-=======
 - New Construct Matrix from Vector4 operator
->>>>>>> e51c8c50
 
 ### Fixed
 - Moved VFX Event Tester Window visibility to Component Play Controls SceneView Window

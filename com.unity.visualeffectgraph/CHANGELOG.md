--- conflicted
+++ resolved
@@ -20,12 +20,9 @@
 - New attribute for strips: particleCountInStrip
 - New options for quad strips texture mapping: swap UV and custom mapping
 - Naming for particles system and spawn context
-<<<<<<< HEAD
-- Ability to read attribute in spawn context through graph 
-=======
 - Noise evaluation now performed on CPU when possible
 - Range and Min attributes support on int and uint parameters
->>>>>>> 6d4c0a83
+- Ability to read attribute in spawn context through graph 
 
 ### Fixed
 - Moved VFX Event Tester Window visibility to Component Play Controls SceneView Window

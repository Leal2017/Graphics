--- conflicted
+++ resolved
@@ -103,7 +103,7 @@
     float3 originToLight       = lightPosition - rayOrigin;
     float  originToLightProj   = dot(originToLight, rayDirection);
     float  originToLightDistSq = dot(originToLight, originToLight);
-    float  rayToLightDistSq    = max(originToLightDistSq - originToLightProj * originToLightProj, FLT_SMALL);
+    float  rayToLightDistSq    = max(originToLightDistSq - originToLightProj * originToLightProj, FLT_EPSILON);
 
     float a    = tMin - originToLightProj;
     float b    = tMax - originToLightProj;
@@ -126,8 +126,7 @@
 // Absorption coefficient from Disney: http://blog.selfshadow.com/publications/s2015-shading-course/burley/s2015_pbs_disney_bsdf_notes.pdf
 float3 TransmittanceColorAtDistanceToAbsorption(float3 transmittanceColor, float atDistance)
 {
-<<<<<<< HEAD
-    return -log(transmittanceColor + FLT_SMALL) / max(atDistance, FLT_SMALL);
+    return -log(transmittanceColor + FLT_EPSILON) / max(atDistance, FLT_EPSILON);
 }
 
 #ifndef USE_LEGACY_UNITY_SHADER_VARIABLES
@@ -171,9 +170,6 @@
     float4 L  = lerp(L0, L1, saturate((z - z0) / (z1 - z0)));
 
     return float4(L.rgb, Transmittance(L.a));
-=======
-    return -log(transmittanceColor + FLT_EPSILON) / max(atDistance, FLT_EPSILON);
->>>>>>> 265a3064
 }
 
 // A version without depth - returns the value for the far plane.

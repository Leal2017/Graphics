--- conflicted
+++ resolved
@@ -430,13 +430,9 @@
 
     // enable dithering LOD crossfade
     #pragma multi_compile _ LOD_FADE_CROSSFADE
-<<<<<<< HEAD
-
+
+    // enable GPU instancing
     #pragma multi_compile_instancing
-    // TODO: We should have this keyword only if VelocityInGBuffer is enable, how to do that ?
-    //#pragma multi_compile VELOCITYOUTPUT_OFF VELOCITYOUTPUT_ON
-=======
->>>>>>> f9154313
 
     //-------------------------------------------------------------------------------------
     // Define

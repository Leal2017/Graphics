//-------------------------------------------------------------------------------------
// Fill SurfaceData/Builtin data function
//-------------------------------------------------------------------------------------
#include "CoreRP/ShaderLibrary/Sampling/SampleUVMapping.hlsl"
#include "../MaterialUtilities.hlsl"
#include "../Decal/DecalUtilities.hlsl"

// TODO: move this function to commonLighting.hlsl once validated it work correctly
float GetSpecularOcclusionFromBentAO(float3 V, float3 bentNormalWS, SurfaceData surfaceData)
{
    // Retrieve cone angle
    // Ambient occlusion is cosine weighted, thus use following equation. See slide 129
    float cosAv = sqrt(1.0 - surfaceData.ambientOcclusion);
    float roughness = max(PerceptualSmoothnessToRoughness(surfaceData.perceptualSmoothness), 0.01); // Clamp to 0.01 to avoid edge cases
    float cosAs = exp2((-log(10.0)/log(2.0)) * Sq(roughness));
    float cosB = dot(bentNormalWS, reflect(-V, surfaceData.normalWS));

    return SphericalCapIntersectionSolidArea(cosAv, cosAs, cosB) / (TWO_PI * (1.0 - cosAs));
}

<<<<<<< HEAD
void GetBuiltinData(FragInputs input, SurfaceData surfaceData, float alpha, float3 bentNormalWS, float depthOffset, out BuiltinData builtinData)
{
    // Builtin Data
    builtinData.opacity = alpha;

    // TODO: Sample lightmap/lightprobe/volume proxy
    // This should also handle projective lightmap
    builtinData.bakeDiffuseLighting = SampleBakedGI(input.positionWS, bentNormalWS, input.texCoord1, input.texCoord2);

    // It is safe to call this function here as surfaceData have been filled
    // We want to know if we must enable transmission on GI for SSS material, if the material have no SSS, this code will be remove by the compiler.
    BSDFData bsdfData = ConvertSurfaceDataToBSDFData(surfaceData);
    if (HasFeatureFlag(bsdfData.materialFeatures, MATERIALFEATUREFLAGS_LIT_TRANSMISSION))
    {
        // For now simply recall the function with inverted normal, the compiler should be able to optimize the lightmap case to not resample the directional lightmap
        // however it will not optimize the lightprobe case due to the proxy volume relying on dynamic if (we rely must get right of this dynamic if), not a problem for SH9, but a problem for proxy volume.
        // TODO: optimize more this code.
        // Add GI transmission contribution by resampling the GI for inverted vertex normal
        builtinData.bakeDiffuseLighting += SampleBakedGI(input.positionWS, -input.worldToTangent[2], input.texCoord1, input.texCoord2) * bsdfData.transmittance;
    }

#ifdef SHADOWS_SHADOWMASK
    float4 shadowMask = SampleShadowMask(input.positionWS, input.texCoord1);
    builtinData.shadowMask0 = shadowMask.x;
    builtinData.shadowMask1 = shadowMask.y;
    builtinData.shadowMask2 = shadowMask.z;
    builtinData.shadowMask3 = shadowMask.w;
#else
    builtinData.shadowMask0 = 0.0;
    builtinData.shadowMask1 = 0.0;
    builtinData.shadowMask2 = 0.0;
    builtinData.shadowMask3 = 0.0;
#endif

    // Emissive Intensity is only use here, but is part of BuiltinData to enforce UI parameters as we want the users to fill one color and one intensity
    builtinData.emissiveIntensity = _EmissiveIntensity; // We still store intensity here so we can reuse it with debug code

    builtinData.emissiveColor = _EmissiveColor * builtinData.emissiveIntensity * lerp(float3(1.0, 1.0, 1.0), surfaceData.baseColor.rgb, _AlbedoAffectEmissive);
#ifdef _EMISSIVE_COLOR_MAP
    builtinData.emissiveColor *= SAMPLE_TEXTURE2D(_EmissiveColorMap, sampler_EmissiveColorMap, TRANSFORM_TEX(input.texCoord0, _EmissiveColorMap)).rgb;
#endif

    builtinData.velocity = float2(0.0, 0.0);

#if (SHADERPASS == SHADERPASS_DISTORTION) || defined(DEBUG_DISPLAY)
    float3 distortion = SAMPLE_TEXTURE2D(_DistortionVectorMap, sampler_DistortionVectorMap, input.texCoord0).rgb;
    distortion.rg = distortion.rg * _DistortionVectorScale.xx + _DistortionVectorBias.xx;
    builtinData.distortion = distortion.rg * _DistortionScale;
    builtinData.distortionBlur = clamp(distortion.b * _DistortionBlurScale, 0.0, 1.0) * (_DistortionBlurRemapMax - _DistortionBlurRemapMin) + _DistortionBlurRemapMin;
#else
    builtinData.distortion = float2(0.0, 0.0);
    builtinData.distortionBlur = 0.0;
#endif

    builtinData.depthOffset = depthOffset;
}

=======
>>>>>>> 45974765
// Struct that gather UVMapping info of all layers + common calculation
// This is use to abstract the mapping that can differ on layers
struct LayerTexCoord
{
#ifndef LAYERED_LIT_SHADER
    UVMapping base;
    UVMapping details;
#else
    // Regular texcoord
    UVMapping base0;
    UVMapping base1;
    UVMapping base2;
    UVMapping base3;

    UVMapping details0;
    UVMapping details1;
    UVMapping details2;
    UVMapping details3;

    // Dedicated for blend mask
    UVMapping blendMask;
#endif

    // Store information that will be share by all UVMapping
    float3 vertexNormalWS; // TODO: store also object normal map for object triplanar
    float3 triplanarWeights;

#ifdef SURFACE_GRADIENT
    // tangent basis for each UVSet - up to 4 for now
    float3 vertexTangentWS0, vertexBitangentWS0;
    float3 vertexTangentWS1, vertexBitangentWS1;
    float3 vertexTangentWS2, vertexBitangentWS2;
    float3 vertexTangentWS3, vertexBitangentWS3;
#endif
};

#ifdef SURFACE_GRADIENT
void GenerateLayerTexCoordBasisTB(FragInputs input, inout LayerTexCoord layerTexCoord)
{
    float3 vertexNormalWS = input.worldToTangent[2];

    layerTexCoord.vertexTangentWS0 = input.worldToTangent[0];
    layerTexCoord.vertexBitangentWS0 = input.worldToTangent[1];

    // TODO: We should use relative camera position here - This will be automatic when we will move to camera relative space.
    float3 dPdx = ddx_fine(input.positionWS);
    float3 dPdy = ddy_fine(input.positionWS);

    float3 sigmaX = dPdx - dot(dPdx, vertexNormalWS) * vertexNormalWS;
    float3 sigmaY = dPdy - dot(dPdy, vertexNormalWS) * vertexNormalWS;
    //float flipSign = dot(sigmaY, cross(vertexNormalWS, sigmaX) ) ? -1.0 : 1.0;
    float flipSign = dot(dPdy, cross(vertexNormalWS, dPdx)) < 0.0 ? -1.0 : 1.0; // gives same as the commented out line above

    // TODO: Optimize! The compiler will not be able to remove the tangent space that are not use because it can't know due to our UVMapping constant we use for both base and details
    // To solve this we should track which UVSet is use for normal mapping... Maybe not as simple as it sounds
    SurfaceGradientGenBasisTB(vertexNormalWS, sigmaX, sigmaY, flipSign, input.texCoord1, layerTexCoord.vertexTangentWS1, layerTexCoord.vertexBitangentWS1);
    #if defined(_REQUIRE_UV2) || defined(_REQUIRE_UV3)
    SurfaceGradientGenBasisTB(vertexNormalWS, sigmaX, sigmaY, flipSign, input.texCoord2, layerTexCoord.vertexTangentWS2, layerTexCoord.vertexBitangentWS2);
    #endif
    #if defined(_REQUIRE_UV3)
    SurfaceGradientGenBasisTB(vertexNormalWS, sigmaX, sigmaY, flipSign, input.texCoord3, layerTexCoord.vertexTangentWS3, layerTexCoord.vertexBitangentWS3);
    #endif
}
#endif

#ifndef LAYERED_LIT_SHADER

// Want to use only one sampler for normalmap/bentnormalmap either we use OS or TS. And either we have normal map or bent normal or both.
#ifdef _NORMALMAP_TANGENT_SPACE
    #if defined(_NORMALMAP)
    #define SAMPLER_NORMALMAP_IDX sampler_NormalMap
    #elif defined(_BENTNORMALMAP)
    #define SAMPLER_NORMALMAP_IDX sampler_BentNormalMap
    #endif
#else
    #if defined(_NORMALMAP)
    #define SAMPLER_NORMALMAP_IDX sampler_NormalMapOS
    #elif defined(_BENTNORMALMAP)
    #define SAMPLER_NORMALMAP_IDX sampler_BentNormalMapOS
    #endif
#endif

#define SAMPLER_DETAILMAP_IDX sampler_DetailMap
#define SAMPLER_MASKMAP_IDX sampler_MaskMap
#define SAMPLER_HEIGHTMAP_IDX sampler_HeightMap

#define SAMPLER_SUBSURFACE_MASKMAP_IDX sampler_SubsurfaceMaskMap
#define SAMPLER_THICKNESSMAP_IDX sampler_ThicknessMap

// include LitDataIndividualLayer to define GetSurfaceData
#define LAYER_INDEX 0
#define ADD_IDX(Name) Name
#define ADD_ZERO_IDX(Name) Name
#ifdef _NORMALMAP
#define _NORMALMAP_IDX
#endif
#ifdef _NORMALMAP_TANGENT_SPACE
#define _NORMALMAP_TANGENT_SPACE_IDX
#endif
#ifdef _DETAIL_MAP
#define _DETAIL_MAP_IDX
#endif
#ifdef _SUBSURFACE_MASK_MAP
#define _SUBSURFACE_MASK_MAP_IDX
#endif
#ifdef _THICKNESSMAP
#define _THICKNESSMAP_IDX
#endif
#ifdef _MASKMAP
#define _MASKMAP_IDX
#endif
#ifdef _BENTNORMALMAP
#define _BENTNORMALMAP_IDX
#endif
#include "LitDataIndividualLayer.hlsl"

// This maybe call directly by tessellation (domain) shader, thus all part regarding surface gradient must be done
// in function with FragInputs input as parameters
// layerTexCoord must have been initialize to 0 outside of this function
void GetLayerTexCoord(float2 texCoord0, float2 texCoord1, float2 texCoord2, float2 texCoord3,
                      float3 positionWS, float3 vertexNormalWS, inout LayerTexCoord layerTexCoord)
{
    layerTexCoord.vertexNormalWS = vertexNormalWS;
    layerTexCoord.triplanarWeights = ComputeTriplanarWeights(vertexNormalWS);

    int mappingType = UV_MAPPING_UVSET;
#if defined(_MAPPING_PLANAR)
    mappingType = UV_MAPPING_PLANAR;
#elif defined(_MAPPING_TRIPLANAR)
    mappingType = UV_MAPPING_TRIPLANAR;
#endif

    // Be sure that the compiler is aware that we don't use UV1 to UV3 for main layer so it can optimize code
    ComputeLayerTexCoord(   texCoord0, texCoord1, texCoord2, texCoord3, float4(1.0, 0.0, 0.0, 0.0), _UVDetailsMappingMask,
                            _BaseColorMap_ST.xy, _BaseColorMap_ST.zw, _DetailMap_ST.xy, _DetailMap_ST.zw, 1.0, _LinkDetailsWithBase,
                            positionWS, _TexWorldScale,
                            mappingType, layerTexCoord);
}

// This is call only in this file
// layerTexCoord must have been initialize to 0 outside of this function
void GetLayerTexCoord(FragInputs input, inout LayerTexCoord layerTexCoord)
{
#ifdef SURFACE_GRADIENT
    GenerateLayerTexCoordBasisTB(input, layerTexCoord);
#endif

    GetLayerTexCoord(   input.texCoord0, input.texCoord1, input.texCoord2, input.texCoord3,
                        input.positionWS, input.worldToTangent[2].xyz, layerTexCoord);
}

#include "LitDataDisplacement.hlsl"
<<<<<<< HEAD
=======
#include "LitBuiltinData.hlsl"
>>>>>>> 45974765

void GetSurfaceAndBuiltinData(FragInputs input, float3 V, inout PositionInputs posInput, out SurfaceData surfaceData, out BuiltinData builtinData)
{
#ifdef LOD_FADE_CROSSFADE // enable dithering LOD transition if user select CrossFade transition in LOD group
    LODDitheringTransition(posInput.positionSS, unity_LODFade.x);
#endif

    ApplyDoubleSidedFlipOrMirror(input); // Apply double sided flip on the vertex normal

    LayerTexCoord layerTexCoord;
    ZERO_INITIALIZE(LayerTexCoord, layerTexCoord);
    GetLayerTexCoord(input, layerTexCoord);

    float depthOffset = ApplyPerPixelDisplacement(input, V, layerTexCoord);

#ifdef _DEPTHOFFSET_ON
    ApplyDepthOffsetPositionInput(V, depthOffset, GetWorldToHClipMatrix(), posInput);
#endif

    // We perform the conversion to world of the normalTS outside of the GetSurfaceData
    // so it allow us to correctly deal with detail normal map and optimize the code for the layered shaders
    float3 normalTS;
    float3 bentNormalTS;
    float3 bentNormalWS;
    float alpha = GetSurfaceData(input, layerTexCoord, surfaceData, normalTS, bentNormalTS);
    GetNormalWS(input, V, normalTS, surfaceData.normalWS);

    // Ensure that the normal is front-facing.
    float NdotV;
    surfaceData.normalWS = GetViewReflectedNormal(surfaceData.normalWS, V, NdotV);

    // Use bent normal to sample GI if available
#ifdef _BENTNORMALMAP
    GetNormalWS(input, V, bentNormalTS, bentNormalWS);
#else
    bentNormalWS = surfaceData.normalWS;
#endif

    // By default we use the ambient occlusion with Tri-ace trick (apply outside) for specular occlusion.
    // If user provide bent normal then we process a better term
#if defined(_BENTNORMALMAP) && defined(_ENABLESPECULAROCCLUSION)
    // If we have bent normal and ambient occlusion, process a specular occlusion
    surfaceData.specularOcclusion = GetSpecularOcclusionFromBentAO(V, bentNormalWS, surfaceData);
#elif defined(_MASKMAP)
    surfaceData.specularOcclusion = GetSpecularOcclusionFromAmbientOcclusion(NdotV, surfaceData.ambientOcclusion, PerceptualSmoothnessToRoughness(surfaceData.perceptualSmoothness));
#else
    surfaceData.specularOcclusion = 1.0;
#endif

    // This is use with anisotropic material
    surfaceData.tangentWS = Orthonormalize(surfaceData.tangentWS, surfaceData.normalWS);

    AddDecalContribution(posInput.positionSS, surfaceData);

#if defined(DEBUG_DISPLAY)
    if (_DebugMipMapMode != DEBUGMIPMAPMODE_NONE)
    {
        surfaceData.baseColor = GetTextureDataDebug(_DebugMipMapMode, layerTexCoord.base.uv, _BaseColorMap, _BaseColorMap_TexelSize, _BaseColorMap_MipInfo, surfaceData.baseColor);
        surfaceData.metallic = 0;
    }
#endif

    // Caution: surfaceData must be fully initialize before calling GetBuiltinData
    GetBuiltinData(input, surfaceData, alpha, bentNormalWS, depthOffset, builtinData);
}

#include "LitDataMeshModification.hlsl"

#endif // #ifndef LAYERED_LIT_SHADER<|MERGE_RESOLUTION|>--- conflicted
+++ resolved
@@ -18,66 +18,6 @@
     return SphericalCapIntersectionSolidArea(cosAv, cosAs, cosB) / (TWO_PI * (1.0 - cosAs));
 }
 
-<<<<<<< HEAD
-void GetBuiltinData(FragInputs input, SurfaceData surfaceData, float alpha, float3 bentNormalWS, float depthOffset, out BuiltinData builtinData)
-{
-    // Builtin Data
-    builtinData.opacity = alpha;
-
-    // TODO: Sample lightmap/lightprobe/volume proxy
-    // This should also handle projective lightmap
-    builtinData.bakeDiffuseLighting = SampleBakedGI(input.positionWS, bentNormalWS, input.texCoord1, input.texCoord2);
-
-    // It is safe to call this function here as surfaceData have been filled
-    // We want to know if we must enable transmission on GI for SSS material, if the material have no SSS, this code will be remove by the compiler.
-    BSDFData bsdfData = ConvertSurfaceDataToBSDFData(surfaceData);
-    if (HasFeatureFlag(bsdfData.materialFeatures, MATERIALFEATUREFLAGS_LIT_TRANSMISSION))
-    {
-        // For now simply recall the function with inverted normal, the compiler should be able to optimize the lightmap case to not resample the directional lightmap
-        // however it will not optimize the lightprobe case due to the proxy volume relying on dynamic if (we rely must get right of this dynamic if), not a problem for SH9, but a problem for proxy volume.
-        // TODO: optimize more this code.
-        // Add GI transmission contribution by resampling the GI for inverted vertex normal
-        builtinData.bakeDiffuseLighting += SampleBakedGI(input.positionWS, -input.worldToTangent[2], input.texCoord1, input.texCoord2) * bsdfData.transmittance;
-    }
-
-#ifdef SHADOWS_SHADOWMASK
-    float4 shadowMask = SampleShadowMask(input.positionWS, input.texCoord1);
-    builtinData.shadowMask0 = shadowMask.x;
-    builtinData.shadowMask1 = shadowMask.y;
-    builtinData.shadowMask2 = shadowMask.z;
-    builtinData.shadowMask3 = shadowMask.w;
-#else
-    builtinData.shadowMask0 = 0.0;
-    builtinData.shadowMask1 = 0.0;
-    builtinData.shadowMask2 = 0.0;
-    builtinData.shadowMask3 = 0.0;
-#endif
-
-    // Emissive Intensity is only use here, but is part of BuiltinData to enforce UI parameters as we want the users to fill one color and one intensity
-    builtinData.emissiveIntensity = _EmissiveIntensity; // We still store intensity here so we can reuse it with debug code
-
-    builtinData.emissiveColor = _EmissiveColor * builtinData.emissiveIntensity * lerp(float3(1.0, 1.0, 1.0), surfaceData.baseColor.rgb, _AlbedoAffectEmissive);
-#ifdef _EMISSIVE_COLOR_MAP
-    builtinData.emissiveColor *= SAMPLE_TEXTURE2D(_EmissiveColorMap, sampler_EmissiveColorMap, TRANSFORM_TEX(input.texCoord0, _EmissiveColorMap)).rgb;
-#endif
-
-    builtinData.velocity = float2(0.0, 0.0);
-
-#if (SHADERPASS == SHADERPASS_DISTORTION) || defined(DEBUG_DISPLAY)
-    float3 distortion = SAMPLE_TEXTURE2D(_DistortionVectorMap, sampler_DistortionVectorMap, input.texCoord0).rgb;
-    distortion.rg = distortion.rg * _DistortionVectorScale.xx + _DistortionVectorBias.xx;
-    builtinData.distortion = distortion.rg * _DistortionScale;
-    builtinData.distortionBlur = clamp(distortion.b * _DistortionBlurScale, 0.0, 1.0) * (_DistortionBlurRemapMax - _DistortionBlurRemapMin) + _DistortionBlurRemapMin;
-#else
-    builtinData.distortion = float2(0.0, 0.0);
-    builtinData.distortionBlur = 0.0;
-#endif
-
-    builtinData.depthOffset = depthOffset;
-}
-
-=======
->>>>>>> 45974765
 // Struct that gather UVMapping info of all layers + common calculation
 // This is use to abstract the mapping that can differ on layers
 struct LayerTexCoord
@@ -230,10 +170,7 @@
 }
 
 #include "LitDataDisplacement.hlsl"
-<<<<<<< HEAD
-=======
 #include "LitBuiltinData.hlsl"
->>>>>>> 45974765
 
 void GetSurfaceAndBuiltinData(FragInputs input, float3 V, inout PositionInputs posInput, out SurfaceData surfaceData, out BuiltinData builtinData)
 {

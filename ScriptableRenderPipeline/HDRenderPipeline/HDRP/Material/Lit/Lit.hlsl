--- conflicted
+++ resolved
@@ -196,30 +196,6 @@
 # elif defined(_REFRACTION_SPHERE)
 #  define REFRACTION_MODEL(V, posInputs, bsdfData) RefractionModelSphere(V, posInputs.positionWS, bsdfData.normalWS, bsdfData.ior, bsdfData.thickness)
 # endif
-<<<<<<< HEAD
-#endif
-
-float3 EstimateRaycast(float3 V, PositionInputs posInputs, float3 positionWS, float3 rayWS)
-{
-    // For all refraction approximation, to calculate the refracted point in world space,
-    //   we approximate the scene as a plane (back plane) with normal -V at the depth hit point.
-    //   (We avoid to raymarch the depth texture to get the refracted point.)
-
-    uint2 depthSize = uint2(_PyramidDepthMipSize.xy);
-
-    // Get the depth of the approximated back plane
-    float pyramidDepth = LOAD_TEXTURE2D_LOD(_PyramidDepthTexture, posInputs.positionNDC * (depthSize >> 2), 2).r;
-    float depth = LinearEyeDepth(pyramidDepth, _DepthBufferParam);
-
-    // Distance from point to the back plane
-    float depthFromPositionInput = depth - posInputs.linearDepth;
-
-    float offset = dot(-V, positionWS - posInputs.positionWS);
-    float depthFromPosition = depthFromPositionInput - offset;
-
-    float hitDistanceFromPosition = depthFromPosition / dot(-V, rayWS);
-=======
->>>>>>> d69df554
 
 # if defined(_REFRACTION_SSRAY_PROXY)
 #  define REFRACTION_SSRAY_IN ScreenSpaceProxyRaycastInput
@@ -1850,12 +1826,6 @@
                 && !any(int2(_MouseClickPixelCoord.xy) - int2(posInput.positionSS));
 #endif
 
-<<<<<<< HEAD
-            // Calculate screen space coordinates of refracted point in back plane
-            float2 refractedBackPointNDC = ComputeNormalizedDeviceCoordinates(refractedBackPointWS, UNITY_MATRIX_VP);
-            uint2 depthSize = uint2(_PyramidDepthMipSize.xy);
-            float refractedBackPointDepth = LinearEyeDepth(LOAD_TEXTURE2D_LOD(_PyramidDepthTexture, refractedBackPointNDC * depthSize, 0).r, _DepthBufferParam);
-=======
             // Initialize screen space tracing
             REFRACTION_SSRAY_IN ssRayInput;
             ZERO_INITIALIZE(REFRACTION_SSRAY_IN, ssRayInput);
@@ -1899,7 +1869,6 @@
 
             float hitDeviceDepth = LOAD_TEXTURE2D_LOD(_DepthPyramidTexture, hit.positionSS, 0).r;
             float hitLinearDepth = LinearEyeDepth(hitDeviceDepth, _ZBufferParams);
->>>>>>> d69df554
 
             // Exit if texel is out of color buffer
             // Or if the texel is from an object in front of the object

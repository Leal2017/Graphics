--- conflicted
+++ resolved
@@ -1595,7 +1595,6 @@
                 m_CurrentDebugDisplaySettings.colorPickerDebugSettings.colorPickerMode != ColorPickerDebugMode.None)
             {
                 m_ShadowSettings.enabled = m_FrameSettings.enableShadow;
-<<<<<<< HEAD
 
                 var lightingDebugSettings = m_CurrentDebugDisplaySettings.lightingDebugSettings;
                 var debugAlbedo = new Vector4(lightingDebugSettings.debugLightingAlbedo.r, lightingDebugSettings.debugLightingAlbedo.g, lightingDebugSettings.debugLightingAlbedo.b, 0.0f);
@@ -1626,38 +1625,6 @@
             }
         }
 
-=======
-
-                var lightingDebugSettings = m_CurrentDebugDisplaySettings.lightingDebugSettings;
-                var debugAlbedo = new Vector4(lightingDebugSettings.debugLightingAlbedo.r, lightingDebugSettings.debugLightingAlbedo.g, lightingDebugSettings.debugLightingAlbedo.b, 0.0f);
-                var debugSmoothness = new Vector4(lightingDebugSettings.overrideSmoothness ? 1.0f : 0.0f, lightingDebugSettings.overrideSmoothnessValue, 0.0f, 0.0f);
-
-                cmd.SetGlobalInt(HDShaderIDs._DebugViewMaterial, (int)m_CurrentDebugDisplaySettings.GetDebugMaterialIndex());
-                cmd.SetGlobalInt(HDShaderIDs._DebugLightingMode, (int)m_CurrentDebugDisplaySettings.GetDebugLightingMode());
-                cmd.SetGlobalInt(HDShaderIDs._DebugMipMapMode, (int)m_CurrentDebugDisplaySettings.GetDebugMipMapMode());
-                cmd.SetGlobalVector(HDShaderIDs._DebugLightingAlbedo, debugAlbedo);
-
-                cmd.SetGlobalVector(HDShaderIDs._DebugLightingSmoothness, debugSmoothness);
-
-                Vector2 mousePixelCoord = MousePositionDebug.instance.GetMousePosition(hdCamera.screenSize.y);
-                var mouseParam = new Vector4(mousePixelCoord.x, mousePixelCoord.y, mousePixelCoord.x / hdCamera.screenSize.x, mousePixelCoord.y / hdCamera.screenSize.y);
-                cmd.SetGlobalVector(HDShaderIDs._MousePixelCoord, mouseParam);
-
-                cmd.SetGlobalTexture(HDShaderIDs._DebugFont, m_Asset.renderPipelineResources.debugFontTexture);
-            }
-        }
-
-        public void PushColorPickerDebugTexture(CommandBuffer cmd, RenderTargetIdentifier textureID, HDCamera hdCamera)
-        {
-            if (m_CurrentDebugDisplaySettings.colorPickerDebugSettings.colorPickerMode != ColorPickerDebugMode.None)
-            {
-                cmd.ReleaseTemporaryRT(m_DebugColorPickerRT);
-                CoreUtils.CreateCmdTemporaryRT(cmd, m_DebugColorPickerRT, hdCamera.renderTextureDesc, 0, FilterMode.Point, RenderTextureFormat.ARGBHalf, RenderTextureReadWrite.Linear);
-                cmd.Blit(textureID, m_DebugColorPickerRT);
-            }
-        }
-
->>>>>>> f2397cde
         public void PushFullScreenDebugTexture(CommandBuffer cmd, RenderTargetIdentifier textureID, HDCamera hdCamera, FullScreenDebugMode debugMode)
         {
             if (debugMode == m_CurrentDebugDisplaySettings.fullScreenDebugMode)
@@ -1766,12 +1733,9 @@
                     var colorPickerParam = new Vector4(colorPickerDebugSettings.colorThreshold0, colorPickerDebugSettings.colorThreshold1, colorPickerDebugSettings.colorThreshold2, colorPickerDebugSettings.colorThreshold3);
                     m_DebugColorPicker.SetVector(HDShaderIDs._ColorPickerParam, colorPickerParam);
                     m_DebugColorPicker.SetInt(HDShaderIDs._ColorPickerMode, (int)colorPickerDebugSettings.colorPickerMode);
-<<<<<<< HEAD
-=======
                     // The material display debug perform sRGBToLinear conversion as the final blit currently hardcode a linearToSrgb conversion. As when we read with color picker this is not done,
                     // we perform it inside the color picker shader. But we shouldn't do it for HDR buffer.
                     m_DebugColorPicker.SetFloat(HDShaderIDs._ApplyLinearToSRGB, m_CurrentDebugDisplaySettings.IsDebugMaterialDisplayEnabled() ? 1.0f : 0.0f);
->>>>>>> f2397cde
 
                     CoreUtils.DrawFullScreen(cmd, m_DebugColorPicker, (RenderTargetIdentifier)BuiltinRenderTextureType.CameraTarget);
                 }

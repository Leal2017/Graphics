--- conflicted
+++ resolved
@@ -1203,7 +1203,6 @@
                 // Depth texture is now ready, bind it.
                 cmd.SetGlobalTexture(HDShaderIDs._MainDepthTexture, GetDepthTexture());
 
-<<<<<<< HEAD
 				// for alpha compositing, color is cleared to 0, alpha to 1 
 				// https://developer.nvidia.com/gpugems/GPUGems3/gpugems3_ch23.html
 
@@ -1215,11 +1214,7 @@
 				m_DbufferManager.ClearNormalTarget(clearColorNormal, cmd);
 
 				CoreUtils.SetRenderTarget(cmd, m_DbufferManager.GetDBuffers(), m_CameraDepthStencilBufferRT); // do not clear anymore
-				DecalSystem.instance.Render(renderContext, camera, cmd);
-=======
-                CoreUtils.SetRenderTarget(cmd, m_DbufferManager.GetDBuffers(), m_CameraDepthStencilBufferRT, ClearFlag.Color, CoreUtils.clearColorAllBlack);
                 DecalSystem.instance.Render(renderContext, camera, cmd);
->>>>>>> 1f460188
             }
         }
 

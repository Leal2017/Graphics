using System.Collections.Generic;
using UnityEngine.Rendering;
using System;
using System.Diagnostics;
using System.Linq;
using UnityEngine.Rendering.PostProcessing;
using UnityEngine.Experimental.GlobalIllumination;
using UnityEngine.XR;

namespace UnityEngine.Experimental.Rendering.HDPipeline
{
    public class HDRenderPipeline : RenderPipeline
    {
        enum ForwardPass
        {
            Opaque,
            PreRefraction,
            Transparent,
        }

        static readonly string[] k_ForwardPassDebugName =
        {
            "Forward Opaque Debug",
            "Forward PreRefraction Debug",
            "Forward Transparent Debug"
        };

        static readonly string[] k_ForwardPassName =
        {
            "Forward Opaque",
            "Forward PreRefraction",
            "Forward Transparent"
        };

        readonly HDRenderPipelineAsset m_Asset;

        DiffusionProfileSettings m_InternalSSSAsset;
        public DiffusionProfileSettings diffusionProfileSettings
        {
            get
            {
                // If no SSS asset is set, build / reuse an internal one for simplicity
                var asset = m_Asset.diffusionProfileSettings;

                if (asset == null)
                {
                    if (m_InternalSSSAsset == null)
                        m_InternalSSSAsset = ScriptableObject.CreateInstance<DiffusionProfileSettings>();

                    asset = m_InternalSSSAsset;
                }

                return asset;
            }
        }
        public RenderPipelineSettings renderPipelineSettings { get { return m_Asset.renderPipelineSettings; } }

        public bool IsInternalDiffusionProfile(DiffusionProfileSettings profile)
        {
            return m_InternalSSSAsset == profile;
        }

        readonly RenderPipelineMaterial m_DeferredMaterial;
        readonly List<RenderPipelineMaterial> m_MaterialList = new List<RenderPipelineMaterial>();

        readonly GBufferManager m_GbufferManager;
        readonly DBufferManager m_DbufferManager;
        readonly SubsurfaceScatteringManager m_SSSBufferManager = new SubsurfaceScatteringManager();

        // Renderer Bake configuration can vary depends on if shadow mask is enabled or no
        RendererConfiguration m_currentRendererConfigurationBakedLighting = HDUtils.k_RendererConfigurationBakedLighting;
        Material m_CopyStencilForNoLighting;
        Material m_CopyDepth;
        GPUCopy m_GPUCopy;
        BufferPyramid m_BufferPyramid;

        IBLFilterGGX m_IBLFilterGGX = null;

        ComputeShader m_applyDistortionCS { get { return m_Asset.renderPipelineResources.applyDistortionCS; } }
        int m_applyDistortionKernel;

        Material m_CameraMotionVectorsMaterial;

        // Debug material
        Material m_DebugViewMaterialGBuffer;
        Material m_DebugViewMaterialGBufferShadowMask;
        Material m_currentDebugViewMaterialGBuffer;
        Material m_DebugDisplayLatlong;
        Material m_DebugFullScreen;
        Material m_DebugColorPicker;
        Material m_Blit;
        Material m_ErrorMaterial;

        RenderTargetIdentifier[] m_MRTCache2 = new RenderTargetIdentifier[2];

        // 'm_CameraColorBuffer' does not contain diffuse lighting of SSS materials until the SSS pass. It is stored within 'm_CameraSssDiffuseLightingBuffer'.
        RTHandleSystem.RTHandle m_CameraColorBuffer;
        RTHandleSystem.RTHandle m_CameraSssDiffuseLightingBuffer;

        RTHandleSystem.RTHandle m_CameraDepthStencilBuffer;
        RTHandleSystem.RTHandle m_CameraDepthBufferCopy;
        RTHandleSystem.RTHandle m_CameraStencilBufferCopy;

        RTHandleSystem.RTHandle m_VelocityBuffer;
        RTHandleSystem.RTHandle m_DeferredShadowBuffer;
        RTHandleSystem.RTHandle m_AmbientOcclusionBuffer;
        RTHandleSystem.RTHandle m_DistortionBuffer;

        // The pass "SRPDefaultUnlit" is a fall back to legacy unlit rendering and is required to support unity 2d + unity UI that render in the scene.
        ShaderPassName[] m_ForwardAndForwardOnlyPassNames = { new ShaderPassName(), new ShaderPassName(), HDShaderPassNames.s_SRPDefaultUnlitName };
        ShaderPassName[] m_ForwardOnlyPassNames = { new ShaderPassName(), HDShaderPassNames.s_SRPDefaultUnlitName };
        ShaderPassName[] m_ForwardSSReflectionPassNames = { HDShaderPassNames.s_ForwardName };

        ShaderPassName[] m_AllTransparentPassNames = {  HDShaderPassNames.s_TransparentBackfaceName,
                                                        HDShaderPassNames.s_ForwardOnlyName,
                                                        HDShaderPassNames.s_ForwardName,
                                                        HDShaderPassNames.s_SRPDefaultUnlitName };

        ShaderPassName[] m_AllForwardOpaquePassNames = {    HDShaderPassNames.s_ForwardOnlyName,
                                                            HDShaderPassNames.s_ForwardName,
                                                            HDShaderPassNames.s_SRPDefaultUnlitName };

        ShaderPassName[] m_DepthOnlyAndDepthForwardOnlyPassNames = { HDShaderPassNames.s_DepthForwardOnlyName, HDShaderPassNames.s_DepthOnlyName };
        ShaderPassName[] m_DepthForwardOnlyPassNames = { HDShaderPassNames.s_DepthForwardOnlyName };
        ShaderPassName[] m_DepthOnlyPassNames = { HDShaderPassNames.s_DepthOnlyName };
        ShaderPassName[] m_TransparentDepthPrepassNames = { HDShaderPassNames.s_TransparentDepthPrepassName };
        ShaderPassName[] m_TransparentDepthPostpassNames = { HDShaderPassNames.s_TransparentDepthPostpassName };
        ShaderPassName[] m_ForwardErrorPassNames = { HDShaderPassNames.s_AlwaysName, HDShaderPassNames.s_ForwardBaseName, HDShaderPassNames.s_DeferredName, HDShaderPassNames.s_PrepassBaseName, HDShaderPassNames.s_VertexName, HDShaderPassNames.s_VertexLMRGBMName, HDShaderPassNames.s_VertexLMName };
        ShaderPassName[] m_SinglePassName = new ShaderPassName[1];

        // Stencil usage in HDRenderPipeline.
        // Currently we use only 2 bits to identify the kind of lighting that is expected from the render pipeline
        // Usage is define in LightDefinitions.cs
        [Flags]
        public enum StencilBitMask
        {
            Clear           = 0,             // 0x0
            LightingMask    = 7,             // 0x7  - 3 bit
            ObjectVelocity  = 128,           // 0x80 - 1 bit
            All             = 255            // 0xFF - 8 bit
        }

        RenderStateBlock m_DepthStateOpaque;

        // Detect when windows size is changing
        int m_CurrentWidth;
        int m_CurrentHeight;

        // Use to detect frame changes
        int   m_FrameCount;
        float m_LastTime, m_Time;

        public int GetCurrentShadowCount() { return m_LightLoop.GetCurrentShadowCount(); }
        public int GetShadowAtlasCount() { return m_LightLoop.GetShadowAtlasCount(); }
        public int GetShadowSliceCount(uint atlasIndex) { return m_LightLoop.GetShadowSliceCount(atlasIndex); }

        readonly SkyManager m_SkyManager = new SkyManager();
        readonly LightLoop m_LightLoop = new LightLoop();
        readonly ShadowSettings m_ShadowSettings = new ShadowSettings();
        readonly VolumetricLightingSystem m_VolumetricLightingSystem = new VolumetricLightingSystem();

        // Debugging
        MaterialPropertyBlock m_SharedPropertyBlock = new MaterialPropertyBlock();
        DebugDisplaySettings m_DebugDisplaySettings = new DebugDisplaySettings();
        public DebugDisplaySettings debugDisplaySettings { get { return m_DebugDisplaySettings; } }
        static DebugDisplaySettings s_NeutralDebugDisplaySettings = new DebugDisplaySettings();
        DebugDisplaySettings m_CurrentDebugDisplaySettings;
        RTHandleSystem.RTHandle         m_DebugColorPickerBuffer;
        RTHandleSystem.RTHandle         m_DebugFullScreenTempBuffer;
        bool                            m_FullScreenDebugPushed;
        bool                            m_ValidAPI; // False by default mean we render normally, true mean we don't render anything

        public Material GetBlitMaterial() { return m_Blit; }

        FrameSettings m_FrameSettings; // Init every frame

        ComputeBuffer m_DebugScreenSpaceTracingData = null;
        ScreenSpaceTracingDebug[] m_DebugScreenSpaceTracingDataArray = new ScreenSpaceTracingDebug[1];

        public HDRenderPipeline(HDRenderPipelineAsset asset)
        {
            m_ValidAPI = true;

            if (!SetRenderingFeatures())
            {
                m_ValidAPI = false;

                return ;
            }            

            m_Asset = asset;
            m_GPUCopy = new GPUCopy(asset.renderPipelineResources.copyChannelCS);
            var bufferPyramidProcessor = new BufferPyramidProcessor(
                asset.renderPipelineResources.colorPyramidCS,
                asset.renderPipelineResources.depthPyramidCS,
                m_GPUCopy,
                new TexturePadding(asset.renderPipelineResources.texturePaddingCS)
            );
            m_BufferPyramid = new BufferPyramid(bufferPyramidProcessor);

            EncodeBC6H.DefaultInstance = EncodeBC6H.DefaultInstance ?? new EncodeBC6H(asset.renderPipelineResources.encodeBC6HCS);

            m_ReflectionProbeCullResults = new ReflectionProbeCullResults(asset.reflectionSystemParameters);
            ReflectionSystem.SetParameters(asset.reflectionSystemParameters);

            // Scan material list and assign it
            m_MaterialList = HDUtils.GetRenderPipelineMaterialList();
            // Find first material that have non 0 Gbuffer count and assign it as deferredMaterial
            m_DeferredMaterial = null;
            foreach (var material in m_MaterialList)
            {
                if (material.GetMaterialGBufferCount() > 0)
                    m_DeferredMaterial = material;
            }

            // TODO: Handle the case of no Gbuffer material
            // TODO: I comment the assert here because m_DeferredMaterial for whatever reasons contain the correct class but with a "null" in the name instead of the real name and then trigger the assert
            // whereas it work. Don't know what is happening, DebugDisplay use the same code and name is correct there.
            // Debug.Assert(m_DeferredMaterial != null);

            m_GbufferManager = new GBufferManager(m_DeferredMaterial, m_Asset.renderPipelineSettings.supportShadowMask);
            m_DbufferManager = new DBufferManager();

            m_SSSBufferManager.Build(asset);

            // Initialize various compute shader resources
            m_applyDistortionKernel = m_applyDistortionCS.FindKernel("KMain");

            // General material
            m_CopyStencilForNoLighting = CoreUtils.CreateEngineMaterial(asset.renderPipelineResources.copyStencilBuffer);
            m_CopyStencilForNoLighting.SetInt(HDShaderIDs._StencilRef, (int)StencilLightingUsage.NoLighting);
            m_CopyStencilForNoLighting.SetInt(HDShaderIDs._StencilMask, (int)StencilBitMask.LightingMask);
            m_CameraMotionVectorsMaterial = CoreUtils.CreateEngineMaterial(asset.renderPipelineResources.cameraMotionVectors);

            m_CopyDepth = CoreUtils.CreateEngineMaterial(asset.renderPipelineResources.copyDepthBuffer);

            InitializeDebugMaterials();

            m_MaterialList.ForEach(material => material.Build(asset));

            m_IBLFilterGGX = new IBLFilterGGX(asset.renderPipelineResources, bufferPyramidProcessor);

            m_LightLoop.Build(asset, m_ShadowSettings, m_IBLFilterGGX);

            m_SkyManager.Build(asset, m_IBLFilterGGX);

            m_VolumetricLightingSystem.Build(asset);

            m_DebugDisplaySettings.RegisterDebug();
#if UNITY_EDITOR
            // We don't need the debug of Scene View at runtime (each camera have its own debug settings)
            FrameSettings.RegisterDebug("Scene View", m_Asset.GetFrameSettings());
#endif
            m_DebugScreenSpaceTracingData = new ComputeBuffer(1, System.Runtime.InteropServices.Marshal.SizeOf(typeof(ScreenSpaceTracingDebug)));

            InitializeRenderTextures();

            // For debugging
            MousePositionDebug.instance.Build();

            InitializeRenderStateBlocks();
        }

        void InitializeRenderTextures()
        {
            // Initial state of the RTHandle system.
            // Tells the system that we will require MSAA or not so that we can avoid wasteful render texture allocation.
            // TODO: Might want to initialize to at least the window resolution to avoid un-necessary re-alloc in the player
            RTHandles.Initialize(1, 1, m_Asset.renderPipelineSettings.supportMSAA, m_Asset.renderPipelineSettings.msaaSampleCount);

            if(!m_Asset.renderPipelineSettings.supportForwardOnly)
                m_GbufferManager.CreateBuffers();

            if (m_Asset.renderPipelineSettings.supportDBuffer)
                m_DbufferManager.CreateBuffers();

            m_SSSBufferManager.InitSSSBuffers(m_GbufferManager, m_Asset.renderPipelineSettings);

            m_CameraColorBuffer = RTHandles.Alloc(Vector2.one, filterMode: FilterMode.Point, colorFormat: RenderTextureFormat.ARGBHalf, sRGB : false, enableRandomWrite: true, enableMSAA: true, name : "CameraColor");
            m_CameraSssDiffuseLightingBuffer = RTHandles.Alloc(Vector2.one, filterMode: FilterMode.Point, colorFormat: RenderTextureFormat.RGB111110Float, sRGB: false, enableRandomWrite: true, enableMSAA: true, name: "CameraSSSDiffuseLighting");

            m_CameraDepthStencilBuffer = RTHandles.Alloc(Vector2.one, depthBufferBits: DepthBits.Depth24, colorFormat: RenderTextureFormat.Depth, filterMode: FilterMode.Point, bindTextureMS: true, enableMSAA: true, name: "CameraDepthStencil");

            if (NeedDepthBufferCopy())
            {
                m_CameraDepthBufferCopy = RTHandles.Alloc(Vector2.one, depthBufferBits: DepthBits.Depth24, colorFormat: RenderTextureFormat.Depth, filterMode: FilterMode.Point, bindTextureMS: true, enableMSAA: true, name: "CameraDepthStencilCopy");
            }

            // Technically we won't need this buffer in some cases, but nothing that we can determine at init time.
            m_CameraStencilBufferCopy = RTHandles.Alloc(Vector2.one, depthBufferBits: DepthBits.None, colorFormat: RenderTextureFormat.R8, sRGB: false, filterMode: FilterMode.Point, enableMSAA: true, name: "CameraStencilCopy"); // DXGI_FORMAT_R8_UINT is not supported by Unity

            if (m_Asset.renderPipelineSettings.supportSSAO)
            {
                m_AmbientOcclusionBuffer = RTHandles.Alloc(Vector2.one, filterMode: FilterMode.Bilinear, colorFormat: RenderTextureFormat.R8, sRGB: false, enableRandomWrite: true, name: "AmbientOcclusion");
            }

            if (m_Asset.renderPipelineSettings.supportMotionVectors)
            {
                m_VelocityBuffer = RTHandles.Alloc(Vector2.one, filterMode: FilterMode.Point, colorFormat: Builtin.GetVelocityBufferFormat(), sRGB: Builtin.GetVelocityBufferSRGBFlag(), enableMSAA: true, name: "Velocity");
            }

            m_DistortionBuffer = RTHandles.Alloc(Vector2.one, filterMode: FilterMode.Point, colorFormat: Builtin.GetDistortionBufferFormat(), sRGB: Builtin.GetDistortionBufferSRGBFlag(), name: "Distortion");

            // TODO: For MSAA, we'll need to add a Draw path in order to support MSAA properly
            m_DeferredShadowBuffer = RTHandles.Alloc(Vector2.one, filterMode: FilterMode.Point, colorFormat: RenderTextureFormat.ARGB32, sRGB: false, enableRandomWrite: true, name: "DeferredShadow");

            if (Debug.isDebugBuild)
            {
                m_DebugColorPickerBuffer = RTHandles.Alloc(Vector2.one, filterMode: FilterMode.Point, colorFormat: RenderTextureFormat.ARGBHalf, sRGB: false, name: "DebugColorPicker");
                m_DebugFullScreenTempBuffer = RTHandles.Alloc(Vector2.one, filterMode: FilterMode.Point, colorFormat: RenderTextureFormat.ARGBHalf, sRGB: false, name: "DebugFullScreen");
            }
        }

        void DestroyRenderTextures()
        {
            m_GbufferManager.DestroyBuffers();
            m_DbufferManager.DestroyBuffers();
            m_BufferPyramid.DestroyBuffers();

            RTHandles.Release(m_CameraColorBuffer);
            RTHandles.Release(m_CameraSssDiffuseLightingBuffer);

            RTHandles.Release(m_CameraDepthStencilBuffer);
            RTHandles.Release(m_CameraDepthBufferCopy);
            RTHandles.Release(m_CameraStencilBufferCopy);

            RTHandles.Release(m_AmbientOcclusionBuffer);
            RTHandles.Release(m_VelocityBuffer);
            RTHandles.Release(m_DistortionBuffer);
            RTHandles.Release(m_DeferredShadowBuffer);

            RTHandles.Release(m_DebugColorPickerBuffer);
            RTHandles.Release(m_DebugFullScreenTempBuffer);
            
            m_DebugScreenSpaceTracingData.Release();

            HDCamera.ClearAll();
        }


        bool SetRenderingFeatures()
        {
            // Set subshader pipeline tag
            Shader.globalRenderPipeline = "HDRenderPipeline";

            // HD use specific GraphicsSettings
            GraphicsSettings.lightsUseLinearIntensity = true;
            GraphicsSettings.lightsUseColorTemperature = true;

            SupportedRenderingFeatures.active = new SupportedRenderingFeatures()
            {
                reflectionProbeSupportFlags = SupportedRenderingFeatures.ReflectionProbeSupportFlags.Rotation,
                defaultMixedLightingMode = SupportedRenderingFeatures.LightmapMixedBakeMode.IndirectOnly,
                supportedMixedLightingModes = SupportedRenderingFeatures.LightmapMixedBakeMode.IndirectOnly | SupportedRenderingFeatures.LightmapMixedBakeMode.Shadowmask,
                supportedLightmapBakeTypes = LightmapBakeType.Baked | LightmapBakeType.Mixed | LightmapBakeType.Realtime,
                supportedLightmapsModes = LightmapsMode.NonDirectional | LightmapsMode.CombinedDirectional,
                rendererSupportsLightProbeProxyVolumes = true,
                rendererSupportsMotionVectors = true,
                rendererSupportsReceiveShadows = false,
                rendererSupportsReflectionProbes = true
            };

            Lightmapping.SetDelegate(GlobalIlluminationUtils.hdLightsDelegate);

#if UNITY_EDITOR
            SceneViewDrawMode.SetupDrawMode();

            if (UnityEditor.PlayerSettings.colorSpace == ColorSpace.Gamma)
            {
                Debug.LogError("High Definition Render Pipeline doesn't support Gamma mode, change to Linear mode");
            }
#endif

            if (!IsSupportedPlatform())
            {
                CoreUtils.DisplayUnsupportedAPIMessage();

                return false;
            }

            // VR is not supported currently in HD
            if (XRSettings.isDeviceActive)
            {
                CoreUtils.DisplayUnsupportedXRMessage();

                return false;
            }

            return true;
        }

        bool IsSupportedPlatform()
        {
            if (!SystemInfo.supportsComputeShaders)
                return false;

            if (SystemInfo.graphicsDeviceType == GraphicsDeviceType.Direct3D11 ||
                SystemInfo.graphicsDeviceType == GraphicsDeviceType.Direct3D12 ||
                SystemInfo.graphicsDeviceType == GraphicsDeviceType.PlayStation4 ||
                SystemInfo.graphicsDeviceType == GraphicsDeviceType.XboxOne ||
                SystemInfo.graphicsDeviceType == GraphicsDeviceType.XboxOneD3D12 ||
                SystemInfo.graphicsDeviceType == GraphicsDeviceType.Vulkan)
            {
                return true;
            }

            if (SystemInfo.graphicsDeviceType == GraphicsDeviceType.Metal)
            {
                string os = SystemInfo.operatingSystem;

                // Metal support depends on OS version:
                // macOS 10.11.x doesn't have tessellation / earlydepthstencil support, early driver versions were buggy in general
                // macOS 10.12.x should usually work with AMD, but issues with Intel/Nvidia GPUs. Regardless of the GPU, there are issues with MTLCompilerService crashing with some shaders
                // macOS 10.13.x is expected to work, and if it's a driver/shader compiler issue, there's still hope on getting it fixed to next shipping OS patch release
                //
                // Has worked experimentally with iOS in the past, but it's not currently supported
                //

                if (os.StartsWith("Mac"))
                {
                    // TODO: Expose in C# version number, for now assume "Mac OS X 10.10.4" format with version 10 at least
                    int startIndex = os.LastIndexOf(" ");
                    var parts = os.Substring(startIndex + 1).Split('.');
                    int a = Convert.ToInt32(parts[0]);
                    int b = Convert.ToInt32(parts[1]);
                    // In case in the future there's a need to disable specific patch releases
                    // int c = Convert.ToInt32(parts[2]);

                    if (a >= 10 && b >= 13)
                        return true;
                }
            }

            return false;
        }

        void UnsetRenderingFeatures()
        {
            Shader.globalRenderPipeline = "";

            SupportedRenderingFeatures.active = new SupportedRenderingFeatures();

            Lightmapping.ResetDelegate();
        }

        void InitializeDebugMaterials()
        {
            m_DebugViewMaterialGBuffer = CoreUtils.CreateEngineMaterial(m_Asset.renderPipelineResources.debugViewMaterialGBufferShader);
            m_DebugViewMaterialGBufferShadowMask = CoreUtils.CreateEngineMaterial(m_Asset.renderPipelineResources.debugViewMaterialGBufferShader);
            m_DebugViewMaterialGBufferShadowMask.EnableKeyword("SHADOWS_SHADOWMASK");
            m_DebugDisplayLatlong = CoreUtils.CreateEngineMaterial(m_Asset.renderPipelineResources.debugDisplayLatlongShader);
            m_DebugFullScreen = CoreUtils.CreateEngineMaterial(m_Asset.renderPipelineResources.debugFullScreenShader);
            m_DebugColorPicker = CoreUtils.CreateEngineMaterial(m_Asset.renderPipelineResources.debugColorPickerShader);
            m_Blit = CoreUtils.CreateEngineMaterial(m_Asset.renderPipelineResources.blit);
            m_ErrorMaterial = CoreUtils.CreateEngineMaterial("Hidden/InternalErrorShader");
        }

        void InitializeRenderStateBlocks()
        {
            m_DepthStateOpaque = new RenderStateBlock
            {
                depthState = new DepthState(true, CompareFunction.LessEqual),
                mask = RenderStateMask.Depth
            };
        }

        public void OnSceneLoad()
        {
            // Recreate the textures which went NULL
            m_MaterialList.ForEach(material => material.Build(m_Asset));
        }

        public override void Dispose()
        {
            UnsetRenderingFeatures();

            if (!m_ValidAPI)
                return ;

            base.Dispose();

            m_DebugDisplaySettings.UnregisterDebug();

            m_LightLoop.Cleanup();

            // For debugging
            MousePositionDebug.instance.Cleanup();

            DecalSystem.instance.Cleanup();

            m_MaterialList.ForEach(material => material.Cleanup());

            CoreUtils.Destroy(m_CopyStencilForNoLighting);
            CoreUtils.Destroy(m_CameraMotionVectorsMaterial);

            CoreUtils.Destroy(m_DebugViewMaterialGBuffer);
            CoreUtils.Destroy(m_DebugViewMaterialGBufferShadowMask);
            CoreUtils.Destroy(m_DebugDisplayLatlong);
            CoreUtils.Destroy(m_DebugFullScreen);
            CoreUtils.Destroy(m_DebugColorPicker);
            CoreUtils.Destroy(m_Blit);
            CoreUtils.Destroy(m_CopyDepth);
            CoreUtils.Destroy(m_ErrorMaterial);

            m_SSSBufferManager.Cleanup();
            m_SkyManager.Cleanup();
            m_VolumetricLightingSystem.Cleanup();
            m_IBLFilterGGX.Cleanup();

            DestroyRenderTextures();

#if UNITY_EDITOR
            SceneViewDrawMode.ResetDrawMode();
            FrameSettings.UnRegisterDebug("Scene View");
#endif
        }

        void Resize(HDCamera hdCamera)
        {
            bool resolutionChanged = (hdCamera.actualWidth != m_CurrentWidth) || (hdCamera.actualHeight != m_CurrentHeight);

            if (resolutionChanged || m_LightLoop.NeedResize())
            {
                if (m_CurrentWidth > 0 && m_CurrentHeight > 0)
                    m_LightLoop.ReleaseResolutionDependentBuffers();

                m_LightLoop.AllocResolutionDependentBuffers((int)hdCamera.screenSize.x, (int)hdCamera.screenSize.y, m_FrameSettings.enableStereo);
            }

            // Warning: (resolutionChanged == false) if you open a new Editor tab of the same size!
            m_VolumetricLightingSystem.ResizeVBuffer(hdCamera, hdCamera.actualWidth, hdCamera.actualHeight);

            // update recorded window resolution
            m_CurrentWidth = hdCamera.actualWidth;
            m_CurrentHeight = hdCamera.actualHeight;
        }

        public void PushGlobalParams(HDCamera hdCamera, CommandBuffer cmd, DiffusionProfileSettings sssParameters)
        {
            using (new ProfilingSample(cmd, "Push Global Parameters", CustomSamplerId.PushGlobalParameters.GetSampler()))
            {
                // Set up UnityPerFrame CBuffer.
                m_SSSBufferManager.PushGlobalParams(cmd, sssParameters, m_FrameSettings);

                m_DbufferManager.PushGlobalParams(cmd, m_FrameSettings);

                m_VolumetricLightingSystem.PushGlobalParams(hdCamera, cmd);

                var ssRefraction = VolumeManager.instance.stack.GetComponent<ScreenSpaceRefraction>()
                    ?? ScreenSpaceRefraction.@default;
<<<<<<< HEAD
                ssRefraction.PushShaderParameters(cmd);
                var ssReflection = VolumeManager.instance.stack.GetComponent<ScreenSpaceReflection>()
                    ?? ScreenSpaceReflection.@default;
                ssReflection.PushShaderParameters(cmd);

                var previousDepthPyramidRT = hdCamera.GetPreviousFrameRT((int)HDCameraFrameHistoryType.DepthPyramid);
                if (previousDepthPyramidRT != null)
                {
                    cmd.SetGlobalTexture(HDShaderIDs._DepthPyramidTexture, previousDepthPyramidRT);
                    cmd.SetGlobalVector(HDShaderIDs._DepthPyramidSize, new Vector4(
                        previousDepthPyramidRT.referenceSize.x, 
                        previousDepthPyramidRT.referenceSize.y, 
                        1f / previousDepthPyramidRT.referenceSize.x, 
                        1f / previousDepthPyramidRT.referenceSize.y
                    ));
                    cmd.SetGlobalVector(HDShaderIDs._DepthPyramidScale, new Vector4(
                        previousDepthPyramidRT.referenceSize.x / (float)previousDepthPyramidRT.rt.width, 
                        previousDepthPyramidRT.referenceSize.y / (float)previousDepthPyramidRT.rt.height, 
                        Mathf.Log(Mathf.Min(previousDepthPyramidRT.rt.width, previousDepthPyramidRT.rt.height), 2), 
                        0.0f
                    ));
                }
                    
                var previousColorPyramidRT = hdCamera.GetPreviousFrameRT((int)HDCameraFrameHistoryType.ColorPyramid);
                if (previousColorPyramidRT != null)
                {
                    cmd.SetGlobalTexture(HDShaderIDs._ColorPyramidTexture, previousColorPyramidRT);
                    cmd.SetGlobalVector(HDShaderIDs._ColorPyramidSize, new Vector4(
                        previousColorPyramidRT.referenceSize.x, 
                        previousColorPyramidRT.referenceSize.y, 
                        1f / previousColorPyramidRT.referenceSize.x, 
                        1f / previousColorPyramidRT.referenceSize.y
                    ));
                    cmd.SetGlobalVector(HDShaderIDs._ColorPyramidScale, new Vector4(
                        previousColorPyramidRT.referenceSize.x / (float)previousColorPyramidRT.rt.width, 
                        previousColorPyramidRT.referenceSize.y / (float)previousColorPyramidRT.rt.height, 
                        Mathf.Log(Mathf.Min(previousColorPyramidRT.rt.width, previousColorPyramidRT.rt.height), 2), 
                        0.0f
                    ));
=======
                ssrefraction.PushShaderParameters(cmd);

                // Set up UnityPerView CBuffer.
                hdCamera.SetupGlobalParams(cmd, m_Time, m_LastTime);
                if (m_FrameSettings.enableStereo) hdCamera.SetupGlobalStereoParams(cmd);
>>>>>>> 8d22f92b
            }
        }
        }

        bool IsConsolePlatform()
        {
            return  SystemInfo.graphicsDeviceType == GraphicsDeviceType.PlayStation4 ||
                    SystemInfo.graphicsDeviceType == GraphicsDeviceType.XboxOne ||
                    SystemInfo.graphicsDeviceType == GraphicsDeviceType.XboxOneD3D12;
        }

        bool NeedDepthBufferCopy()
        {
            // For now we consider all console to be able to read from a bound depth buffer.
            return !IsConsolePlatform();
        }

        bool NeedStencilBufferCopy()
        {
            // Currently, Unity does not offer a way to bind the stencil buffer as a texture in a compute shader.
            // Therefore, it's manually copied using a pixel shader.
            return m_LightLoop.GetFeatureVariantsEnabled();
        }

        RTHandleSystem.RTHandle GetDepthTexture()
        {
            return NeedDepthBufferCopy() ? m_CameraDepthBufferCopy : m_CameraDepthStencilBuffer;
        }

        void CopyDepthBufferIfNeeded(CommandBuffer cmd)
        {
            using (new ProfilingSample(cmd, NeedDepthBufferCopy() ? "Copy DepthBuffer" : "Set DepthBuffer", CustomSamplerId.CopySetDepthBuffer.GetSampler()))
            {
                if (NeedDepthBufferCopy())
                {
                    using (new ProfilingSample(cmd, "Copy depth-stencil buffer", CustomSamplerId.CopyDepthStencilbuffer.GetSampler()))
                    {
                        cmd.CopyTexture(m_CameraDepthStencilBuffer, m_CameraDepthBufferCopy);
                    }
                }
            }
        }

        public void UpdateShadowSettings()
        {
            var shadowSettings = VolumeManager.instance.stack.GetComponent<HDShadowSettings>();

            m_ShadowSettings.maxShadowDistance = shadowSettings.maxShadowDistance;
            //m_ShadowSettings.directionalLightNearPlaneOffset = commonSettings.shadowNearPlaneOffset;

            m_ShadowSettings.enabled = m_FrameSettings.enableShadow;
        }

        public void ConfigureForShadowMask(bool enableBakeShadowMask, CommandBuffer cmd)
        {
            // Globally enable (for GBuffer shader and forward lit (opaque and transparent) the keyword SHADOWS_SHADOWMASK
            CoreUtils.SetKeyword(cmd, "SHADOWS_SHADOWMASK", enableBakeShadowMask);

            // Configure material to use depends on shadow mask option
            m_currentRendererConfigurationBakedLighting = enableBakeShadowMask ? HDUtils.k_RendererConfigurationBakedLightingWithShadowMask : HDUtils.k_RendererConfigurationBakedLighting;
            m_currentDebugViewMaterialGBuffer = enableBakeShadowMask ? m_DebugViewMaterialGBufferShadowMask : m_DebugViewMaterialGBuffer;
        }

        CullResults m_CullResults;
        ReflectionProbeCullResults m_ReflectionProbeCullResults;
        public override void Render(ScriptableRenderContext renderContext, Camera[] cameras)
        {
            if (!m_ValidAPI)
                return;

            base.Render(renderContext, cameras);
            RenderPipeline.BeginFrameRendering(cameras);

            {
                // SRP.Render() can be called several times per frame.
                // Also, most Time variables do not consistently update in the Scene View.
                // This makes reliable detection of the start of the new frame VERY hard.
                // One of the exceptions is 'Time.realtimeSinceStartup'.
                // Therefore, outside of the Play Mode we update the time at 60 fps,
                // and in the Play Mode we rely on 'Time.frameCount'.
                float t = Time.realtimeSinceStartup;
                int   c = Time.frameCount;

                bool newFrame;

                if (Application.isPlaying)
                {
                    newFrame = m_FrameCount != c;

                    m_FrameCount = c;
                }
                else
                {
                    newFrame = (t - m_Time) > 0.0166f;

                    if (newFrame) m_FrameCount++;
                }

                if (newFrame)
                {
                    HDCamera.CleanUnused();

                    // Make sure both are never 0.
                    m_LastTime = (m_Time > 0) ? m_Time : t;
                    m_Time  = t;
                }
            }

            // TODO: Render only visible probes
            var isReflection = cameras.Any(c => c.cameraType == CameraType.Reflection);
            if (!isReflection)
                ReflectionSystem.RenderAllRealtimeProbes(ReflectionProbeType.PlanarReflection);

            // We first update the state of asset frame settings as they can be use by various camera
            // but we keep the dirty state to correctly reset other camera that use RenderingPath.Default.
            bool assetFrameSettingsIsDirty = m_Asset.frameSettingsIsDirty;
            m_Asset.UpdateDirtyFrameSettings();

            foreach (var camera in cameras)
            {
                if (camera == null)
                    continue;

                RenderPipeline.BeginCameraRendering(camera);

                // First, get aggregate of frame settings base on global settings, camera frame settings and debug settings
                // Note: the SceneView camera will never have additionalCameraData
                var additionalCameraData = camera.GetComponent<HDAdditionalCameraData>();

                // Init effective frame settings of each camera
                // Each camera have its own debug frame settings control from the debug windows
                // debug frame settings can't be aggregate with frame settings (i.e we can't aggregate forward only control for example)
                // so debug settings (when use) are the effective frame settings
                // To be able to have this behavior we init effective frame settings with serialized frame settings and copy
                // debug settings change on top of it. Each time frame settings are change in the editor, we reset all debug settings
                // to stay in sync. The loop below allow to update all frame settings correctly and is required because
                // camera can rely on default frame settings from the HDRendeRPipelineAsset
                FrameSettings srcFrameSettings;
                if (additionalCameraData)
                {
                    additionalCameraData.UpdateDirtyFrameSettings(assetFrameSettingsIsDirty, m_Asset.GetFrameSettings());
                    srcFrameSettings = additionalCameraData.GetFrameSettings();
                }
                else
                {
                    srcFrameSettings = m_Asset.GetFrameSettings();
                }
                // Get the effective frame settings for this camera taking into account the global setting and camera type
                FrameSettings.InitializeFrameSettings(camera, m_Asset.GetRenderPipelineSettings(), srcFrameSettings, ref m_FrameSettings);

                // This is the main command buffer used for the frame.
                var cmd = CommandBufferPool.Get("");

                // Specific pass to simply display the content of the camera buffer if users have fill it themselves (like video player)
                if (additionalCameraData && additionalCameraData.renderingPath == HDAdditionalCameraData.RenderingPath.FullscreenPassthrough)
                {
                    renderContext.ExecuteCommandBuffer(cmd);
                    CommandBufferPool.Release(cmd);
                    renderContext.Submit();
                    continue;
                }

                if (camera.cameraType != CameraType.Reflection)
                    // TODO: Render only visible probes
                    ReflectionSystem.RenderAllRealtimeViewerDependentProbesFor(ReflectionProbeType.PlanarReflection, camera);

                // Init material if needed
                // TODO: this should be move outside of the camera loop but we have no command buffer, ask details to Tim or Julien to do this
                if (!m_IBLFilterGGX.IsInitialized())
                    m_IBLFilterGGX.Initialize(cmd);

                foreach (var material in m_MaterialList)
                    material.RenderInit(cmd);

                using (new ProfilingSample(cmd, "HDRenderPipeline::Render", CustomSamplerId.HDRenderPipelineRender.GetSampler()))
                {
                    // Do anything we need to do upon a new frame.
                    m_LightLoop.NewFrame(m_FrameSettings);

                    // If we render a reflection view or a preview we should not display any debug information
                    // This need to be call before ApplyDebugDisplaySettings()
                    if (camera.cameraType == CameraType.Reflection || camera.cameraType == CameraType.Preview)
                    {
                        // Neutral allow to disable all debug settings
                        m_CurrentDebugDisplaySettings = s_NeutralDebugDisplaySettings;
                    }
                    else
                    {
                        m_CurrentDebugDisplaySettings = m_DebugDisplaySettings;

                        using (new ProfilingSample(cmd, "Volume Update", CustomSamplerId.VolumeUpdate.GetSampler()))
                        {
                            LayerMask layerMask = -1;
                            if (additionalCameraData != null)
                            {
                                layerMask = additionalCameraData.volumeLayerMask;
                            }
                            else
                            {
                                // Temporary hack:
                                // For scene view, by default, we use the "main" camera volume layer mask if it exists
                                // Otherwise we just remove the lighting override layers in the current sky to avoid conflicts
                                // This is arbitrary and should be editable in the scene view somehow.
                                if (camera.cameraType == CameraType.SceneView)
                                {
                                    var mainCamera = Camera.main;
                                    bool needFallback = true;
                                    if (mainCamera != null)
                                    {
                                        var mainCamAdditionalData = mainCamera.GetComponent<HDAdditionalCameraData>();
                                        if (mainCamAdditionalData != null)
                                        {
                                            layerMask = mainCamAdditionalData.volumeLayerMask;
                                            needFallback = false;
                                        }
                                    }

                                    if (needFallback)
                                    {
                                        // If the override layer is "Everything", we fall-back to "Everything" for the current layer mask to avoid issues by having no current layer
                                        // In practice we should never have "Everything" as an override mask as it does not make sense (a warning is issued in the UI)
                                        if (m_Asset.renderPipelineSettings.lightLoopSettings.skyLightingOverrideLayerMask == -1)
                                            layerMask = -1;
                                        else
                                            layerMask = (-1 & ~m_Asset.renderPipelineSettings.lightLoopSettings.skyLightingOverrideLayerMask);
                                    }
                                }
                            }
                            VolumeManager.instance.Update(camera.transform, layerMask);
                        }
                    }

                    var postProcessLayer = camera.GetComponent<PostProcessLayer>();

                    // Disable post process if we enable debug mode or if the post process layer is disabled
                    if (m_CurrentDebugDisplaySettings.IsDebugDisplayEnabled() || !CoreUtils.IsPostProcessingActive(postProcessLayer))
                    {
                        m_FrameSettings.enablePostprocess = false;
                    }

                    var hdCamera = HDCamera.Get(camera, postProcessLayer, m_FrameSettings);

                    Resize(hdCamera);

                    ApplyDebugDisplaySettings(hdCamera, cmd);
                    UpdateShadowSettings();
                    m_SkyManager.UpdateCurrentSkySettings(hdCamera);

                    ScriptableCullingParameters cullingParams;
                    if (!CullResults.GetCullingParameters(camera, m_FrameSettings.enableStereo, out cullingParams))
                    {
                        renderContext.Submit();
                        continue;
                    }

                    m_LightLoop.UpdateCullingParameters(ref cullingParams);
                    hdCamera.UpdateStereoDependentState(m_FrameSettings, ref cullingParams);

#if UNITY_EDITOR
                    // emit scene view UI
                    if (camera.cameraType == CameraType.SceneView)
                    {
                        ScriptableRenderContext.EmitWorldGeometryForSceneView(camera);
                    }
#endif

                    if (m_FrameSettings.enableDBuffer)
                    {
                        // decal system needs to be updated with current camera, it needs it to set up culling and light list generation parameters
                        DecalSystem.instance.CurrentCamera = camera;
                        DecalSystem.instance.BeginCull();
                    }

                    ReflectionSystem.PrepareCull(camera, m_ReflectionProbeCullResults);

                    using (new ProfilingSample(cmd, "CullResults.Cull", CustomSamplerId.CullResultsCull.GetSampler()))
                    {
                        CullResults.Cull(ref cullingParams, renderContext, ref m_CullResults);
                    }

                    m_ReflectionProbeCullResults.Cull();

                    m_DbufferManager.vsibleDecalCount = 0;
                    using (new ProfilingSample(cmd, "DBufferPrepareDrawData", CustomSamplerId.DBufferPrepareDrawData.GetSampler()))
                    {
                        if (m_FrameSettings.enableDBuffer)
                        {
                            DecalSystem.instance.EndCull();
                            m_DbufferManager.vsibleDecalCount = DecalSystem.m_DecalsVisibleThisFrame;
                            DecalSystem.instance.UpdateCachedMaterialData();    // textures, alpha or fade distances could've changed
                            DecalSystem.instance.UpdateTextureAtlas(cmd);       // as this is only used for transparent pass, would've been nice not to have to do this if no transparent renderers are visible
                            DecalSystem.instance.CreateDrawData();                  // prepare data is separate from draw
                        }
                    }
                    renderContext.SetupCameraProperties(camera, m_FrameSettings.enableStereo);

                    PushGlobalParams(hdCamera, cmd, diffusionProfileSettings);

                    // TODO: Find a correct place to bind these material textures
                    // We have to bind the material specific global parameters in this mode
                    m_MaterialList.ForEach(material => material.Bind());

                    // Frustum cull density volumes on the CPU. Can be performed as soon as the camera is set up.
                    DensityVolumeList densityVolumes = m_VolumetricLightingSystem.PrepareVisibleDensityVolumeList(hdCamera, cmd);

                    // Note: Legacy Unity behave like this for ShadowMask
                    // When you select ShadowMask in Lighting panel it recompile shaders on the fly with the SHADOW_MASK keyword.
                    // However there is no C# function that we can query to know what mode have been select in Lighting Panel and it will be wrong anyway. Lighting Panel setup what will be the next bake mode. But until light is bake, it is wrong.
                    // Currently to know if you need shadow mask you need to go through all visible lights (of CullResult), check the LightBakingOutput struct and look at lightmapBakeType/mixedLightingMode. If one light have shadow mask bake mode, then you need shadow mask features (i.e extra Gbuffer).
                    // It mean that when we build a standalone player, if we detect a light with bake shadow mask, we generate all shader variant (with and without shadow mask) and at runtime, when a bake shadow mask light is visible, we dynamically allocate an extra GBuffer and switch the shader.
                    // So the first thing to do is to go through all the light: PrepareLightsForGPU
                    bool enableBakeShadowMask;
                    using (new ProfilingSample(cmd, "TP_PrepareLightsForGPU", CustomSamplerId.TPPrepareLightsForGPU.GetSampler()))
                    {
                        enableBakeShadowMask = m_LightLoop.PrepareLightsForGPU(cmd, camera, m_ShadowSettings, m_CullResults, m_ReflectionProbeCullResults, densityVolumes) && m_FrameSettings.enableShadowMask;
                    }
                    ConfigureForShadowMask(enableBakeShadowMask, cmd);

                    StartStereoRendering(renderContext, hdCamera.camera);

                    ClearBuffers(hdCamera, cmd);

                    // TODO: Add stereo occlusion mask

                    bool forcePrepassForDecals = m_DbufferManager.vsibleDecalCount > 0;
                    RenderDepthPrepass(m_CullResults, hdCamera, renderContext, cmd, forcePrepassForDecals);

                    RenderObjectsVelocity(m_CullResults, hdCamera, renderContext, cmd);

                    RenderDBuffer(hdCamera, cmd);

					RenderGBuffer(m_CullResults, hdCamera, enableBakeShadowMask, renderContext, cmd);

                    // In both forward and deferred, everything opaque should have been rendered at this point so we can safely copy the depth buffer for later processing.
                    CopyDepthBufferIfNeeded(cmd);
                    RenderDepthPyramid(hdCamera, cmd, renderContext, FullScreenDebugMode.DepthPyramid);

                    RenderCameraVelocity(m_CullResults, hdCamera, renderContext, cmd);

                    // Depth texture is now ready, bind it.
                    cmd.SetGlobalTexture(HDShaderIDs._MainDepthTexture, GetDepthTexture());

                    // Caution: We require sun light here as some skies use the sun light to render, it means that UpdateSkyEnvironment must be called after PrepareLightsForGPU.
                    // TODO: Try to arrange code so we can trigger this call earlier and use async compute here to run sky convolution during other passes (once we move convolution shader to compute).
                    UpdateSkyEnvironment(hdCamera, cmd);

                    StopStereoRendering(renderContext, hdCamera.camera);

                    if (m_CurrentDebugDisplaySettings.IsDebugMaterialDisplayEnabled())
                    {
                        RenderDebugViewMaterial(m_CullResults, hdCamera, renderContext, cmd);

                        PushColorPickerDebugTexture(cmd, m_CameraColorBuffer, hdCamera);
                    }
                    else
                    {
                        StartStereoRendering(renderContext, hdCamera.camera);

                        using (new ProfilingSample(cmd, "Render SSAO", CustomSamplerId.RenderSSAO.GetSampler()))
                        {
                            // TODO: Everything here (SSAO, Shadow, Build light list, deferred shadow, material and light classification can be parallelize with Async compute)
                            RenderSSAO(cmd, hdCamera, renderContext, postProcessLayer);
                        }

                        // Clear and copy the stencil texture needs to be moved to before we invoke the async light list build,
                        // otherwise the async compute queue can end up using that texture before the graphics queue is done with it.
                        // TODO: Move this code inside LightLoop
                        if (m_LightLoop.GetFeatureVariantsEnabled())
                        {
                            // For material classification we use compute shader and so can't read into the stencil, so prepare it.
                            using (new ProfilingSample(cmd, "Clear and copy stencil texture", CustomSamplerId.ClearAndCopyStencilTexture.GetSampler()))
                            {
                                HDUtils.SetRenderTarget(cmd, hdCamera, m_CameraStencilBufferCopy, ClearFlag.Color, CoreUtils.clearColorAllBlack);

                                // In the material classification shader we will simply test is we are no lighting
                                // Use ShaderPassID 1 => "Pass 1 - Write 1 if value different from stencilRef to output"
                                HDUtils.DrawFullScreen(cmd, hdCamera, m_CopyStencilForNoLighting, m_CameraStencilBufferCopy, m_CameraDepthStencilBuffer, null, 1);
                            }
                        }

                        StopStereoRendering(renderContext, hdCamera.camera);

                        GPUFence buildGPULightListsCompleteFence = new GPUFence();
                        if (m_FrameSettings.enableAsyncCompute)
                        {
                            GPUFence startFence = cmd.CreateGPUFence();
                            renderContext.ExecuteCommandBuffer(cmd);
                            cmd.Clear();

                            buildGPULightListsCompleteFence = m_LightLoop.BuildGPULightListsAsyncBegin(hdCamera, renderContext, m_CameraDepthStencilBuffer, m_CameraStencilBufferCopy, startFence, m_SkyManager.IsLightingSkyValid());
                        }

                        using (new ProfilingSample(cmd, "Render shadows", CustomSamplerId.RenderShadows.GetSampler()))
                        {
                            // This call overwrites camera properties passed to the shader system.
                            m_LightLoop.RenderShadows(renderContext, cmd, m_CullResults);

                            // Overwrite camera properties set during the shadow pass with the original camera properties.
                            renderContext.SetupCameraProperties(camera, m_FrameSettings.enableStereo); 
                            hdCamera.SetupGlobalParams(cmd, m_Time, m_LastTime);
                            if (m_FrameSettings.enableStereo) hdCamera.SetupGlobalStereoParams(cmd);
                        }

                        using (new ProfilingSample(cmd, "Deferred directional shadows", CustomSamplerId.RenderDeferredDirectionalShadow.GetSampler()))
                        {
                            // When debug is enabled we need to clear otherwise we may see non-shadows areas with stale values.
                            if(m_CurrentDebugDisplaySettings.fullScreenDebugMode == FullScreenDebugMode.DeferredShadows)
                            {
                                HDUtils.SetRenderTarget(cmd, hdCamera, m_DeferredShadowBuffer, ClearFlag.Color, CoreUtils.clearColorAllBlack);
                            }

                            m_LightLoop.RenderDeferredDirectionalShadow(hdCamera, m_DeferredShadowBuffer, GetDepthTexture(), cmd);
                            PushFullScreenDebugTexture(cmd, m_DeferredShadowBuffer, hdCamera, FullScreenDebugMode.DeferredShadows);
                        }

                        if (m_FrameSettings.enableAsyncCompute)
                        {
                            m_LightLoop.BuildGPULightListAsyncEnd(hdCamera, cmd, buildGPULightListsCompleteFence);
                        }
                        else
                        {
                            using (new ProfilingSample(cmd, "Build Light list", CustomSamplerId.BuildLightList.GetSampler()))
                            {
                                m_LightLoop.BuildGPULightLists(hdCamera, cmd, m_CameraDepthStencilBuffer, m_CameraStencilBufferCopy, m_SkyManager.IsLightingSkyValid());
                            }
                        }

                        // Perform the voxelization step which fills the density 3D texture.
                        // Requires the clustered lighting data structure to be built, and can run async.
                        m_VolumetricLightingSystem.VolumeVoxelizationPass(densityVolumes, hdCamera, cmd, m_FrameSettings);

                        // Render the volumetric lighting.
                        // The pass requires the volume properties, the light list and the shadows, and can run async.
                        m_VolumetricLightingSystem.VolumetricLightingPass(hdCamera, cmd, m_FrameSettings);

                        RenderDeferredLighting(hdCamera, cmd);

                        // Might float this higher if we enable stereo w/ deferred
                        StartStereoRendering(renderContext, hdCamera.camera);

                        RenderForward(m_CullResults, hdCamera, renderContext, cmd, ForwardPass.Opaque);
                        RenderForwardError(m_CullResults, hdCamera, renderContext, cmd, ForwardPass.Opaque);

                        // SSS pass here handle both SSS material from deferred and forward
                        m_SSSBufferManager.SubsurfaceScatteringPass(hdCamera, cmd, diffusionProfileSettings, m_FrameSettings,
                                                                    m_CameraColorBuffer, m_CameraSssDiffuseLightingBuffer, m_CameraDepthStencilBuffer, GetDepthTexture());

                        RenderSky(hdCamera, cmd);

                        // Render pre refraction objects
                        RenderForward(m_CullResults, hdCamera, renderContext, cmd, ForwardPass.PreRefraction);
                        RenderForwardError(m_CullResults, hdCamera, renderContext, cmd, ForwardPass.PreRefraction);

                        RenderColorPyramid(hdCamera, cmd, renderContext, true);

                        // Render all type of transparent forward (unlit, lit, complex (hair...)) to keep the sorting between transparent objects.
                        RenderForward(m_CullResults, hdCamera, renderContext, cmd, ForwardPass.Transparent);
                        RenderForwardError(m_CullResults, hdCamera, renderContext, cmd, ForwardPass.Transparent);

                        // Fill depth buffer to reduce artifact for transparent object during postprocess
                        RenderTransparentDepthPostpass(m_CullResults, hdCamera, renderContext, cmd, ForwardPass.Transparent);

                        RenderColorPyramid(hdCamera, cmd, renderContext, false);

                        AccumulateDistortion(m_CullResults, hdCamera, renderContext, cmd);
                        RenderDistortion(cmd, m_Asset.renderPipelineResources, hdCamera);

                        StopStereoRendering(renderContext, hdCamera.camera);

                        PushFullScreenDebugTexture(cmd, m_CameraColorBuffer, hdCamera, FullScreenDebugMode.NanTracker);
                        PushColorPickerDebugTexture(cmd, m_CameraColorBuffer, hdCamera);

                        // The final pass either postprocess of Blit will flip the screen (as it is reverse by default due to Unity openGL legacy)
                        // Postprocess system (that doesn't use cmd.Blit) handle it with configuration (and do not flip in SceneView) or it is automatically done in Blit

                        StartStereoRendering(renderContext, hdCamera.camera);

                        // Final blit
                        if (m_FrameSettings.enablePostprocess)
                        {
                            RenderPostProcess(hdCamera, cmd, postProcessLayer);
                        }
                        else
                        {
                            using (new ProfilingSample(cmd, "Blit to final RT", CustomSamplerId.BlitToFinalRT.GetSampler()))
                            {
                                // This Blit will flip the screen on anything other than openGL
                                HDUtils.BlitCameraTexture(cmd, hdCamera, m_CameraColorBuffer, BuiltinRenderTextureType.CameraTarget);
                            }
                        }

                        StopStereoRendering(renderContext, hdCamera.camera);
                        // Pushes to XR headset and/or display mirror
                        if (m_FrameSettings.enableStereo)
                            renderContext.StereoEndRender(hdCamera.camera);
                    }


#if UNITY_EDITOR
                    // During rendering we use our own depth buffer instead of the one provided by the scene view (because we need to be able to control its life cycle)
                    // In order for scene view gizmos/icons etc to be depth test correctly, we need to copy the content of our own depth buffer into the scene view depth buffer.
                    // On subtlety here is that our buffer can be bigger than the camera one so we need to copy only the corresponding portion
                    // (it's handled automatically by the copy shader because it uses a load in pixel coordinates based on the target).
                    // This copy will also have the effect of re-binding this depth buffer correctly for subsequent editor rendering.

                    // NOTE: This needs to be done before the call to RenderDebug because debug overlays need to update the depth for the scene view as well.
                    // Make sure RenderDebug does not change the current Render Target
                    if (camera.cameraType == CameraType.SceneView)
                    {
                        using (new ProfilingSample(cmd, "Copy Depth For SceneView", CustomSamplerId.CopyDepthForSceneView.GetSampler()))
                        {
                            m_CopyDepth.SetTexture(HDShaderIDs._InputDepth, m_CameraDepthStencilBuffer);
                            cmd.Blit(null, BuiltinRenderTextureType.CameraTarget, m_CopyDepth);
                        }
                    }
#endif
                    PushFullScreenDebugTexture(cmd, m_CameraColorBuffer, hdCamera, FullScreenDebugMode.ScreenSpaceTracing);
                    // Caution: RenderDebug need to take into account that we have flip the screen (so anything capture before the flip will be flipped)
                    RenderDebug(hdCamera, cmd);

#if UNITY_EDITOR
                    // We need to make sure the viewport is correctly set for the editor rendering. It might have been changed by debug overlay rendering just before.
                    cmd.SetViewport(new Rect(0.0f, 0.0f, hdCamera.actualWidth, hdCamera.actualHeight));
#endif
                }

                // Caution: ExecuteCommandBuffer must be outside of the profiling bracket
                renderContext.ExecuteCommandBuffer(cmd);

                CommandBufferPool.Release(cmd);
                renderContext.Submit();

                if (m_CurrentDebugDisplaySettings.fullScreenDebugMode == FullScreenDebugMode.ScreenSpaceTracing)
                {
                    m_DebugScreenSpaceTracingData.GetData(m_DebugScreenSpaceTracingDataArray);
                    var data = m_DebugScreenSpaceTracingDataArray[0];
                    m_CurrentDebugDisplaySettings.screenSpaceTracingDebugData = data;

                    // Assign -1 in tracing model to notifiy we took the data.
                    // When debugging in forward, we want only the first time the pixel is drawn
                    data.tracingModel = (Lit.SSRayModel)(-1);
                    m_DebugScreenSpaceTracingDataArray[0] = data;
                    m_DebugScreenSpaceTracingData.SetData(m_DebugScreenSpaceTracingDataArray);
                }
            } // For each camera
        }

        void RenderOpaqueRenderList(CullResults cull,
                                    Camera camera,
                                    ScriptableRenderContext renderContext,
                                    CommandBuffer cmd,
                                    ShaderPassName passName,
                                    RendererConfiguration rendererConfiguration = 0,
                                    RenderQueueRange? inRenderQueueRange = null,
                                    RenderStateBlock? stateBlock = null,
                                    Material overrideMaterial = null)
        {
            m_SinglePassName[0] = passName;
            RenderOpaqueRenderList(cull, camera, renderContext, cmd, m_SinglePassName, rendererConfiguration, inRenderQueueRange, stateBlock, overrideMaterial);
        }

        void RenderOpaqueRenderList(CullResults cull,
                                    Camera camera,
                                    ScriptableRenderContext renderContext,
                                    CommandBuffer cmd,
                                    ShaderPassName[] passNames,
                                    RendererConfiguration rendererConfiguration = 0,
                                    RenderQueueRange? inRenderQueueRange = null,
                                    RenderStateBlock? stateBlock = null,
                                    Material overrideMaterial = null)
        {
            if (!m_FrameSettings.enableOpaqueObjects)
                return;

            // This is done here because DrawRenderers API lives outside command buffers so we need to make call this before doing any DrawRenders
            renderContext.ExecuteCommandBuffer(cmd);
            cmd.Clear();

            var drawSettings = new DrawRendererSettings(camera, HDShaderPassNames.s_EmptyName)
            {
                rendererConfiguration = rendererConfiguration,
                sorting = { flags = SortFlags.CommonOpaque }
            };

            for (int i = 0; i < passNames.Length; ++i)
            {
                drawSettings.SetShaderPassName(i, passNames[i]);
            }

            if (overrideMaterial != null)
                drawSettings.SetOverrideMaterial(overrideMaterial, 0);

            var filterSettings = new FilterRenderersSettings(true)
            {
                renderQueueRange = inRenderQueueRange == null ? HDRenderQueue.k_RenderQueue_AllOpaque : inRenderQueueRange.Value
            };

            if (stateBlock == null)
                renderContext.DrawRenderers(cull.visibleRenderers, ref drawSettings, filterSettings);
            else
                renderContext.DrawRenderers(cull.visibleRenderers, ref drawSettings, filterSettings, stateBlock.Value);
        }

        void RenderTransparentRenderList(CullResults cull,
                                         Camera camera,
                                         ScriptableRenderContext renderContext,
                                         CommandBuffer cmd,
                                         ShaderPassName passName,
                                         RendererConfiguration rendererConfiguration = 0,
                                         RenderQueueRange? inRenderQueueRange = null,
                                         RenderStateBlock? stateBlock = null,
                                         Material overrideMaterial = null)
        {
            m_SinglePassName[0] = passName;
            RenderTransparentRenderList(cull, camera, renderContext, cmd, m_SinglePassName,
                                        rendererConfiguration, inRenderQueueRange, stateBlock, overrideMaterial);
        }

        void RenderTransparentRenderList(CullResults cull,
                                         Camera camera,
                                         ScriptableRenderContext renderContext,
                                         CommandBuffer cmd,
                                         ShaderPassName[] passNames,
                                         RendererConfiguration rendererConfiguration = 0,
                                         RenderQueueRange? inRenderQueueRange = null,
                                         RenderStateBlock? stateBlock = null,
                                         Material overrideMaterial = null
                                         )
        {
            if (!m_FrameSettings.enableTransparentObjects)
                return;

            // This is done here because DrawRenderers API lives outside command buffers so we need to make call this before doing any DrawRenders
            renderContext.ExecuteCommandBuffer(cmd);
            cmd.Clear();

            var drawSettings = new DrawRendererSettings(camera, HDShaderPassNames.s_EmptyName)
            {
                rendererConfiguration = rendererConfiguration,
                sorting = { flags = SortFlags.CommonTransparent }
            };

            for (int i = 0; i < passNames.Length; ++i)
            {
                drawSettings.SetShaderPassName(i, passNames[i]);
            }

            if (overrideMaterial != null)
                drawSettings.SetOverrideMaterial(overrideMaterial, 0);

            var filterSettings = new FilterRenderersSettings(true)
            {
                renderQueueRange = inRenderQueueRange == null ? HDRenderQueue.k_RenderQueue_AllTransparent : inRenderQueueRange.Value
            };

            if (stateBlock == null)
                renderContext.DrawRenderers(cull.visibleRenderers, ref drawSettings, filterSettings);
            else
                renderContext.DrawRenderers(cull.visibleRenderers, ref drawSettings, filterSettings, stateBlock.Value);
        }

        void AccumulateDistortion(CullResults cullResults, HDCamera hdCamera, ScriptableRenderContext renderContext, CommandBuffer cmd)
        {
            if (!m_FrameSettings.enableDistortion)
                return;

            using (new ProfilingSample(cmd, "Distortion", CustomSamplerId.Distortion.GetSampler()))
            {
                HDUtils.SetRenderTarget(cmd, hdCamera, m_DistortionBuffer, m_CameraDepthStencilBuffer, ClearFlag.Color, Color.clear);

                // Only transparent object can render distortion vectors
                RenderTransparentRenderList(cullResults, hdCamera.camera, renderContext, cmd, HDShaderPassNames.s_DistortionVectorsName);
            }
        }

        void RenderDistortion(CommandBuffer cmd, RenderPipelineResources resources, HDCamera hdCamera)
        {
            if (!m_FrameSettings.enableDistortion)
                return;

            using (new ProfilingSample(cmd, "ApplyDistortion", CustomSamplerId.ApplyDistortion.GetSampler()))
            {
                var colorPyramidRT = hdCamera.GetPreviousFrameRT((int)HDCameraFrameHistoryType.ColorPyramid);
                var pyramidScale = m_BufferPyramid.GetPyramidToScreenScale(hdCamera, colorPyramidRT);

                // Need to account for the fact that the gaussian pyramid is actually rendered inside the camera viewport in a square texture so we mutiply by the PyramidToScreen scale
                var size = new Vector4(hdCamera.screenSize.x, hdCamera.screenSize.y, pyramidScale.x / hdCamera.screenSize.x, pyramidScale.y / hdCamera.screenSize.y);
                uint x, y, z;
                m_applyDistortionCS.GetKernelThreadGroupSizes(m_applyDistortionKernel, out x, out y, out z);
                cmd.SetComputeTextureParam(m_applyDistortionCS, m_applyDistortionKernel, HDShaderIDs._DistortionTexture, m_DistortionBuffer);
                cmd.SetComputeTextureParam(m_applyDistortionCS, m_applyDistortionKernel, HDShaderIDs._ColorPyramidTexture, colorPyramidRT);
                cmd.SetComputeTextureParam(m_applyDistortionCS, m_applyDistortionKernel, HDShaderIDs._CameraColorTexture, m_CameraColorBuffer);
                cmd.SetComputeVectorParam(m_applyDistortionCS, HDShaderIDs._Size, size);

                cmd.DispatchCompute(m_applyDistortionCS, m_applyDistortionKernel, Mathf.CeilToInt(size.x / x), Mathf.CeilToInt(size.y / y), 1);
            }
        }

        // RenderDepthPrepass render both opaque and opaque alpha tested based on engine configuration.
        // Forward only renderer: We always render everything
        // Deferred renderer: We always render depth prepass for alpha tested (optimization), other object are render based on engine configuration.
        // Forward opaque with deferred renderer (DepthForwardOnly pass): We always render everything
        void RenderDepthPrepass(CullResults cull, HDCamera hdCamera, ScriptableRenderContext renderContext, CommandBuffer cmd, bool forcePrepass)
        {
            // In case of deferred renderer, we can have forward opaque material. These materials need to be render in the depth buffer to correctly build the light list.
            // And they will tag the stencil to not be lit during the deferred lighting pass.

            // Guidelines: In deferred by default there is no opaque in forward. However it is possible to force an opaque material to render in forward
            // by using the pass "ForwardOnly". In this case the .shader should not have "Forward" but only a "ForwardOnly" pass.
            // It must also have a "DepthForwardOnly" and no "DepthOnly" pass as forward material (either deferred or forward only rendering) have always a depth pass.
            // If a forward material have no depth prepass, then lighting can be incorrect (deferred sahdowing, SSAO), this may be acceptable depends on usage
            bool addFullDepthPrepass = forcePrepass || m_FrameSettings.enableForwardRenderingOnly || m_FrameSettings.enableDepthPrepassWithDeferredRendering;

            var camera = hdCamera.camera;

            using (new ProfilingSample(cmd, !addFullDepthPrepass ? "Depth Prepass alpha test" : "Depth Prepass", CustomSamplerId.DepthPrepass.GetSampler()))
            {
                HDUtils.SetRenderTarget(cmd, hdCamera, m_CameraDepthStencilBuffer);
                if (addFullDepthPrepass) // Always true in case of forward rendering, use in case of deferred rendering if requesting a full depth prepass
                {
                    // We render first the opaque object as opaque alpha tested are more costly to render and could be reject by early-z (but not Hi-z as it is disable with clip instruction)
                    // This is handled automatically with the RenderQueue value (OpaqueAlphaTested have a different value and thus are sorted after Opaque)
                    RenderOpaqueRenderList(cull, camera, renderContext, cmd, m_DepthOnlyAndDepthForwardOnlyPassNames, 0, HDRenderQueue.k_RenderQueue_AllOpaque);
                }
                else // Deferred rendering with partial depth prepass
                {
                    // We always do a DepthForwardOnly pass with all the opaque (including alpha test)
                    RenderOpaqueRenderList(cull, camera, renderContext, cmd, m_DepthForwardOnlyPassNames, 0, HDRenderQueue.k_RenderQueue_AllOpaque);

                    // Alpha tested materials always have a prepass.
                    var renderQueueRange = new RenderQueueRange { min = (int)RenderQueue.AlphaTest, max = (int)RenderQueue.GeometryLast - 1 };
                    RenderOpaqueRenderList(cull, camera, renderContext, cmd, m_DepthOnlyPassNames, 0, renderQueueRange);
                }
            }

            if (m_FrameSettings.enableTransparentPrepass)
            {
                // Render transparent depth prepass after opaque one
                using (new ProfilingSample(cmd, "Transparent Depth Prepass", CustomSamplerId.TransparentDepthPrepass.GetSampler()))
                {
                    RenderTransparentRenderList(cull, camera, renderContext, cmd, m_TransparentDepthPrepassNames);
                }
            }
        }

        // RenderGBuffer do the gbuffer pass. This is solely call with deferred. If we use a depth prepass, then the depth prepass will perform the alpha testing for opaque apha tested and we don't need to do it anymore
        // during Gbuffer pass. This is handled in the shader and the depth test (equal and no depth write) is done here.
        void RenderGBuffer(CullResults cull, HDCamera hdCamera, bool enableShadowMask, ScriptableRenderContext renderContext, CommandBuffer cmd)
        {
            if (m_FrameSettings.enableForwardRenderingOnly)
                return;

            var camera = hdCamera.camera;

            using (new ProfilingSample(cmd, m_CurrentDebugDisplaySettings.IsDebugDisplayEnabled() ? "GBuffer Debug" : "GBuffer", CustomSamplerId.GBuffer.GetSampler()))
            {
                // setup GBuffer for rendering
                HDUtils.SetRenderTarget(cmd, hdCamera, m_GbufferManager.GetBuffersRTI(enableShadowMask), m_CameraDepthStencilBuffer);
                RenderOpaqueRenderList(cull, camera, renderContext, cmd, HDShaderPassNames.s_GBufferName, m_currentRendererConfigurationBakedLighting, HDRenderQueue.k_RenderQueue_AllOpaque);

                m_GbufferManager.BindBufferAsTextures(cmd);
            }
        }

        void RenderDBuffer(HDCamera camera, CommandBuffer cmd)
        {
            if (!m_FrameSettings.enableDBuffer)
                return;

            using (new ProfilingSample(cmd, "DBufferRender", CustomSamplerId.DBufferRender.GetSampler()))
            {
                // We need to copy depth buffer texture if we want to bind it at this stage
                CopyDepthBufferIfNeeded(cmd);

                // Depth texture is now ready, bind it.
                cmd.SetGlobalTexture(HDShaderIDs._MainDepthTexture, GetDepthTexture());
                m_DbufferManager.ClearTargets(cmd, camera);
				HDUtils.SetRenderTarget(cmd, camera, m_DbufferManager.GetBuffersRTI(), m_CameraDepthStencilBuffer); // do not clear anymore
                m_DbufferManager.SetHTile(m_DbufferManager.bufferCount, cmd);
                DecalSystem.instance.RenderIntoDBuffer(cmd);
                m_DbufferManager.UnSetHTile(cmd);
                m_DbufferManager.SetHTileTexture(cmd);  // mask per 8x8 tile used for optimization when looking up dbuffer values
            }
        }

        void RenderDebugViewMaterial(CullResults cull, HDCamera hdCamera, ScriptableRenderContext renderContext, CommandBuffer cmd)
        {
            using (new ProfilingSample(cmd, "DisplayDebug ViewMaterial", CustomSamplerId.DisplayDebugViewMaterial.GetSampler()))
            {
                if (m_CurrentDebugDisplaySettings.materialDebugSettings.IsDebugGBufferEnabled() && !m_FrameSettings.enableForwardRenderingOnly)
                {
                    using (new ProfilingSample(cmd, "DebugViewMaterialGBuffer", CustomSamplerId.DebugViewMaterialGBuffer.GetSampler()))
                    {
                        HDUtils.DrawFullScreen(cmd, hdCamera, m_currentDebugViewMaterialGBuffer, m_CameraColorBuffer);
                    }
                }
                else
                {
                    // When rendering debug material we shouldn't rely on a depth prepass for optimizing the alpha clip test. As it is control on the material inspector side
                    // we must override the state here.

                    HDUtils.SetRenderTarget(cmd, hdCamera, m_CameraColorBuffer, m_CameraDepthStencilBuffer, ClearFlag.All, CoreUtils.clearColorAllBlack);
                    // Render Opaque forward
                    RenderOpaqueRenderList(cull, hdCamera.camera, renderContext, cmd, m_AllForwardOpaquePassNames, m_currentRendererConfigurationBakedLighting, stateBlock: m_DepthStateOpaque);

                    // Render forward transparent
                    RenderTransparentRenderList(cull, hdCamera.camera, renderContext, cmd, m_AllTransparentPassNames, m_currentRendererConfigurationBakedLighting, stateBlock: m_DepthStateOpaque);
                }
            }

            // Last blit
            {
                using (new ProfilingSample(cmd, "Blit DebugView Material Debug", CustomSamplerId.BlitDebugViewMaterialDebug.GetSampler()))
                {
                    // This Blit will flip the screen anything other than openGL
                    HDUtils.BlitCameraTexture(cmd, hdCamera, m_CameraColorBuffer, BuiltinRenderTextureType.CameraTarget);
                }
            }
        }

        void RenderSSAO(CommandBuffer cmd, HDCamera hdCamera, ScriptableRenderContext renderContext, PostProcessLayer postProcessLayer)
        {
            var camera = hdCamera.camera;

            // Apply SSAO from PostProcessLayer
            if (m_FrameSettings.enableSSAO && postProcessLayer != null && postProcessLayer.enabled)
            {
                var settings = postProcessLayer.GetSettings<AmbientOcclusion>();

                if (settings.IsEnabledAndSupported(null))
                {
                    postProcessLayer.BakeMSVOMap(cmd, camera, m_AmbientOcclusionBuffer, GetDepthTexture(), true);

                    cmd.SetGlobalTexture(HDShaderIDs._AmbientOcclusionTexture, m_AmbientOcclusionBuffer);
                    cmd.SetGlobalVector(HDShaderIDs._AmbientOcclusionParam, new Vector4(settings.color.value.r, settings.color.value.g, settings.color.value.b, settings.directLightingStrength.value));
                    PushFullScreenDebugTexture(cmd, m_AmbientOcclusionBuffer, hdCamera, FullScreenDebugMode.SSAO);
                    return;
                }
            }

            // No AO applied - neutral is black, see the comment in the shaders
            cmd.SetGlobalTexture(HDShaderIDs._AmbientOcclusionTexture, RuntimeUtilities.blackTexture);
            cmd.SetGlobalVector(HDShaderIDs._AmbientOcclusionParam, Vector4.zero);
        }

        void RenderDeferredLighting(HDCamera hdCamera, CommandBuffer cmd)
        {
            if (m_FrameSettings.enableForwardRenderingOnly)
                return;

            m_MRTCache2[0] = m_CameraColorBuffer;
            m_MRTCache2[1] = m_CameraSssDiffuseLightingBuffer;
            var depthTexture = GetDepthTexture();

            var options = new LightLoop.LightingPassOptions();

            if (m_FrameSettings.enableSubsurfaceScattering)
            {
                // Output split lighting for materials asking for it (masked in the stencil buffer)
                options.outputSplitLighting = true;

                m_LightLoop.RenderDeferredLighting(hdCamera, cmd, m_CurrentDebugDisplaySettings, m_MRTCache2, m_CameraDepthStencilBuffer, depthTexture, options, m_DebugScreenSpaceTracingData);
            }

            // Output combined lighting for all the other materials.
            options.outputSplitLighting = false;

            m_LightLoop.RenderDeferredLighting(hdCamera, cmd, m_CurrentDebugDisplaySettings, m_MRTCache2, m_CameraDepthStencilBuffer, depthTexture, options, m_DebugScreenSpaceTracingData);
        }

        void UpdateSkyEnvironment(HDCamera hdCamera, CommandBuffer cmd)
        {
            m_SkyManager.UpdateEnvironment(hdCamera, m_LightLoop.GetCurrentSunLight(), cmd);
        }

        void RenderSky(HDCamera hdCamera, CommandBuffer cmd)
        {
            // Rendering the sky is the first time in the frame where we need fog parameters so we push them here for the whole frame.
            var visualEnv = VolumeManager.instance.stack.GetComponent<VisualEnvironment>();
            visualEnv.PushFogShaderParameters(cmd, m_FrameSettings);

            m_SkyManager.RenderSky(hdCamera, m_LightLoop.GetCurrentSunLight(), m_CameraColorBuffer, m_CameraDepthStencilBuffer, m_CurrentDebugDisplaySettings, cmd);

            if (visualEnv.fogType != FogType.None || m_VolumetricLightingSystem.preset != VolumetricLightingSystem.VolumetricLightingPreset.Off)
                m_SkyManager.RenderOpaqueAtmosphericScattering(cmd);
        }

        public Texture2D ExportSkyToTexture()
        {
            return m_SkyManager.ExportSkyToTexture();
        }

        // Render forward is use for both transparent and opaque objects. In case of deferred we can still render opaque object in forward.
        void RenderForward(CullResults cullResults, HDCamera hdCamera, ScriptableRenderContext renderContext, CommandBuffer cmd, ForwardPass pass)
        {
            // Guidelines: In deferred by default there is no opaque in forward. However it is possible to force an opaque material to render in forward
            // by using the pass "ForwardOnly". In this case the .shader should not have "Forward" but only a "ForwardOnly" pass.
            // It must also have a "DepthForwardOnly" and no "DepthOnly" pass as forward material (either deferred or forward only rendering) have always a depth pass.
            // The RenderForward pass will render the appropriate pass depends on the engine settings. In case of forward only rendering, both "Forward" pass and "ForwardOnly" pass
            // material will be render for both transparent and opaque. In case of deferred, both path are used for transparent but only "ForwardOnly" is use for opaque.
            // (Thus why "Forward" and "ForwardOnly" are exclusive, else they will render two times"

            string profileName;
            if (m_CurrentDebugDisplaySettings.IsDebugDisplayEnabled())
            {
                profileName = k_ForwardPassDebugName[(int)pass];
            }
            else
            {
                profileName = k_ForwardPassName[(int)pass];
            }

            using (new ProfilingSample(cmd, profileName, CustomSamplerId.ForwardPassName.GetSampler()))
            {
                var camera = hdCamera.camera;

                m_LightLoop.RenderForward(camera, cmd, pass == ForwardPass.Opaque);
                var debugScreenSpaceTracing = m_CurrentDebugDisplaySettings.fullScreenDebugMode == FullScreenDebugMode.ScreenSpaceTracing;

                switch (pass)
                {
                    case ForwardPass.Opaque:
                {
                    // In case of forward SSS we will bind all the required target. It is up to the shader to write into it or not.
                    if (m_FrameSettings.enableSubsurfaceScattering)
                    {
                        RenderTargetIdentifier[] m_MRTWithSSS =
                            new RenderTargetIdentifier[2 + m_SSSBufferManager.sssBufferCount];
                        m_MRTWithSSS[0] = m_CameraColorBuffer; // Store the specular color
                        m_MRTWithSSS[1] = m_CameraSssDiffuseLightingBuffer;
                        for (int i = 0; i < m_SSSBufferManager.sssBufferCount; ++i)
                        {
                            m_MRTWithSSS[i + 2] = m_SSSBufferManager.GetSSSBuffer(i);
                        }

                        HDUtils.SetRenderTarget(cmd, hdCamera, m_MRTWithSSS, m_CameraDepthStencilBuffer);
                    }
                    else
                    {
                        HDUtils.SetRenderTarget(cmd, hdCamera, m_CameraColorBuffer, m_CameraDepthStencilBuffer);
                    }

                    m_ForwardAndForwardOnlyPassNames[0] = m_ForwardOnlyPassNames[0] =
                        HDShaderPassNames.s_ForwardOnlyName;
                    m_ForwardAndForwardOnlyPassNames[1] = HDShaderPassNames.s_ForwardName;

                    var passNames = m_FrameSettings.enableForwardRenderingOnly
                        ? m_ForwardAndForwardOnlyPassNames
                        : m_ForwardOnlyPassNames;
                        var debugSSTThisPass = debugScreenSpaceTracing && (m_CurrentDebugDisplaySettings.lightingDebugSettings.debugLightingMode == DebugLightingMode.ScreenSpaceTracingReflection);
                        if (debugSSTThisPass)
                        {
                            cmd.SetGlobalBuffer(HDShaderIDs._DebugScreenSpaceTracingData, m_DebugScreenSpaceTracingData);
                            cmd.SetRandomWriteTarget(7, m_DebugScreenSpaceTracingData);
                        }
                    RenderOpaqueRenderList(cullResults, camera, renderContext, cmd, passNames, m_currentRendererConfigurationBakedLighting);
                        if (debugSSTThisPass)
                            cmd.ClearRandomWriteTargets();
                        break;
                }
                    default:
                {
                        HDUtils.SetRenderTarget(cmd, hdCamera, m_CameraColorBuffer, m_CameraDepthStencilBuffer);

                        if (m_FrameSettings.enableDBuffer && (DecalSystem.m_DecalsVisibleThisFrame > 0)) // enable d-buffer flag value is being interpreted more like enable decals in general now that we have clustered
                            DecalSystem.instance.SetAtlas(cmd); // for clustered decals

                        var debugSSTThisPass = debugScreenSpaceTracing && (m_CurrentDebugDisplaySettings.lightingDebugSettings.debugLightingMode == DebugLightingMode.ScreenSpaceTracingRefraction);
                        if (debugSSTThisPass)
                    {
                            cmd.SetGlobalBuffer(HDShaderIDs._DebugScreenSpaceTracingData, m_DebugScreenSpaceTracingData);
                            cmd.SetRandomWriteTarget(7, m_DebugScreenSpaceTracingData);
                    }
                    RenderTransparentRenderList(cullResults, camera, renderContext, cmd, m_AllTransparentPassNames, m_currentRendererConfigurationBakedLighting, pass == ForwardPass.PreRefraction ? HDRenderQueue.k_RenderQueue_PreRefraction : HDRenderQueue.k_RenderQueue_Transparent);
                        if (debugSSTThisPass)
                        cmd.ClearRandomWriteTargets();
                        break;
                    }
                }
            }
        }

        // This is use to Display legacy shader with an error shader
        [Conditional("DEVELOPMENT_BUILD"), Conditional("UNITY_EDITOR")]
        void RenderForwardError(CullResults cullResults, HDCamera hdCamera, ScriptableRenderContext renderContext, CommandBuffer cmd, ForwardPass pass)
        {
            using (new ProfilingSample(cmd, "Render Forward Error", CustomSamplerId.RenderForwardError.GetSampler()))
            {
                HDUtils.SetRenderTarget(cmd, hdCamera, m_CameraColorBuffer, m_CameraDepthStencilBuffer);

                if (pass == ForwardPass.Opaque)
                {
                    RenderOpaqueRenderList(cullResults, hdCamera.camera, renderContext, cmd, m_ForwardErrorPassNames, 0, null, null, m_ErrorMaterial);
                }
                else
                {
                    RenderTransparentRenderList(cullResults, hdCamera.camera, renderContext, cmd, m_ForwardErrorPassNames, 0, pass == ForwardPass.PreRefraction ? HDRenderQueue.k_RenderQueue_PreRefraction : HDRenderQueue.k_RenderQueue_Transparent, null, m_ErrorMaterial);
                }
            }
        }

        void RenderTransparentDepthPostpass(CullResults cullResults, HDCamera hdCamera, ScriptableRenderContext renderContext, CommandBuffer cmd, ForwardPass pass)
        {
            if (!m_FrameSettings.enableTransparentPostpass)
                return;

            using (new ProfilingSample(cmd, "Render Transparent Depth Post ", CustomSamplerId.TransparentDepthPostpass.GetSampler()))
            {
                HDUtils.SetRenderTarget(cmd, hdCamera, m_CameraDepthStencilBuffer);
                RenderTransparentRenderList(cullResults, hdCamera.camera, renderContext, cmd, m_TransparentDepthPostpassNames);
            }
        }

        void RenderObjectsVelocity(CullResults cullResults, HDCamera hdcamera, ScriptableRenderContext renderContext, CommandBuffer cmd)
        {
            if (!m_FrameSettings.enableMotionVectors || !m_FrameSettings.enableObjectMotionVectors)
                return;

            using (new ProfilingSample(cmd, "Objects Velocity", CustomSamplerId.ObjectsVelocity.GetSampler()))
            {
                // These flags are still required in SRP or the engine won't compute previous model matrices...
                // If the flag hasn't been set yet on this camera, motion vectors will skip a frame.
                hdcamera.camera.depthTextureMode |= DepthTextureMode.MotionVectors | DepthTextureMode.Depth;

                HDUtils.SetRenderTarget(cmd, hdcamera, m_VelocityBuffer, m_CameraDepthStencilBuffer);
                RenderOpaqueRenderList(cullResults, hdcamera.camera, renderContext, cmd, HDShaderPassNames.s_MotionVectorsName, RendererConfiguration.PerObjectMotionVectors);
            }
        }

        void RenderCameraVelocity(CullResults cullResults, HDCamera hdcamera, ScriptableRenderContext renderContext, CommandBuffer cmd)
        {
            if (!m_FrameSettings.enableMotionVectors)
                return;

            using (new ProfilingSample(cmd, "Camera Velocity", CustomSamplerId.CameraVelocity.GetSampler()))
            {
                // These flags are still required in SRP or the engine won't compute previous model matrices...
                // If the flag hasn't been set yet on this camera, motion vectors will skip a frame.
                hdcamera.camera.depthTextureMode |= DepthTextureMode.MotionVectors | DepthTextureMode.Depth;

                HDUtils.DrawFullScreen(cmd, hdcamera, m_CameraMotionVectorsMaterial, m_VelocityBuffer, m_CameraDepthStencilBuffer, null, 0);
                PushFullScreenDebugTexture(cmd, m_VelocityBuffer, hdcamera, FullScreenDebugMode.MotionVectors);
            }
        }

        void RenderColorPyramid(HDCamera hdCamera, CommandBuffer cmd, ScriptableRenderContext renderContext, bool isPreRefraction)
        {
            if (isPreRefraction)
            {
                if (!m_FrameSettings.enableRoughRefraction)
                    return;
            }
            else
            {
                // TODO: This final Gaussian pyramid can be reuse by Bloom and SSR in the future, so disable it only if there is no postprocess AND no distortion
                if (!m_FrameSettings.enableDistortion && !m_FrameSettings.enablePostprocess && !m_FrameSettings.enableSSR)
                    return;
            }

            var cameraRT = hdCamera.GetCurrentFrameRT((int)HDCameraFrameHistoryType.ColorPyramid)
                ?? hdCamera.AllocHistoryFrameRT((int)HDCameraFrameHistoryType.ColorPyramid, m_BufferPyramid.AllocColorRT);

            using (new ProfilingSample(cmd, "Color Pyramid", CustomSamplerId.ColorPyramid.GetSampler()))
                m_BufferPyramid.RenderColorPyramid(hdCamera, cmd, renderContext, m_CameraColorBuffer, cameraRT);

            Vector2 pyramidScale = m_BufferPyramid.GetPyramidToScreenScale(hdCamera, cameraRT);
            PushFullScreenDebugTextureMip(cmd, cameraRT, m_BufferPyramid.GetPyramidLodCount(hdCamera), new Vector4(pyramidScale.x, pyramidScale.y, 0.0f, 0.0f), hdCamera, isPreRefraction ? FullScreenDebugMode.PreRefractionColorPyramid : FullScreenDebugMode.FinalColorPyramid);
        }

        void RenderDepthPyramid(HDCamera hdCamera, CommandBuffer cmd, ScriptableRenderContext renderContext, FullScreenDebugMode debugMode)
        {
            if (!m_FrameSettings.enableRoughRefraction)
                return;

            var cameraRT = hdCamera.GetCurrentFrameRT((int)HDCameraFrameHistoryType.DepthPyramid)
                ?? hdCamera.AllocHistoryFrameRT((int)HDCameraFrameHistoryType.DepthPyramid, m_BufferPyramid.AllocDepthRT);

            using (new ProfilingSample(cmd, "Depth Pyramid", CustomSamplerId.DepthPyramid.GetSampler()))
                m_BufferPyramid.RenderDepthPyramid(hdCamera, cmd, renderContext, GetDepthTexture(), cameraRT);

            Vector2 pyramidScale = m_BufferPyramid.GetPyramidToScreenScale(hdCamera, cameraRT);
            PushFullScreenDebugTextureMip(cmd, cameraRT, m_BufferPyramid.GetPyramidLodCount(hdCamera), new Vector4(pyramidScale.x, pyramidScale.y, 0.0f, 0.0f), hdCamera, debugMode);
        }

        void RenderPostProcess(HDCamera hdcamera, CommandBuffer cmd, PostProcessLayer layer)
        {
            using (new ProfilingSample(cmd, "Post-processing", CustomSamplerId.PostProcessing.GetSampler()))
            {
                RenderTargetIdentifier source = m_CameraColorBuffer;

                // For console we are not allowed to resize the windows, so don't use our hack.
                bool tempHACK = !IsConsolePlatform();

                if (tempHACK)
                {
                    // TEMPORARY:
                    // Since we don't render to the full render textures, we need to feed the post processing stack with the right scale/bias.
                    // This feature not being implemented yet, we'll just copy the relevant buffers into an appropriately sized RT.
                    cmd.ReleaseTemporaryRT(HDShaderIDs._CameraDepthTexture);
                    cmd.ReleaseTemporaryRT(HDShaderIDs._CameraMotionVectorsTexture);
                    cmd.ReleaseTemporaryRT(HDShaderIDs._CameraColorTexture);

                    cmd.GetTemporaryRT(HDShaderIDs._CameraDepthTexture, hdcamera.actualWidth, hdcamera.actualHeight, m_CameraDepthStencilBuffer.rt.depth, FilterMode.Point, m_CameraDepthStencilBuffer.rt.format);
                    m_CopyDepth.SetTexture(HDShaderIDs._InputDepth, m_CameraDepthStencilBuffer);
                    cmd.Blit(null, HDShaderIDs._CameraDepthTexture, m_CopyDepth);
                    if (m_VelocityBuffer != null)
                    {
                        cmd.GetTemporaryRT(HDShaderIDs._CameraMotionVectorsTexture, hdcamera.actualWidth, hdcamera.actualHeight, 0, FilterMode.Point, m_VelocityBuffer.rt.format);
                        HDUtils.BlitCameraTexture(cmd, hdcamera, m_VelocityBuffer, HDShaderIDs._CameraMotionVectorsTexture);
                    }
                    cmd.GetTemporaryRT(HDShaderIDs._CameraColorTexture, hdcamera.actualWidth, hdcamera.actualHeight, 0, FilterMode.Point, m_CameraColorBuffer.rt.format);
                    HDUtils.BlitCameraTexture(cmd, hdcamera, m_CameraColorBuffer, HDShaderIDs._CameraColorTexture);
                    source = HDShaderIDs._CameraColorTexture;
                }
                else
                {
                    // Note: Here we don't use GetDepthTexture() to get the depth texture but m_CameraDepthStencilBuffer as the Forward transparent pass can
                    // write extra data to deal with DOF/MB
                    cmd.SetGlobalTexture(HDShaderIDs._CameraDepthTexture, m_CameraDepthStencilBuffer);
                    cmd.SetGlobalTexture(HDShaderIDs._CameraMotionVectorsTexture, m_VelocityBuffer);
                }

                var context = hdcamera.postprocessRenderContext;
                context.Reset();
                context.source = source;
                context.destination = BuiltinRenderTextureType.CameraTarget;
                context.command = cmd;
                context.camera = hdcamera.camera;
                context.sourceFormat = RenderTextureFormat.ARGBHalf;
                context.flip = hdcamera.camera.targetTexture == null;

                layer.Render(context);
            }
        }

        public void ApplyDebugDisplaySettings(HDCamera hdCamera, CommandBuffer cmd)
        {
            if (m_CurrentDebugDisplaySettings.IsDebugDisplayEnabled() ||
                m_CurrentDebugDisplaySettings.colorPickerDebugSettings.colorPickerMode != ColorPickerDebugMode.None)
            {
                // enable globally the keyword DEBUG_DISPLAY on shader that support it with multicompile
                cmd.EnableShaderKeyword("DEBUG_DISPLAY");

                // This is for texture streaming
                m_CurrentDebugDisplaySettings.UpdateMaterials();

                var lightingDebugSettings = m_CurrentDebugDisplaySettings.lightingDebugSettings;
                var debugAlbedo = new Vector4(lightingDebugSettings.overrideAlbedo ? 1.0f : 0.0f, lightingDebugSettings.overrideAlbedoValue.r, lightingDebugSettings.overrideAlbedoValue.g, lightingDebugSettings.overrideAlbedoValue.b);
                var debugSmoothness = new Vector4(lightingDebugSettings.overrideSmoothness ? 1.0f : 0.0f, lightingDebugSettings.overrideSmoothnessValue, 0.0f, 0.0f);
                var debugNormal = new Vector4(lightingDebugSettings.overrideNormal ? 1.0f : 0.0f, 0.0f, 0.0f, 0.0f);
                var debugSpecularColor = new Vector4(lightingDebugSettings.overrideSpecularColor ? 1.0f : 0.0f, lightingDebugSettings.overrideSpecularColorValue.r, lightingDebugSettings.overrideSpecularColorValue.g, lightingDebugSettings.overrideSpecularColorValue.b);

                cmd.SetGlobalInt(HDShaderIDs._DebugViewMaterial, (int)m_CurrentDebugDisplaySettings.GetDebugMaterialIndex());
                cmd.SetGlobalInt(HDShaderIDs._DebugLightingMode, (int)m_CurrentDebugDisplaySettings.GetDebugLightingMode());
                cmd.SetGlobalInt(HDShaderIDs._DebugLightingSubMode, (int)m_CurrentDebugDisplaySettings.GetDebugLightingSubMode());
                cmd.SetGlobalInt(HDShaderIDs._DebugMipMapMode, (int)m_CurrentDebugDisplaySettings.GetDebugMipMapMode());

                cmd.SetGlobalVector(HDShaderIDs._DebugLightingAlbedo, debugAlbedo);
                cmd.SetGlobalVector(HDShaderIDs._DebugLightingSmoothness, debugSmoothness);
                cmd.SetGlobalVector(HDShaderIDs._DebugLightingNormal, debugNormal);
                cmd.SetGlobalVector(HDShaderIDs._DebugLightingSpecularColor, debugSpecularColor);

                cmd.SetGlobalVector(HDShaderIDs._MousePixelCoord, HDUtils.GetMouseCoordinates(hdCamera));
                cmd.SetGlobalVector(HDShaderIDs._MouseClickPixelCoord, HDUtils.GetMouseClickCoordinates(hdCamera));
                cmd.SetGlobalTexture(HDShaderIDs._DebugFont, m_Asset.renderPipelineResources.debugFontTexture);
                cmd.SetGlobalInt(HDShaderIDs._DebugStep, HDUtils.debugStep);
                cmd.SetGlobalInt(HDShaderIDs._ShowGrid, m_CurrentDebugDisplaySettings.showSSRayGrid ? 1 : 0);
                cmd.SetGlobalInt(HDShaderIDs._ShowDepthPyramidDebug, m_CurrentDebugDisplaySettings.showSSRayDepthPyramid ? 1 : 0);

                // The DebugNeedsExposure test allows us to set a neutral value if exposure is not needed. This way we don't need to make various tests inside shaders but only in this function.
                cmd.SetGlobalFloat(HDShaderIDs._DebugExposure, m_CurrentDebugDisplaySettings.DebugNeedsExposure() ? lightingDebugSettings.debugExposure : 0.0f);
            }
            else
            {
                // TODO: Be sure that if there is no change in the state of this keyword, it doesn't imply any work on CPU side! else we will need to save the sate somewher
                cmd.DisableShaderKeyword("DEBUG_DISPLAY");
            }
        }

        public void PushColorPickerDebugTexture(CommandBuffer cmd, RTHandleSystem.RTHandle textureID, HDCamera hdCamera)
        {
            if (m_CurrentDebugDisplaySettings.colorPickerDebugSettings.colorPickerMode != ColorPickerDebugMode.None)
            {
                using (new ProfilingSample(cmd, "Push To Color Picker"))
                {
                    HDUtils.BlitCameraTexture(cmd, hdCamera, textureID, m_DebugColorPickerBuffer);
                }
            }
        }

        // TODO TEMP: Not sure I want to keep this special case. Gotta see how to get rid of it (not sure it will work correctly for non-full viewports.
        public void PushColorPickerDebugTexture(CommandBuffer cmd, RenderTargetIdentifier textureID, HDCamera hdCamera)
        {
            if (m_CurrentDebugDisplaySettings.colorPickerDebugSettings.colorPickerMode != ColorPickerDebugMode.None)
            {
                using (new ProfilingSample(cmd, "Push To Color Picker"))
                {
                    HDUtils.BlitCameraTexture(cmd, hdCamera, textureID, m_DebugColorPickerBuffer);
                }
            }
        }

        public void PushFullScreenDebugTexture(CommandBuffer cmd, RTHandleSystem.RTHandle textureID, HDCamera hdCamera, FullScreenDebugMode debugMode)
        {
            if (debugMode == m_CurrentDebugDisplaySettings.fullScreenDebugMode)
            {
                m_FullScreenDebugPushed = true; // We need this flag because otherwise if no full screen debug is pushed (like for example if the corresponding pass is disabled), when we render the result in RenderDebug m_DebugFullScreenTempBuffer will contain potential garbage
                HDUtils.BlitCameraTexture(cmd, hdCamera, textureID, m_DebugFullScreenTempBuffer);
            }
        }

        void PushFullScreenDebugTextureMip(CommandBuffer cmd, RTHandleSystem.RTHandle texture, int lodCount, Vector4 scaleBias, HDCamera hdCamera, FullScreenDebugMode debugMode)
        {
            if (debugMode == m_CurrentDebugDisplaySettings.fullScreenDebugMode)
            {
                var mipIndex = Mathf.FloorToInt(m_CurrentDebugDisplaySettings.fullscreenDebugMip * (lodCount));

                m_FullScreenDebugPushed = true; // We need this flag because otherwise if no full screen debug is pushed (like for example if the corresponding pass is disabled), when we render the result in RenderDebug m_DebugFullScreenTempBuffer will contain potential garbage
                HDUtils.BlitCameraTexture(cmd, hdCamera, texture, m_DebugFullScreenTempBuffer, scaleBias, mipIndex);
            }
        }

        void RenderDebug(HDCamera hdCamera, CommandBuffer cmd)
        {
            // We don't want any overlay for these kind of rendering
            if (hdCamera.camera.cameraType == CameraType.Reflection || hdCamera.camera.cameraType == CameraType.Preview)
                return;

            using (new ProfilingSample(cmd, "Render Debug", CustomSamplerId.RenderDebug.GetSampler()))
            {
                // First render full screen debug texture
                if (m_CurrentDebugDisplaySettings.fullScreenDebugMode != FullScreenDebugMode.None && m_FullScreenDebugPushed)
                {
                    m_FullScreenDebugPushed = false;
                    cmd.SetGlobalTexture(HDShaderIDs._DebugFullScreenTexture, m_DebugFullScreenTempBuffer);
                    // TODO: Replace with command buffer call when available
                    m_DebugFullScreen.SetFloat(HDShaderIDs._FullScreenDebugMode, (float)m_CurrentDebugDisplaySettings.fullScreenDebugMode);
                    // Everything we have capture is flipped (as it happen before FinalPass/postprocess/Blit. So if we are not in SceneView
                    // (i.e. we have perform a flip, we need to flip the input texture)
                    m_DebugFullScreen.SetFloat(HDShaderIDs._RequireToFlipInputTexture, hdCamera.camera.cameraType != CameraType.SceneView ? 1.0f : 0.0f);
                    m_DebugFullScreen.SetBuffer(HDShaderIDs._DebugScreenSpaceTracingData, m_DebugScreenSpaceTracingData);
                    m_DebugFullScreen.SetTexture(HDShaderIDs._DepthPyramidTexture, hdCamera.GetPreviousFrameRT((int)HDCameraFrameHistoryType.DepthPyramid));
                    HDUtils.DrawFullScreen(cmd, hdCamera, m_DebugFullScreen, (RenderTargetIdentifier)BuiltinRenderTextureType.CameraTarget);

                    PushColorPickerDebugTexture(cmd, (RenderTargetIdentifier)BuiltinRenderTextureType.CameraTarget, hdCamera);
                }

                // Then overlays
                float x = 0;
                float overlayRatio = m_CurrentDebugDisplaySettings.debugOverlayRatio;
                float overlaySize = Math.Min(hdCamera.actualHeight, hdCamera.actualWidth) * overlayRatio;
                float y = hdCamera.actualHeight - overlaySize;

                var lightingDebug = m_CurrentDebugDisplaySettings.lightingDebugSettings;

                if (lightingDebug.displaySkyReflection)
                {
                    var skyReflection = m_SkyManager.skyReflection;
                    m_SharedPropertyBlock.SetTexture(HDShaderIDs._InputCubemap, skyReflection);
                    m_SharedPropertyBlock.SetFloat(HDShaderIDs._Mipmap, lightingDebug.skyReflectionMipmap);
                    m_SharedPropertyBlock.SetFloat(HDShaderIDs._RequireToFlipInputTexture, hdCamera.camera.cameraType != CameraType.SceneView ? 1.0f : 0.0f);
                    m_SharedPropertyBlock.SetFloat(HDShaderIDs._DebugExposure, lightingDebug.debugExposure);
                    cmd.SetViewport(new Rect(x, y, overlaySize, overlaySize));
                    cmd.DrawProcedural(Matrix4x4.identity, m_DebugDisplayLatlong, 0, MeshTopology.Triangles, 3, 1, m_SharedPropertyBlock);
                    HDUtils.NextOverlayCoord(ref x, ref y, overlaySize, overlaySize, hdCamera.actualWidth);
                }

                m_LightLoop.RenderDebugOverlay(hdCamera, cmd, m_CurrentDebugDisplaySettings, ref x, ref y, overlaySize, hdCamera.actualWidth);

                if (m_CurrentDebugDisplaySettings.colorPickerDebugSettings.colorPickerMode != ColorPickerDebugMode.None)
                {
                    ColorPickerDebugSettings colorPickerDebugSettings = m_CurrentDebugDisplaySettings.colorPickerDebugSettings;

                    // Here we have three cases:
                    // - Material debug is enabled, this is the buffer we display
                    // - Otherwise we display the HDR buffer before postprocess and distortion
                    // - If fullscreen debug is enabled we always use it

                    cmd.SetGlobalTexture(HDShaderIDs._DebugColorPickerTexture, m_DebugColorPickerBuffer); // No SetTexture with RenderTarget identifier... so use SetGlobalTexture
                    // TODO: Replace with command buffer call when available
                    m_DebugColorPicker.SetColor(HDShaderIDs._ColorPickerFontColor, colorPickerDebugSettings.fontColor);
                    var colorPickerParam = new Vector4(colorPickerDebugSettings.colorThreshold0, colorPickerDebugSettings.colorThreshold1, colorPickerDebugSettings.colorThreshold2, colorPickerDebugSettings.colorThreshold3);
                    m_DebugColorPicker.SetVector(HDShaderIDs._ColorPickerParam, colorPickerParam);
                    m_DebugColorPicker.SetInt(HDShaderIDs._ColorPickerMode, (int)colorPickerDebugSettings.colorPickerMode);
                    // The material display debug perform sRGBToLinear conversion as the final blit currently hardcode a linearToSrgb conversion. As when we read with color picker this is not done,
                    // we perform it inside the color picker shader. But we shouldn't do it for HDR buffer.
                    m_DebugColorPicker.SetFloat(HDShaderIDs._ApplyLinearToSRGB, m_CurrentDebugDisplaySettings.IsDebugMaterialDisplayEnabled() ? 1.0f : 0.0f);
                    // Everything we have capture is flipped (as it happen before FinalPass/postprocess/Blit. So if we are not in SceneView
                    // (i.e. we have perform a flip, we need to flip the input texture) + we need to handle the case were we debug a fullscreen pass that have already perform the flip
                    m_DebugColorPicker.SetFloat(HDShaderIDs._RequireToFlipInputTexture, hdCamera.camera.cameraType != CameraType.SceneView ? 1.0f : 0.0f);
                    HDUtils.DrawFullScreen(cmd, hdCamera, m_DebugColorPicker, (RenderTargetIdentifier)BuiltinRenderTextureType.CameraTarget);
                }
            }
        }

        void ClearBuffers(HDCamera hdCamera, CommandBuffer cmd)
        {
            using (new ProfilingSample(cmd, "ClearBuffers", CustomSamplerId.ClearBuffers.GetSampler()))
            {
                // We clear only the depth buffer, no need to clear the various color buffer as we overwrite them.
                // Clear depth/stencil and init buffers
                using (new ProfilingSample(cmd, "Clear Depth/Stencil", CustomSamplerId.ClearDepthStencil.GetSampler()))
                {
                    if (hdCamera.clearDepth)
                    {
                        HDUtils.SetRenderTarget(cmd, hdCamera, m_CameraColorBuffer, m_CameraDepthStencilBuffer, ClearFlag.Depth);
                    }
                }

                // Clear the HDR target
                using (new ProfilingSample(cmd, "Clear HDR target", CustomSamplerId.ClearHDRTarget.GetSampler()))
                {
                    if (hdCamera.clearColorMode == HDAdditionalCameraData.ClearColorMode.BackgroundColor ||
                        // If we want the sky but the sky don't exist, still clear with background color
                        (hdCamera.clearColorMode == HDAdditionalCameraData.ClearColorMode.Sky && !m_SkyManager.IsVisualSkyValid()) ||
                        // Special handling for Preview we force to clear with background color (i.e black)
                        // Note that the sky use in this case is the last one setup. If there is no scene or game, there is no sky use as reflection in the preview
                        hdCamera.camera.cameraType == CameraType.Preview
                        )
                    {
                        Color clearColor = hdCamera.backgroundColorHDR;
                        HDUtils.SetRenderTarget(cmd, hdCamera, m_CameraColorBuffer, m_CameraDepthStencilBuffer, ClearFlag.Color, clearColor);
                    }
                }

                // Clear the diffuse SSS lighting target
                using (new ProfilingSample(cmd, "Clear SSS diffuse target", CustomSamplerId.ClearSSSDiffuseTarget.GetSampler()))
                {
                    HDUtils.SetRenderTarget(cmd, hdCamera, m_CameraSssDiffuseLightingBuffer, ClearFlag.Color, CoreUtils.clearColorAllBlack);
                }

                // TODO: As we are in development and have not all the setup pass we still clear the color in emissive buffer and gbuffer, but this will be removed later.

                // Clear GBuffers
                if (!m_FrameSettings.enableForwardRenderingOnly)
                {
                    using (new ProfilingSample(cmd, "Clear GBuffer", CustomSamplerId.ClearGBuffer.GetSampler()))
                    {
                        HDUtils.SetRenderTarget(cmd, hdCamera, m_GbufferManager.GetBuffersRTI(), m_CameraDepthStencilBuffer, ClearFlag.Color, CoreUtils.clearColorAllBlack);
                    }
                }
                // END TEMP
            }
        }

        void StartStereoRendering(ScriptableRenderContext renderContext, Camera cam)
        {
            if (m_FrameSettings.enableStereo)
                renderContext.StartMultiEye(cam);
        }

        void StopStereoRendering(ScriptableRenderContext renderContext, Camera cam)
        {
            if (m_FrameSettings.enableStereo)
                renderContext.StopMultiEye(cam);
        }
    }
}<|MERGE_RESOLUTION|>--- conflicted
+++ resolved
@@ -147,7 +147,7 @@
         int m_CurrentHeight;
 
         // Use to detect frame changes
-        int   m_FrameCount;
+        int m_FrameCount;
         float m_LastTime, m_Time;
 
         public int GetCurrentShadowCount() { return m_LightLoop.GetCurrentShadowCount(); }
@@ -186,7 +186,7 @@
                 m_ValidAPI = false;
 
                 return ;
-            }            
+            }
 
             m_Asset = asset;
             m_GPUCopy = new GPUCopy(asset.renderPipelineResources.copyChannelCS);
@@ -331,7 +331,7 @@
 
             RTHandles.Release(m_DebugColorPickerBuffer);
             RTHandles.Release(m_DebugFullScreenTempBuffer);
-            
+
             m_DebugScreenSpaceTracingData.Release();
 
             HDCamera.ClearAll();
@@ -548,11 +548,14 @@
 
                 var ssRefraction = VolumeManager.instance.stack.GetComponent<ScreenSpaceRefraction>()
                     ?? ScreenSpaceRefraction.@default;
-<<<<<<< HEAD
                 ssRefraction.PushShaderParameters(cmd);
                 var ssReflection = VolumeManager.instance.stack.GetComponent<ScreenSpaceReflection>()
                     ?? ScreenSpaceReflection.@default;
                 ssReflection.PushShaderParameters(cmd);
+
+                // Set up UnityPerView CBuffer.
+                hdCamera.SetupGlobalParams(cmd, m_Time, m_LastTime);
+                if (m_FrameSettings.enableStereo) hdCamera.SetupGlobalStereoParams(cmd);
 
                 var previousDepthPyramidRT = hdCamera.GetPreviousFrameRT((int)HDCameraFrameHistoryType.DepthPyramid);
                 if (previousDepthPyramidRT != null)
@@ -588,15 +591,9 @@
                         Mathf.Log(Mathf.Min(previousColorPyramidRT.rt.width, previousColorPyramidRT.rt.height), 2), 
                         0.0f
                     ));
-=======
-                ssrefraction.PushShaderParameters(cmd);
-
-                // Set up UnityPerView CBuffer.
-                hdCamera.SetupGlobalParams(cmd, m_Time, m_LastTime);
-                if (m_FrameSettings.enableStereo) hdCamera.SetupGlobalStereoParams(cmd);
->>>>>>> 8d22f92b
-            }
-        }
+            }
+                
+            }
         }
 
         bool IsConsolePlatform()
@@ -694,8 +691,8 @@
                 }
 
                 if (newFrame)
-                {
-                    HDCamera.CleanUnused();
+            {
+                HDCamera.CleanUnused();
 
                     // Make sure both are never 0.
                     m_LastTime = (m_Time > 0) ? m_Time : t;
@@ -886,7 +883,7 @@
                             m_DbufferManager.vsibleDecalCount = DecalSystem.m_DecalsVisibleThisFrame;
                             DecalSystem.instance.UpdateCachedMaterialData();    // textures, alpha or fade distances could've changed
                             DecalSystem.instance.UpdateTextureAtlas(cmd);       // as this is only used for transparent pass, would've been nice not to have to do this if no transparent renderers are visible
-                            DecalSystem.instance.CreateDrawData();                  // prepare data is separate from draw
+                            DecalSystem.instance.CreateDrawData();              // prepare data is separate from draw
                         }
                     }
                     renderContext.SetupCameraProperties(camera, m_FrameSettings.enableStereo);
@@ -1565,7 +1562,7 @@
                         var debugSSTThisPass = debugScreenSpaceTracing && (m_CurrentDebugDisplaySettings.lightingDebugSettings.debugLightingMode == DebugLightingMode.ScreenSpaceTracingRefraction);
                         if (debugSSTThisPass)
                     {
-                            cmd.SetGlobalBuffer(HDShaderIDs._DebugScreenSpaceTracingData, m_DebugScreenSpaceTracingData);
+                        cmd.SetGlobalBuffer(HDShaderIDs._DebugScreenSpaceTracingData, m_DebugScreenSpaceTracingData);
                             cmd.SetRandomWriteTarget(7, m_DebugScreenSpaceTracingData);
                     }
                     RenderTransparentRenderList(cullResults, camera, renderContext, cmd, m_AllTransparentPassNames, m_currentRendererConfigurationBakedLighting, pass == ForwardPass.PreRefraction ? HDRenderQueue.k_RenderQueue_PreRefraction : HDRenderQueue.k_RenderQueue_Transparent);

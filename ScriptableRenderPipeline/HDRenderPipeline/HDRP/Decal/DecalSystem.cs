﻿using System.Collections.Generic;
using UnityEngine.Experimental.Rendering;
using UnityEngine.Rendering;

namespace UnityEngine.Experimental.Rendering.HDPipeline
{
    public class DecalSystem
    {
        public const int kInvalidIndex = -1;  

        public class DecalHandle
        {
            public DecalHandle(int index, int materialID)
            {
                m_MaterialID = materialID;
                m_Index = index;
            }

            public static bool IsValid(DecalHandle handle)
            {
                if (handle == null)
                    return false;
                if (handle.m_Index == kInvalidIndex)
                    return false;
                return true;
            }
            public int m_MaterialID;    // identifies decal set
            public int m_Index;         // identifies decal within the set
        }

        static DecalSystem m_Instance;
        static public DecalSystem instance
        {
            get
            {
                if (m_Instance == null)
                    m_Instance = new DecalSystem();
                return m_Instance;
            }
        }

        private const int kDefaultDrawDistance = 1000;
        public int DrawDistance
        {
            get
            {
                HDRenderPipelineAsset hdrp = GraphicsSettings.renderPipelineAsset as HDRenderPipelineAsset;
                if (hdrp != null)
                {
                    return hdrp.renderPipelineSettings.decalSettings.drawDistance;
                }
                return kDefaultDrawDistance;
            }
        }

        public TextureCache2D TextureAtlas
        {
            get
            {
                if (m_DecalAtlas == null)
                {
                    m_DecalAtlas = new TextureCache2D();
                    m_DecalAtlas.AllocTextureArray(2048, 128, 128, TextureFormat.RGBA32, true);
                }
                return m_DecalAtlas;
            }
        }

        public Camera CurrentCamera
        {
            get
            {
                return m_Camera;
            }
            set
            {
                m_Camera = value;
            }
        }

        private static MaterialPropertyBlock m_PropertyBlock = new MaterialPropertyBlock();

        private const int kDecalBlockSize = 128;

        // to work on Vulkan Mobile?
        // Core\CoreRP\ShaderLibrary\UnityInstancing.hlsl
        // #if defined(SHADER_API_VULKAN) && defined(SHADER_API_MOBILE)
        //      #define UNITY_INSTANCED_ARRAY_SIZE  250
        private const int kDrawIndexedBatchSize = 250;

        // cube mesh bounds for decal
        static Vector4 kMin = new Vector4(-0.5f, -1.0f, -0.5f, 1.0f);
        static Vector4 kMax = new Vector4( 0.5f,  0.0f,  0.5f, 1.0f);

        static public Mesh m_DecalMesh = null;

        // clustered draw data
        static public DecalData[] m_DecalDatas = new DecalData[kDecalBlockSize];
        static public SFiniteLightBound[] m_Bounds = new SFiniteLightBound[kDecalBlockSize];
        static public LightVolumeData[] m_LightVolumes = new LightVolumeData[kDecalBlockSize];
        static public int m_DecalDatasCount = 0;

		static public float[] m_BoundingDistances = new float[1];

        private Dictionary<int, DecalSet> m_DecalSets = new Dictionary<int, DecalSet>();
        private TextureCache2D m_DecalAtlas = null;

        // current camera
        private Camera m_Camera;

        static public int m_DecalsVisibleThisFrame = 0;

        private class DecalSet
        {
            private void InitializeMaterialValues()
            {
                m_DiffuseTexture = m_Material.GetTexture("_BaseColorMap");
                m_NormalTexture = m_Material.GetTexture("_NormalMap");
                m_MaskTexture = m_Material.GetTexture("_MaskMap");
                m_Blend = m_Material.GetFloat("_DecalBlend");
            }

            public DecalSet(Material material)
            {
                m_Material = material;
                InitializeMaterialValues();
            }

            private BoundingSphere GetDecalProjectBoundingSphere(Matrix4x4 decalToWorld)
            {
                Vector4 min = new Vector4();
                Vector4 max = new Vector4();
                min = decalToWorld * kMin;
                max = decalToWorld * kMax;
                BoundingSphere res = new BoundingSphere();
                res.position = (max + min) / 2;
                res.radius = ((Vector3) (max - min)).magnitude / 2;
                return res;
            }

            public void UpdateCachedData(Transform transform, float drawDistance, float fadeScale, DecalHandle handle) 
            {
                int index = handle.m_Index;
                m_CachedDecalToWorld[index] = transform.localToWorldMatrix;

                Matrix4x4 decalRotation = Matrix4x4.Rotate(transform.rotation);
                // z/y axis swap for normal to decal space, Unity is column major
                float y0 = decalRotation.m01;
                float y1 = decalRotation.m11;
                float y2 = decalRotation.m21;
                decalRotation.m01 = decalRotation.m02;
                decalRotation.m11 = decalRotation.m12;
                decalRotation.m21 = decalRotation.m22;
                decalRotation.m02 = y0;
                decalRotation.m12 = y1;
                decalRotation.m22 = y2;

                m_CachedNormalToWorld[index] = decalRotation;
                // draw distance can't be more than global draw distance
                m_CachedDrawDistances[index].x = drawDistance < instance.DrawDistance
                    ? drawDistance
                    : instance.DrawDistance;
                m_CachedDrawDistances[index].y = fadeScale;
                m_BoundingSpheres[index] = GetDecalProjectBoundingSphere(m_CachedDecalToWorld[index]);
            }

            public DecalHandle AddDecal(Transform transform, float drawDistance, float fadeScale, int materialID)
            {
                // increase array size if no space left
                if (m_DecalsCount == m_Handles.Length)
                {
                    DecalHandle[] newHandles = new DecalHandle[m_DecalsCount + kDecalBlockSize];
                    BoundingSphere[] newSpheres = new BoundingSphere[m_DecalsCount + kDecalBlockSize];
                    Matrix4x4[] newCachedTransforms = new Matrix4x4[m_DecalsCount + kDecalBlockSize];
                    Matrix4x4[] newCachedNormalToWorld = new Matrix4x4[m_DecalsCount + kDecalBlockSize];
                    Vector2[] newCachedDrawDistances = new Vector2[m_DecalsCount + kDecalBlockSize];
                    m_ResultIndices = new int[m_DecalsCount + kDecalBlockSize];

                    m_Handles.CopyTo(newHandles, 0);
                    m_BoundingSpheres.CopyTo(newSpheres, 0);
                    m_CachedDecalToWorld.CopyTo(newCachedTransforms, 0);
                    m_CachedNormalToWorld.CopyTo(newCachedNormalToWorld, 0);
                    m_CachedDrawDistances.CopyTo(newCachedDrawDistances, 0);

                    m_Handles = newHandles;
                    m_BoundingSpheres = newSpheres;
                    m_CachedDecalToWorld = newCachedTransforms;
                    m_CachedNormalToWorld = newCachedNormalToWorld;
                    m_CachedDrawDistances = newCachedDrawDistances;
                }

                DecalHandle decalHandle = new DecalHandle(m_DecalsCount, materialID);
                m_Handles[m_DecalsCount] = decalHandle;
                UpdateCachedData(transform, drawDistance, fadeScale, decalHandle);
                m_DecalsCount++;
                return decalHandle;
            }

            public void RemoveDecal(DecalHandle handle)
            {
                int removeAtIndex = handle.m_Index;
                // replace with last decal in the list and update index
                m_Handles[removeAtIndex] = m_Handles[m_DecalsCount - 1]; // move the last decal in list
                m_Handles[removeAtIndex].m_Index = removeAtIndex;
                m_Handles[m_DecalsCount - 1] = null;

                // update cached data
                m_BoundingSpheres[removeAtIndex] = m_BoundingSpheres[m_DecalsCount - 1];
                m_CachedDecalToWorld[removeAtIndex] = m_CachedDecalToWorld[m_DecalsCount - 1];
                m_CachedNormalToWorld[removeAtIndex] = m_CachedNormalToWorld[m_DecalsCount - 1];
                m_CachedDrawDistances[removeAtIndex] = m_CachedDrawDistances[m_DecalsCount - 1];
                m_DecalsCount--;
                handle.m_Index = kInvalidIndex;
            }

            public void BeginCull()
            {
                if (m_CullingGroup != null)
                {
                    Debug.LogError("Begin/EndCull() called out of sequence for decal projectors.");
                }

                // let the culling group code do some of the heavy lifting for global draw distance
                m_BoundingDistances[0] = DecalSystem.instance.DrawDistance;
                m_NumResults = 0;
                m_CullingGroup = new CullingGroup();
                m_CullingGroup.targetCamera = instance.CurrentCamera;
                m_CullingGroup.SetDistanceReferencePoint( m_CullingGroup.targetCamera.transform.position);
                m_CullingGroup.SetBoundingDistances(m_BoundingDistances);
                m_CullingGroup.SetBoundingSpheres(m_BoundingSpheres);
                m_CullingGroup.SetBoundingSphereCount(m_DecalsCount);
            }

            public int QueryCullResults()
            {
                m_NumResults = m_CullingGroup.QueryIndices(true, m_ResultIndices, 0);
                return m_NumResults;
            }


            private void GetDecalVolumeDataAndBound(Matrix4x4 decalToWorld, Matrix4x4 worldToView)
            {
                var influenceX = decalToWorld.GetColumn(0) * 0.5f;
                var influenceY = decalToWorld.GetColumn(1) * 0.5f;
                var influenceZ = decalToWorld.GetColumn(2) * 0.5f;
                var pos = decalToWorld.GetColumn(3) - influenceY; // decal cube mesh pivot is at 0,0,0, with bottom face at -1 on the y plane

                Vector3 influenceExtents = new Vector3();
                influenceExtents.x = influenceX.magnitude;
                influenceExtents.y = influenceY.magnitude;
                influenceExtents.z = influenceZ.magnitude;

                // transform to camera space (becomes a left hand coordinate frame in Unity since Determinant(worldToView)<0)
                var influenceRightVS = worldToView.MultiplyVector(influenceX / influenceExtents.x);
                var influenceUpVS = worldToView.MultiplyVector(influenceY / influenceExtents.y);
                var influenceForwardVS = worldToView.MultiplyVector(influenceZ / influenceExtents.z);
                var influencePositionVS = worldToView.MultiplyPoint(pos); // place the mesh pivot in the center

                m_Bounds[m_DecalDatasCount].center = influencePositionVS;
                m_Bounds[m_DecalDatasCount].boxAxisX = influenceRightVS * influenceExtents.x;
                m_Bounds[m_DecalDatasCount].boxAxisY = influenceUpVS * influenceExtents.y;
                m_Bounds[m_DecalDatasCount].boxAxisZ = influenceForwardVS * influenceExtents.z;
                m_Bounds[m_DecalDatasCount].scaleXY.Set(1.0f, 1.0f);
                m_Bounds[m_DecalDatasCount].radius = influenceExtents.magnitude;

                // The culling system culls pixels that are further
                //   than a threshold to the box influence extents.
                // So we use an arbitrary threshold here (k_BoxCullingExtentOffset)
                m_LightVolumes[m_DecalDatasCount].lightCategory = (uint)LightCategory.Decal;
                m_LightVolumes[m_DecalDatasCount].lightVolume = (uint)LightVolumeType.Box;
                m_LightVolumes[m_DecalDatasCount].featureFlags = (uint)LightFeatureFlags.Env;
                m_LightVolumes[m_DecalDatasCount].lightPos = influencePositionVS;
                m_LightVolumes[m_DecalDatasCount].lightAxisX = influenceRightVS;
                m_LightVolumes[m_DecalDatasCount].lightAxisY = influenceUpVS;
                m_LightVolumes[m_DecalDatasCount].lightAxisZ = influenceForwardVS;
                m_LightVolumes[m_DecalDatasCount].boxInnerDist = influenceExtents - LightLoop.k_BoxCullingExtentThreshold;
                m_LightVolumes[m_DecalDatasCount].boxInvRange.Set(1.0f / LightLoop.k_BoxCullingExtentThreshold.x, 1.0f /LightLoop. k_BoxCullingExtentThreshold.y, 1.0f / LightLoop.k_BoxCullingExtentThreshold.z);
            }

            private void AssignCurrentBatches(ref Matrix4x4[] decalToWorldBatch, ref Matrix4x4[] normalToWorldBatch, int batchCount)
            {
                if (m_DecalToWorld.Count == batchCount)
                {
                    decalToWorldBatch = new Matrix4x4[kDrawIndexedBatchSize];
                    m_DecalToWorld.Add(decalToWorldBatch);
                    normalToWorldBatch = new Matrix4x4[kDrawIndexedBatchSize];
                    m_NormalToWorld.Add(normalToWorldBatch);
                }
                else
                {
                    decalToWorldBatch = m_DecalToWorld[batchCount];
                    normalToWorldBatch = m_NormalToWorld[batchCount];
                }
            }

            public void CreateDrawData()
            {
                if (m_NumResults == 0)
                    return;

                int instanceCount = 0;
                int batchCount = 0;
                Matrix4x4[] decalToWorldBatch = null;
                Matrix4x4[] normalToWorldBatch = null;

                AssignCurrentBatches(ref decalToWorldBatch, ref normalToWorldBatch, batchCount);

                Vector3 cameraPos = instance.CurrentCamera.transform.position;
                Matrix4x4 worldToView = LightLoop.WorldToCamera(instance.CurrentCamera);
                for (int resultIndex = 0; resultIndex < m_NumResults; resultIndex++)
                {
                    int decalIndex = m_ResultIndices[resultIndex];
                    // do additional culling based on individual decal draw distances
                    float distanceToDecal = (cameraPos - m_BoundingSpheres[decalIndex].position).magnitude;
                    float cullDistance = m_CachedDrawDistances[decalIndex].x + m_BoundingSpheres[decalIndex].radius;
                    if (distanceToDecal < cullDistance)
                    {
                        // d-buffer data
                        decalToWorldBatch[instanceCount] = m_CachedDecalToWorld[decalIndex];
                        normalToWorldBatch[instanceCount] = m_CachedNormalToWorld[decalIndex];
                        float fadeFactor = Mathf.Clamp((cullDistance - distanceToDecal) / (cullDistance * (1.0f - m_CachedDrawDistances[decalIndex].y)), 0.0f, 1.0f);
                        normalToWorldBatch[instanceCount].m03 = fadeFactor * m_Blend;   // vector3 rotation matrix so bottom row and last column can be used for other data to save space
                        normalToWorldBatch[instanceCount].m13 = m_DiffuseTexIndex;      // texture atlas indices needed for clustered
                        normalToWorldBatch[instanceCount].m23 = m_NormalTexIndex;
                        normalToWorldBatch[instanceCount].m33 = m_MaskTexIndex;
<<<<<<< HEAD
                        
                        // clustered forward data                        
                        m_DecalDatas[m_DecalDatasCount].worldToDecal = decalToWorldBatch[instanceCount].inverse; 
=======


                        // clustered forward data
                        m_DecalDatas[m_DecalDatasCount].worldToDecal = decalToWorldBatch[instanceCount].inverse;
>>>>>>> c9299518
                        m_DecalDatas[m_DecalDatasCount].normalToWorld = normalToWorldBatch[instanceCount];
                        GetDecalVolumeDataAndBound(decalToWorldBatch[instanceCount], worldToView);
                        m_DecalDatasCount++;

                        instanceCount++;
                        if (instanceCount == kDrawIndexedBatchSize)
                        {
                            instanceCount = 0;
                            batchCount++;
                            AssignCurrentBatches(ref decalToWorldBatch, ref normalToWorldBatch, batchCount);
                        }
                    }
                }
            }

            public void EndCull()
            {
                if (m_CullingGroup == null)
                {
                    Debug.LogError("Begin/EndCull() called out of sequence for decal projectors.");
                }
                else
                {
                    m_CullingGroup.Dispose();
                    m_CullingGroup = null;
                }
            }

            void UpdateTextureCache(CommandBuffer cmd)
            {
                m_DiffuseTexIndex = (m_DiffuseTexture != null) ? instance.TextureAtlas.FetchSlice(cmd, m_DiffuseTexture) : -1;
                m_NormalTexIndex = (m_NormalTexture != null) ? instance.TextureAtlas.FetchSlice(cmd, m_NormalTexture) : -1;
                m_MaskTexIndex = (m_MaskTexture != null) ? instance.TextureAtlas.FetchSlice(cmd, m_MaskTexture) : -1;             
            }

            public void RemoveFromTextureCache()
            {
                if (m_DiffuseTexture != null)
                {
                    instance.TextureAtlas.RemoveEntryFromSlice(m_DiffuseTexture);
                }
                if (m_NormalTexture != null)
                {
                    instance.TextureAtlas.RemoveEntryFromSlice(m_NormalTexture);
                }
                if (m_MaskTexture != null)
                {
                    instance.TextureAtlas.RemoveEntryFromSlice(m_MaskTexture);
                }
            }

            public void UpdateCachedMaterialData(CommandBuffer cmd)
            {
                InitializeMaterialValues(); // refresh in case they changed in the UI
                UpdateTextureCache(cmd);
            }

            public void RenderIntoDBuffer(CommandBuffer cmd)
            {
                if(m_NumResults == 0)
                    return;
                int batchIndex = 0;
                int totalToDraw = m_NumResults;
                for (; batchIndex < m_NumResults / kDrawIndexedBatchSize; batchIndex++)
                {
                    m_PropertyBlock.SetMatrixArray(HDShaderIDs._NormalToWorldID, m_NormalToWorld[batchIndex]);
                    cmd.DrawMeshInstanced(m_DecalMesh, 0, KeyMaterial, 0, m_DecalToWorld[batchIndex], kDrawIndexedBatchSize, m_PropertyBlock);
                    totalToDraw -= kDrawIndexedBatchSize;
                }

                if(totalToDraw > 0)
                {
                    m_PropertyBlock.SetMatrixArray(HDShaderIDs._NormalToWorldID, m_NormalToWorld[batchIndex]);
                    cmd.DrawMeshInstanced(m_DecalMesh, 0, KeyMaterial, 0, m_DecalToWorld[batchIndex], totalToDraw, m_PropertyBlock);
                }
            }

            public Material KeyMaterial
            {
                get
                {
                    return this.m_Material;
                }
            }

            public int Count
            {
                get
                {
                    return this.m_DecalsCount;
                }
            }

            private List<Matrix4x4[]> m_DecalToWorld = new List<Matrix4x4[]>();
            private List<Matrix4x4[]> m_NormalToWorld = new List<Matrix4x4[]>();

            private CullingGroup m_CullingGroup = null;
            private BoundingSphere[] m_BoundingSpheres = new BoundingSphere[kDecalBlockSize];
            private DecalHandle[] m_Handles = new DecalHandle[kDecalBlockSize];
            private int[] m_ResultIndices = new int[kDecalBlockSize];
            private int m_NumResults = 0;
            private int m_DecalsCount = 0;
            private Matrix4x4[] m_CachedDecalToWorld = new Matrix4x4[kDecalBlockSize];
            private Matrix4x4[] m_CachedNormalToWorld = new Matrix4x4[kDecalBlockSize];
			private Vector2[] m_CachedDrawDistances = new Vector2[kDecalBlockSize]; // x - draw distance, y - fade scale
            private Material m_Material;
            private Texture m_DiffuseTexture = null;
            private Texture m_NormalTexture = null;
            private Texture m_MaskTexture = null;
            private float m_Blend = 0;
            private int m_DiffuseTexIndex = -1;
            private int m_NormalTexIndex = -1;
            private int m_MaskTexIndex = -1;
        }
<<<<<<< HEAD
        
        public DecalHandle AddDecal(Transform transform, float drawDistance, float fadeScale, Material material)
        {			
=======

        public void AddDecal(DecalProjectorComponent decal)
        {
			if (decal.CullIndex != DecalProjectorComponent.kInvalidIndex) //do not add the same decal more than once
				return;

            if(!decal.IsValid())
                return;

>>>>>>> c9299518
            DecalSet decalSet = null;
            int key = material.GetInstanceID();
            if (!m_DecalSets.TryGetValue(key, out decalSet))
            {
                decalSet = new DecalSet(material);
                m_DecalSets.Add(key, decalSet);
            }
            return decalSet.AddDecal(transform, drawDistance, fadeScale, key);
        }

        public void AddDecal(DecalProjectorComponent decal)
        {
            decal.Handle = AddDecal(decal.transform, decal.m_DrawDistance, decal.m_FadeScale, decal.m_Material);            
        }

        public void RemoveDecal(DecalHandle handle)
        {
            if (!DecalHandle.IsValid(handle))
                return;

            DecalSet decalSet = null;
            int key = handle.m_MaterialID;
            if (m_DecalSets.TryGetValue(key, out decalSet))
            {
                decalSet.RemoveDecal(handle);
                if (decalSet.Count == 0)
                {
                    decalSet.RemoveFromTextureCache();
                    m_DecalSets.Remove(key);
                }
            }
        }

        // for compatibility with old code
        public void RemoveDecal(DecalProjectorComponent decal)
        {
            RemoveDecal(decal.Handle);
        }

        public void UpdateCachedData(Transform transform, float drawDistance, float fadeScale, DecalHandle handle)
        {
            if(!DecalHandle.IsValid(handle))
                return;

            DecalSet decalSet = null;
            int key = handle.m_MaterialID;
            if (m_DecalSets.TryGetValue(key, out decalSet))
            {
                decalSet.UpdateCachedData(transform, drawDistance, fadeScale, handle);
            }
        }

        // for compatibility with old code
        public void UpdateCachedData(DecalProjectorComponent decal)
        {
            UpdateCachedData(decal.transform, decal.m_DrawDistance, decal.m_FadeScale, decal.Handle);
        }

        public void BeginCull()
        {
            foreach (var pair in m_DecalSets)
            {
                pair.Value.BeginCull();
            }
        }

		private int QueryCullResults()
		{
		    int totalVisibleDecals = 0;
            foreach (var pair in m_DecalSets)
            {
                totalVisibleDecals += pair.Value.QueryCullResults();
            }
		    return totalVisibleDecals;
		}

        public void EndCull()
        {
            m_DecalsVisibleThisFrame = QueryCullResults();
            foreach (var pair in m_DecalSets)
            {
                pair.Value.EndCull();
            }
        }

        // need a better way than passing light loop here
        public void RenderIntoDBuffer(CommandBuffer cmd)
        {
            if (m_DecalMesh == null)
                m_DecalMesh = CoreUtils.CreateCubeMesh(kMin, kMax);

            foreach (var pair in m_DecalSets)
            {
                pair.Value.RenderIntoDBuffer(cmd);
            }
        }

        public void SetAtlas(CommandBuffer cmd)
        {
			cmd.SetGlobalTexture(HDShaderIDs._DecalAtlasID, TextureAtlas.GetTexCache());
        }

        // updates textures, texture atlas indices and blend value
        public void UpdateCachedMaterialData(CommandBuffer cmd)
        {
            foreach (var pair in m_DecalSets)
            {
                pair.Value.UpdateCachedMaterialData(cmd);
            }
        }

        public void CreateDrawData()
        {
            m_DecalDatasCount = 0;
            // reallocate if needed
            if (m_DecalsVisibleThisFrame > m_DecalDatas.Length)
            {
                int newDecalDatasSize = ((m_DecalsVisibleThisFrame + kDecalBlockSize - 1) / kDecalBlockSize) * kDecalBlockSize;
                m_DecalDatas = new DecalData[newDecalDatasSize];
                m_Bounds = new  SFiniteLightBound[newDecalDatasSize];
                m_LightVolumes = new LightVolumeData[newDecalDatasSize];
            }
            foreach (var pair in m_DecalSets)
            {
                pair.Value.CreateDrawData();
            }
        }

        public void Cleanup()
        {
            if (m_DecalAtlas != null)
                m_DecalAtlas.Release();
            CoreUtils.Destroy(m_DecalMesh);
        }
    }
}<|MERGE_RESOLUTION|>--- conflicted
+++ resolved
@@ -323,16 +323,9 @@
                         normalToWorldBatch[instanceCount].m13 = m_DiffuseTexIndex;      // texture atlas indices needed for clustered
                         normalToWorldBatch[instanceCount].m23 = m_NormalTexIndex;
                         normalToWorldBatch[instanceCount].m33 = m_MaskTexIndex;
-<<<<<<< HEAD
-                        
-                        // clustered forward data                        
-                        m_DecalDatas[m_DecalDatasCount].worldToDecal = decalToWorldBatch[instanceCount].inverse; 
-=======
-
 
                         // clustered forward data
                         m_DecalDatas[m_DecalDatasCount].worldToDecal = decalToWorldBatch[instanceCount].inverse;
->>>>>>> c9299518
                         m_DecalDatas[m_DecalDatasCount].normalToWorld = normalToWorldBatch[instanceCount];
                         GetDecalVolumeDataAndBound(decalToWorldBatch[instanceCount], worldToView);
                         m_DecalDatasCount++;
@@ -447,21 +440,9 @@
             private int m_NormalTexIndex = -1;
             private int m_MaskTexIndex = -1;
         }
-<<<<<<< HEAD
-        
+
         public DecalHandle AddDecal(Transform transform, float drawDistance, float fadeScale, Material material)
         {			
-=======
-
-        public void AddDecal(DecalProjectorComponent decal)
-        {
-			if (decal.CullIndex != DecalProjectorComponent.kInvalidIndex) //do not add the same decal more than once
-				return;
-
-            if(!decal.IsValid())
-                return;
-
->>>>>>> c9299518
             DecalSet decalSet = null;
             int key = material.GetInstanceID();
             if (!m_DecalSets.TryGetValue(key, out decalSet))

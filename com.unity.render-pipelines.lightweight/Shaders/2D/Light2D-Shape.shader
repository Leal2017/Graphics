--- conflicted
+++ resolved
@@ -38,16 +38,10 @@
 
             struct Varyings
             {
-<<<<<<< HEAD
-                float4  positionCS	: SV_POSITION;
-                float4  color		: COLOR;
-                float2  uv			: TEXCOORD0;
-				NORMALS_LIGHTING_COORDS(TEXCOORD1, TEXCOORD2)
-=======
                 float4  positionCS  : SV_POSITION;
                 float4  color       : COLOR;
                 float2  uv          : TEXCOORD0;
->>>>>>> 542804af
+				NORMALS_LIGHTING_COORDS(TEXCOORD1, TEXCOORD2)
             };
 
             float _InverseLightIntensityScale;

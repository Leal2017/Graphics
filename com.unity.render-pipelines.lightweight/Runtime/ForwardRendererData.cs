--- conflicted
+++ resolved
@@ -45,14 +45,10 @@
             public Shader samplingPS;
         }
 
-<<<<<<< HEAD
         [Reload("Runtime/Data/PostProcessData.asset")]
         public PostProcessData postProcessData;
 
-        public ShaderResources shaders;
-=======
         public ShaderResources shaders = null;
->>>>>>> 57d52473
 
         [SerializeField] LayerMask m_OpaqueLayerMask = -1;
         [SerializeField] LayerMask m_TransparentLayerMask = -1;

--- conflicted
+++ resolved
@@ -67,10 +67,6 @@
             });
         }
 
-<<<<<<< HEAD
-        public static void AddStencilShaderProperties(PropertyCollector collector, bool splitLighting, bool ssrStencil, bool receiveSSROpaque, bool receiveSSRTransparent)
-        {
-=======
         public static void AddStencilShaderProperties(PropertyCollector collector, SystemData systemData, LightingData lightingData)
         {
             bool ssrStencil = false;
@@ -86,7 +82,6 @@
                 receiveSSRTransparent = lightingData.receiveSSRTransparent;
             }
 
->>>>>>> f065406a
             BaseLitGUI.ComputeStencilProperties(ssrStencil, splitLighting, out int stencilRef, out int stencilWriteMask,
                 out int stencilRefDepth, out int stencilWriteMaskDepth, out int stencilRefGBuffer, out int stencilWriteMaskGBuffer,
                 out int stencilRefMV, out int stencilWriteMaskMV
@@ -112,10 +107,6 @@
             collector.AddToggleProperty(kUseSplitLighting, splitLighting);
             collector.AddToggleProperty(kReceivesSSR, receiveSSROpaque);
             collector.AddToggleProperty(kReceivesSSRTransparent, receiveSSRTransparent);
-<<<<<<< HEAD
-
-=======
->>>>>>> f065406a
         }
 
         public static void AddBlendingStatesShaderProperties(

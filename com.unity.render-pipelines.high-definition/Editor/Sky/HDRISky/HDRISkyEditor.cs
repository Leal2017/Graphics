--- conflicted
+++ resolved
@@ -149,9 +149,6 @@
             {
                 EditorGUI.indentLevel++;
 
-<<<<<<< HEAD
-                PropertyField(m_Procedural, new GUIContent("Procedural distortion"));
-=======
                 using (new EditorGUILayout.HorizontalScope())
                 {
                     DrawOverrideCheckbox(m_Procedural);
@@ -159,7 +156,6 @@
                         m_Procedural.value.boolValue = EditorGUILayout.IntPopup(new GUIContent("Distortion Mode"), (int)m_Procedural.value.intValue, m_DistortionModes, m_DistortionModeValues) == 1;
                 }
 
->>>>>>> 31b3b493
                 if (!m_Procedural.value.boolValue)
                 {
                     EditorGUI.indentLevel++;

using UnityEngine;
using UnityEngine.Rendering;
using UnityEngine.Experimental.Rendering;
using UnityEngine.Rendering.HighDefinition;

using System;
using System.Collections.Generic;

namespace UnityEditor.Rendering.HighDefinition
{
    [CanEditMultipleObjects]
    [VolumeComponentEditor(typeof(HDRISky))]
    class HDRISkyEditor
        : SkySettingsEditor
    {
        SerializedDataParameter m_hdriSky;
        SerializedDataParameter m_UpperHemisphereLuxValue;
        SerializedDataParameter m_UpperHemisphereLuxColor;
        SerializedDataParameter m_EnableBackplate;
        SerializedDataParameter m_BackplateType;
        SerializedDataParameter m_GroundLevel;
        SerializedDataParameter m_Scale;
        SerializedDataParameter m_ProjectionDistance;
        SerializedDataParameter m_PlateRotation;
        SerializedDataParameter m_PlateTexRotation;
        SerializedDataParameter m_PlateTexOffset;
        SerializedDataParameter m_BlendAmount;
        SerializedDataParameter m_PointLightShadow;
        SerializedDataParameter m_DirLightShadow;
        SerializedDataParameter m_RectLightShadow;
        SerializedDataParameter m_ShadowTint;

        RTHandle m_IntensityTexture;
        Texture2D m_ReadBackTexture;
        Material m_CubeToHemiLatLong;

        public override bool hasAdvancedMode => true;

        public override void OnEnable()
        {
            base.OnEnable();

            m_EnableLuxIntensityMode = true;

            // HDRI sky does not have control over sun display.
            m_CommonUIElementsMask = 0xFFFFFFFF & ~(uint)(SkySettingsUIElement.IncludeSunInBaking);

            var o = new PropertyFetcher<HDRISky>(serializedObject);
            m_hdriSky                   = Unpack(o.Find(x => x.hdriSky));
            m_UpperHemisphereLuxValue   = Unpack(o.Find(x => x.upperHemisphereLuxValue));
            m_UpperHemisphereLuxColor   = Unpack(o.Find(x => x.upperHemisphereLuxColor));

            m_EnableBackplate           = Unpack(o.Find(x => x.enableBackplate));
            m_BackplateType             = Unpack(o.Find(x => x.backplateType));
            m_GroundLevel               = Unpack(o.Find(x => x.groundLevel));
            m_Scale                     = Unpack(o.Find(x => x.scale));
            m_ProjectionDistance        = Unpack(o.Find(x => x.projectionDistance));
            m_PlateRotation             = Unpack(o.Find(x => x.plateRotation));
            m_PlateTexRotation          = Unpack(o.Find(x => x.plateTexRotation));
            m_PlateTexOffset            = Unpack(o.Find(x => x.plateTexOffset));
            m_BlendAmount               = Unpack(o.Find(x => x.blendAmount));
            m_PointLightShadow          = Unpack(o.Find(x => x.pointLightShadow));
            m_DirLightShadow            = Unpack(o.Find(x => x.dirLightShadow));
            m_RectLightShadow           = Unpack(o.Find(x => x.rectLightShadow));
            m_ShadowTint                = Unpack(o.Find(x => x.shadowTint));

            m_IntensityTexture = RTHandles.Alloc(1, 1, colorFormat: GraphicsFormat.R32G32B32A32_SFloat);
            var hdrp = HDRenderPipeline.defaultAsset;
            if (hdrp != null)
            {
<<<<<<< HEAD
                m_CubeToHemiLatLong = CoreUtils.CreateEngineMaterial(hdrp.renderPipelineResources.shaders.cubeToHemiPanoPS);
=======
                m_CubeToHemiLatLong         = CoreUtils.CreateEngineMaterial(hdrp.renderPipelineResources.shaders.cubeToHemiPanoPS);
>>>>>>> 031779c4
            }
            m_ReadBackTexture = new Texture2D(1, 1, TextureFormat.RGBAFloat, false, false);
        }

        public override void OnDisable()
        {
            if (m_IntensityTexture != null)
                RTHandles.Release(m_IntensityTexture);

            m_ReadBackTexture = null;
        }

        // Compute the lux value in the upper hemisphere of the HDRI skybox
        public void GetUpperHemisphereLuxValue()
        {
            Cubemap hdri = m_hdriSky.value.objectReferenceValue as Cubemap;
            if (hdri == null || m_CubeToHemiLatLong == null)
                return;

<<<<<<< HEAD
            // Render LatLong
=======
>>>>>>> 031779c4
            RTHandle latLongMap = RTHandles.Alloc(  4*hdri.width, hdri.width,
                                                    colorFormat: GraphicsFormat.R32G32B32A32_SFloat,
                                                    enableRandomWrite: true);
            RTHandleDeleter.ScheduleRelease(latLongMap);
            m_CubeToHemiLatLong.SetTexture  ("_srcCubeTexture",             hdri);
            m_CubeToHemiLatLong.SetInt      ("_cubeMipLvl",                 0);
            m_CubeToHemiLatLong.SetInt      ("_cubeArrayIndex",             0);
            m_CubeToHemiLatLong.SetInt      ("_buildPDF",                   0);
            m_CubeToHemiLatLong.SetInt      ("_preMultiplyByJacobian",      1);
            m_CubeToHemiLatLong.SetInt      ("_preMultiplyByCosTheta",      1);
            m_CubeToHemiLatLong.SetInt      ("_preMultiplyBySolidAngle",    0);
            m_CubeToHemiLatLong.SetVector   (HDShaderIDs._Sizes, new Vector4(      (float)latLongMap.rt.width,        (float)latLongMap.rt.height,
                                                                             1.0f/((float)latLongMap.rt.width), 1.0f/((float)latLongMap.rt.height)));
            Graphics.Blit(Texture2D.whiteTexture, latLongMap.rt, m_CubeToHemiLatLong, 0);

            RTHandle totalRows = GPUScan.ComputeOperation(latLongMap, null, GPUScan.Operation.Total, GPUScan.Direction.Horizontal, latLongMap.rt.graphicsFormat);
            RTHandle totalCols = GPUScan.ComputeOperation(totalRows,  null, GPUScan.Operation.Total, GPUScan.Direction.Vertical,   latLongMap.rt.graphicsFormat);
            RTHandleDeleter.ScheduleRelease(totalRows);
            RTHandleDeleter.ScheduleRelease(totalCols);

            RenderTexture.active = totalCols.rt;
            m_ReadBackTexture.ReadPixels(new Rect(0.0f, 0.0f, 1.0f, 1.0f), 0, 0);
            RenderTexture.active = null;

            Color hdriIntensity = m_ReadBackTexture.GetPixel(0, 0);

<<<<<<< HEAD
            m_UpperHemisphereLuxValue.value.floatValue =          Mathf.PI*Mathf.PI*Mathf.Max(hdriIntensity.r, hdriIntensity.g, hdriIntensity.b)
                                                        / // ----------------------------------------------------------------------------------------
                                                                            ((float)(latLongMap.rt.width*latLongMap.rt.height));

            float max = Mathf.Max(hdriIntensity.r, hdriIntensity.g, hdriIntensity.b);
            if (max == 0.0f)
                max = 1.0f;

            m_UpperHemisphereLuxColor.value.vector3Value = new Vector3(hdriIntensity.r/max, hdriIntensity.g/max, hdriIntensity.b/max);
=======
            // (2.0f*PI)*(0.5f*PI) == (PI^2)
            float coef   =                         (Mathf.PI*Mathf.PI)
                            / // --------------------------------------------------------
                                    ((float)(latLongMap.rt.width*latLongMap.rt.height));
            float ref3   = (hdriIntensity.r + hdriIntensity.g + hdriIntensity.b)/3.0f;
            float maxRef = Mathf.Max(hdriIntensity.r, hdriIntensity.g, hdriIntensity.b);

            m_UpperHemisphereLuxValue.value.floatValue = coef*ref3;

            if (maxRef == 0.0f)
                maxRef = 1.0f;

            m_UpperHemisphereLuxColor.value.vector3Value = new Vector3(hdriIntensity.r/maxRef, hdriIntensity.g/maxRef, hdriIntensity.b/maxRef);
>>>>>>> 031779c4
            m_UpperHemisphereLuxColor.value.vector3Value *= 0.5f; // Arbitrary 50% to not have too dark or too bright shadow
        }

        public override void OnInspectorGUI()
        {
            EditorGUI.BeginChangeCheck();
            {
                PropertyField(m_hdriSky);
                base.CommonSkySettingsGUI();
            }
            bool updateDefaultShadowTint = false;
            if (EditorGUI.EndChangeCheck())
            {
                GetUpperHemisphereLuxValue();
                updateDefaultShadowTint = true;
            }

            if (isInAdvancedMode)
            {
                PropertyField(m_EnableBackplate, new GUIContent("Backplate", "Enable the projection of the bottom of the CubeMap on a plane with a given shape ('Disc', 'Rectangle', 'Ellispe', 'Infinite')"));
                EditorGUILayout.Space();
                if (m_EnableBackplate.value.boolValue)
                {
                    EditorGUI.indentLevel++;
                    PropertyField(m_BackplateType, new GUIContent("Type"));
                    bool constraintAsCircle = false;
                    if (m_BackplateType.value.enumValueIndex == (uint)BackplateType.Disc)
                    {
                        constraintAsCircle = true;
                    }
                    PropertyField(m_GroundLevel);
                    if (m_BackplateType.value.enumValueIndex != (uint)BackplateType.Infinite)
                    {
                        EditorGUI.BeginChangeCheck();
                        PropertyField(m_Scale);
                        if (EditorGUI.EndChangeCheck())
                        {
                            if (m_Scale.value.vector2Value.x < 0.0f || m_Scale.value.vector2Value.y < 0.0f)
                            {
                                m_Scale.value.vector2Value = new Vector2(Mathf.Abs(m_Scale.value.vector2Value.x), Mathf.Abs(m_Scale.value.vector2Value.x));
                            }
                        }
                        if (constraintAsCircle)
                        {
                            m_Scale.value.vector2Value = new Vector2(m_Scale.value.vector2Value.x, m_Scale.value.vector2Value.x);
                        }
                        else if (m_BackplateType.value.enumValueIndex == (uint)BackplateType.Ellipse &&
                                 Mathf.Abs(m_Scale.value.vector2Value.x - m_Scale.value.vector2Value.y) < 1e-4f)
                        {
                            m_Scale.value.vector2Value = new Vector2(m_Scale.value.vector2Value.x, m_Scale.value.vector2Value.x + 1e-4f);
                        }
                    }
                    PropertyField(m_ProjectionDistance, new GUIContent("Projection"));
                    PropertyField(m_PlateRotation, new GUIContent("Rotation"));
                    PropertyField(m_PlateTexRotation, new GUIContent("Texture Rotation"));
                    PropertyField(m_PlateTexOffset, new GUIContent("Texture Offset"));
                    if (m_BackplateType.value.enumValueIndex != (uint)BackplateType.Infinite)
                        PropertyField(m_BlendAmount);
                    PropertyField(m_PointLightShadow, new GUIContent("Point/Spot Shadow"));
                    PropertyField(m_DirLightShadow, new GUIContent("Directional Shadow"));
                    PropertyField(m_RectLightShadow, new GUIContent("Area Shadow"));
                    PropertyField(m_ShadowTint);
                    if (updateDefaultShadowTint || GUILayout.Button("Reset Color"))
                    {
                        m_ShadowTint.value.colorValue = new Color(m_UpperHemisphereLuxColor.value.vector3Value.x, m_UpperHemisphereLuxColor.value.vector3Value.y, m_UpperHemisphereLuxColor.value.vector3Value.z);
                    }
                    EditorGUI.indentLevel--;
                }
            }
        }
    }
}<|MERGE_RESOLUTION|>--- conflicted
+++ resolved
@@ -68,11 +68,7 @@
             var hdrp = HDRenderPipeline.defaultAsset;
             if (hdrp != null)
             {
-<<<<<<< HEAD
-                m_CubeToHemiLatLong = CoreUtils.CreateEngineMaterial(hdrp.renderPipelineResources.shaders.cubeToHemiPanoPS);
-=======
                 m_CubeToHemiLatLong         = CoreUtils.CreateEngineMaterial(hdrp.renderPipelineResources.shaders.cubeToHemiPanoPS);
->>>>>>> 031779c4
             }
             m_ReadBackTexture = new Texture2D(1, 1, TextureFormat.RGBAFloat, false, false);
         }
@@ -92,10 +88,6 @@
             if (hdri == null || m_CubeToHemiLatLong == null)
                 return;
 
-<<<<<<< HEAD
-            // Render LatLong
-=======
->>>>>>> 031779c4
             RTHandle latLongMap = RTHandles.Alloc(  4*hdri.width, hdri.width,
                                                     colorFormat: GraphicsFormat.R32G32B32A32_SFloat,
                                                     enableRandomWrite: true);
@@ -122,17 +114,6 @@
 
             Color hdriIntensity = m_ReadBackTexture.GetPixel(0, 0);
 
-<<<<<<< HEAD
-            m_UpperHemisphereLuxValue.value.floatValue =          Mathf.PI*Mathf.PI*Mathf.Max(hdriIntensity.r, hdriIntensity.g, hdriIntensity.b)
-                                                        / // ----------------------------------------------------------------------------------------
-                                                                            ((float)(latLongMap.rt.width*latLongMap.rt.height));
-
-            float max = Mathf.Max(hdriIntensity.r, hdriIntensity.g, hdriIntensity.b);
-            if (max == 0.0f)
-                max = 1.0f;
-
-            m_UpperHemisphereLuxColor.value.vector3Value = new Vector3(hdriIntensity.r/max, hdriIntensity.g/max, hdriIntensity.b/max);
-=======
             // (2.0f*PI)*(0.5f*PI) == (PI^2)
             float coef   =                         (Mathf.PI*Mathf.PI)
                             / // --------------------------------------------------------
@@ -141,12 +122,14 @@
             float maxRef = Mathf.Max(hdriIntensity.r, hdriIntensity.g, hdriIntensity.b);
 
             m_UpperHemisphereLuxValue.value.floatValue = coef*ref3;
+            m_UpperHemisphereLuxValue.value.floatValue =          Mathf.PI*Mathf.PI*Mathf.Max(hdriIntensity.r, hdriIntensity.g, hdriIntensity.b)
+                                                        / // ----------------------------------------------------------------------------------------
+                                                                            ((float)(latLongMap.rt.width*latLongMap.rt.height));
 
             if (maxRef == 0.0f)
                 maxRef = 1.0f;
 
             m_UpperHemisphereLuxColor.value.vector3Value = new Vector3(hdriIntensity.r/maxRef, hdriIntensity.g/maxRef, hdriIntensity.b/maxRef);
->>>>>>> 031779c4
             m_UpperHemisphereLuxColor.value.vector3Value *= 0.5f; // Arbitrary 50% to not have too dark or too bright shadow
         }
 

--- conflicted
+++ resolved
@@ -120,11 +120,7 @@
         static readonly GUIContent k_MaxDirectionalContent = EditorGUIUtility.TrTextContent("Maximum Directional on Screen", "Sets the maximum number of Directional Lights HDRP can handle on screen at once.");
         static readonly GUIContent k_MaxPonctualContent = EditorGUIUtility.TrTextContent("Maximum Punctual on Screen", "Sets the maximum number of Point and Spot Lights HDRP can handle on screen at once.");
         static readonly GUIContent k_MaxAreaContent = EditorGUIUtility.TrTextContent("Maximum Area on Screen", "Sets the maximum number of area Lights HDRP can handle on screen at once.");
-<<<<<<< HEAD
-        static readonly GUIContent k_MaxEnvContent = EditorGUIUtility.TrTextContent("Maximum Reflection Probe on Screen", "Sets the maximum number of Planar and Reflection Probe HDRP can handle on screen at once.");
-=======
         static readonly GUIContent k_MaxEnvContent = EditorGUIUtility.TrTextContent("Maximum Reflection Probes on Screen", "Sets the maximum number of Planar and Reflection Probes HDRP can handle on screen at once.");
->>>>>>> b5568769
         static readonly GUIContent k_MaxDecalContent = EditorGUIUtility.TrTextContent("Maximum Decals on Screen", "Sets the maximum number of Decals HDRP can handle on screen at once.");
 
         static readonly GUIContent k_ResolutionContent = EditorGUIUtility.TrTextContent("Resolution", "Specifies the resolution of the shadow Atlas.");

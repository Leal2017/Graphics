using System;
using System.Linq;
using System.Collections.Generic;
using UnityEditor.Graphing;
using UnityEditor.ShaderGraph;
using UnityEditor.ShaderGraph.Drawing.Controls;
using UnityEditor.ShaderGraph.Internal;
using UnityEngine;
using UnityEngine.UIElements;
using UnityEngine.Rendering.HighDefinition;
using UnityEngine.Rendering;
using UnityEditor.Rendering.HighDefinition.Drawing;

// Include material common properties names
using static UnityEngine.Rendering.HighDefinition.HDMaterialProperties;

namespace UnityEditor.Rendering.HighDefinition
{
    [Serializable]
<<<<<<< HEAD
    [Title("Master", "HDRP/Eye (Preview)")]
    partial class EyeMasterNode : MasterNode<IEyeSubShader>, IMayRequirePosition, IMayRequireNormal, IMayRequireTangent
=======
    [Title("Master", "Eye (HDRP)(Preview)")]
    class EyeMasterNode : MasterNode<IEyeSubShader>, IMayRequirePosition, IMayRequireNormal, IMayRequireTangent
>>>>>>> 34720890
    {
        public const string PositionSlotName = "Vertex Position";
        public const string PositionSlotDisplayName = "Vertex Position";
        public const int PositionSlotId = 0;

        public const string AlbedoSlotName = "Albedo";
        public const string AlbedoDisplaySlotName = "BaseColor";
        public const int AlbedoSlotId = 1;

        public const string SpecularOcclusionSlotName = "SpecularOcclusion";
        public const int SpecularOcclusionSlotId = 2;

        public const string NormalSlotName = "Normal";
        public const int NormalSlotId = 3;

        public const string IrisNormalSlotName = "IrisNormal";
        public const int IrisNormalSlotId = 4;

        public const string SmoothnessSlotName = "Smoothness";
        public const int SmoothnessSlotId = 5;

        public const string IORSlotName = "IOR";
        public const int IORSlotId = 6;

        public const string AmbientOcclusionSlotName = "Occlusion";
        public const string AmbientOcclusionDisplaySlotName = "AmbientOcclusion";
        public const int AmbientOcclusionSlotId = 7;

        public const string MaskSlotName = "Mask";
        public const int MaskSlotId = 8;

        public const string DiffusionProfileHashSlotName = "DiffusionProfileHash";
        public const string DiffusionProfileHashSlotDisplayName = "Diffusion Profile";
        public const int DiffusionProfileHashSlotId = 9;

        public const string SubsurfaceMaskSlotName = "SubsurfaceMask";
        public const int SubsurfaceMaskSlotId = 10;

        public const string EmissionSlotName = "Emission";
        public const int EmissionSlotId = 11;

        public const string AlphaSlotName = "Alpha";
        public const int AlphaSlotId = 12;

        public const string AlphaClipThresholdSlotName = "AlphaClipThreshold";
        public const int AlphaClipThresholdSlotId = 13;

        public const string BentNormalSlotName = "BentNormal";
        public const int BentNormalSlotId = 14;

        public const int LightingSlotId = 15;
        public const string BakedGISlotName = "BakedGI";

        public const int BackLightingSlotId = 16;
        public const string BakedBackGISlotName = "BakedBackGI";

        public const int DepthOffsetSlotId = 17;
        public const string DepthOffsetSlotName = "DepthOffset";

        public const string VertexNormalSlotName = "Vertex Normal";
         public const int VertexNormalSlotID = 18;

        public const string VertexTangentSlotName = "Vertex Tangent";
        public const int VertexTangentSlotID = 19;

        public enum MaterialType
        {
            Eye,
            EyeCinematic
        }

        // Don't support Multiply
        public enum AlphaModeEye
        {
            Alpha,
            Premultiply,
            Additive,
        }

        // Just for convenience of doing simple masks. We could run out of bits of course.
        [Flags]
        enum SlotMask
        {
            None = 0,
            Position = 1 << PositionSlotId,
            VertexNormal = 1 << VertexNormalSlotID,
            VertexTangent = 1 << VertexTangentSlotID,
            Albedo = 1 << AlbedoSlotId,
            SpecularOcclusion = 1 << SpecularOcclusionSlotId,
            Normal = 1 << NormalSlotId,
            IrisNormal = 1 << IrisNormalSlotId,
            Smoothness = 1 << SmoothnessSlotId,
            IOR = 1 << IORSlotId,
            Occlusion = 1 << AmbientOcclusionSlotId,
            Mask = 1 << MaskSlotId,
            DiffusionProfile = 1 << DiffusionProfileHashSlotId,
            SubsurfaceMask = 1 << SubsurfaceMaskSlotId,
            Emission = 1 << EmissionSlotId,
            Alpha = 1 << AlphaSlotId,
            AlphaClipThreshold = 1 << AlphaClipThresholdSlotId,
            BentNormal = 1 << BentNormalSlotId,
            BakedGI = 1 << LightingSlotId,
            BakedBackGI = 1 << BackLightingSlotId,
            DepthOffset = 1 << DepthOffsetSlotId,
        }

        const SlotMask EyeSlotMask = SlotMask.Position | SlotMask.VertexNormal | SlotMask.VertexTangent | SlotMask.Albedo | SlotMask.SpecularOcclusion | SlotMask.Normal | SlotMask.IrisNormal | SlotMask.Smoothness | SlotMask.IOR | SlotMask.Occlusion | SlotMask.Mask | SlotMask.DiffusionProfile | SlotMask.SubsurfaceMask | SlotMask.Emission | SlotMask.Alpha | SlotMask.AlphaClipThreshold | SlotMask.BentNormal | SlotMask.BakedGI | SlotMask.DepthOffset;
        const SlotMask EyeCinematicSlotMask = EyeSlotMask;

        // This could also be a simple array. For now, catch any mismatched data.
        SlotMask GetActiveSlotMask()
        {
            switch (materialType)
            {
                case MaterialType.Eye:
                    return EyeSlotMask;

                case MaterialType.EyeCinematic:
                    return EyeCinematicSlotMask;

                default:
                    return SlotMask.None;
            }
        }

        bool MaterialTypeUsesSlotMask(SlotMask mask)
        {
            SlotMask activeMask = GetActiveSlotMask();
            return (activeMask & mask) != 0;
        }

        [SerializeField]
        SurfaceType m_SurfaceType;

        public SurfaceType surfaceType
        {
            get { return m_SurfaceType; }
            set
            {
                if (m_SurfaceType == value)
                    return;

                m_SurfaceType = value;
                UpdateNodeAfterDeserialization();
                Dirty(ModificationScope.Topological);
            }
        }

        [SerializeField]
        AlphaMode m_AlphaMode;

        public AlphaMode alphaMode
        {
            get { return m_AlphaMode; }
            set
            {
                if (m_AlphaMode == value)
                    return;

                m_AlphaMode = value;
                Dirty(ModificationScope.Graph);
            }
        }

        [SerializeField]
        bool m_BlendPreserveSpecular = true;

        public ToggleData blendPreserveSpecular
        {
            get { return new ToggleData(m_BlendPreserveSpecular); }
            set
            {
                if (m_BlendPreserveSpecular == value.isOn)
                    return;
                m_BlendPreserveSpecular = value.isOn;
                Dirty(ModificationScope.Graph);
            }
        }

        [SerializeField]
        bool m_TransparencyFog = true;

        public ToggleData transparencyFog
        {
            get { return new ToggleData(m_TransparencyFog); }
            set
            {
                if (m_TransparencyFog == value.isOn)
                    return;
                m_TransparencyFog = value.isOn;
                Dirty(ModificationScope.Graph);
            }
        }

        [SerializeField]
        bool m_AlphaTest;

        public ToggleData alphaTest
        {
            get { return new ToggleData(m_AlphaTest); }
            set
            {
                if (m_AlphaTest == value.isOn)
                    return;
                m_AlphaTest = value.isOn;
                UpdateNodeAfterDeserialization();
                Dirty(ModificationScope.Topological);
            }
        }

        [SerializeField]
        bool m_AlphaTestDepthPrepass;

        public ToggleData alphaTestDepthPrepass
        {
            get { return new ToggleData(m_AlphaTestDepthPrepass); }
            set
            {
                if (m_AlphaTestDepthPrepass == value.isOn)
                    return;
                m_AlphaTestDepthPrepass = value.isOn;
                UpdateNodeAfterDeserialization();
                Dirty(ModificationScope.Topological);
            }
        }

        [SerializeField]
        bool m_AlphaTestDepthPostpass;

        public ToggleData alphaTestDepthPostpass
        {
            get { return new ToggleData(m_AlphaTestDepthPostpass); }
            set
            {
                if (m_AlphaTestDepthPostpass == value.isOn)
                    return;
                m_AlphaTestDepthPostpass = value.isOn;
                UpdateNodeAfterDeserialization();
                Dirty(ModificationScope.Topological);
            }
        }

        [SerializeField]
        int m_SortPriority;

        public int sortPriority
        {
            get { return m_SortPriority; }
            set
            {
                if (m_SortPriority == value)
                    return;
                m_SortPriority = value;
                Dirty(ModificationScope.Graph);
            }
        }

        [SerializeField]
        DoubleSidedMode m_DoubleSidedMode;

        public DoubleSidedMode doubleSidedMode
        {
            get { return m_DoubleSidedMode; }
            set
            {
                if (m_DoubleSidedMode == value)
                    return;

                m_DoubleSidedMode = value;
                Dirty(ModificationScope.Topological);
            }
        }

        [SerializeField]
        MaterialType m_MaterialType;

        public MaterialType materialType
        {
            get { return m_MaterialType; }
            set
            {
                if (m_MaterialType == value)
                    return;

                m_MaterialType = value;
                UpdateNodeAfterDeserialization();
                Dirty(ModificationScope.Topological);
            }
        }

        [SerializeField]
        bool m_ReceivesSSR = true;
        public ToggleData receiveSSR
        {
            get { return new ToggleData(m_ReceivesSSR); }
            set
            {
                if (m_ReceivesSSR == value.isOn)
                    return;
                m_ReceivesSSR = value.isOn;
                Dirty(ModificationScope.Graph);
            }
        }

        [SerializeField]
        bool m_AddPrecomputedVelocity = false;

        public ToggleData addPrecomputedVelocity
        {
            get { return new ToggleData(m_AddPrecomputedVelocity); }
            set
            {
                if (m_AddPrecomputedVelocity == value.isOn)
                    return;
                m_AddPrecomputedVelocity = value.isOn;
                Dirty(ModificationScope.Graph);
            }
        }

        [SerializeField]
        bool m_SubsurfaceScattering = false;

        public ToggleData subsurfaceScattering
        {
            get { return new ToggleData(m_SubsurfaceScattering); }
            set
            {
                if (m_SubsurfaceScattering == value.isOn)
                    return;
                m_SubsurfaceScattering = value.isOn;
                UpdateNodeAfterDeserialization();
                Dirty(ModificationScope.Graph);
            }
        }

        [SerializeField]
        SpecularOcclusionMode m_SpecularOcclusionMode;

        public SpecularOcclusionMode specularOcclusionMode
        {
            get { return m_SpecularOcclusionMode; }
            set
            {
                if (m_SpecularOcclusionMode == value)
                    return;

                m_SpecularOcclusionMode = value;
                UpdateNodeAfterDeserialization();
                Dirty(ModificationScope.Topological);
            }
        }

        [SerializeField]
        bool m_overrideBakedGI;

        public ToggleData overrideBakedGI
        {
            get { return new ToggleData(m_overrideBakedGI); }
            set
            {
                if (m_overrideBakedGI == value.isOn)
                    return;
                m_overrideBakedGI = value.isOn;
                UpdateNodeAfterDeserialization();
                Dirty(ModificationScope.Topological);
            }
        }

        [SerializeField]
        bool m_depthOffset;

        public ToggleData depthOffset
        {
            get { return new ToggleData(m_depthOffset); }
            set
            {
                if (m_depthOffset == value.isOn)
                    return;
                m_depthOffset = value.isOn;
                UpdateNodeAfterDeserialization();
                Dirty(ModificationScope.Topological);
            }
        }

        [SerializeField]
        bool m_ZWrite;

        public ToggleData zWrite
        {
            get { return new ToggleData(m_ZWrite); }
            set
            {
                if (m_ZWrite == value.isOn)
                    return;
                m_ZWrite = value.isOn;
                UpdateNodeAfterDeserialization();
                Dirty(ModificationScope.Graph);
            }
        }

        [SerializeField]
        TransparentCullMode m_transparentCullMode = TransparentCullMode.Back;
        public TransparentCullMode transparentCullMode
        {
            get => m_transparentCullMode;
            set
            {
                if (m_transparentCullMode == value)
                    return;

                m_transparentCullMode = value;
                UpdateNodeAfterDeserialization();
                Dirty(ModificationScope.Graph);
            }
        }

        [SerializeField]
        CompareFunction m_ZTest = CompareFunction.LessEqual;
        public CompareFunction zTest
        {
            get => m_ZTest;
            set
            {
                if (m_ZTest == value)
                    return;

                m_ZTest = value;
                UpdateNodeAfterDeserialization();
                Dirty(ModificationScope.Graph);
            }
        }

        [SerializeField]
        bool m_SupportLodCrossFade;

        public ToggleData supportLodCrossFade
        {
            get { return new ToggleData(m_SupportLodCrossFade); }
            set
            {
                if (m_SupportLodCrossFade == value.isOn)
                    return;
                m_SupportLodCrossFade = value.isOn;
                UpdateNodeAfterDeserialization();
                Dirty(ModificationScope.Node);
            }
        }

        [SerializeField]
        int m_MaterialNeedsUpdateHash = 0;

        int ComputeMaterialNeedsUpdateHash()
        {
            int hash = 0;

            hash |= (alphaTest.isOn ? 0 : 1) << 0;
            hash |= (receiveSSR.isOn ? 0 : 1) << 1;
            hash |= (RequiresSplitLighting() ? 0 : 1) << 2;

            return hash;
        }

        public EyeMasterNode()
        {
            UpdateNodeAfterDeserialization();
        }

        public override string documentationURL
        {
            get { return null; }
        }


        public sealed override void UpdateNodeAfterDeserialization()
        {
            base.UpdateNodeAfterDeserialization();
            name = "Eye Master";

            List<int> validSlots = new List<int>();

            // Position
            if (MaterialTypeUsesSlotMask(SlotMask.Position))
            {
                AddSlot(new PositionMaterialSlot(PositionSlotId, PositionSlotDisplayName, PositionSlotName, CoordinateSpace.Object, ShaderStageCapability.Vertex));
                validSlots.Add(PositionSlotId);
            }            

            //Normal in Vertex
            if (MaterialTypeUsesSlotMask(SlotMask.VertexNormal))
            {
                AddSlot(new NormalMaterialSlot(VertexNormalSlotID, VertexNormalSlotName, VertexNormalSlotName, CoordinateSpace.Object, ShaderStageCapability.Vertex));
                validSlots.Add(VertexNormalSlotID);
            }

            //Tangent in Vertex
            if (MaterialTypeUsesSlotMask(SlotMask.VertexTangent))
            {
                AddSlot(new TangentMaterialSlot(VertexTangentSlotID, VertexTangentSlotName, VertexTangentSlotName, CoordinateSpace.Object, ShaderStageCapability.Vertex));
                validSlots.Add(VertexTangentSlotID);
            }

            // Albedo
            if (MaterialTypeUsesSlotMask(SlotMask.Albedo))
            {
                AddSlot(new ColorRGBMaterialSlot(AlbedoSlotId, AlbedoDisplaySlotName, AlbedoSlotName, SlotType.Input, Color.grey.gamma, ColorMode.Default, ShaderStageCapability.Fragment));
                validSlots.Add(AlbedoSlotId);
            }

            // Specular Occlusion
            if (MaterialTypeUsesSlotMask(SlotMask.SpecularOcclusion) && specularOcclusionMode == SpecularOcclusionMode.Custom)
            {
                AddSlot(new Vector1MaterialSlot(SpecularOcclusionSlotId, SpecularOcclusionSlotName, SpecularOcclusionSlotName, SlotType.Input, 1.0f, ShaderStageCapability.Fragment));
                validSlots.Add(SpecularOcclusionSlotId);
            }

            // Normal
            if (MaterialTypeUsesSlotMask(SlotMask.Normal))
            {
                AddSlot(new NormalMaterialSlot(NormalSlotId, NormalSlotName, NormalSlotName, CoordinateSpace.Tangent, ShaderStageCapability.Fragment));
                validSlots.Add(NormalSlotId);
            }

            // IrisNormal
            if (MaterialTypeUsesSlotMask(SlotMask.IrisNormal))
            {
                AddSlot(new NormalMaterialSlot(IrisNormalSlotId, IrisNormalSlotName, IrisNormalSlotName, CoordinateSpace.Tangent, ShaderStageCapability.Fragment));
                validSlots.Add(IrisNormalSlotId);
            }

            // BentNormal
            if (MaterialTypeUsesSlotMask(SlotMask.BentNormal))
            {
                AddSlot(new NormalMaterialSlot(BentNormalSlotId, BentNormalSlotName, BentNormalSlotName, CoordinateSpace.Tangent, ShaderStageCapability.Fragment));
                validSlots.Add(BentNormalSlotId);
            }

            // Smoothness
            if (MaterialTypeUsesSlotMask(SlotMask.Smoothness))
            {
                AddSlot(new Vector1MaterialSlot(SmoothnessSlotId, SmoothnessSlotName, SmoothnessSlotName, SlotType.Input, 0.9f, ShaderStageCapability.Fragment));
                validSlots.Add(SmoothnessSlotId);
            }

            // IOR
            if (MaterialTypeUsesSlotMask(SlotMask.IOR))
            {
                AddSlot(new Vector1MaterialSlot(IORSlotId, IORSlotName, IORSlotName, SlotType.Input, 1.4f, ShaderStageCapability.Fragment));
                validSlots.Add(IORSlotId);
            }

            // Ambient Occlusion
            if (MaterialTypeUsesSlotMask(SlotMask.Occlusion))
            {
                AddSlot(new Vector1MaterialSlot(AmbientOcclusionSlotId, AmbientOcclusionDisplaySlotName, AmbientOcclusionSlotName, SlotType.Input, 1.0f, ShaderStageCapability.Fragment));
                validSlots.Add(AmbientOcclusionSlotId);
            }

            // Mask
            if (MaterialTypeUsesSlotMask(SlotMask.Mask))
            {
                AddSlot(new Vector2MaterialSlot(MaskSlotId, MaskSlotName, MaskSlotName, SlotType.Input, new Vector2(1.0f, 0.0f), ShaderStageCapability.Fragment));
                validSlots.Add(MaskSlotId);
            }

            // Diffusion Profile
            if (MaterialTypeUsesSlotMask(SlotMask.DiffusionProfile) && subsurfaceScattering.isOn)
            {
                AddSlot(new DiffusionProfileInputMaterialSlot(DiffusionProfileHashSlotId, DiffusionProfileHashSlotDisplayName, DiffusionProfileHashSlotName, ShaderStageCapability.Fragment));
                validSlots.Add(DiffusionProfileHashSlotId);
            }

            // Subsurface mask
            if (MaterialTypeUsesSlotMask(SlotMask.SubsurfaceMask) && subsurfaceScattering.isOn)
            {
                AddSlot(new Vector1MaterialSlot(SubsurfaceMaskSlotId, SubsurfaceMaskSlotName, SubsurfaceMaskSlotName, SlotType.Input, 1.0f, ShaderStageCapability.Fragment));
                validSlots.Add(SubsurfaceMaskSlotId);
            }

            // Emission Normal
            if (MaterialTypeUsesSlotMask(SlotMask.Emission))
            {
                AddSlot(new ColorRGBMaterialSlot(EmissionSlotId, EmissionSlotName, EmissionSlotName, SlotType.Input, Color.black, ColorMode.HDR, ShaderStageCapability.Fragment));
                validSlots.Add(EmissionSlotId);
            }

            // Alpha
            if (MaterialTypeUsesSlotMask(SlotMask.Alpha))
            {
                AddSlot(new Vector1MaterialSlot(AlphaSlotId, AlphaSlotName, AlphaSlotName, SlotType.Input, 1.0f, ShaderStageCapability.Fragment));
                validSlots.Add(AlphaSlotId);
            }

            // Alpha threshold
            if (MaterialTypeUsesSlotMask(SlotMask.AlphaClipThreshold) && alphaTest.isOn)
            {
                AddSlot(new Vector1MaterialSlot(AlphaClipThresholdSlotId, AlphaClipThresholdSlotName, AlphaClipThresholdSlotName, SlotType.Input, 0.5f, ShaderStageCapability.Fragment));
                validSlots.Add(AlphaClipThresholdSlotId);
            }

            if (MaterialTypeUsesSlotMask(SlotMask.BakedGI) && overrideBakedGI.isOn)
            {
                AddSlot(new DefaultMaterialSlot(LightingSlotId, BakedGISlotName, BakedGISlotName, ShaderStageCapability.Fragment));
                validSlots.Add(LightingSlotId);
                AddSlot(new DefaultMaterialSlot(BackLightingSlotId, BakedBackGISlotName, BakedBackGISlotName, ShaderStageCapability.Fragment));
                validSlots.Add(BackLightingSlotId);
            }

            if (depthOffset.isOn)
            {
                AddSlot(new Vector1MaterialSlot(DepthOffsetSlotId, DepthOffsetSlotName, DepthOffsetSlotName, SlotType.Input, 0.0f, ShaderStageCapability.Fragment));
                validSlots.Add(DepthOffsetSlotId);
            }

            RemoveSlotsNameNotMatching(validSlots, true);
        }

        protected override VisualElement CreateCommonSettingsElement()
        {
            return new EyeSettingsView(this);
        }

        public NeededCoordinateSpace RequiresNormal(ShaderStageCapability stageCapability)
        {
            List<MaterialSlot> slots = new List<MaterialSlot>();
            GetSlots(slots);

            List<MaterialSlot> validSlots = new List<MaterialSlot>();
            for (int i = 0; i < slots.Count; i++)
            {
                if (slots[i].stageCapability != ShaderStageCapability.All && slots[i].stageCapability != stageCapability)
                    continue;

                validSlots.Add(slots[i]);
            }
            return validSlots.OfType<IMayRequireNormal>().Aggregate(NeededCoordinateSpace.None, (mask, node) => mask | node.RequiresNormal(stageCapability));
        }

        public NeededCoordinateSpace RequiresTangent(ShaderStageCapability stageCapability)
        {
            List<MaterialSlot> slots = new List<MaterialSlot>();
            GetSlots(slots);

            List<MaterialSlot> validSlots = new List<MaterialSlot>();
            for (int i = 0; i < slots.Count; i++)
            {
                if (slots[i].stageCapability != ShaderStageCapability.All && slots[i].stageCapability != stageCapability)
                    continue;

                validSlots.Add(slots[i]);
            }
            return validSlots.OfType<IMayRequireTangent>().Aggregate(NeededCoordinateSpace.None, (mask, node) => mask | node.RequiresTangent(stageCapability));
        }

        public NeededCoordinateSpace RequiresPosition(ShaderStageCapability stageCapability)
        {
            List<MaterialSlot> slots = new List<MaterialSlot>();
            GetSlots(slots);

            List<MaterialSlot> validSlots = new List<MaterialSlot>();
            for (int i = 0; i < slots.Count; i++)
            {
                if (slots[i].stageCapability != ShaderStageCapability.All && slots[i].stageCapability != stageCapability)
                    continue;

                validSlots.Add(slots[i]);
            }
            return validSlots.OfType<IMayRequirePosition>().Aggregate(NeededCoordinateSpace.None, (mask, node) => mask | node.RequiresPosition(stageCapability));
        }

        public bool RequiresSplitLighting()
        {
            return subsurfaceScattering.isOn;
        }

        public override void ProcessPreviewMaterial(Material previewMaterial)
        {
            // Fixup the material settings:
            previewMaterial.SetFloat(kSurfaceType, (int)(SurfaceType)surfaceType);
            previewMaterial.SetFloat(kDoubleSidedNormalMode, (int)doubleSidedMode);
            previewMaterial.SetFloat(kUseSplitLighting, RequiresSplitLighting() ? 1.0f : 0.0f);
            previewMaterial.SetFloat(kDoubleSidedEnable, doubleSidedMode != DoubleSidedMode.Disabled ? 1.0f : 0.0f);
            previewMaterial.SetFloat(kAlphaCutoffEnabled, alphaTest.isOn ? 1 : 0);
            previewMaterial.SetFloat(kBlendMode, (int)HDSubShaderUtilities.ConvertAlphaModeToBlendMode(alphaMode));
            previewMaterial.SetFloat(kEnableFogOnTransparent, transparencyFog.isOn ? 1.0f : 0.0f);
            previewMaterial.SetFloat(kZTestTransparent, (int)zTest);
            previewMaterial.SetFloat(kTransparentCullMode, (int)transparentCullMode);
            previewMaterial.SetFloat(kZWrite, zWrite.isOn ? 1.0f : 0.0f);
            // No sorting priority for shader graph preview
            var renderingPass = surfaceType == SurfaceType.Opaque ? HDRenderQueue.RenderQueueType.Opaque : HDRenderQueue.RenderQueueType.Transparent;
            previewMaterial.renderQueue = (int)HDRenderQueue.ChangeType(renderingPass, offset: 0, alphaTest: alphaTest.isOn);

            EyeGUI.SetupMaterialKeywordsAndPass(previewMaterial);
        }

        public override object saveContext
        {
            get
            {
                int hash = ComputeMaterialNeedsUpdateHash();

                bool needsUpdate = hash != m_MaterialNeedsUpdateHash;

                if (needsUpdate)
                    m_MaterialNeedsUpdateHash = hash;

                return new HDSaveContext{ updateMaterials = needsUpdate };
            }
        }

        public override void CollectShaderProperties(PropertyCollector collector, GenerationMode generationMode)
        {
            // Trunk currently relies on checking material property "_EmissionColor" to allow emissive GI. If it doesn't find that property, or it is black, GI is forced off.
            // ShaderGraph doesn't use this property, so currently it inserts a dummy color (white). This dummy color may be removed entirely once the following PR has been merged in trunk: Pull request #74105
            // The user will then need to explicitly disable emissive GI if it is not needed.
            // To be able to automatically disable emission based on the ShaderGraph config when emission is black,
            // we will need a more general way to communicate this to the engine (not directly tied to a material property).
            collector.AddShaderProperty(new ColorShaderProperty()
            {
                overrideReferenceName = "_EmissionColor",
                hidden = true,
                value = new Color(1.0f, 1.0f, 1.0f, 1.0f)
            });

            //See SG-ADDITIONALVELOCITY-NOTE
            if (addPrecomputedVelocity.isOn)
            {
                collector.AddShaderProperty(new BooleanShaderProperty
                {
                    value = true,
                    hidden = true,
                    overrideReferenceName = kAddPrecomputedVelocity,
                });
            }

            // Add all shader properties required by the inspector
            HDSubShaderUtilities.AddDecalLayerMaskProperty(collector, receiveDecals);
            HDSubShaderUtilities.AddStencilShaderProperties(collector, RequiresSplitLighting(), receiveSSR.isOn);
            HDSubShaderUtilities.AddBlendingStatesShaderProperties(
                collector,
                surfaceType,
                HDSubShaderUtilities.ConvertAlphaModeToBlendMode(alphaMode),
                sortPriority,
                zWrite.isOn,
                transparentCullMode,
                zTest,
                false,
                transparencyFog.isOn
            );
            HDSubShaderUtilities.AddAlphaCutoffShaderProperties(collector, alphaTest.isOn, false);
            HDSubShaderUtilities.AddDoubleSidedProperty(collector, doubleSidedMode);

            base.CollectShaderProperties(collector, generationMode);
        }
    }
}<|MERGE_RESOLUTION|>--- conflicted
+++ resolved
@@ -17,13 +17,8 @@
 namespace UnityEditor.Rendering.HighDefinition
 {
     [Serializable]
-<<<<<<< HEAD
-    [Title("Master", "HDRP/Eye (Preview)")]
+    [Title("Master", "Eye (HDRP)(Preview)")]
     partial class EyeMasterNode : MasterNode<IEyeSubShader>, IMayRequirePosition, IMayRequireNormal, IMayRequireTangent
-=======
-    [Title("Master", "Eye (HDRP)(Preview)")]
-    class EyeMasterNode : MasterNode<IEyeSubShader>, IMayRequirePosition, IMayRequireNormal, IMayRequireTangent
->>>>>>> 34720890
     {
         public const string PositionSlotName = "Vertex Position";
         public const string PositionSlotDisplayName = "Vertex Position";

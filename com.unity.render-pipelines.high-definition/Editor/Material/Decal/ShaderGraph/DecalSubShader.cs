<<<<<<< HEAD
using System.Collections.Generic;
using UnityEditor.Graphing;
using UnityEditor.ShaderGraph;
using UnityEngine.Rendering;
using UnityEngine.Rendering.HighDefinition;

namespace UnityEditor.Rendering.HighDefinition
{
    [FormerName("UnityEditor.Experimental.Rendering.HDPipeline.DecalSubShader")]
    class DecalSubShader : IDecalSubShader
    {
        // CAUTION: c# code relies on the order in which the passes are declared, any change will need to be reflected in Decalsystem.cs - s_MaterialDecalNames and s_MaterialDecalSGNames array
        // and DecalSet.InitializeMaterialValues()

        Pass m_PassProjector3RT = new Pass()
        {
            Name = DecalSystem.s_MaterialSGDecalPassNames[(int)DecalSystem.MaterialSGDecalPass.ShaderGraph_DBufferProjector3RT],
            LightMode = DecalSystem.s_MaterialSGDecalPassNames[(int)DecalSystem.MaterialSGDecalPass.ShaderGraph_DBufferProjector3RT],
            TemplateName = "DecalPass.template",
            MaterialName = "Decal",
            ShaderPassName = "SHADERPASS_DBUFFER_PROJECTOR",

            CullOverride = "Cull Front",
            ZTestOverride = "ZTest Greater",
            ZWriteOverride = "ZWrite Off",
            BlendOverride = "Blend 0 SrcAlpha OneMinusSrcAlpha, Zero OneMinusSrcAlpha Blend 1 SrcAlpha OneMinusSrcAlpha, Zero OneMinusSrcAlpha Blend 2 SrcAlpha OneMinusSrcAlpha, Zero OneMinusSrcAlpha",

            ExtraDefines = new List<string>()
            {
                "#define DECALS_3RT",
            },

            Includes = new List<string>()
            {
                "#include \"Packages/com.unity.render-pipelines.high-definition/Runtime/RenderPipeline/ShaderPass/ShaderPassDecal.hlsl\""
            },

            RequiredFields = new List<string>()
            {
            },

            PixelShaderSlots = new List<int>()
            {
                DecalMasterNode.AlbedoSlotId,
                DecalMasterNode.BaseColorOpacitySlotId,
                DecalMasterNode.NormalSlotId,
                DecalMasterNode.NormaOpacitySlotId,
                DecalMasterNode.MetallicSlotId,
                DecalMasterNode.AmbientOcclusionSlotId,
                DecalMasterNode.SmoothnessSlotId,
                DecalMasterNode.MAOSOpacitySlotId,
            },

            VertexShaderSlots = new List<int>()
            {
            },

            UseInPreview = false,
            OnGeneratePassImpl = (IMasterNode node, ref Pass pass) =>
            {

                DecalMasterNode masterNode = node as DecalMasterNode;
                int colorMaskIndex = 4; // smoothness only
                pass.ColorMaskOverride = m_ColorMasks[colorMaskIndex];
                pass.StencilOverride = new List<string>()
                {
                    "// Stencil setup",
                    "Stencil",
                    "{",
                        string.Format("   WriteMask {0}", (int) HDRenderPipeline.StencilBitMask.Decals),
                        string.Format("   Ref  {0}", (int) HDRenderPipeline.StencilBitMask.Decals),
                        "Comp Always",
                        "Pass Replace",
                    "}"
                };
            }
        };

        Pass m_PassProjector4RT = new Pass()
        {
            Name = DecalSystem.s_MaterialSGDecalPassNames[(int)DecalSystem.MaterialSGDecalPass.ShaderGraph_DBufferProjector4RT],
            LightMode = DecalSystem.s_MaterialSGDecalPassNames[(int)DecalSystem.MaterialSGDecalPass.ShaderGraph_DBufferProjector4RT],
            TemplateName = "DecalPass.template",
            MaterialName = "Decal",
            ShaderPassName = "SHADERPASS_DBUFFER_PROJECTOR",

            CullOverride = "Cull Front",
            ZTestOverride = "ZTest Greater",
            ZWriteOverride = "ZWrite Off",
            BlendOverride = "Blend 0 SrcAlpha OneMinusSrcAlpha, Zero OneMinusSrcAlpha Blend 1 SrcAlpha OneMinusSrcAlpha, Zero OneMinusSrcAlpha Blend 2 SrcAlpha OneMinusSrcAlpha, Zero OneMinusSrcAlpha Blend 3 Zero OneMinusSrcColor",

            ExtraDefines = new List<string>()
            {
                "#define DECALS_4RT",
            },

            Includes = new List<string>()
            {
                "#include \"Packages/com.unity.render-pipelines.high-definition/Runtime/RenderPipeline/ShaderPass/ShaderPassDecal.hlsl\""
            },

            RequiredFields = new List<string>()
            {
            },

            PixelShaderSlots = new List<int>()
            {
                DecalMasterNode.AlbedoSlotId,
                DecalMasterNode.BaseColorOpacitySlotId,
                DecalMasterNode.NormalSlotId,
                DecalMasterNode.NormaOpacitySlotId,
                DecalMasterNode.MetallicSlotId,
                DecalMasterNode.AmbientOcclusionSlotId,
                DecalMasterNode.SmoothnessSlotId,
                DecalMasterNode.MAOSOpacitySlotId,
            },

            VertexShaderSlots = new List<int>()
            {
            },

            UseInPreview = false,
            OnGeneratePassImpl = (IMasterNode node, ref Pass pass) =>
            {

                DecalMasterNode masterNode = node as DecalMasterNode;
                int colorMaskIndex = (masterNode.affectsMetal.isOn ? 1 : 0);
                colorMaskIndex |= (masterNode.affectsAO.isOn ? 2 : 0);
                colorMaskIndex |= (masterNode.affectsSmoothness.isOn ? 4 : 0);
                pass.ColorMaskOverride = m_ColorMasks[colorMaskIndex];
                pass.StencilOverride = new List<string>()
                {
                    "// Stencil setup",
                    "Stencil",
                    "{",
                        string.Format("   WriteMask {0}", (int) HDRenderPipeline.StencilBitMask.Decals),
                        string.Format("   Ref  {0}", (int) HDRenderPipeline.StencilBitMask.Decals),
                        "Comp Always",
                        "Pass Replace",
                    "}"
                };
            }
        };

        Pass m_PassProjectorEmissive = new Pass()
        {
            Name = DecalSystem.s_MaterialSGDecalPassNames[(int)DecalSystem.MaterialSGDecalPass.ShaderGraph_ProjectorEmissive],
            LightMode = DecalSystem.s_MaterialSGDecalPassNames[(int)DecalSystem.MaterialSGDecalPass.ShaderGraph_ProjectorEmissive],
            TemplateName = "DecalPass.template",
            MaterialName = "Decal",
            ShaderPassName = "SHADERPASS_FORWARD_EMISSIVE_PROJECTOR",

            CullOverride = "Cull Front",
            ZTestOverride = "ZTest Greater",
            ZWriteOverride = "ZWrite Off",
            BlendOverride = "Blend 0 SrcAlpha One",

            ExtraDefines = new List<string>()
            {
            },

            Includes = new List<string>()
            {
                "#include \"Packages/com.unity.render-pipelines.high-definition/Runtime/RenderPipeline/ShaderPass/ShaderPassDecal.hlsl\""
            },

            RequiredFields = new List<string>()
            {
            },

            PixelShaderSlots = new List<int>()
            {
                DecalMasterNode.EmissionSlotId
            },

            VertexShaderSlots = new List<int>()
            {
            },

            UseInPreview = false,
        };


        Pass m_PassMesh3RT = new Pass()
        {
            Name = DecalSystem.s_MaterialSGDecalPassNames[(int)DecalSystem.MaterialSGDecalPass.ShaderGraph_DBufferMesh3RT],
            LightMode = DecalSystem.s_MaterialSGDecalPassNames[(int)DecalSystem.MaterialSGDecalPass.ShaderGraph_DBufferMesh3RT],
            TemplateName = "DecalPass.template",
            MaterialName = "Decal",
            ShaderPassName = "SHADERPASS_DBUFFER_MESH",

            ZTestOverride = "ZTest LEqual",
            ZWriteOverride = "ZWrite Off",
            BlendOverride = "Blend 0 SrcAlpha OneMinusSrcAlpha, Zero OneMinusSrcAlpha Blend 1 SrcAlpha OneMinusSrcAlpha, Zero OneMinusSrcAlpha Blend 2 SrcAlpha OneMinusSrcAlpha, Zero OneMinusSrcAlpha",

            ExtraDefines = new List<string>()
            {
                "#define DECALS_3RT",
            },

            Includes = new List<string>()
            {
                "#include \"Packages/com.unity.render-pipelines.high-definition/Runtime/RenderPipeline/ShaderPass/ShaderPassDecal.hlsl\""
            },

            RequiredFields = new List<string>()
            {
                "AttributesMesh.normalOS",
                "AttributesMesh.tangentOS",
                "AttributesMesh.uv0",

                "FragInputs.tangentToWorld",
                "FragInputs.positionRWS",
                "FragInputs.texCoord0",
            },

            PixelShaderSlots = new List<int>()
            {
                DecalMasterNode.AlbedoSlotId,
                DecalMasterNode.BaseColorOpacitySlotId,
                DecalMasterNode.NormalSlotId,
                DecalMasterNode.NormaOpacitySlotId,
                DecalMasterNode.MetallicSlotId,
                DecalMasterNode.AmbientOcclusionSlotId,
                DecalMasterNode.SmoothnessSlotId,
                DecalMasterNode.MAOSOpacitySlotId,
            },

            VertexShaderSlots = new List<int>()
            {
            },

            UseInPreview = false,
            OnGeneratePassImpl = (IMasterNode node, ref Pass pass) =>
            {

                DecalMasterNode masterNode = node as DecalMasterNode;
                int colorMaskIndex = 4; // smoothness only
                pass.ColorMaskOverride = m_ColorMasks[colorMaskIndex];
                pass.StencilOverride = new List<string>()
                {
                    "// Stencil setup",
                    "Stencil",
                    "{",
                        string.Format("   WriteMask {0}", (int) HDRenderPipeline.StencilBitMask.Decals),
                        string.Format("   Ref  {0}", (int) HDRenderPipeline.StencilBitMask.Decals),
                        "Comp Always",
                        "Pass Replace",
                    "}"
                };
            }
        };


        Pass m_PassMesh4RT = new Pass()
        {
            Name = DecalSystem.s_MaterialSGDecalPassNames[(int)DecalSystem.MaterialSGDecalPass.ShaderGraph_DBufferMesh4RT],
            LightMode = DecalSystem.s_MaterialSGDecalPassNames[(int)DecalSystem.MaterialSGDecalPass.ShaderGraph_DBufferMesh4RT],
            TemplateName = "DecalPass.template",
            MaterialName = "Decal",
            ShaderPassName = "SHADERPASS_DBUFFER_MESH",

            ZTestOverride = "ZTest LEqual",
            ZWriteOverride = "ZWrite Off",
            BlendOverride = "Blend 0 SrcAlpha OneMinusSrcAlpha, Zero OneMinusSrcAlpha Blend 1 SrcAlpha OneMinusSrcAlpha, Zero OneMinusSrcAlpha Blend 2 SrcAlpha OneMinusSrcAlpha, Zero OneMinusSrcAlpha Blend 3 Zero OneMinusSrcColor",

            ExtraDefines = new List<string>()
            {
                "#define DECALS_4RT",
            },

            Includes = new List<string>()
            {
                "#include \"Packages/com.unity.render-pipelines.high-definition/Runtime/RenderPipeline/ShaderPass/ShaderPassDecal.hlsl\""
            },

            RequiredFields = new List<string>()
            {
                "AttributesMesh.normalOS",
                "AttributesMesh.tangentOS",
                "AttributesMesh.uv0",

                "FragInputs.tangentToWorld",
                "FragInputs.positionRWS",
                "FragInputs.texCoord0",
            },

            PixelShaderSlots = new List<int>()
            {
                DecalMasterNode.AlbedoSlotId,
                DecalMasterNode.BaseColorOpacitySlotId,
                DecalMasterNode.NormalSlotId,
                DecalMasterNode.NormaOpacitySlotId,
                DecalMasterNode.MetallicSlotId,
                DecalMasterNode.AmbientOcclusionSlotId,
                DecalMasterNode.SmoothnessSlotId,
                DecalMasterNode.MAOSOpacitySlotId,
            },

            VertexShaderSlots = new List<int>()
            {
            },

            UseInPreview = false,
            OnGeneratePassImpl = (IMasterNode node, ref Pass pass) =>
            {

                DecalMasterNode masterNode = node as DecalMasterNode;
                int colorMaskIndex = (masterNode.affectsMetal.isOn ? 1 : 0);
                colorMaskIndex |= (masterNode.affectsAO.isOn ? 2 : 0);
                colorMaskIndex |= (masterNode.affectsSmoothness.isOn ? 4 : 0);
                pass.ColorMaskOverride = m_ColorMasks[colorMaskIndex];
                pass.StencilOverride = new List<string>()
                {
                    "// Stencil setup",
                    "Stencil",
                    "{",
                        string.Format("   WriteMask {0}", (int) HDRenderPipeline.StencilBitMask.Decals),
                        string.Format("   Ref  {0}", (int) HDRenderPipeline.StencilBitMask.Decals),
                        "Comp Always",
                        "Pass Replace",
                    "}"
                };
            }
        };


        Pass m_PassMeshEmissive = new Pass()
        {
            Name = DecalSystem.s_MaterialSGDecalPassNames[(int)DecalSystem.MaterialSGDecalPass.ShaderGraph_MeshEmissive],
            LightMode = DecalSystem.s_MaterialSGDecalPassNames[(int)DecalSystem.MaterialSGDecalPass.ShaderGraph_MeshEmissive],
            TemplateName = "DecalPass.template",
            MaterialName = "Decal",
            ShaderPassName = "SHADERPASS_FORWARD_EMISSIVE_MESH",

            ZTestOverride = "ZTest LEqual",
            ZWriteOverride = "ZWrite Off",
            BlendOverride = "Blend 0 SrcAlpha One",

            ExtraDefines = new List<string>()
            {
            },

            Includes = new List<string>()
            {
                "#include \"Packages/com.unity.render-pipelines.high-definition/Runtime/RenderPipeline/ShaderPass/ShaderPassDecal.hlsl\""
            },

            RequiredFields = new List<string>()
            {
                "AttributesMesh.normalOS",
                "AttributesMesh.tangentOS",
                "AttributesMesh.uv0",

                "FragInputs.tangentToWorld",
                "FragInputs.positionRWS",
                "FragInputs.texCoord0",
            },

            PixelShaderSlots = new List<int>()
            {
                DecalMasterNode.AlbedoSlotId,
                DecalMasterNode.BaseColorOpacitySlotId,
                DecalMasterNode.NormalSlotId,
                DecalMasterNode.NormaOpacitySlotId,
                DecalMasterNode.MetallicSlotId,
                DecalMasterNode.AmbientOcclusionSlotId,
                DecalMasterNode.SmoothnessSlotId,
                DecalMasterNode.MAOSOpacitySlotId,
                DecalMasterNode.EmissionSlotId
            },

            VertexShaderSlots = new List<int>()
            {
            },

            UseInPreview = false,
        };

        // Pass to have a preview
        Pass m_PassPreview = new Pass()
        {
            Name = "ForwardOnly",
            LightMode = "ForwardOnly",
            TemplateName = "DecalPass.template",
            MaterialName = "Decal",
            ShaderPassName = "SHADERPASS_FORWARD_PREVIEW",

            ZTestOverride = "ZTest LEqual",

            ExtraDefines = new List<string>()
            {
            },

            Includes = new List<string>()
            {
                "#include \"Packages/com.unity.render-pipelines.high-definition/Runtime/RenderPipeline/ShaderPass/ShaderPassDecal.hlsl\""
            },

            RequiredFields = new List<string>()
            {
                "AttributesMesh.normalOS",
                "AttributesMesh.tangentOS",
                "AttributesMesh.uv0",

                "FragInputs.tangentToWorld",
                "FragInputs.positionRWS",
                "FragInputs.texCoord0",
            },

            PixelShaderSlots = new List<int>()
            {
                DecalMasterNode.AlbedoSlotId,
                DecalMasterNode.BaseColorOpacitySlotId,
                DecalMasterNode.NormalSlotId,
                DecalMasterNode.NormaOpacitySlotId,
                DecalMasterNode.MetallicSlotId,
                DecalMasterNode.AmbientOcclusionSlotId,
                DecalMasterNode.SmoothnessSlotId,
                DecalMasterNode.MAOSOpacitySlotId,
                DecalMasterNode.EmissionSlotId
            },

            VertexShaderSlots = new List<int>()
            {
            },

            UseInPreview = true,
        };

        public int GetPreviewPassIndex() { return 0; }

        private static string[] m_ColorMasks = new string[8]
        {
            "ColorMask 0 2 ColorMask 0 3",     // nothing
            "ColorMask R 2 ColorMask R 3",     // metal
            "ColorMask G 2 ColorMask G 3",     // AO
            "ColorMask RG 2 ColorMask RG 3",    // metal + AO
            "ColorMask BA 2 ColorMask 0 3",     // smoothness
            "ColorMask RBA 2 ColorMask R 3",     // metal + smoothness
            "ColorMask GBA 2 ColorMask G 3",     // AO + smoothness
            "ColorMask RGBA 2 ColorMask RG 3",   // metal + AO + smoothness
        };


        private static HashSet<string> GetActiveFieldsFromMasterNode(AbstractMaterialNode iMasterNode, Pass pass)
        {
            HashSet<string> activeFields = new HashSet<string>();

            DecalMasterNode masterNode = iMasterNode as DecalMasterNode;
            if (masterNode == null)
            {
                return activeFields;
            }
            if(masterNode.affectsAlbedo.isOn)
            {
                activeFields.Add("Material.AffectsAlbedo");
            }
            if (masterNode.affectsNormal.isOn)
            {
                activeFields.Add("Material.AffectsNormal");
            }
            if (masterNode.affectsEmission.isOn)
            {
                activeFields.Add("Material.AffectsEmission");
            }
            if (masterNode.affectsSmoothness.isOn || masterNode.affectsMetal.isOn || masterNode.affectsAO.isOn)
            {
                activeFields.Add("Material.AffectsMaskMap");
            }

            return activeFields;
        }

        private static bool GenerateShaderPass(DecalMasterNode masterNode, Pass pass, GenerationMode mode, ShaderGenerator result, List<string> sourceAssetDependencyPaths)
        {
            if (mode == GenerationMode.ForReals || pass.UseInPreview)
            {
                pass.OnGeneratePass(masterNode);

                // apply master node options to active fields
                HashSet<string> activeFields = GetActiveFieldsFromMasterNode(masterNode, pass);
                if(Decal.DecalDefinitions.s_DecalVolumeHighPrecision == 1)
                {
                    activeFields.Add("Material.DecalVolumeHighPrecision");    
                }            

                // use standard shader pass generation
                bool vertexActive = masterNode.IsSlotConnected(DecalMasterNode.PositionSlotId);
                return HDSubShaderUtilities.GenerateShaderPass(masterNode, pass, mode, activeFields, result, sourceAssetDependencyPaths, vertexActive);
            }
            else
            {
                return false;
            }
        }

        public string GetSubshader(IMasterNode iMasterNode, GenerationMode mode, List<string> sourceAssetDependencyPaths = null)
        {
            if (sourceAssetDependencyPaths != null)
            {
                // DecalSubShader.cs
                sourceAssetDependencyPaths.Add(AssetDatabase.GUIDToAssetPath("3b523fb79ded88842bb5195be78e0354"));
                // HDSubShaderUtilities.cs
                sourceAssetDependencyPaths.Add(AssetDatabase.GUIDToAssetPath("713ced4e6eef4a44799a4dd59041484b"));
            }

            var masterNode = iMasterNode as DecalMasterNode;

            var subShader = new ShaderGenerator();
            subShader.AddShaderChunk("SubShader", true);
            subShader.AddShaderChunk("{", true);
            subShader.Indent();
            {
                // Add tags at the SubShader level
                int queue = HDRenderQueue.ChangeType(HDRenderQueue.RenderQueueType.Opaque, masterNode.drawOrder, false);
                HDSubShaderUtilities.AddTags(subShader, HDRenderPipeline.k_ShaderTagName, HDRenderTypeTags.Opaque, queue);

                // Caution: Order of GenerateShaderPass matter. Only generate required pass
                if (masterNode.affectsAlbedo.isOn || masterNode.affectsNormal.isOn || masterNode.affectsMetal.isOn || masterNode.affectsAO.isOn || masterNode.affectsSmoothness.isOn)
                {
                    GenerateShaderPass(masterNode, m_PassProjector3RT, mode, subShader, sourceAssetDependencyPaths);
                    GenerateShaderPass(masterNode, m_PassProjector4RT, mode, subShader, sourceAssetDependencyPaths);
                }
                if (masterNode.affectsEmission.isOn)
                {
                    GenerateShaderPass(masterNode, m_PassProjectorEmissive, mode, subShader, sourceAssetDependencyPaths);
                }
                if (masterNode.affectsAlbedo.isOn || masterNode.affectsNormal.isOn || masterNode.affectsMetal.isOn || masterNode.affectsAO.isOn || masterNode.affectsSmoothness.isOn)
                {
                    GenerateShaderPass(masterNode, m_PassMesh3RT, mode, subShader, sourceAssetDependencyPaths);
                    GenerateShaderPass(masterNode, m_PassMesh4RT, mode, subShader, sourceAssetDependencyPaths);
                }
                if (masterNode.affectsEmission.isOn)
                {
                    GenerateShaderPass(masterNode, m_PassMeshEmissive, mode, subShader, sourceAssetDependencyPaths);
                }

                if (mode.IsPreview())
                {
                    GenerateShaderPass(masterNode, m_PassPreview, mode, subShader, sourceAssetDependencyPaths);
                }
            }
            subShader.Deindent();
            subShader.AddShaderChunk("}", true);
            subShader.AddShaderChunk(@"CustomEditor ""UnityEditor.Rendering.HighDefinition.DecalGUI""");
            string s = subShader.GetShaderString(0);
            return s;
        }


        public bool IsPipelineCompatible(RenderPipelineAsset renderPipelineAsset)
        {
            return renderPipelineAsset is HDRenderPipelineAsset;
        }
    }
}
=======
using System.Collections.Generic;
using Data.Util;
using UnityEditor.Graphing;
using UnityEditor.ShaderGraph;
using UnityEngine.Rendering;
using UnityEngine.Rendering.HighDefinition;

namespace UnityEditor.Rendering.HighDefinition
{
    [FormerName("UnityEditor.Experimental.Rendering.HDPipeline.DecalSubShader")]
    class DecalSubShader : IDecalSubShader
    {
        // CAUTION: c# code relies on the order in which the passes are declared, any change will need to be reflected in Decalsystem.cs - s_MaterialDecalNames and s_MaterialDecalSGNames array
        // and DecalSet.InitializeMaterialValues()

        Pass m_PassProjector3RT = new Pass()
        {
            Name = DecalSystem.s_MaterialSGDecalPassNames[(int)DecalSystem.MaterialSGDecalPass.ShaderGraph_DBufferProjector3RT],
            LightMode = DecalSystem.s_MaterialSGDecalPassNames[(int)DecalSystem.MaterialSGDecalPass.ShaderGraph_DBufferProjector3RT],
            TemplateName = "DecalPass.template",
            MaterialName = "Decal",
            ShaderPassName = "SHADERPASS_DBUFFER_PROJECTOR",

            CullOverride = "Cull Front",
            ZTestOverride = "ZTest Greater",
            ZWriteOverride = "ZWrite Off",
            BlendOverride = "Blend 0 SrcAlpha OneMinusSrcAlpha, Zero OneMinusSrcAlpha Blend 1 SrcAlpha OneMinusSrcAlpha, Zero OneMinusSrcAlpha Blend 2 SrcAlpha OneMinusSrcAlpha, Zero OneMinusSrcAlpha",

            ExtraDefines = new List<string>()
            {
                "#define DECALS_3RT",
            },

            Includes = new List<string>()
            {
                "#include \"Packages/com.unity.render-pipelines.high-definition/Runtime/RenderPipeline/ShaderPass/ShaderPassDecal.hlsl\""
            },

            RequiredFields = new List<string>()
            {
            },

            PixelShaderSlots = new List<int>()
            {
                DecalMasterNode.AlbedoSlotId,
                DecalMasterNode.BaseColorOpacitySlotId,
                DecalMasterNode.NormalSlotId,
                DecalMasterNode.NormaOpacitySlotId,
                DecalMasterNode.MetallicSlotId,
                DecalMasterNode.AmbientOcclusionSlotId,
                DecalMasterNode.SmoothnessSlotId,
                DecalMasterNode.MAOSOpacitySlotId,
            },

            VertexShaderSlots = new List<int>()
            {
            },

            UseInPreview = false,
            OnGeneratePassImpl = (IMasterNode node, ref Pass pass) =>
            {

                DecalMasterNode masterNode = node as DecalMasterNode;
                int colorMaskIndex = 4; // smoothness only
                pass.ColorMaskOverride = m_ColorMasks[colorMaskIndex];
                pass.StencilOverride = new List<string>()
                {
                    "// Stencil setup",
                    "Stencil",
                    "{",
                        string.Format("   WriteMask {0}", (int) HDRenderPipeline.StencilBitMask.Decals),
                        string.Format("   Ref  {0}", (int) HDRenderPipeline.StencilBitMask.Decals),
                        "Comp Always",
                        "Pass Replace",
                    "}"
                };
            }
        };

        Pass m_PassProjector4RT = new Pass()
        {
            Name = DecalSystem.s_MaterialSGDecalPassNames[(int)DecalSystem.MaterialSGDecalPass.ShaderGraph_DBufferProjector4RT],
            LightMode = DecalSystem.s_MaterialSGDecalPassNames[(int)DecalSystem.MaterialSGDecalPass.ShaderGraph_DBufferProjector4RT],
            TemplateName = "DecalPass.template",
            MaterialName = "Decal",
            ShaderPassName = "SHADERPASS_DBUFFER_PROJECTOR",

            CullOverride = "Cull Front",
            ZTestOverride = "ZTest Greater",
            ZWriteOverride = "ZWrite Off",
            BlendOverride = "Blend 0 SrcAlpha OneMinusSrcAlpha, Zero OneMinusSrcAlpha Blend 1 SrcAlpha OneMinusSrcAlpha, Zero OneMinusSrcAlpha Blend 2 SrcAlpha OneMinusSrcAlpha, Zero OneMinusSrcAlpha Blend 3 Zero OneMinusSrcColor",

            ExtraDefines = new List<string>()
            {
                "#define DECALS_4RT",
            },

            Includes = new List<string>()
            {
                "#include \"Packages/com.unity.render-pipelines.high-definition/Runtime/RenderPipeline/ShaderPass/ShaderPassDecal.hlsl\""
            },

            RequiredFields = new List<string>()
            {
            },

            PixelShaderSlots = new List<int>()
            {
                DecalMasterNode.AlbedoSlotId,
                DecalMasterNode.BaseColorOpacitySlotId,
                DecalMasterNode.NormalSlotId,
                DecalMasterNode.NormaOpacitySlotId,
                DecalMasterNode.MetallicSlotId,
                DecalMasterNode.AmbientOcclusionSlotId,
                DecalMasterNode.SmoothnessSlotId,
                DecalMasterNode.MAOSOpacitySlotId,
            },

            VertexShaderSlots = new List<int>()
            {
            },

            UseInPreview = false,
            OnGeneratePassImpl = (IMasterNode node, ref Pass pass) =>
            {

                DecalMasterNode masterNode = node as DecalMasterNode;
                int colorMaskIndex = (masterNode.affectsMetal.isOn ? 1 : 0);
                colorMaskIndex |= (masterNode.affectsAO.isOn ? 2 : 0);
                colorMaskIndex |= (masterNode.affectsSmoothness.isOn ? 4 : 0);
                pass.ColorMaskOverride = m_ColorMasks[colorMaskIndex];
                pass.StencilOverride = new List<string>()
                {
                    "// Stencil setup",
                    "Stencil",
                    "{",
                        string.Format("   WriteMask {0}", (int) HDRenderPipeline.StencilBitMask.Decals),
                        string.Format("   Ref  {0}", (int) HDRenderPipeline.StencilBitMask.Decals),
                        "Comp Always",
                        "Pass Replace",
                    "}"
                };
            }
        };

        Pass m_PassProjectorEmissive = new Pass()
        {
            Name = DecalSystem.s_MaterialSGDecalPassNames[(int)DecalSystem.MaterialSGDecalPass.ShaderGraph_ProjectorEmissive],
            LightMode = DecalSystem.s_MaterialSGDecalPassNames[(int)DecalSystem.MaterialSGDecalPass.ShaderGraph_ProjectorEmissive],
            TemplateName = "DecalPass.template",
            MaterialName = "Decal",
            ShaderPassName = "SHADERPASS_FORWARD_EMISSIVE_PROJECTOR",

            CullOverride = "Cull Front",
            ZTestOverride = "ZTest Greater",
            ZWriteOverride = "ZWrite Off",
            BlendOverride = "Blend 0 SrcAlpha One",

            ExtraDefines = new List<string>()
            {
            },

            Includes = new List<string>()
            {
                "#include \"Packages/com.unity.render-pipelines.high-definition/Runtime/RenderPipeline/ShaderPass/ShaderPassDecal.hlsl\""
            },

            RequiredFields = new List<string>()
            {
            },

            PixelShaderSlots = new List<int>()
            {
                DecalMasterNode.EmissionSlotId
            },

            VertexShaderSlots = new List<int>()
            {
            },

            UseInPreview = false,
        };


        Pass m_PassMesh3RT = new Pass()
        {
            Name = DecalSystem.s_MaterialSGDecalPassNames[(int)DecalSystem.MaterialSGDecalPass.ShaderGraph_DBufferMesh3RT],
            LightMode = DecalSystem.s_MaterialSGDecalPassNames[(int)DecalSystem.MaterialSGDecalPass.ShaderGraph_DBufferMesh3RT],
            TemplateName = "DecalPass.template",
            MaterialName = "Decal",
            ShaderPassName = "SHADERPASS_DBUFFER_MESH",

            ZTestOverride = "ZTest LEqual",
            ZWriteOverride = "ZWrite Off",
            BlendOverride = "Blend 0 SrcAlpha OneMinusSrcAlpha, Zero OneMinusSrcAlpha Blend 1 SrcAlpha OneMinusSrcAlpha, Zero OneMinusSrcAlpha Blend 2 SrcAlpha OneMinusSrcAlpha, Zero OneMinusSrcAlpha",

            ExtraDefines = new List<string>()
            {
                "#define DECALS_3RT",
            },

            Includes = new List<string>()
            {
                "#include \"Packages/com.unity.render-pipelines.high-definition/Runtime/RenderPipeline/ShaderPass/ShaderPassDecal.hlsl\""
            },

            RequiredFields = new List<string>()
            {
                "AttributesMesh.normalOS",
                "AttributesMesh.tangentOS",
                "AttributesMesh.uv0",

                "FragInputs.tangentToWorld",
                "FragInputs.positionRWS",
                "FragInputs.texCoord0",
            },

            PixelShaderSlots = new List<int>()
            {
                DecalMasterNode.AlbedoSlotId,
                DecalMasterNode.BaseColorOpacitySlotId,
                DecalMasterNode.NormalSlotId,
                DecalMasterNode.NormaOpacitySlotId,
                DecalMasterNode.MetallicSlotId,
                DecalMasterNode.AmbientOcclusionSlotId,
                DecalMasterNode.SmoothnessSlotId,
                DecalMasterNode.MAOSOpacitySlotId,
            },

            VertexShaderSlots = new List<int>()
            {
            },

            UseInPreview = false,
            OnGeneratePassImpl = (IMasterNode node, ref Pass pass) =>
            {

                DecalMasterNode masterNode = node as DecalMasterNode;
                int colorMaskIndex = 4; // smoothness only
                pass.ColorMaskOverride = m_ColorMasks[colorMaskIndex];
                pass.StencilOverride = new List<string>()
                {
                    "// Stencil setup",
                    "Stencil",
                    "{",
                        string.Format("   WriteMask {0}", (int) HDRenderPipeline.StencilBitMask.Decals),
                        string.Format("   Ref  {0}", (int) HDRenderPipeline.StencilBitMask.Decals),
                        "Comp Always",
                        "Pass Replace",
                    "}"
                };
            }
        };


        Pass m_PassMesh4RT = new Pass()
        {
            Name = DecalSystem.s_MaterialSGDecalPassNames[(int)DecalSystem.MaterialSGDecalPass.ShaderGraph_DBufferMesh4RT],
            LightMode = DecalSystem.s_MaterialSGDecalPassNames[(int)DecalSystem.MaterialSGDecalPass.ShaderGraph_DBufferMesh4RT],
            TemplateName = "DecalPass.template",
            MaterialName = "Decal",
            ShaderPassName = "SHADERPASS_DBUFFER_MESH",

            ZTestOverride = "ZTest LEqual",
            ZWriteOverride = "ZWrite Off",
            BlendOverride = "Blend 0 SrcAlpha OneMinusSrcAlpha, Zero OneMinusSrcAlpha Blend 1 SrcAlpha OneMinusSrcAlpha, Zero OneMinusSrcAlpha Blend 2 SrcAlpha OneMinusSrcAlpha, Zero OneMinusSrcAlpha Blend 3 Zero OneMinusSrcColor",

            ExtraDefines = new List<string>()
            {
                "#define DECALS_4RT",
            },

            Includes = new List<string>()
            {
                "#include \"Packages/com.unity.render-pipelines.high-definition/Runtime/RenderPipeline/ShaderPass/ShaderPassDecal.hlsl\""
            },

            RequiredFields = new List<string>()
            {
                "AttributesMesh.normalOS",
                "AttributesMesh.tangentOS",
                "AttributesMesh.uv0",

                "FragInputs.tangentToWorld",
                "FragInputs.positionRWS",
                "FragInputs.texCoord0",
            },

            PixelShaderSlots = new List<int>()
            {
                DecalMasterNode.AlbedoSlotId,
                DecalMasterNode.BaseColorOpacitySlotId,
                DecalMasterNode.NormalSlotId,
                DecalMasterNode.NormaOpacitySlotId,
                DecalMasterNode.MetallicSlotId,
                DecalMasterNode.AmbientOcclusionSlotId,
                DecalMasterNode.SmoothnessSlotId,
                DecalMasterNode.MAOSOpacitySlotId,
            },

            VertexShaderSlots = new List<int>()
            {
            },

            UseInPreview = false,
            OnGeneratePassImpl = (IMasterNode node, ref Pass pass) =>
            {

                DecalMasterNode masterNode = node as DecalMasterNode;
                int colorMaskIndex = (masterNode.affectsMetal.isOn ? 1 : 0);
                colorMaskIndex |= (masterNode.affectsAO.isOn ? 2 : 0);
                colorMaskIndex |= (masterNode.affectsSmoothness.isOn ? 4 : 0);
                pass.ColorMaskOverride = m_ColorMasks[colorMaskIndex];
                pass.StencilOverride = new List<string>()
                {
                    "// Stencil setup",
                    "Stencil",
                    "{",
                        string.Format("   WriteMask {0}", (int) HDRenderPipeline.StencilBitMask.Decals),
                        string.Format("   Ref  {0}", (int) HDRenderPipeline.StencilBitMask.Decals),
                        "Comp Always",
                        "Pass Replace",
                    "}"
                };
            }
        };


        Pass m_PassMeshEmissive = new Pass()
        {
            Name = DecalSystem.s_MaterialSGDecalPassNames[(int)DecalSystem.MaterialSGDecalPass.ShaderGraph_MeshEmissive],
            LightMode = DecalSystem.s_MaterialSGDecalPassNames[(int)DecalSystem.MaterialSGDecalPass.ShaderGraph_MeshEmissive],
            TemplateName = "DecalPass.template",
            MaterialName = "Decal",
            ShaderPassName = "SHADERPASS_FORWARD_EMISSIVE_MESH",

            ZTestOverride = "ZTest LEqual",
            ZWriteOverride = "ZWrite Off",
            BlendOverride = "Blend 0 SrcAlpha One",

            ExtraDefines = new List<string>()
            {
            },

            Includes = new List<string>()
            {
                "#include \"Packages/com.unity.render-pipelines.high-definition/Runtime/RenderPipeline/ShaderPass/ShaderPassDecal.hlsl\""
            },

            RequiredFields = new List<string>()
            {
                "AttributesMesh.normalOS",
                "AttributesMesh.tangentOS",
                "AttributesMesh.uv0",

                "FragInputs.tangentToWorld",
                "FragInputs.positionRWS",
                "FragInputs.texCoord0",
            },

            PixelShaderSlots = new List<int>()
            {
                DecalMasterNode.AlbedoSlotId,
                DecalMasterNode.BaseColorOpacitySlotId,
                DecalMasterNode.NormalSlotId,
                DecalMasterNode.NormaOpacitySlotId,
                DecalMasterNode.MetallicSlotId,
                DecalMasterNode.AmbientOcclusionSlotId,
                DecalMasterNode.SmoothnessSlotId,
                DecalMasterNode.MAOSOpacitySlotId,
                DecalMasterNode.EmissionSlotId
            },

            VertexShaderSlots = new List<int>()
            {
            },

            UseInPreview = false,
        };

        // Pass to have a preview
        Pass m_PassPreview = new Pass()
        {
            Name = "ForwardOnly",
            LightMode = "ForwardOnly",
            TemplateName = "DecalPass.template",
            MaterialName = "Decal",
            ShaderPassName = "SHADERPASS_FORWARD_PREVIEW",

            ZTestOverride = "ZTest LEqual",

            ExtraDefines = new List<string>()
            {
            },

            Includes = new List<string>()
            {
                "#include \"Packages/com.unity.render-pipelines.high-definition/Runtime/RenderPipeline/ShaderPass/ShaderPassDecal.hlsl\""
            },

            RequiredFields = new List<string>()
            {
                "AttributesMesh.normalOS",
                "AttributesMesh.tangentOS",
                "AttributesMesh.uv0",

                "FragInputs.tangentToWorld",
                "FragInputs.positionRWS",
                "FragInputs.texCoord0",
            },

            PixelShaderSlots = new List<int>()
            {
                DecalMasterNode.AlbedoSlotId,
                DecalMasterNode.BaseColorOpacitySlotId,
                DecalMasterNode.NormalSlotId,
                DecalMasterNode.NormaOpacitySlotId,
                DecalMasterNode.MetallicSlotId,
                DecalMasterNode.AmbientOcclusionSlotId,
                DecalMasterNode.SmoothnessSlotId,
                DecalMasterNode.MAOSOpacitySlotId,
                DecalMasterNode.EmissionSlotId
            },

            VertexShaderSlots = new List<int>()
            {
            },

            UseInPreview = true,
        };

        public int GetPreviewPassIndex() { return 0; }

        private static string[] m_ColorMasks = new string[8]
        {
            "ColorMask 0 2 ColorMask 0 3",     // nothing
            "ColorMask R 2 ColorMask R 3",     // metal
            "ColorMask G 2 ColorMask G 3",     // AO
            "ColorMask RG 2 ColorMask RG 3",    // metal + AO
            "ColorMask BA 2 ColorMask 0 3",     // smoothness
            "ColorMask RBA 2 ColorMask R 3",     // metal + smoothness
            "ColorMask GBA 2 ColorMask G 3",     // AO + smoothness
            "ColorMask RGBA 2 ColorMask RG 3",   // metal + AO + smoothness
        };


        private static ActiveFields GetActiveFieldsFromMasterNode(AbstractMaterialNode iMasterNode, Pass pass)
        {
            var activeFields = new ActiveFields();
            var baseActiveFields = activeFields.baseInstance;

            DecalMasterNode masterNode = iMasterNode as DecalMasterNode;
            if (masterNode == null)
            {
                return activeFields;
            }
            if(masterNode.affectsAlbedo.isOn)
            {
                baseActiveFields.Add("Material.AffectsAlbedo");
            }
            if (masterNode.affectsNormal.isOn)
            {
                baseActiveFields.Add("Material.AffectsNormal");
            }
            if (masterNode.affectsEmission.isOn)
            {
                baseActiveFields.Add("Material.AffectsEmission");
            }
            if (masterNode.affectsSmoothness.isOn || masterNode.affectsMetal.isOn || masterNode.affectsAO.isOn)
            {
                baseActiveFields.Add("Material.AffectsMaskMap");
            }

            return activeFields;
        }

        private static bool GenerateShaderPass(DecalMasterNode masterNode, Pass pass, GenerationMode mode, ShaderGenerator result, List<string> sourceAssetDependencyPaths)
        {
            if (mode == GenerationMode.ForReals || pass.UseInPreview)
            {
                pass.OnGeneratePass(masterNode);

                // apply master node options to active fields
                var activeFields = GetActiveFieldsFromMasterNode(masterNode, pass);

                // use standard shader pass generation
                bool vertexActive = masterNode.IsSlotConnected(DecalMasterNode.PositionSlotId);
                return HDSubShaderUtilities.GenerateShaderPass(masterNode, pass, mode, activeFields, result, sourceAssetDependencyPaths, vertexActive);
            }
            else
            {
                return false;
            }
        }

        public string GetSubshader(IMasterNode iMasterNode, GenerationMode mode, List<string> sourceAssetDependencyPaths = null)
        {
            if (sourceAssetDependencyPaths != null)
            {
                // DecalSubShader.cs
                sourceAssetDependencyPaths.Add(AssetDatabase.GUIDToAssetPath("3b523fb79ded88842bb5195be78e0354"));
                // HDSubShaderUtilities.cs
                sourceAssetDependencyPaths.Add(AssetDatabase.GUIDToAssetPath("713ced4e6eef4a44799a4dd59041484b"));
            }

            var masterNode = iMasterNode as DecalMasterNode;

            var subShader = new ShaderGenerator();
            subShader.AddShaderChunk("SubShader", true);
            subShader.AddShaderChunk("{", true);
            subShader.Indent();
            {
                // Add tags at the SubShader level
                int queue = HDRenderQueue.ChangeType(HDRenderQueue.RenderQueueType.Opaque, masterNode.drawOrder, false);
                HDSubShaderUtilities.AddTags(subShader, HDRenderPipeline.k_ShaderTagName, HDRenderTypeTags.Opaque, queue);

                // Caution: Order of GenerateShaderPass matter. Only generate required pass
                if (masterNode.affectsAlbedo.isOn || masterNode.affectsNormal.isOn || masterNode.affectsMetal.isOn || masterNode.affectsAO.isOn || masterNode.affectsSmoothness.isOn)
                {
                    GenerateShaderPass(masterNode, m_PassProjector3RT, mode, subShader, sourceAssetDependencyPaths);
                    GenerateShaderPass(masterNode, m_PassProjector4RT, mode, subShader, sourceAssetDependencyPaths);
                }
                if (masterNode.affectsEmission.isOn)
                {
                    GenerateShaderPass(masterNode, m_PassProjectorEmissive, mode, subShader, sourceAssetDependencyPaths);
                }
                if (masterNode.affectsAlbedo.isOn || masterNode.affectsNormal.isOn || masterNode.affectsMetal.isOn || masterNode.affectsAO.isOn || masterNode.affectsSmoothness.isOn)
                {
                    GenerateShaderPass(masterNode, m_PassMesh3RT, mode, subShader, sourceAssetDependencyPaths);
                    GenerateShaderPass(masterNode, m_PassMesh4RT, mode, subShader, sourceAssetDependencyPaths);
                }
                if (masterNode.affectsEmission.isOn)
                {
                    GenerateShaderPass(masterNode, m_PassMeshEmissive, mode, subShader, sourceAssetDependencyPaths);
                }

                if (mode.IsPreview())
                {
                    GenerateShaderPass(masterNode, m_PassPreview, mode, subShader, sourceAssetDependencyPaths);
                }
            }
            subShader.Deindent();
            subShader.AddShaderChunk("}", true);
            subShader.AddShaderChunk(@"CustomEditor ""UnityEditor.Rendering.HighDefinition.DecalGUI""");
            string s = subShader.GetShaderString(0);
            return s;
        }


        public bool IsPipelineCompatible(RenderPipelineAsset renderPipelineAsset)
        {
            return renderPipelineAsset is HDRenderPipelineAsset;
        }
    }
}
>>>>>>> 391b1bfc
<|MERGE_RESOLUTION|>--- conflicted
+++ resolved
@@ -1,1115 +1,559 @@
-<<<<<<< HEAD
-using System.Collections.Generic;
-using UnityEditor.Graphing;
-using UnityEditor.ShaderGraph;
-using UnityEngine.Rendering;
-using UnityEngine.Rendering.HighDefinition;
-
-namespace UnityEditor.Rendering.HighDefinition
-{
-    [FormerName("UnityEditor.Experimental.Rendering.HDPipeline.DecalSubShader")]
-    class DecalSubShader : IDecalSubShader
-    {
-        // CAUTION: c# code relies on the order in which the passes are declared, any change will need to be reflected in Decalsystem.cs - s_MaterialDecalNames and s_MaterialDecalSGNames array
-        // and DecalSet.InitializeMaterialValues()
-
-        Pass m_PassProjector3RT = new Pass()
-        {
-            Name = DecalSystem.s_MaterialSGDecalPassNames[(int)DecalSystem.MaterialSGDecalPass.ShaderGraph_DBufferProjector3RT],
-            LightMode = DecalSystem.s_MaterialSGDecalPassNames[(int)DecalSystem.MaterialSGDecalPass.ShaderGraph_DBufferProjector3RT],
-            TemplateName = "DecalPass.template",
-            MaterialName = "Decal",
-            ShaderPassName = "SHADERPASS_DBUFFER_PROJECTOR",
-
-            CullOverride = "Cull Front",
-            ZTestOverride = "ZTest Greater",
-            ZWriteOverride = "ZWrite Off",
-            BlendOverride = "Blend 0 SrcAlpha OneMinusSrcAlpha, Zero OneMinusSrcAlpha Blend 1 SrcAlpha OneMinusSrcAlpha, Zero OneMinusSrcAlpha Blend 2 SrcAlpha OneMinusSrcAlpha, Zero OneMinusSrcAlpha",
-
-            ExtraDefines = new List<string>()
-            {
-                "#define DECALS_3RT",
-            },
-
-            Includes = new List<string>()
-            {
-                "#include \"Packages/com.unity.render-pipelines.high-definition/Runtime/RenderPipeline/ShaderPass/ShaderPassDecal.hlsl\""
-            },
-
-            RequiredFields = new List<string>()
-            {
-            },
-
-            PixelShaderSlots = new List<int>()
-            {
-                DecalMasterNode.AlbedoSlotId,
-                DecalMasterNode.BaseColorOpacitySlotId,
-                DecalMasterNode.NormalSlotId,
-                DecalMasterNode.NormaOpacitySlotId,
-                DecalMasterNode.MetallicSlotId,
-                DecalMasterNode.AmbientOcclusionSlotId,
-                DecalMasterNode.SmoothnessSlotId,
-                DecalMasterNode.MAOSOpacitySlotId,
-            },
-
-            VertexShaderSlots = new List<int>()
-            {
-            },
-
-            UseInPreview = false,
-            OnGeneratePassImpl = (IMasterNode node, ref Pass pass) =>
-            {
-
-                DecalMasterNode masterNode = node as DecalMasterNode;
-                int colorMaskIndex = 4; // smoothness only
-                pass.ColorMaskOverride = m_ColorMasks[colorMaskIndex];
-                pass.StencilOverride = new List<string>()
-                {
-                    "// Stencil setup",
-                    "Stencil",
-                    "{",
-                        string.Format("   WriteMask {0}", (int) HDRenderPipeline.StencilBitMask.Decals),
-                        string.Format("   Ref  {0}", (int) HDRenderPipeline.StencilBitMask.Decals),
-                        "Comp Always",
-                        "Pass Replace",
-                    "}"
-                };
-            }
-        };
-
-        Pass m_PassProjector4RT = new Pass()
-        {
-            Name = DecalSystem.s_MaterialSGDecalPassNames[(int)DecalSystem.MaterialSGDecalPass.ShaderGraph_DBufferProjector4RT],
-            LightMode = DecalSystem.s_MaterialSGDecalPassNames[(int)DecalSystem.MaterialSGDecalPass.ShaderGraph_DBufferProjector4RT],
-            TemplateName = "DecalPass.template",
-            MaterialName = "Decal",
-            ShaderPassName = "SHADERPASS_DBUFFER_PROJECTOR",
-
-            CullOverride = "Cull Front",
-            ZTestOverride = "ZTest Greater",
-            ZWriteOverride = "ZWrite Off",
-            BlendOverride = "Blend 0 SrcAlpha OneMinusSrcAlpha, Zero OneMinusSrcAlpha Blend 1 SrcAlpha OneMinusSrcAlpha, Zero OneMinusSrcAlpha Blend 2 SrcAlpha OneMinusSrcAlpha, Zero OneMinusSrcAlpha Blend 3 Zero OneMinusSrcColor",
-
-            ExtraDefines = new List<string>()
-            {
-                "#define DECALS_4RT",
-            },
-
-            Includes = new List<string>()
-            {
-                "#include \"Packages/com.unity.render-pipelines.high-definition/Runtime/RenderPipeline/ShaderPass/ShaderPassDecal.hlsl\""
-            },
-
-            RequiredFields = new List<string>()
-            {
-            },
-
-            PixelShaderSlots = new List<int>()
-            {
-                DecalMasterNode.AlbedoSlotId,
-                DecalMasterNode.BaseColorOpacitySlotId,
-                DecalMasterNode.NormalSlotId,
-                DecalMasterNode.NormaOpacitySlotId,
-                DecalMasterNode.MetallicSlotId,
-                DecalMasterNode.AmbientOcclusionSlotId,
-                DecalMasterNode.SmoothnessSlotId,
-                DecalMasterNode.MAOSOpacitySlotId,
-            },
-
-            VertexShaderSlots = new List<int>()
-            {
-            },
-
-            UseInPreview = false,
-            OnGeneratePassImpl = (IMasterNode node, ref Pass pass) =>
-            {
-
-                DecalMasterNode masterNode = node as DecalMasterNode;
-                int colorMaskIndex = (masterNode.affectsMetal.isOn ? 1 : 0);
-                colorMaskIndex |= (masterNode.affectsAO.isOn ? 2 : 0);
-                colorMaskIndex |= (masterNode.affectsSmoothness.isOn ? 4 : 0);
-                pass.ColorMaskOverride = m_ColorMasks[colorMaskIndex];
-                pass.StencilOverride = new List<string>()
-                {
-                    "// Stencil setup",
-                    "Stencil",
-                    "{",
-                        string.Format("   WriteMask {0}", (int) HDRenderPipeline.StencilBitMask.Decals),
-                        string.Format("   Ref  {0}", (int) HDRenderPipeline.StencilBitMask.Decals),
-                        "Comp Always",
-                        "Pass Replace",
-                    "}"
-                };
-            }
-        };
-
-        Pass m_PassProjectorEmissive = new Pass()
-        {
-            Name = DecalSystem.s_MaterialSGDecalPassNames[(int)DecalSystem.MaterialSGDecalPass.ShaderGraph_ProjectorEmissive],
-            LightMode = DecalSystem.s_MaterialSGDecalPassNames[(int)DecalSystem.MaterialSGDecalPass.ShaderGraph_ProjectorEmissive],
-            TemplateName = "DecalPass.template",
-            MaterialName = "Decal",
-            ShaderPassName = "SHADERPASS_FORWARD_EMISSIVE_PROJECTOR",
-
-            CullOverride = "Cull Front",
-            ZTestOverride = "ZTest Greater",
-            ZWriteOverride = "ZWrite Off",
-            BlendOverride = "Blend 0 SrcAlpha One",
-
-            ExtraDefines = new List<string>()
-            {
-            },
-
-            Includes = new List<string>()
-            {
-                "#include \"Packages/com.unity.render-pipelines.high-definition/Runtime/RenderPipeline/ShaderPass/ShaderPassDecal.hlsl\""
-            },
-
-            RequiredFields = new List<string>()
-            {
-            },
-
-            PixelShaderSlots = new List<int>()
-            {
-                DecalMasterNode.EmissionSlotId
-            },
-
-            VertexShaderSlots = new List<int>()
-            {
-            },
-
-            UseInPreview = false,
-        };
-
-
-        Pass m_PassMesh3RT = new Pass()
-        {
-            Name = DecalSystem.s_MaterialSGDecalPassNames[(int)DecalSystem.MaterialSGDecalPass.ShaderGraph_DBufferMesh3RT],
-            LightMode = DecalSystem.s_MaterialSGDecalPassNames[(int)DecalSystem.MaterialSGDecalPass.ShaderGraph_DBufferMesh3RT],
-            TemplateName = "DecalPass.template",
-            MaterialName = "Decal",
-            ShaderPassName = "SHADERPASS_DBUFFER_MESH",
-
-            ZTestOverride = "ZTest LEqual",
-            ZWriteOverride = "ZWrite Off",
-            BlendOverride = "Blend 0 SrcAlpha OneMinusSrcAlpha, Zero OneMinusSrcAlpha Blend 1 SrcAlpha OneMinusSrcAlpha, Zero OneMinusSrcAlpha Blend 2 SrcAlpha OneMinusSrcAlpha, Zero OneMinusSrcAlpha",
-
-            ExtraDefines = new List<string>()
-            {
-                "#define DECALS_3RT",
-            },
-
-            Includes = new List<string>()
-            {
-                "#include \"Packages/com.unity.render-pipelines.high-definition/Runtime/RenderPipeline/ShaderPass/ShaderPassDecal.hlsl\""
-            },
-
-            RequiredFields = new List<string>()
-            {
-                "AttributesMesh.normalOS",
-                "AttributesMesh.tangentOS",
-                "AttributesMesh.uv0",
-
-                "FragInputs.tangentToWorld",
-                "FragInputs.positionRWS",
-                "FragInputs.texCoord0",
-            },
-
-            PixelShaderSlots = new List<int>()
-            {
-                DecalMasterNode.AlbedoSlotId,
-                DecalMasterNode.BaseColorOpacitySlotId,
-                DecalMasterNode.NormalSlotId,
-                DecalMasterNode.NormaOpacitySlotId,
-                DecalMasterNode.MetallicSlotId,
-                DecalMasterNode.AmbientOcclusionSlotId,
-                DecalMasterNode.SmoothnessSlotId,
-                DecalMasterNode.MAOSOpacitySlotId,
-            },
-
-            VertexShaderSlots = new List<int>()
-            {
-            },
-
-            UseInPreview = false,
-            OnGeneratePassImpl = (IMasterNode node, ref Pass pass) =>
-            {
-
-                DecalMasterNode masterNode = node as DecalMasterNode;
-                int colorMaskIndex = 4; // smoothness only
-                pass.ColorMaskOverride = m_ColorMasks[colorMaskIndex];
-                pass.StencilOverride = new List<string>()
-                {
-                    "// Stencil setup",
-                    "Stencil",
-                    "{",
-                        string.Format("   WriteMask {0}", (int) HDRenderPipeline.StencilBitMask.Decals),
-                        string.Format("   Ref  {0}", (int) HDRenderPipeline.StencilBitMask.Decals),
-                        "Comp Always",
-                        "Pass Replace",
-                    "}"
-                };
-            }
-        };
-
-
-        Pass m_PassMesh4RT = new Pass()
-        {
-            Name = DecalSystem.s_MaterialSGDecalPassNames[(int)DecalSystem.MaterialSGDecalPass.ShaderGraph_DBufferMesh4RT],
-            LightMode = DecalSystem.s_MaterialSGDecalPassNames[(int)DecalSystem.MaterialSGDecalPass.ShaderGraph_DBufferMesh4RT],
-            TemplateName = "DecalPass.template",
-            MaterialName = "Decal",
-            ShaderPassName = "SHADERPASS_DBUFFER_MESH",
-
-            ZTestOverride = "ZTest LEqual",
-            ZWriteOverride = "ZWrite Off",
-            BlendOverride = "Blend 0 SrcAlpha OneMinusSrcAlpha, Zero OneMinusSrcAlpha Blend 1 SrcAlpha OneMinusSrcAlpha, Zero OneMinusSrcAlpha Blend 2 SrcAlpha OneMinusSrcAlpha, Zero OneMinusSrcAlpha Blend 3 Zero OneMinusSrcColor",
-
-            ExtraDefines = new List<string>()
-            {
-                "#define DECALS_4RT",
-            },
-
-            Includes = new List<string>()
-            {
-                "#include \"Packages/com.unity.render-pipelines.high-definition/Runtime/RenderPipeline/ShaderPass/ShaderPassDecal.hlsl\""
-            },
-
-            RequiredFields = new List<string>()
-            {
-                "AttributesMesh.normalOS",
-                "AttributesMesh.tangentOS",
-                "AttributesMesh.uv0",
-
-                "FragInputs.tangentToWorld",
-                "FragInputs.positionRWS",
-                "FragInputs.texCoord0",
-            },
-
-            PixelShaderSlots = new List<int>()
-            {
-                DecalMasterNode.AlbedoSlotId,
-                DecalMasterNode.BaseColorOpacitySlotId,
-                DecalMasterNode.NormalSlotId,
-                DecalMasterNode.NormaOpacitySlotId,
-                DecalMasterNode.MetallicSlotId,
-                DecalMasterNode.AmbientOcclusionSlotId,
-                DecalMasterNode.SmoothnessSlotId,
-                DecalMasterNode.MAOSOpacitySlotId,
-            },
-
-            VertexShaderSlots = new List<int>()
-            {
-            },
-
-            UseInPreview = false,
-            OnGeneratePassImpl = (IMasterNode node, ref Pass pass) =>
-            {
-
-                DecalMasterNode masterNode = node as DecalMasterNode;
-                int colorMaskIndex = (masterNode.affectsMetal.isOn ? 1 : 0);
-                colorMaskIndex |= (masterNode.affectsAO.isOn ? 2 : 0);
-                colorMaskIndex |= (masterNode.affectsSmoothness.isOn ? 4 : 0);
-                pass.ColorMaskOverride = m_ColorMasks[colorMaskIndex];
-                pass.StencilOverride = new List<string>()
-                {
-                    "// Stencil setup",
-                    "Stencil",
-                    "{",
-                        string.Format("   WriteMask {0}", (int) HDRenderPipeline.StencilBitMask.Decals),
-                        string.Format("   Ref  {0}", (int) HDRenderPipeline.StencilBitMask.Decals),
-                        "Comp Always",
-                        "Pass Replace",
-                    "}"
-                };
-            }
-        };
-
-
-        Pass m_PassMeshEmissive = new Pass()
-        {
-            Name = DecalSystem.s_MaterialSGDecalPassNames[(int)DecalSystem.MaterialSGDecalPass.ShaderGraph_MeshEmissive],
-            LightMode = DecalSystem.s_MaterialSGDecalPassNames[(int)DecalSystem.MaterialSGDecalPass.ShaderGraph_MeshEmissive],
-            TemplateName = "DecalPass.template",
-            MaterialName = "Decal",
-            ShaderPassName = "SHADERPASS_FORWARD_EMISSIVE_MESH",
-
-            ZTestOverride = "ZTest LEqual",
-            ZWriteOverride = "ZWrite Off",
-            BlendOverride = "Blend 0 SrcAlpha One",
-
-            ExtraDefines = new List<string>()
-            {
-            },
-
-            Includes = new List<string>()
-            {
-                "#include \"Packages/com.unity.render-pipelines.high-definition/Runtime/RenderPipeline/ShaderPass/ShaderPassDecal.hlsl\""
-            },
-
-            RequiredFields = new List<string>()
-            {
-                "AttributesMesh.normalOS",
-                "AttributesMesh.tangentOS",
-                "AttributesMesh.uv0",
-
-                "FragInputs.tangentToWorld",
-                "FragInputs.positionRWS",
-                "FragInputs.texCoord0",
-            },
-
-            PixelShaderSlots = new List<int>()
-            {
-                DecalMasterNode.AlbedoSlotId,
-                DecalMasterNode.BaseColorOpacitySlotId,
-                DecalMasterNode.NormalSlotId,
-                DecalMasterNode.NormaOpacitySlotId,
-                DecalMasterNode.MetallicSlotId,
-                DecalMasterNode.AmbientOcclusionSlotId,
-                DecalMasterNode.SmoothnessSlotId,
-                DecalMasterNode.MAOSOpacitySlotId,
-                DecalMasterNode.EmissionSlotId
-            },
-
-            VertexShaderSlots = new List<int>()
-            {
-            },
-
-            UseInPreview = false,
-        };
-
-        // Pass to have a preview
-        Pass m_PassPreview = new Pass()
-        {
-            Name = "ForwardOnly",
-            LightMode = "ForwardOnly",
-            TemplateName = "DecalPass.template",
-            MaterialName = "Decal",
-            ShaderPassName = "SHADERPASS_FORWARD_PREVIEW",
-
-            ZTestOverride = "ZTest LEqual",
-
-            ExtraDefines = new List<string>()
-            {
-            },
-
-            Includes = new List<string>()
-            {
-                "#include \"Packages/com.unity.render-pipelines.high-definition/Runtime/RenderPipeline/ShaderPass/ShaderPassDecal.hlsl\""
-            },
-
-            RequiredFields = new List<string>()
-            {
-                "AttributesMesh.normalOS",
-                "AttributesMesh.tangentOS",
-                "AttributesMesh.uv0",
-
-                "FragInputs.tangentToWorld",
-                "FragInputs.positionRWS",
-                "FragInputs.texCoord0",
-            },
-
-            PixelShaderSlots = new List<int>()
-            {
-                DecalMasterNode.AlbedoSlotId,
-                DecalMasterNode.BaseColorOpacitySlotId,
-                DecalMasterNode.NormalSlotId,
-                DecalMasterNode.NormaOpacitySlotId,
-                DecalMasterNode.MetallicSlotId,
-                DecalMasterNode.AmbientOcclusionSlotId,
-                DecalMasterNode.SmoothnessSlotId,
-                DecalMasterNode.MAOSOpacitySlotId,
-                DecalMasterNode.EmissionSlotId
-            },
-
-            VertexShaderSlots = new List<int>()
-            {
-            },
-
-            UseInPreview = true,
-        };
-
-        public int GetPreviewPassIndex() { return 0; }
-
-        private static string[] m_ColorMasks = new string[8]
-        {
-            "ColorMask 0 2 ColorMask 0 3",     // nothing
-            "ColorMask R 2 ColorMask R 3",     // metal
-            "ColorMask G 2 ColorMask G 3",     // AO
-            "ColorMask RG 2 ColorMask RG 3",    // metal + AO
-            "ColorMask BA 2 ColorMask 0 3",     // smoothness
-            "ColorMask RBA 2 ColorMask R 3",     // metal + smoothness
-            "ColorMask GBA 2 ColorMask G 3",     // AO + smoothness
-            "ColorMask RGBA 2 ColorMask RG 3",   // metal + AO + smoothness
-        };
-
-
-        private static HashSet<string> GetActiveFieldsFromMasterNode(AbstractMaterialNode iMasterNode, Pass pass)
-        {
-            HashSet<string> activeFields = new HashSet<string>();
-
-            DecalMasterNode masterNode = iMasterNode as DecalMasterNode;
-            if (masterNode == null)
-            {
-                return activeFields;
-            }
-            if(masterNode.affectsAlbedo.isOn)
-            {
-                activeFields.Add("Material.AffectsAlbedo");
-            }
-            if (masterNode.affectsNormal.isOn)
-            {
-                activeFields.Add("Material.AffectsNormal");
-            }
-            if (masterNode.affectsEmission.isOn)
-            {
-                activeFields.Add("Material.AffectsEmission");
-            }
-            if (masterNode.affectsSmoothness.isOn || masterNode.affectsMetal.isOn || masterNode.affectsAO.isOn)
-            {
-                activeFields.Add("Material.AffectsMaskMap");
-            }
-
-            return activeFields;
-        }
-
-        private static bool GenerateShaderPass(DecalMasterNode masterNode, Pass pass, GenerationMode mode, ShaderGenerator result, List<string> sourceAssetDependencyPaths)
-        {
-            if (mode == GenerationMode.ForReals || pass.UseInPreview)
-            {
-                pass.OnGeneratePass(masterNode);
-
-                // apply master node options to active fields
-                HashSet<string> activeFields = GetActiveFieldsFromMasterNode(masterNode, pass);
-                if(Decal.DecalDefinitions.s_DecalVolumeHighPrecision == 1)
-                {
-                    activeFields.Add("Material.DecalVolumeHighPrecision");    
-                }            
-
-                // use standard shader pass generation
-                bool vertexActive = masterNode.IsSlotConnected(DecalMasterNode.PositionSlotId);
-                return HDSubShaderUtilities.GenerateShaderPass(masterNode, pass, mode, activeFields, result, sourceAssetDependencyPaths, vertexActive);
-            }
-            else
-            {
-                return false;
-            }
-        }
-
-        public string GetSubshader(IMasterNode iMasterNode, GenerationMode mode, List<string> sourceAssetDependencyPaths = null)
-        {
-            if (sourceAssetDependencyPaths != null)
-            {
-                // DecalSubShader.cs
-                sourceAssetDependencyPaths.Add(AssetDatabase.GUIDToAssetPath("3b523fb79ded88842bb5195be78e0354"));
-                // HDSubShaderUtilities.cs
-                sourceAssetDependencyPaths.Add(AssetDatabase.GUIDToAssetPath("713ced4e6eef4a44799a4dd59041484b"));
-            }
-
-            var masterNode = iMasterNode as DecalMasterNode;
-
-            var subShader = new ShaderGenerator();
-            subShader.AddShaderChunk("SubShader", true);
-            subShader.AddShaderChunk("{", true);
-            subShader.Indent();
-            {
-                // Add tags at the SubShader level
-                int queue = HDRenderQueue.ChangeType(HDRenderQueue.RenderQueueType.Opaque, masterNode.drawOrder, false);
-                HDSubShaderUtilities.AddTags(subShader, HDRenderPipeline.k_ShaderTagName, HDRenderTypeTags.Opaque, queue);
-
-                // Caution: Order of GenerateShaderPass matter. Only generate required pass
-                if (masterNode.affectsAlbedo.isOn || masterNode.affectsNormal.isOn || masterNode.affectsMetal.isOn || masterNode.affectsAO.isOn || masterNode.affectsSmoothness.isOn)
-                {
-                    GenerateShaderPass(masterNode, m_PassProjector3RT, mode, subShader, sourceAssetDependencyPaths);
-                    GenerateShaderPass(masterNode, m_PassProjector4RT, mode, subShader, sourceAssetDependencyPaths);
-                }
-                if (masterNode.affectsEmission.isOn)
-                {
-                    GenerateShaderPass(masterNode, m_PassProjectorEmissive, mode, subShader, sourceAssetDependencyPaths);
-                }
-                if (masterNode.affectsAlbedo.isOn || masterNode.affectsNormal.isOn || masterNode.affectsMetal.isOn || masterNode.affectsAO.isOn || masterNode.affectsSmoothness.isOn)
-                {
-                    GenerateShaderPass(masterNode, m_PassMesh3RT, mode, subShader, sourceAssetDependencyPaths);
-                    GenerateShaderPass(masterNode, m_PassMesh4RT, mode, subShader, sourceAssetDependencyPaths);
-                }
-                if (masterNode.affectsEmission.isOn)
-                {
-                    GenerateShaderPass(masterNode, m_PassMeshEmissive, mode, subShader, sourceAssetDependencyPaths);
-                }
-
-                if (mode.IsPreview())
-                {
-                    GenerateShaderPass(masterNode, m_PassPreview, mode, subShader, sourceAssetDependencyPaths);
-                }
-            }
-            subShader.Deindent();
-            subShader.AddShaderChunk("}", true);
-            subShader.AddShaderChunk(@"CustomEditor ""UnityEditor.Rendering.HighDefinition.DecalGUI""");
-            string s = subShader.GetShaderString(0);
-            return s;
-        }
-
-
-        public bool IsPipelineCompatible(RenderPipelineAsset renderPipelineAsset)
-        {
-            return renderPipelineAsset is HDRenderPipelineAsset;
-        }
-    }
-}
-=======
-using System.Collections.Generic;
-using Data.Util;
-using UnityEditor.Graphing;
-using UnityEditor.ShaderGraph;
-using UnityEngine.Rendering;
-using UnityEngine.Rendering.HighDefinition;
-
-namespace UnityEditor.Rendering.HighDefinition
-{
-    [FormerName("UnityEditor.Experimental.Rendering.HDPipeline.DecalSubShader")]
-    class DecalSubShader : IDecalSubShader
-    {
-        // CAUTION: c# code relies on the order in which the passes are declared, any change will need to be reflected in Decalsystem.cs - s_MaterialDecalNames and s_MaterialDecalSGNames array
-        // and DecalSet.InitializeMaterialValues()
-
-        Pass m_PassProjector3RT = new Pass()
-        {
-            Name = DecalSystem.s_MaterialSGDecalPassNames[(int)DecalSystem.MaterialSGDecalPass.ShaderGraph_DBufferProjector3RT],
-            LightMode = DecalSystem.s_MaterialSGDecalPassNames[(int)DecalSystem.MaterialSGDecalPass.ShaderGraph_DBufferProjector3RT],
-            TemplateName = "DecalPass.template",
-            MaterialName = "Decal",
-            ShaderPassName = "SHADERPASS_DBUFFER_PROJECTOR",
-
-            CullOverride = "Cull Front",
-            ZTestOverride = "ZTest Greater",
-            ZWriteOverride = "ZWrite Off",
-            BlendOverride = "Blend 0 SrcAlpha OneMinusSrcAlpha, Zero OneMinusSrcAlpha Blend 1 SrcAlpha OneMinusSrcAlpha, Zero OneMinusSrcAlpha Blend 2 SrcAlpha OneMinusSrcAlpha, Zero OneMinusSrcAlpha",
-
-            ExtraDefines = new List<string>()
-            {
-                "#define DECALS_3RT",
-            },
-
-            Includes = new List<string>()
-            {
-                "#include \"Packages/com.unity.render-pipelines.high-definition/Runtime/RenderPipeline/ShaderPass/ShaderPassDecal.hlsl\""
-            },
-
-            RequiredFields = new List<string>()
-            {
-            },
-
-            PixelShaderSlots = new List<int>()
-            {
-                DecalMasterNode.AlbedoSlotId,
-                DecalMasterNode.BaseColorOpacitySlotId,
-                DecalMasterNode.NormalSlotId,
-                DecalMasterNode.NormaOpacitySlotId,
-                DecalMasterNode.MetallicSlotId,
-                DecalMasterNode.AmbientOcclusionSlotId,
-                DecalMasterNode.SmoothnessSlotId,
-                DecalMasterNode.MAOSOpacitySlotId,
-            },
-
-            VertexShaderSlots = new List<int>()
-            {
-            },
-
-            UseInPreview = false,
-            OnGeneratePassImpl = (IMasterNode node, ref Pass pass) =>
-            {
-
-                DecalMasterNode masterNode = node as DecalMasterNode;
-                int colorMaskIndex = 4; // smoothness only
-                pass.ColorMaskOverride = m_ColorMasks[colorMaskIndex];
-                pass.StencilOverride = new List<string>()
-                {
-                    "// Stencil setup",
-                    "Stencil",
-                    "{",
-                        string.Format("   WriteMask {0}", (int) HDRenderPipeline.StencilBitMask.Decals),
-                        string.Format("   Ref  {0}", (int) HDRenderPipeline.StencilBitMask.Decals),
-                        "Comp Always",
-                        "Pass Replace",
-                    "}"
-                };
-            }
-        };
-
-        Pass m_PassProjector4RT = new Pass()
-        {
-            Name = DecalSystem.s_MaterialSGDecalPassNames[(int)DecalSystem.MaterialSGDecalPass.ShaderGraph_DBufferProjector4RT],
-            LightMode = DecalSystem.s_MaterialSGDecalPassNames[(int)DecalSystem.MaterialSGDecalPass.ShaderGraph_DBufferProjector4RT],
-            TemplateName = "DecalPass.template",
-            MaterialName = "Decal",
-            ShaderPassName = "SHADERPASS_DBUFFER_PROJECTOR",
-
-            CullOverride = "Cull Front",
-            ZTestOverride = "ZTest Greater",
-            ZWriteOverride = "ZWrite Off",
-            BlendOverride = "Blend 0 SrcAlpha OneMinusSrcAlpha, Zero OneMinusSrcAlpha Blend 1 SrcAlpha OneMinusSrcAlpha, Zero OneMinusSrcAlpha Blend 2 SrcAlpha OneMinusSrcAlpha, Zero OneMinusSrcAlpha Blend 3 Zero OneMinusSrcColor",
-
-            ExtraDefines = new List<string>()
-            {
-                "#define DECALS_4RT",
-            },
-
-            Includes = new List<string>()
-            {
-                "#include \"Packages/com.unity.render-pipelines.high-definition/Runtime/RenderPipeline/ShaderPass/ShaderPassDecal.hlsl\""
-            },
-
-            RequiredFields = new List<string>()
-            {
-            },
-
-            PixelShaderSlots = new List<int>()
-            {
-                DecalMasterNode.AlbedoSlotId,
-                DecalMasterNode.BaseColorOpacitySlotId,
-                DecalMasterNode.NormalSlotId,
-                DecalMasterNode.NormaOpacitySlotId,
-                DecalMasterNode.MetallicSlotId,
-                DecalMasterNode.AmbientOcclusionSlotId,
-                DecalMasterNode.SmoothnessSlotId,
-                DecalMasterNode.MAOSOpacitySlotId,
-            },
-
-            VertexShaderSlots = new List<int>()
-            {
-            },
-
-            UseInPreview = false,
-            OnGeneratePassImpl = (IMasterNode node, ref Pass pass) =>
-            {
-
-                DecalMasterNode masterNode = node as DecalMasterNode;
-                int colorMaskIndex = (masterNode.affectsMetal.isOn ? 1 : 0);
-                colorMaskIndex |= (masterNode.affectsAO.isOn ? 2 : 0);
-                colorMaskIndex |= (masterNode.affectsSmoothness.isOn ? 4 : 0);
-                pass.ColorMaskOverride = m_ColorMasks[colorMaskIndex];
-                pass.StencilOverride = new List<string>()
-                {
-                    "// Stencil setup",
-                    "Stencil",
-                    "{",
-                        string.Format("   WriteMask {0}", (int) HDRenderPipeline.StencilBitMask.Decals),
-                        string.Format("   Ref  {0}", (int) HDRenderPipeline.StencilBitMask.Decals),
-                        "Comp Always",
-                        "Pass Replace",
-                    "}"
-                };
-            }
-        };
-
-        Pass m_PassProjectorEmissive = new Pass()
-        {
-            Name = DecalSystem.s_MaterialSGDecalPassNames[(int)DecalSystem.MaterialSGDecalPass.ShaderGraph_ProjectorEmissive],
-            LightMode = DecalSystem.s_MaterialSGDecalPassNames[(int)DecalSystem.MaterialSGDecalPass.ShaderGraph_ProjectorEmissive],
-            TemplateName = "DecalPass.template",
-            MaterialName = "Decal",
-            ShaderPassName = "SHADERPASS_FORWARD_EMISSIVE_PROJECTOR",
-
-            CullOverride = "Cull Front",
-            ZTestOverride = "ZTest Greater",
-            ZWriteOverride = "ZWrite Off",
-            BlendOverride = "Blend 0 SrcAlpha One",
-
-            ExtraDefines = new List<string>()
-            {
-            },
-
-            Includes = new List<string>()
-            {
-                "#include \"Packages/com.unity.render-pipelines.high-definition/Runtime/RenderPipeline/ShaderPass/ShaderPassDecal.hlsl\""
-            },
-
-            RequiredFields = new List<string>()
-            {
-            },
-
-            PixelShaderSlots = new List<int>()
-            {
-                DecalMasterNode.EmissionSlotId
-            },
-
-            VertexShaderSlots = new List<int>()
-            {
-            },
-
-            UseInPreview = false,
-        };
-
-
-        Pass m_PassMesh3RT = new Pass()
-        {
-            Name = DecalSystem.s_MaterialSGDecalPassNames[(int)DecalSystem.MaterialSGDecalPass.ShaderGraph_DBufferMesh3RT],
-            LightMode = DecalSystem.s_MaterialSGDecalPassNames[(int)DecalSystem.MaterialSGDecalPass.ShaderGraph_DBufferMesh3RT],
-            TemplateName = "DecalPass.template",
-            MaterialName = "Decal",
-            ShaderPassName = "SHADERPASS_DBUFFER_MESH",
-
-            ZTestOverride = "ZTest LEqual",
-            ZWriteOverride = "ZWrite Off",
-            BlendOverride = "Blend 0 SrcAlpha OneMinusSrcAlpha, Zero OneMinusSrcAlpha Blend 1 SrcAlpha OneMinusSrcAlpha, Zero OneMinusSrcAlpha Blend 2 SrcAlpha OneMinusSrcAlpha, Zero OneMinusSrcAlpha",
-
-            ExtraDefines = new List<string>()
-            {
-                "#define DECALS_3RT",
-            },
-
-            Includes = new List<string>()
-            {
-                "#include \"Packages/com.unity.render-pipelines.high-definition/Runtime/RenderPipeline/ShaderPass/ShaderPassDecal.hlsl\""
-            },
-
-            RequiredFields = new List<string>()
-            {
-                "AttributesMesh.normalOS",
-                "AttributesMesh.tangentOS",
-                "AttributesMesh.uv0",
-
-                "FragInputs.tangentToWorld",
-                "FragInputs.positionRWS",
-                "FragInputs.texCoord0",
-            },
-
-            PixelShaderSlots = new List<int>()
-            {
-                DecalMasterNode.AlbedoSlotId,
-                DecalMasterNode.BaseColorOpacitySlotId,
-                DecalMasterNode.NormalSlotId,
-                DecalMasterNode.NormaOpacitySlotId,
-                DecalMasterNode.MetallicSlotId,
-                DecalMasterNode.AmbientOcclusionSlotId,
-                DecalMasterNode.SmoothnessSlotId,
-                DecalMasterNode.MAOSOpacitySlotId,
-            },
-
-            VertexShaderSlots = new List<int>()
-            {
-            },
-
-            UseInPreview = false,
-            OnGeneratePassImpl = (IMasterNode node, ref Pass pass) =>
-            {
-
-                DecalMasterNode masterNode = node as DecalMasterNode;
-                int colorMaskIndex = 4; // smoothness only
-                pass.ColorMaskOverride = m_ColorMasks[colorMaskIndex];
-                pass.StencilOverride = new List<string>()
-                {
-                    "// Stencil setup",
-                    "Stencil",
-                    "{",
-                        string.Format("   WriteMask {0}", (int) HDRenderPipeline.StencilBitMask.Decals),
-                        string.Format("   Ref  {0}", (int) HDRenderPipeline.StencilBitMask.Decals),
-                        "Comp Always",
-                        "Pass Replace",
-                    "}"
-                };
-            }
-        };
-
-
-        Pass m_PassMesh4RT = new Pass()
-        {
-            Name = DecalSystem.s_MaterialSGDecalPassNames[(int)DecalSystem.MaterialSGDecalPass.ShaderGraph_DBufferMesh4RT],
-            LightMode = DecalSystem.s_MaterialSGDecalPassNames[(int)DecalSystem.MaterialSGDecalPass.ShaderGraph_DBufferMesh4RT],
-            TemplateName = "DecalPass.template",
-            MaterialName = "Decal",
-            ShaderPassName = "SHADERPASS_DBUFFER_MESH",
-
-            ZTestOverride = "ZTest LEqual",
-            ZWriteOverride = "ZWrite Off",
-            BlendOverride = "Blend 0 SrcAlpha OneMinusSrcAlpha, Zero OneMinusSrcAlpha Blend 1 SrcAlpha OneMinusSrcAlpha, Zero OneMinusSrcAlpha Blend 2 SrcAlpha OneMinusSrcAlpha, Zero OneMinusSrcAlpha Blend 3 Zero OneMinusSrcColor",
-
-            ExtraDefines = new List<string>()
-            {
-                "#define DECALS_4RT",
-            },
-
-            Includes = new List<string>()
-            {
-                "#include \"Packages/com.unity.render-pipelines.high-definition/Runtime/RenderPipeline/ShaderPass/ShaderPassDecal.hlsl\""
-            },
-
-            RequiredFields = new List<string>()
-            {
-                "AttributesMesh.normalOS",
-                "AttributesMesh.tangentOS",
-                "AttributesMesh.uv0",
-
-                "FragInputs.tangentToWorld",
-                "FragInputs.positionRWS",
-                "FragInputs.texCoord0",
-            },
-
-            PixelShaderSlots = new List<int>()
-            {
-                DecalMasterNode.AlbedoSlotId,
-                DecalMasterNode.BaseColorOpacitySlotId,
-                DecalMasterNode.NormalSlotId,
-                DecalMasterNode.NormaOpacitySlotId,
-                DecalMasterNode.MetallicSlotId,
-                DecalMasterNode.AmbientOcclusionSlotId,
-                DecalMasterNode.SmoothnessSlotId,
-                DecalMasterNode.MAOSOpacitySlotId,
-            },
-
-            VertexShaderSlots = new List<int>()
-            {
-            },
-
-            UseInPreview = false,
-            OnGeneratePassImpl = (IMasterNode node, ref Pass pass) =>
-            {
-
-                DecalMasterNode masterNode = node as DecalMasterNode;
-                int colorMaskIndex = (masterNode.affectsMetal.isOn ? 1 : 0);
-                colorMaskIndex |= (masterNode.affectsAO.isOn ? 2 : 0);
-                colorMaskIndex |= (masterNode.affectsSmoothness.isOn ? 4 : 0);
-                pass.ColorMaskOverride = m_ColorMasks[colorMaskIndex];
-                pass.StencilOverride = new List<string>()
-                {
-                    "// Stencil setup",
-                    "Stencil",
-                    "{",
-                        string.Format("   WriteMask {0}", (int) HDRenderPipeline.StencilBitMask.Decals),
-                        string.Format("   Ref  {0}", (int) HDRenderPipeline.StencilBitMask.Decals),
-                        "Comp Always",
-                        "Pass Replace",
-                    "}"
-                };
-            }
-        };
-
-
-        Pass m_PassMeshEmissive = new Pass()
-        {
-            Name = DecalSystem.s_MaterialSGDecalPassNames[(int)DecalSystem.MaterialSGDecalPass.ShaderGraph_MeshEmissive],
-            LightMode = DecalSystem.s_MaterialSGDecalPassNames[(int)DecalSystem.MaterialSGDecalPass.ShaderGraph_MeshEmissive],
-            TemplateName = "DecalPass.template",
-            MaterialName = "Decal",
-            ShaderPassName = "SHADERPASS_FORWARD_EMISSIVE_MESH",
-
-            ZTestOverride = "ZTest LEqual",
-            ZWriteOverride = "ZWrite Off",
-            BlendOverride = "Blend 0 SrcAlpha One",
-
-            ExtraDefines = new List<string>()
-            {
-            },
-
-            Includes = new List<string>()
-            {
-                "#include \"Packages/com.unity.render-pipelines.high-definition/Runtime/RenderPipeline/ShaderPass/ShaderPassDecal.hlsl\""
-            },
-
-            RequiredFields = new List<string>()
-            {
-                "AttributesMesh.normalOS",
-                "AttributesMesh.tangentOS",
-                "AttributesMesh.uv0",
-
-                "FragInputs.tangentToWorld",
-                "FragInputs.positionRWS",
-                "FragInputs.texCoord0",
-            },
-
-            PixelShaderSlots = new List<int>()
-            {
-                DecalMasterNode.AlbedoSlotId,
-                DecalMasterNode.BaseColorOpacitySlotId,
-                DecalMasterNode.NormalSlotId,
-                DecalMasterNode.NormaOpacitySlotId,
-                DecalMasterNode.MetallicSlotId,
-                DecalMasterNode.AmbientOcclusionSlotId,
-                DecalMasterNode.SmoothnessSlotId,
-                DecalMasterNode.MAOSOpacitySlotId,
-                DecalMasterNode.EmissionSlotId
-            },
-
-            VertexShaderSlots = new List<int>()
-            {
-            },
-
-            UseInPreview = false,
-        };
-
-        // Pass to have a preview
-        Pass m_PassPreview = new Pass()
-        {
-            Name = "ForwardOnly",
-            LightMode = "ForwardOnly",
-            TemplateName = "DecalPass.template",
-            MaterialName = "Decal",
-            ShaderPassName = "SHADERPASS_FORWARD_PREVIEW",
-
-            ZTestOverride = "ZTest LEqual",
-
-            ExtraDefines = new List<string>()
-            {
-            },
-
-            Includes = new List<string>()
-            {
-                "#include \"Packages/com.unity.render-pipelines.high-definition/Runtime/RenderPipeline/ShaderPass/ShaderPassDecal.hlsl\""
-            },
-
-            RequiredFields = new List<string>()
-            {
-                "AttributesMesh.normalOS",
-                "AttributesMesh.tangentOS",
-                "AttributesMesh.uv0",
-
-                "FragInputs.tangentToWorld",
-                "FragInputs.positionRWS",
-                "FragInputs.texCoord0",
-            },
-
-            PixelShaderSlots = new List<int>()
-            {
-                DecalMasterNode.AlbedoSlotId,
-                DecalMasterNode.BaseColorOpacitySlotId,
-                DecalMasterNode.NormalSlotId,
-                DecalMasterNode.NormaOpacitySlotId,
-                DecalMasterNode.MetallicSlotId,
-                DecalMasterNode.AmbientOcclusionSlotId,
-                DecalMasterNode.SmoothnessSlotId,
-                DecalMasterNode.MAOSOpacitySlotId,
-                DecalMasterNode.EmissionSlotId
-            },
-
-            VertexShaderSlots = new List<int>()
-            {
-            },
-
-            UseInPreview = true,
-        };
-
-        public int GetPreviewPassIndex() { return 0; }
-
-        private static string[] m_ColorMasks = new string[8]
-        {
-            "ColorMask 0 2 ColorMask 0 3",     // nothing
-            "ColorMask R 2 ColorMask R 3",     // metal
-            "ColorMask G 2 ColorMask G 3",     // AO
-            "ColorMask RG 2 ColorMask RG 3",    // metal + AO
-            "ColorMask BA 2 ColorMask 0 3",     // smoothness
-            "ColorMask RBA 2 ColorMask R 3",     // metal + smoothness
-            "ColorMask GBA 2 ColorMask G 3",     // AO + smoothness
-            "ColorMask RGBA 2 ColorMask RG 3",   // metal + AO + smoothness
-        };
-
-
-        private static ActiveFields GetActiveFieldsFromMasterNode(AbstractMaterialNode iMasterNode, Pass pass)
-        {
-            var activeFields = new ActiveFields();
-            var baseActiveFields = activeFields.baseInstance;
-
-            DecalMasterNode masterNode = iMasterNode as DecalMasterNode;
-            if (masterNode == null)
-            {
-                return activeFields;
-            }
-            if(masterNode.affectsAlbedo.isOn)
-            {
-                baseActiveFields.Add("Material.AffectsAlbedo");
-            }
-            if (masterNode.affectsNormal.isOn)
-            {
-                baseActiveFields.Add("Material.AffectsNormal");
-            }
-            if (masterNode.affectsEmission.isOn)
-            {
-                baseActiveFields.Add("Material.AffectsEmission");
-            }
-            if (masterNode.affectsSmoothness.isOn || masterNode.affectsMetal.isOn || masterNode.affectsAO.isOn)
-            {
-                baseActiveFields.Add("Material.AffectsMaskMap");
-            }
-
-            return activeFields;
-        }
-
-        private static bool GenerateShaderPass(DecalMasterNode masterNode, Pass pass, GenerationMode mode, ShaderGenerator result, List<string> sourceAssetDependencyPaths)
-        {
-            if (mode == GenerationMode.ForReals || pass.UseInPreview)
-            {
-                pass.OnGeneratePass(masterNode);
-
-                // apply master node options to active fields
-                var activeFields = GetActiveFieldsFromMasterNode(masterNode, pass);
-
-                // use standard shader pass generation
-                bool vertexActive = masterNode.IsSlotConnected(DecalMasterNode.PositionSlotId);
-                return HDSubShaderUtilities.GenerateShaderPass(masterNode, pass, mode, activeFields, result, sourceAssetDependencyPaths, vertexActive);
-            }
-            else
-            {
-                return false;
-            }
-        }
-
-        public string GetSubshader(IMasterNode iMasterNode, GenerationMode mode, List<string> sourceAssetDependencyPaths = null)
-        {
-            if (sourceAssetDependencyPaths != null)
-            {
-                // DecalSubShader.cs
-                sourceAssetDependencyPaths.Add(AssetDatabase.GUIDToAssetPath("3b523fb79ded88842bb5195be78e0354"));
-                // HDSubShaderUtilities.cs
-                sourceAssetDependencyPaths.Add(AssetDatabase.GUIDToAssetPath("713ced4e6eef4a44799a4dd59041484b"));
-            }
-
-            var masterNode = iMasterNode as DecalMasterNode;
-
-            var subShader = new ShaderGenerator();
-            subShader.AddShaderChunk("SubShader", true);
-            subShader.AddShaderChunk("{", true);
-            subShader.Indent();
-            {
-                // Add tags at the SubShader level
-                int queue = HDRenderQueue.ChangeType(HDRenderQueue.RenderQueueType.Opaque, masterNode.drawOrder, false);
-                HDSubShaderUtilities.AddTags(subShader, HDRenderPipeline.k_ShaderTagName, HDRenderTypeTags.Opaque, queue);
-
-                // Caution: Order of GenerateShaderPass matter. Only generate required pass
-                if (masterNode.affectsAlbedo.isOn || masterNode.affectsNormal.isOn || masterNode.affectsMetal.isOn || masterNode.affectsAO.isOn || masterNode.affectsSmoothness.isOn)
-                {
-                    GenerateShaderPass(masterNode, m_PassProjector3RT, mode, subShader, sourceAssetDependencyPaths);
-                    GenerateShaderPass(masterNode, m_PassProjector4RT, mode, subShader, sourceAssetDependencyPaths);
-                }
-                if (masterNode.affectsEmission.isOn)
-                {
-                    GenerateShaderPass(masterNode, m_PassProjectorEmissive, mode, subShader, sourceAssetDependencyPaths);
-                }
-                if (masterNode.affectsAlbedo.isOn || masterNode.affectsNormal.isOn || masterNode.affectsMetal.isOn || masterNode.affectsAO.isOn || masterNode.affectsSmoothness.isOn)
-                {
-                    GenerateShaderPass(masterNode, m_PassMesh3RT, mode, subShader, sourceAssetDependencyPaths);
-                    GenerateShaderPass(masterNode, m_PassMesh4RT, mode, subShader, sourceAssetDependencyPaths);
-                }
-                if (masterNode.affectsEmission.isOn)
-                {
-                    GenerateShaderPass(masterNode, m_PassMeshEmissive, mode, subShader, sourceAssetDependencyPaths);
-                }
-
-                if (mode.IsPreview())
-                {
-                    GenerateShaderPass(masterNode, m_PassPreview, mode, subShader, sourceAssetDependencyPaths);
-                }
-            }
-            subShader.Deindent();
-            subShader.AddShaderChunk("}", true);
-            subShader.AddShaderChunk(@"CustomEditor ""UnityEditor.Rendering.HighDefinition.DecalGUI""");
-            string s = subShader.GetShaderString(0);
-            return s;
-        }
-
-
-        public bool IsPipelineCompatible(RenderPipelineAsset renderPipelineAsset)
-        {
-            return renderPipelineAsset is HDRenderPipelineAsset;
-        }
-    }
-}
->>>>>>> 391b1bfc
+using System.Collections.Generic;
+using Data.Util;
+using UnityEditor.Graphing;
+using UnityEditor.ShaderGraph;
+using UnityEngine.Rendering;
+using UnityEngine.Rendering.HighDefinition;
+
+namespace UnityEditor.Rendering.HighDefinition
+{
+    [FormerName("UnityEditor.Experimental.Rendering.HDPipeline.DecalSubShader")]
+    class DecalSubShader : IDecalSubShader
+    {
+        // CAUTION: c# code relies on the order in which the passes are declared, any change will need to be reflected in Decalsystem.cs - s_MaterialDecalNames and s_MaterialDecalSGNames array
+        // and DecalSet.InitializeMaterialValues()
+
+        Pass m_PassProjector3RT = new Pass()
+        {
+            Name = DecalSystem.s_MaterialSGDecalPassNames[(int)DecalSystem.MaterialSGDecalPass.ShaderGraph_DBufferProjector3RT],
+            LightMode = DecalSystem.s_MaterialSGDecalPassNames[(int)DecalSystem.MaterialSGDecalPass.ShaderGraph_DBufferProjector3RT],
+            TemplateName = "DecalPass.template",
+            MaterialName = "Decal",
+            ShaderPassName = "SHADERPASS_DBUFFER_PROJECTOR",
+
+            CullOverride = "Cull Front",
+            ZTestOverride = "ZTest Greater",
+            ZWriteOverride = "ZWrite Off",
+            BlendOverride = "Blend 0 SrcAlpha OneMinusSrcAlpha, Zero OneMinusSrcAlpha Blend 1 SrcAlpha OneMinusSrcAlpha, Zero OneMinusSrcAlpha Blend 2 SrcAlpha OneMinusSrcAlpha, Zero OneMinusSrcAlpha",
+
+            ExtraDefines = new List<string>()
+            {
+                "#define DECALS_3RT",
+            },
+
+            Includes = new List<string>()
+            {
+                "#include \"Packages/com.unity.render-pipelines.high-definition/Runtime/RenderPipeline/ShaderPass/ShaderPassDecal.hlsl\""
+            },
+
+            RequiredFields = new List<string>()
+            {
+            },
+
+            PixelShaderSlots = new List<int>()
+            {
+                DecalMasterNode.AlbedoSlotId,
+                DecalMasterNode.BaseColorOpacitySlotId,
+                DecalMasterNode.NormalSlotId,
+                DecalMasterNode.NormaOpacitySlotId,
+                DecalMasterNode.MetallicSlotId,
+                DecalMasterNode.AmbientOcclusionSlotId,
+                DecalMasterNode.SmoothnessSlotId,
+                DecalMasterNode.MAOSOpacitySlotId,
+            },
+
+            VertexShaderSlots = new List<int>()
+            {
+            },
+
+            UseInPreview = false,
+            OnGeneratePassImpl = (IMasterNode node, ref Pass pass) =>
+            {
+
+                DecalMasterNode masterNode = node as DecalMasterNode;
+                int colorMaskIndex = 4; // smoothness only
+                pass.ColorMaskOverride = m_ColorMasks[colorMaskIndex];
+                pass.StencilOverride = new List<string>()
+                {
+                    "// Stencil setup",
+                    "Stencil",
+                    "{",
+                        string.Format("   WriteMask {0}", (int) HDRenderPipeline.StencilBitMask.Decals),
+                        string.Format("   Ref  {0}", (int) HDRenderPipeline.StencilBitMask.Decals),
+                        "Comp Always",
+                        "Pass Replace",
+                    "}"
+                };
+            }
+        };
+
+        Pass m_PassProjector4RT = new Pass()
+        {
+            Name = DecalSystem.s_MaterialSGDecalPassNames[(int)DecalSystem.MaterialSGDecalPass.ShaderGraph_DBufferProjector4RT],
+            LightMode = DecalSystem.s_MaterialSGDecalPassNames[(int)DecalSystem.MaterialSGDecalPass.ShaderGraph_DBufferProjector4RT],
+            TemplateName = "DecalPass.template",
+            MaterialName = "Decal",
+            ShaderPassName = "SHADERPASS_DBUFFER_PROJECTOR",
+
+            CullOverride = "Cull Front",
+            ZTestOverride = "ZTest Greater",
+            ZWriteOverride = "ZWrite Off",
+            BlendOverride = "Blend 0 SrcAlpha OneMinusSrcAlpha, Zero OneMinusSrcAlpha Blend 1 SrcAlpha OneMinusSrcAlpha, Zero OneMinusSrcAlpha Blend 2 SrcAlpha OneMinusSrcAlpha, Zero OneMinusSrcAlpha Blend 3 Zero OneMinusSrcColor",
+
+            ExtraDefines = new List<string>()
+            {
+                "#define DECALS_4RT",
+            },
+
+            Includes = new List<string>()
+            {
+                "#include \"Packages/com.unity.render-pipelines.high-definition/Runtime/RenderPipeline/ShaderPass/ShaderPassDecal.hlsl\""
+            },
+
+            RequiredFields = new List<string>()
+            {
+            },
+
+            PixelShaderSlots = new List<int>()
+            {
+                DecalMasterNode.AlbedoSlotId,
+                DecalMasterNode.BaseColorOpacitySlotId,
+                DecalMasterNode.NormalSlotId,
+                DecalMasterNode.NormaOpacitySlotId,
+                DecalMasterNode.MetallicSlotId,
+                DecalMasterNode.AmbientOcclusionSlotId,
+                DecalMasterNode.SmoothnessSlotId,
+                DecalMasterNode.MAOSOpacitySlotId,
+            },
+
+            VertexShaderSlots = new List<int>()
+            {
+            },
+
+            UseInPreview = false,
+            OnGeneratePassImpl = (IMasterNode node, ref Pass pass) =>
+            {
+
+                DecalMasterNode masterNode = node as DecalMasterNode;
+                int colorMaskIndex = (masterNode.affectsMetal.isOn ? 1 : 0);
+                colorMaskIndex |= (masterNode.affectsAO.isOn ? 2 : 0);
+                colorMaskIndex |= (masterNode.affectsSmoothness.isOn ? 4 : 0);
+                pass.ColorMaskOverride = m_ColorMasks[colorMaskIndex];
+                pass.StencilOverride = new List<string>()
+                {
+                    "// Stencil setup",
+                    "Stencil",
+                    "{",
+                        string.Format("   WriteMask {0}", (int) HDRenderPipeline.StencilBitMask.Decals),
+                        string.Format("   Ref  {0}", (int) HDRenderPipeline.StencilBitMask.Decals),
+                        "Comp Always",
+                        "Pass Replace",
+                    "}"
+                };
+            }
+        };
+
+        Pass m_PassProjectorEmissive = new Pass()
+        {
+            Name = DecalSystem.s_MaterialSGDecalPassNames[(int)DecalSystem.MaterialSGDecalPass.ShaderGraph_ProjectorEmissive],
+            LightMode = DecalSystem.s_MaterialSGDecalPassNames[(int)DecalSystem.MaterialSGDecalPass.ShaderGraph_ProjectorEmissive],
+            TemplateName = "DecalPass.template",
+            MaterialName = "Decal",
+            ShaderPassName = "SHADERPASS_FORWARD_EMISSIVE_PROJECTOR",
+
+            CullOverride = "Cull Front",
+            ZTestOverride = "ZTest Greater",
+            ZWriteOverride = "ZWrite Off",
+            BlendOverride = "Blend 0 SrcAlpha One",
+
+            ExtraDefines = new List<string>()
+            {
+            },
+
+            Includes = new List<string>()
+            {
+                "#include \"Packages/com.unity.render-pipelines.high-definition/Runtime/RenderPipeline/ShaderPass/ShaderPassDecal.hlsl\""
+            },
+
+            RequiredFields = new List<string>()
+            {
+            },
+
+            PixelShaderSlots = new List<int>()
+            {
+                DecalMasterNode.EmissionSlotId
+            },
+
+            VertexShaderSlots = new List<int>()
+            {
+            },
+
+            UseInPreview = false,
+        };
+
+
+        Pass m_PassMesh3RT = new Pass()
+        {
+            Name = DecalSystem.s_MaterialSGDecalPassNames[(int)DecalSystem.MaterialSGDecalPass.ShaderGraph_DBufferMesh3RT],
+            LightMode = DecalSystem.s_MaterialSGDecalPassNames[(int)DecalSystem.MaterialSGDecalPass.ShaderGraph_DBufferMesh3RT],
+            TemplateName = "DecalPass.template",
+            MaterialName = "Decal",
+            ShaderPassName = "SHADERPASS_DBUFFER_MESH",
+
+            ZTestOverride = "ZTest LEqual",
+            ZWriteOverride = "ZWrite Off",
+            BlendOverride = "Blend 0 SrcAlpha OneMinusSrcAlpha, Zero OneMinusSrcAlpha Blend 1 SrcAlpha OneMinusSrcAlpha, Zero OneMinusSrcAlpha Blend 2 SrcAlpha OneMinusSrcAlpha, Zero OneMinusSrcAlpha",
+
+            ExtraDefines = new List<string>()
+            {
+                "#define DECALS_3RT",
+            },
+
+            Includes = new List<string>()
+            {
+                "#include \"Packages/com.unity.render-pipelines.high-definition/Runtime/RenderPipeline/ShaderPass/ShaderPassDecal.hlsl\""
+            },
+
+            RequiredFields = new List<string>()
+            {
+                "AttributesMesh.normalOS",
+                "AttributesMesh.tangentOS",
+                "AttributesMesh.uv0",
+
+                "FragInputs.tangentToWorld",
+                "FragInputs.positionRWS",
+                "FragInputs.texCoord0",
+            },
+
+            PixelShaderSlots = new List<int>()
+            {
+                DecalMasterNode.AlbedoSlotId,
+                DecalMasterNode.BaseColorOpacitySlotId,
+                DecalMasterNode.NormalSlotId,
+                DecalMasterNode.NormaOpacitySlotId,
+                DecalMasterNode.MetallicSlotId,
+                DecalMasterNode.AmbientOcclusionSlotId,
+                DecalMasterNode.SmoothnessSlotId,
+                DecalMasterNode.MAOSOpacitySlotId,
+            },
+
+            VertexShaderSlots = new List<int>()
+            {
+            },
+
+            UseInPreview = false,
+            OnGeneratePassImpl = (IMasterNode node, ref Pass pass) =>
+            {
+
+                DecalMasterNode masterNode = node as DecalMasterNode;
+                int colorMaskIndex = 4; // smoothness only
+                pass.ColorMaskOverride = m_ColorMasks[colorMaskIndex];
+                pass.StencilOverride = new List<string>()
+                {
+                    "// Stencil setup",
+                    "Stencil",
+                    "{",
+                        string.Format("   WriteMask {0}", (int) HDRenderPipeline.StencilBitMask.Decals),
+                        string.Format("   Ref  {0}", (int) HDRenderPipeline.StencilBitMask.Decals),
+                        "Comp Always",
+                        "Pass Replace",
+                    "}"
+                };
+            }
+        };
+
+
+        Pass m_PassMesh4RT = new Pass()
+        {
+            Name = DecalSystem.s_MaterialSGDecalPassNames[(int)DecalSystem.MaterialSGDecalPass.ShaderGraph_DBufferMesh4RT],
+            LightMode = DecalSystem.s_MaterialSGDecalPassNames[(int)DecalSystem.MaterialSGDecalPass.ShaderGraph_DBufferMesh4RT],
+            TemplateName = "DecalPass.template",
+            MaterialName = "Decal",
+            ShaderPassName = "SHADERPASS_DBUFFER_MESH",
+
+            ZTestOverride = "ZTest LEqual",
+            ZWriteOverride = "ZWrite Off",
+            BlendOverride = "Blend 0 SrcAlpha OneMinusSrcAlpha, Zero OneMinusSrcAlpha Blend 1 SrcAlpha OneMinusSrcAlpha, Zero OneMinusSrcAlpha Blend 2 SrcAlpha OneMinusSrcAlpha, Zero OneMinusSrcAlpha Blend 3 Zero OneMinusSrcColor",
+
+            ExtraDefines = new List<string>()
+            {
+                "#define DECALS_4RT",
+            },
+
+            Includes = new List<string>()
+            {
+                "#include \"Packages/com.unity.render-pipelines.high-definition/Runtime/RenderPipeline/ShaderPass/ShaderPassDecal.hlsl\""
+            },
+
+            RequiredFields = new List<string>()
+            {
+                "AttributesMesh.normalOS",
+                "AttributesMesh.tangentOS",
+                "AttributesMesh.uv0",
+
+                "FragInputs.tangentToWorld",
+                "FragInputs.positionRWS",
+                "FragInputs.texCoord0",
+            },
+
+            PixelShaderSlots = new List<int>()
+            {
+                DecalMasterNode.AlbedoSlotId,
+                DecalMasterNode.BaseColorOpacitySlotId,
+                DecalMasterNode.NormalSlotId,
+                DecalMasterNode.NormaOpacitySlotId,
+                DecalMasterNode.MetallicSlotId,
+                DecalMasterNode.AmbientOcclusionSlotId,
+                DecalMasterNode.SmoothnessSlotId,
+                DecalMasterNode.MAOSOpacitySlotId,
+            },
+
+            VertexShaderSlots = new List<int>()
+            {
+            },
+
+            UseInPreview = false,
+            OnGeneratePassImpl = (IMasterNode node, ref Pass pass) =>
+            {
+
+                DecalMasterNode masterNode = node as DecalMasterNode;
+                int colorMaskIndex = (masterNode.affectsMetal.isOn ? 1 : 0);
+                colorMaskIndex |= (masterNode.affectsAO.isOn ? 2 : 0);
+                colorMaskIndex |= (masterNode.affectsSmoothness.isOn ? 4 : 0);
+                pass.ColorMaskOverride = m_ColorMasks[colorMaskIndex];
+                pass.StencilOverride = new List<string>()
+                {
+                    "// Stencil setup",
+                    "Stencil",
+                    "{",
+                        string.Format("   WriteMask {0}", (int) HDRenderPipeline.StencilBitMask.Decals),
+                        string.Format("   Ref  {0}", (int) HDRenderPipeline.StencilBitMask.Decals),
+                        "Comp Always",
+                        "Pass Replace",
+                    "}"
+                };
+            }
+        };
+
+
+        Pass m_PassMeshEmissive = new Pass()
+        {
+            Name = DecalSystem.s_MaterialSGDecalPassNames[(int)DecalSystem.MaterialSGDecalPass.ShaderGraph_MeshEmissive],
+            LightMode = DecalSystem.s_MaterialSGDecalPassNames[(int)DecalSystem.MaterialSGDecalPass.ShaderGraph_MeshEmissive],
+            TemplateName = "DecalPass.template",
+            MaterialName = "Decal",
+            ShaderPassName = "SHADERPASS_FORWARD_EMISSIVE_MESH",
+
+            ZTestOverride = "ZTest LEqual",
+            ZWriteOverride = "ZWrite Off",
+            BlendOverride = "Blend 0 SrcAlpha One",
+
+            ExtraDefines = new List<string>()
+            {
+            },
+
+            Includes = new List<string>()
+            {
+                "#include \"Packages/com.unity.render-pipelines.high-definition/Runtime/RenderPipeline/ShaderPass/ShaderPassDecal.hlsl\""
+            },
+
+            RequiredFields = new List<string>()
+            {
+                "AttributesMesh.normalOS",
+                "AttributesMesh.tangentOS",
+                "AttributesMesh.uv0",
+
+                "FragInputs.tangentToWorld",
+                "FragInputs.positionRWS",
+                "FragInputs.texCoord0",
+            },
+
+            PixelShaderSlots = new List<int>()
+            {
+                DecalMasterNode.AlbedoSlotId,
+                DecalMasterNode.BaseColorOpacitySlotId,
+                DecalMasterNode.NormalSlotId,
+                DecalMasterNode.NormaOpacitySlotId,
+                DecalMasterNode.MetallicSlotId,
+                DecalMasterNode.AmbientOcclusionSlotId,
+                DecalMasterNode.SmoothnessSlotId,
+                DecalMasterNode.MAOSOpacitySlotId,
+                DecalMasterNode.EmissionSlotId
+            },
+
+            VertexShaderSlots = new List<int>()
+            {
+            },
+
+            UseInPreview = false,
+        };
+
+        // Pass to have a preview
+        Pass m_PassPreview = new Pass()
+        {
+            Name = "ForwardOnly",
+            LightMode = "ForwardOnly",
+            TemplateName = "DecalPass.template",
+            MaterialName = "Decal",
+            ShaderPassName = "SHADERPASS_FORWARD_PREVIEW",
+
+            ZTestOverride = "ZTest LEqual",
+
+            ExtraDefines = new List<string>()
+            {
+            },
+
+            Includes = new List<string>()
+            {
+                "#include \"Packages/com.unity.render-pipelines.high-definition/Runtime/RenderPipeline/ShaderPass/ShaderPassDecal.hlsl\""
+            },
+
+            RequiredFields = new List<string>()
+            {
+                "AttributesMesh.normalOS",
+                "AttributesMesh.tangentOS",
+                "AttributesMesh.uv0",
+
+                "FragInputs.tangentToWorld",
+                "FragInputs.positionRWS",
+                "FragInputs.texCoord0",
+            },
+
+            PixelShaderSlots = new List<int>()
+            {
+                DecalMasterNode.AlbedoSlotId,
+                DecalMasterNode.BaseColorOpacitySlotId,
+                DecalMasterNode.NormalSlotId,
+                DecalMasterNode.NormaOpacitySlotId,
+                DecalMasterNode.MetallicSlotId,
+                DecalMasterNode.AmbientOcclusionSlotId,
+                DecalMasterNode.SmoothnessSlotId,
+                DecalMasterNode.MAOSOpacitySlotId,
+                DecalMasterNode.EmissionSlotId
+            },
+
+            VertexShaderSlots = new List<int>()
+            {
+            },
+
+            UseInPreview = true,
+        };
+
+        public int GetPreviewPassIndex() { return 0; }
+
+        private static string[] m_ColorMasks = new string[8]
+        {
+            "ColorMask 0 2 ColorMask 0 3",     // nothing
+            "ColorMask R 2 ColorMask R 3",     // metal
+            "ColorMask G 2 ColorMask G 3",     // AO
+            "ColorMask RG 2 ColorMask RG 3",    // metal + AO
+            "ColorMask BA 2 ColorMask 0 3",     // smoothness
+            "ColorMask RBA 2 ColorMask R 3",     // metal + smoothness
+            "ColorMask GBA 2 ColorMask G 3",     // AO + smoothness
+            "ColorMask RGBA 2 ColorMask RG 3",   // metal + AO + smoothness
+        };
+
+
+        private static ActiveFields GetActiveFieldsFromMasterNode(AbstractMaterialNode iMasterNode, Pass pass)
+        {
+            var activeFields = new ActiveFields();
+            var baseActiveFields = activeFields.baseInstance;
+
+            DecalMasterNode masterNode = iMasterNode as DecalMasterNode;
+            if (masterNode == null)
+            {
+                return activeFields;
+            }
+            if(masterNode.affectsAlbedo.isOn)
+            {
+                baseActiveFields.Add("Material.AffectsAlbedo");
+            }
+            if (masterNode.affectsNormal.isOn)
+            {
+                baseActiveFields.Add("Material.AffectsNormal");
+            }
+            if (masterNode.affectsEmission.isOn)
+            {
+                baseActiveFields.Add("Material.AffectsEmission");
+            }
+            if (masterNode.affectsSmoothness.isOn || masterNode.affectsMetal.isOn || masterNode.affectsAO.isOn)
+            {
+                baseActiveFields.Add("Material.AffectsMaskMap");
+            }
+
+            return activeFields;
+        }
+
+        private static bool GenerateShaderPass(DecalMasterNode masterNode, Pass pass, GenerationMode mode, ShaderGenerator result, List<string> sourceAssetDependencyPaths)
+        {
+            if (mode == GenerationMode.ForReals || pass.UseInPreview)
+            {
+                pass.OnGeneratePass(masterNode);
+
+                // apply master node options to active fields
+                HashSet<string> activeFields = GetActiveFieldsFromMasterNode(masterNode, pass);
+                if(Decal.DecalDefinitions.s_DecalVolumeHighPrecision == 1)
+                {
+                    activeFields.Add("Material.DecalVolumeHighPrecision");    
+                }            
+
+                // use standard shader pass generation
+                bool vertexActive = masterNode.IsSlotConnected(DecalMasterNode.PositionSlotId);
+                return HDSubShaderUtilities.GenerateShaderPass(masterNode, pass, mode, activeFields, result, sourceAssetDependencyPaths, vertexActive);
+            }
+            else
+            {
+                return false;
+            }
+        }
+
+        public string GetSubshader(IMasterNode iMasterNode, GenerationMode mode, List<string> sourceAssetDependencyPaths = null)
+        {
+            if (sourceAssetDependencyPaths != null)
+            {
+                // DecalSubShader.cs
+                sourceAssetDependencyPaths.Add(AssetDatabase.GUIDToAssetPath("3b523fb79ded88842bb5195be78e0354"));
+                // HDSubShaderUtilities.cs
+                sourceAssetDependencyPaths.Add(AssetDatabase.GUIDToAssetPath("713ced4e6eef4a44799a4dd59041484b"));
+            }
+
+            var masterNode = iMasterNode as DecalMasterNode;
+
+            var subShader = new ShaderGenerator();
+            subShader.AddShaderChunk("SubShader", true);
+            subShader.AddShaderChunk("{", true);
+            subShader.Indent();
+            {
+                // Add tags at the SubShader level
+                int queue = HDRenderQueue.ChangeType(HDRenderQueue.RenderQueueType.Opaque, masterNode.drawOrder, false);
+                HDSubShaderUtilities.AddTags(subShader, HDRenderPipeline.k_ShaderTagName, HDRenderTypeTags.Opaque, queue);
+
+                // Caution: Order of GenerateShaderPass matter. Only generate required pass
+                if (masterNode.affectsAlbedo.isOn || masterNode.affectsNormal.isOn || masterNode.affectsMetal.isOn || masterNode.affectsAO.isOn || masterNode.affectsSmoothness.isOn)
+                {
+                    GenerateShaderPass(masterNode, m_PassProjector3RT, mode, subShader, sourceAssetDependencyPaths);
+                    GenerateShaderPass(masterNode, m_PassProjector4RT, mode, subShader, sourceAssetDependencyPaths);
+                }
+                if (masterNode.affectsEmission.isOn)
+                {
+                    GenerateShaderPass(masterNode, m_PassProjectorEmissive, mode, subShader, sourceAssetDependencyPaths);
+                }
+                if (masterNode.affectsAlbedo.isOn || masterNode.affectsNormal.isOn || masterNode.affectsMetal.isOn || masterNode.affectsAO.isOn || masterNode.affectsSmoothness.isOn)
+                {
+                    GenerateShaderPass(masterNode, m_PassMesh3RT, mode, subShader, sourceAssetDependencyPaths);
+                    GenerateShaderPass(masterNode, m_PassMesh4RT, mode, subShader, sourceAssetDependencyPaths);
+                }
+                if (masterNode.affectsEmission.isOn)
+                {
+                    GenerateShaderPass(masterNode, m_PassMeshEmissive, mode, subShader, sourceAssetDependencyPaths);
+                }
+
+                if (mode.IsPreview())
+                {
+                    GenerateShaderPass(masterNode, m_PassPreview, mode, subShader, sourceAssetDependencyPaths);
+                }
+            }
+            subShader.Deindent();
+            subShader.AddShaderChunk("}", true);
+            subShader.AddShaderChunk(@"CustomEditor ""UnityEditor.Rendering.HighDefinition.DecalGUI""");
+            string s = subShader.GetShaderString(0);
+            return s;
+        }
+
+
+        public bool IsPipelineCompatible(RenderPipelineAsset renderPipelineAsset)
+        {
+            return renderPipelineAsset is HDRenderPipelineAsset;
+        }
+    }
+}
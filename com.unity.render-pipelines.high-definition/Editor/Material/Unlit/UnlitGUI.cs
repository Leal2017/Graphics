using UnityEngine;
using UnityEngine.Rendering;
using UnityEngine.Rendering.HighDefinition;

// Include material common properties names
using static UnityEngine.Rendering.HighDefinition.HDMaterialProperties;

namespace UnityEditor.Rendering.HighDefinition
{
    /// <summary>
    /// GUI for HDRP unlit shaders (does not include shader graphs)
    /// </summary>
    class UnlitGUI : HDShaderGUI
    {
        MaterialUIBlockList uiBlocks = new MaterialUIBlockList
        {
            new SurfaceOptionUIBlock(MaterialUIBlock.Expandable.Base, features: SurfaceOptionUIBlock.Features.Unlit),
            new UnlitSurfaceInputsUIBlock(MaterialUIBlock.Expandable.Input),
            new TransparencyUIBlock(MaterialUIBlock.Expandable.Transparency),
            new EmissionUIBlock(MaterialUIBlock.Expandable.Emissive),
<<<<<<< HEAD
            new AdvancedOptionsUIBlock(MaterialUIBlock.Expandable.Advance, AdvancedOptionsUIBlock.Features.Unlit),
=======
            new AdvancedOptionsUIBlock(MaterialUIBlock.Expandable.Advance, AdvancedOptionsUIBlock.Features.Instancing | AdvancedOptionsUIBlock.Features.AdditionalVelocity)
>>>>>>> 9f3a9f3a
        };

        public override void OnGUI(MaterialEditor materialEditor, MaterialProperty[] props)
        {
            using (var changed = new EditorGUI.ChangeCheckScope())
            {
                uiBlocks.OnGUI(materialEditor, props);

                // Apply material keywords and pass:
                if (changed.changed)
                {
                    foreach (var material in uiBlocks.materials)
                        SetupMaterialKeywordsAndPassInternal(material);
                }
            }
        }

        protected override void SetupMaterialKeywordsAndPassInternal(Material material) => SetupUnlitMaterialKeywordsAndPass(material);

        // All Setup Keyword functions must be static. It allow to create script to automatically update the shaders with a script if code change
        public static void SetupUnlitMaterialKeywordsAndPass(Material material)
        {
            material.SetupBaseUnlitKeywords();
            material.SetupBaseUnlitPass();

            if (material.HasProperty("_EMISSIVE_COLOR_MAP"))
                CoreUtils.SetKeyword(material, "_EMISSIVE_COLOR_MAP", material.GetTexture(kEmissiveColorMap));

            // Stencil usage rules:
            // DoesntReceiveSSR and DecalsForwardOutputNormalBuffer need to be tagged during depth prepass
            // LightingMask need to be tagged during either GBuffer or Forward pass
            // ObjectVelocity need to be tagged in velocity pass.
            // As velocity pass can be use as a replacement of depth prepass it also need to have DoesntReceiveSSR and DecalsForwardOutputNormalBuffer
            // As GBuffer pass can have no depth prepass, it also need to have DoesntReceiveSSR and DecalsForwardOutputNormalBuffer
            // Object velocity is always render after a full depth buffer (if there is no depth prepass for GBuffer all object motion vectors are render after GBuffer)
            // so we have a guarantee than when we write object velocity no other object will be draw on top (and so would have require to overwrite velocity).
            // Final combination is:
            // Prepass: DoesntReceiveSSR,  DecalsForwardOutputNormalBuffer
            // Motion vectors: DoesntReceiveSSR,  DecalsForwardOutputNormalBuffer, ObjectVelocity
            // Forward: LightingMask

            int stencilRef = (int)StencilLightingUsage.NoLighting;
            int stencilWriteMask = (int)HDRenderPipeline.StencilBitMask.LightingMask;
            int stencilRefDepth = (int)HDRenderPipeline.StencilBitMask.DoesntReceiveSSR;
            int stencilWriteMaskDepth = (int)HDRenderPipeline.StencilBitMask.DoesntReceiveSSR | (int)HDRenderPipeline.StencilBitMask.DecalsForwardOutputNormalBuffer;
            int stencilRefMV = (int)HDRenderPipeline.StencilBitMask.ObjectMotionVectors | (int)HDRenderPipeline.StencilBitMask.DoesntReceiveSSR;
            int stencilWriteMaskMV = (int)HDRenderPipeline.StencilBitMask.ObjectMotionVectors | (int)HDRenderPipeline.StencilBitMask.DoesntReceiveSSR | (int)HDRenderPipeline.StencilBitMask.DecalsForwardOutputNormalBuffer;

            // As we tag both during velocity pass and Gbuffer pass we need a separate state and we need to use the write mask
            material.SetInt(kStencilRef, stencilRef);
            material.SetInt(kStencilWriteMask, stencilWriteMask);
            material.SetInt(kStencilRefDepth, stencilRefDepth);
            material.SetInt(kStencilWriteMaskDepth, stencilWriteMaskDepth);
            material.SetInt(kStencilRefMV, stencilRefMV);
            material.SetInt(kStencilWriteMaskMV, stencilWriteMaskMV);
            material.SetInt(kStencilRefDistortionVec, (int)HDRenderPipeline.StencilBitMask.DistortionVectors);
            material.SetInt(kStencilWriteMaskDistortionVec, (int)HDRenderPipeline.StencilBitMask.DistortionVectors);
            if (material.HasProperty(kAdditionalVelocityChange))
            {
                CoreUtils.SetKeyword(material, "_ADDITIONAL_VELOCITY_CHANGE", material.GetInt(kAdditionalVelocityChange) != 0);
            }

        }
    }
} // namespace UnityEditor<|MERGE_RESOLUTION|>--- conflicted
+++ resolved
@@ -18,11 +18,7 @@
             new UnlitSurfaceInputsUIBlock(MaterialUIBlock.Expandable.Input),
             new TransparencyUIBlock(MaterialUIBlock.Expandable.Transparency),
             new EmissionUIBlock(MaterialUIBlock.Expandable.Emissive),
-<<<<<<< HEAD
-            new AdvancedOptionsUIBlock(MaterialUIBlock.Expandable.Advance, AdvancedOptionsUIBlock.Features.Unlit),
-=======
-            new AdvancedOptionsUIBlock(MaterialUIBlock.Expandable.Advance, AdvancedOptionsUIBlock.Features.Instancing | AdvancedOptionsUIBlock.Features.AdditionalVelocity)
->>>>>>> 9f3a9f3a
+            new AdvancedOptionsUIBlock(MaterialUIBlock.Expandable.Advance, AdvancedOptionsUIBlock.Features.Unlit | AdvancedOptionsUIBlock.Features.AdditionalVelocity),
         };
 
         public override void OnGUI(MaterialEditor materialEditor, MaterialProperty[] props)

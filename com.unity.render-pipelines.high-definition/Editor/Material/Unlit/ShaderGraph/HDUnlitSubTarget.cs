--- conflicted
+++ resolved
@@ -24,11 +24,7 @@
         // Templates
         // TODO: Why do the raytracing passes use the template for the pipeline agnostic Unlit master node?
         // TODO: This should be resolved so we can delete the second pass template
-        static string passTemplatePath => $"{HDUtils.GetHDRenderPipelinePath()}Editor/Material/Unlit/ShaderGraph/HDUnlitPass.template";
-<<<<<<< HEAD
         protected override string templatePath => $"{HDUtils.GetHDRenderPipelinePath()}Editor/Material/Unlit/ShaderGraph/HDUnlitPass.template";
-=======
->>>>>>> e92a0f77
         protected override ShaderID shaderID => HDShaderUtils.ShaderID.SG_Unlit;
         protected override string renderType => HDRenderTypeTags.HDUnlitShader.ToString();
         protected override string subTargetAssetGuid => "4516595d40fa52047a77940183dc8e74"; // HDUnlitSubTarget

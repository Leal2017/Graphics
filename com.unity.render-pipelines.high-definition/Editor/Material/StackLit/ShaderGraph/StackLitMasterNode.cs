--- conflicted
+++ resolved
@@ -1,1757 +1,3 @@
-<<<<<<< HEAD
-using System;
-using System.Linq;
-using System.Collections.Generic;
-using UnityEditor.Rendering.HighDefinition.Drawing;
-using UnityEditor.Graphing;
-using UnityEditor.ShaderGraph;
-using UnityEditor.ShaderGraph.Drawing.Controls;
-using UnityEngine;
-using UnityEngine.UIElements;
-using UnityEngine.Rendering.HighDefinition;
-using UnityEditor.ShaderGraph.Drawing.Inspector;
-using UnityEditor.ShaderGraph.Internal;
-using UnityEngine.Rendering;
-using UnityEditor.Rendering.HighDefinition.ShaderGraph;
-
-// Include material common properties names
-using static UnityEngine.Rendering.HighDefinition.HDMaterialProperties;
-
-//TODOTODO:
-// clamp in shader code the ranged() properties
-// or let inputs (eg mask?) follow invalid values ? Lit does that (let them free running).
-namespace UnityEditor.Rendering.HighDefinition
-{
-    [Serializable]
-    [Title("Master", "StackLit (HDRP)")]
-    [FormerName("UnityEditor.Experimental.Rendering.HDPipeline.StackLitMasterNode")]
-    [FormerName("UnityEditor.ShaderGraph.StackLitMasterNode")]
-    class StackLitMasterNode : AbstractMaterialNode, IMasterNode, IHasSettings, ICanChangeShaderGUI, IMayRequirePosition, IMayRequireNormal, IMayRequireTangent
-    {
-        public const string PositionSlotName = "Vertex Position";
-        public const string PositionSlotDisplayName = "Vertex Position";
-
-        public const string BaseColorSlotName = "BaseColor";
-
-        public const string NormalSlotName = "Normal";
-        public const string BentNormalSlotName = "BentNormal";
-        public const string TangentSlotName = "Tangent";
-
-        public const string SubsurfaceMaskSlotName = "SubsurfaceMask";
-        public const string ThicknessSlotName = "Thickness";
-        public const string DiffusionProfileHashSlotName = "DiffusionProfileHash";
-        public const string DiffusionProfileHashSlotDisplayName = "Diffusion Profile";
-
-        public const string IridescenceMaskSlotName = "IridescenceMask";
-        public const string IridescenceThicknessSlotName = "IridescenceThickness";
-        public const string IridescenceThicknessSlotDisplayName = "Iridescence Layer Thickness";
-        public const string IridescenceCoatFixupTIRSlotName = "IridescenceCoatFixupTIR";
-        public const string IridescenceCoatFixupTIRClampSlotName = "IridescenceCoatFixupTIRClamp";
-
-        public const string SpecularColorSlotName = "SpecularColor";
-        public const string MetallicSlotName = "Metallic";
-        public const string DielectricIorSlotName = "DielectricIor";
-
-        public const string EmissionSlotName = "Emission";
-        public const string SmoothnessASlotName = "SmoothnessA";
-        public const string SmoothnessBSlotName = "SmoothnessB";
-        public const string AmbientOcclusionSlotName = "AmbientOcclusion";
-        public const string AlphaSlotName = "Alpha";
-        public const string AlphaClipThresholdSlotName = "AlphaClipThreshold";
-        public const string AnisotropyASlotName = "AnisotropyA";
-        public const string AnisotropyBSlotName = "AnisotropyB";
-        public const string SpecularAAScreenSpaceVarianceSlotName = "SpecularAAScreenSpaceVariance";
-        public const string SpecularAAThresholdSlotName = "SpecularAAThreshold";
-        public const string DistortionSlotName = "Distortion";
-        public const string DistortionSlotDisplayName = "Distortion Vector";
-        public const string DistortionBlurSlotName = "DistortionBlur";
-
-        public const string CoatSmoothnessSlotName = "CoatSmoothness";
-        public const string CoatIorSlotName = "CoatIor";
-        public const string CoatThicknessSlotName = "CoatThickness";
-        public const string CoatExtinctionSlotName = "CoatExtinction";
-        public const string CoatNormalSlotName = "CoatNormal";
-        public const string CoatMaskSlotName = "CoatMask";
-
-        public const string LobeMixSlotName = "LobeMix";
-        public const string HazinessSlotName = "Haziness";
-        public const string HazeExtentSlotName = "HazeExtent";
-        public const string HazyGlossMaxDielectricF0SlotName = "HazyGlossMaxDielectricF0"; // only valid if above option enabled and we have a basecolor + metallic input parametrization
-
-        public const string BakedGISlotName = "BakedGI";
-        public const string BakedBackGISlotName = "BakedBackGI";
-
-        // TODO: we would ideally need one value per lobe
-        public const string SpecularOcclusionSlotName = "SpecularOcclusion";
-
-        public const string SOFixupVisibilityRatioThresholdSlotName = "SOConeFixupVisibilityThreshold";
-        public const string SOFixupStrengthFactorSlotName = "SOConeFixupStrength";
-        public const string SOFixupMaxAddedRoughnessSlotName = "SOConeFixupMaxAddedRoughness";
-
-        public const string DepthOffsetSlotName = "DepthOffset";
-
-        public const string VertexNormalSlotName = "Vertex Normal";
-        public const string VertexTangentSlotName = "Vertex Tangent";
-
-        public const int PositionSlotId = 0;
-        public const int BaseColorSlotId = 1;
-        public const int NormalSlotId = 2;
-        public const int BentNormalSlotId = 3;
-        public const int TangentSlotId = 4;
-        public const int SubsurfaceMaskSlotId = 5;
-        public const int ThicknessSlotId = 6;
-        public const int DiffusionProfileHashSlotId = 7;
-        public const int IridescenceMaskSlotId = 8;
-        public const int IridescenceThicknessSlotId = 9;
-        public const int SpecularColorSlotId = 10;
-        public const int DielectricIorSlotId = 11;
-        public const int MetallicSlotId = 12;
-        public const int EmissionSlotId = 13;
-        public const int SmoothnessASlotId = 14;
-        public const int SmoothnessBSlotId = 15;
-        public const int AmbientOcclusionSlotId = 16;
-        public const int AlphaSlotId = 17;
-        public const int AlphaClipThresholdSlotId = 18;
-        public const int AnisotropyASlotId = 19;
-        public const int AnisotropyBSlotId = 20;
-        public const int SpecularAAScreenSpaceVarianceSlotId = 21;
-        public const int SpecularAAThresholdSlotId = 22;
-        public const int DistortionSlotId = 23;
-        public const int DistortionBlurSlotId = 24;
-
-        public const int CoatSmoothnessSlotId = 25;
-        public const int CoatIorSlotId = 26;
-        public const int CoatThicknessSlotId = 27;
-        public const int CoatExtinctionSlotId = 28;
-        public const int CoatNormalSlotId = 29;
-
-        public const int LobeMixSlotId = 30;
-        public const int HazinessSlotId = 31;
-        public const int HazeExtentSlotId = 32;
-        public const int HazyGlossMaxDielectricF0SlotId = 33;
-
-        public const int LightingSlotId = 34;
-        public const int BackLightingSlotId = 35;
-
-        public const int SOFixupVisibilityRatioThresholdSlotId = 36;
-        public const int SOFixupStrengthFactorSlotId = 37;
-        public const int SOFixupMaxAddedRoughnessSlotId = 38;
-
-        public const int CoatMaskSlotId = 39;
-        public const int IridescenceCoatFixupTIRSlotId = 40;
-        public const int IridescenceCoatFixupTIRClampSlotId = 41;
-
-        public const int DepthOffsetSlotId = 42;
-
-        public const int VertexNormalSlotId = 44;
-        public const int VertexTangentSlotId = 45;
-
-        // TODO: we would ideally need one value per lobe
-        public const int SpecularOcclusionSlotId = 43; // for custom (external) SO replacing data based SO (which normally comes from some func of DataBasedSOMode(dataAO, optional bent normal))
-
-        // In StackLit.hlsl engine side
-        //public enum BaseParametrization
-        //public enum DualSpecularLobeParametrization
-
-        // Available options for computing Vs (specular occlusion) based on:
-        //
-        // baked diffuse visibility (aka "data based AO") orientation
-        // (ie baked visibility cone (aka "bent visibility cone") orientation)
-        // := { normal aligned (default bentnormal value), bent normal }
-        // X
-        // baked diffuse visibility solid angle inference algo from baked visibility scalar
-        // (ie baked visibility cone aperture angle or solid angle)
-        // := { uniform (solid angle measure), cos weighted (projected solid angle measure with cone oriented with normal),
-        //      cos properly weighted wrt bentnormal (projected solid angle measure with cone oriented with bent normal) }
-        // X
-        // Vs (aka specular occlusion) calculation algo from baked diffuse values above and BSDF lobe properties
-        // := {triACE - not tuned to account for bent normal, cone BSDF proxy intersection with bent cone, precise SPTD BSDF proxy lobe integration against the bent cone} }
-        //
-        // Note that in Lit SSAO is used with triACE as a clamp value to combine it with the calculations done with the baked AO,
-        // by doing a min(VsFromTriACE+SSAO, VsFromBakedVisibility).
-        // (See in particular Lit.hlsl:PostEvaluateBSDF(), MaterialEvaluation.hlsl:GetScreenSpaceAmbientOcclusionMultibounce(),
-        // where the handed bsdfData.specularOcclusion is data based (baked texture).
-        //
-        // In StackLit, we allow control of the SSAO based SO and also the data based one.
-        //
-        // Of the algos described above, we can narrow to these combined options:
-        // { Off, NoBentNormalTriACE, *ConeCone, *SPTD }, where * is any combination of using the normal or the bentnormal with any of 3 choices to interpret the AO
-        // measure for the cone aperture.
-        //
-        // See also _DebugSpecularOcclusion.
-        public enum SpecularOcclusionBaseMode
-        {
-            Off = 0,
-            DirectFromAO = 1, // TriACE
-            ConeConeFromBentAO = 2,
-            SPTDIntegrationOfBentAO = 3,
-            Custom = 4,
-            // Custom user port input: For now, we will only have one input used for all lobes and only for data-based SO
-            // (TODO: Normally would need a custom input per lobe.
-            // Main rationale is that roughness can change IBL fetch direction and not only BSDF lobe width, and interface normal changes shading reference frame
-            // hence it also changes the directional relation between the visibility cone and the BSDF lobe.)
-        }
-
-        public enum SpecularOcclusionBaseModeSimple
-        {
-            Off = 0,
-            DirectFromAO = 1, // TriACE
-            SPTDIntegrationOfBentAO = 3,
-            Custom = 4,
-        }
-
-        public enum SpecularOcclusionAOConeSize
-        {
-            UniformAO,
-            CosWeightedAO,
-            CosWeightedBentCorrectAO
-        }
-
-        // This is in case SSAO-based SO method requires it (the SSAO we have doesn't provide a direction)
-        public enum SpecularOcclusionAOConeDir
-        {
-            GeomNormal,
-            BentNormal,
-            ShadingNormal
-        }
-
-        // SO Bent cone fixup is only for methods using visibility cone and only for the data based SO:
-        public enum SpecularOcclusionConeFixupMethod
-        {
-            Off,
-            BoostBSDFRoughness,
-            TiltDirectionToGeomNormal,
-            BoostAndTilt,
-        }
-
-        // Don't support Multiply
-        public enum AlphaModeLit
-        {
-            Alpha,
-            Premultiply,
-            Additive,
-        }
-
-
-        // Common surface config:
-        //
-        [SerializeField]
-        SurfaceType m_SurfaceType;
-
-        public SurfaceType surfaceType
-        {
-            get { return m_SurfaceType; }
-            set
-            {
-                if (m_SurfaceType == value)
-                    return;
-
-                m_SurfaceType = value;
-                UpdateNodeAfterDeserialization();
-                Dirty(ModificationScope.Topological);
-            }
-        }
-
-        [SerializeField]
-        AlphaMode m_AlphaMode;
-
-        public AlphaMode alphaMode
-        {
-            get { return m_AlphaMode; }
-            set
-            {
-                if (m_AlphaMode == value)
-                    return;
-
-                m_AlphaMode = value;
-                Dirty(ModificationScope.Graph);
-            }
-        }
-
-        [SerializeField]
-        bool m_BlendPreserveSpecular = true;
-
-        public ToggleData blendPreserveSpecular
-        {
-            get { return new ToggleData(m_BlendPreserveSpecular); }
-            set
-            {
-                if (m_BlendPreserveSpecular == value.isOn)
-                    return;
-                m_BlendPreserveSpecular = value.isOn;
-                Dirty(ModificationScope.Graph);
-            }
-        }
-
-        [SerializeField]
-        bool m_TransparencyFog = true;
-
-        public ToggleData transparencyFog
-        {
-            get { return new ToggleData(m_TransparencyFog); }
-            set
-            {
-                if (m_TransparencyFog == value.isOn)
-                    return;
-                m_TransparencyFog = value.isOn;
-                Dirty(ModificationScope.Graph);
-            }
-        }
-
-        [SerializeField]
-        bool m_Distortion;
-
-        public ToggleData distortion
-        {
-            get { return new ToggleData(m_Distortion); }
-            set
-            {
-                if (m_Distortion == value.isOn)
-                    return;
-                m_Distortion = value.isOn;
-                UpdateNodeAfterDeserialization();
-                Dirty(ModificationScope.Topological);
-            }
-        }
-
-        [SerializeField]
-        DistortionMode m_DistortionMode;
-
-        public DistortionMode distortionMode
-        {
-            get { return m_DistortionMode; }
-            set
-            {
-                if (m_DistortionMode == value)
-                    return;
-
-                m_DistortionMode = value;
-                UpdateNodeAfterDeserialization(); // TODOTODO: no need, ModificationScope.Graph is enough?
-                Dirty(ModificationScope.Topological);
-            }
-        }
-
-        [SerializeField]
-        bool m_DistortionDepthTest = true;
-
-        public ToggleData distortionDepthTest
-        {
-            get { return new ToggleData(m_DistortionDepthTest); }
-            set
-            {
-                if (m_DistortionDepthTest == value.isOn)
-                    return;
-                m_DistortionDepthTest = value.isOn;
-                Dirty(ModificationScope.Graph);
-            }
-        }
-
-        [SerializeField]
-        bool m_AlphaTest;
-
-        public ToggleData alphaTest
-        {
-            get { return new ToggleData(m_AlphaTest); }
-            set
-            {
-                if (m_AlphaTest == value.isOn)
-                    return;
-                m_AlphaTest = value.isOn;
-                UpdateNodeAfterDeserialization();
-                Dirty(ModificationScope.Topological);
-            }
-        }
-
-        [SerializeField]
-        int m_SortPriority;
-
-        public int sortPriority
-        {
-            get { return m_SortPriority; }
-            set
-            {
-                if (m_SortPriority == value)
-                    return;
-                m_SortPriority = value;
-                Dirty(ModificationScope.Graph);
-            }
-        }
-
-        [SerializeField]
-        DoubleSidedMode m_DoubleSidedMode;
-
-        public DoubleSidedMode doubleSidedMode
-        {
-            get { return m_DoubleSidedMode; }
-            set
-            {
-                if (m_DoubleSidedMode == value)
-                    return;
-
-                m_DoubleSidedMode = value;
-                Dirty(ModificationScope.Topological);
-            }
-        }
-
-        [SerializeField]
-        NormalDropOffSpace m_NormalDropOffSpace;
-        public NormalDropOffSpace normalDropOffSpace
-        {
-            get { return m_NormalDropOffSpace; }
-            set
-            {
-                if (m_NormalDropOffSpace == value)
-                    return;
-
-                m_NormalDropOffSpace = value;
-                UpdateNodeAfterDeserialization();
-                Dirty(ModificationScope.Topological);
-            }
-        }
-
-        // Features: material surface input parametrizations
-        //
-        [SerializeField]
-        StackLit.BaseParametrization m_BaseParametrization;
-
-        public StackLit.BaseParametrization baseParametrization
-        {
-            get { return m_BaseParametrization; }
-            set
-            {
-                if (m_BaseParametrization == value)
-                    return;
-
-                m_BaseParametrization = value;
-                UpdateNodeAfterDeserialization();
-                Dirty(ModificationScope.Topological);
-            }
-        }
-
-        [SerializeField]
-        bool m_EnergyConservingSpecular = true;
-
-        public ToggleData energyConservingSpecular
-        {
-            get { return new ToggleData(m_EnergyConservingSpecular); }
-            set
-            {
-                if (m_EnergyConservingSpecular == value.isOn)
-                    return;
-                m_EnergyConservingSpecular = value.isOn;
-                Dirty(ModificationScope.Graph);
-            }
-        }
-
-        [SerializeField]
-        StackLit.DualSpecularLobeParametrization m_DualSpecularLobeParametrization;
-
-        public StackLit.DualSpecularLobeParametrization dualSpecularLobeParametrization
-        {
-            get { return m_DualSpecularLobeParametrization; }
-            set
-            {
-                if (m_DualSpecularLobeParametrization == value)
-                    return;
-
-                m_DualSpecularLobeParametrization = value;
-                UpdateNodeAfterDeserialization();
-                Dirty(ModificationScope.Topological);
-            }
-        }
-
-        // TODOTODO Change all to enable* ?
-
-        // Features: "physical" material type enables
-        //
-        [SerializeField]
-        bool m_Anisotropy;
-
-        public ToggleData anisotropy
-        {
-            get { return new ToggleData(m_Anisotropy); }
-            set
-            {
-                if (m_Anisotropy == value.isOn)
-                    return;
-                m_Anisotropy = value.isOn;
-                UpdateNodeAfterDeserialization();
-                Dirty(ModificationScope.Topological);
-            }
-        }
-
-        [SerializeField]
-        bool m_Coat;
-
-        public ToggleData coat
-        {
-            get { return new ToggleData(m_Coat); }
-            set
-            {
-                if (m_Coat == value.isOn)
-                    return;
-                m_Coat = value.isOn;
-                UpdateNodeAfterDeserialization();
-                Dirty(ModificationScope.Topological);
-            }
-        }
-
-        [SerializeField]
-        bool m_CoatNormal;
-
-        public ToggleData coatNormal
-        {
-            get { return new ToggleData(m_CoatNormal); }
-            set
-            {
-                if (m_CoatNormal == value.isOn)
-                    return;
-                m_CoatNormal = value.isOn;
-                UpdateNodeAfterDeserialization();
-                Dirty(ModificationScope.Topological);
-            }
-        }
-
-        [SerializeField]
-        bool m_DualSpecularLobe;
-
-        public ToggleData dualSpecularLobe
-        {
-            get { return new ToggleData(m_DualSpecularLobe); }
-            set
-            {
-                if (m_DualSpecularLobe == value.isOn)
-                    return;
-                m_DualSpecularLobe = value.isOn;
-                UpdateNodeAfterDeserialization();
-                Dirty(ModificationScope.Topological);
-            }
-        }
-
-        [SerializeField]
-        bool m_CapHazinessWrtMetallic = true;
-
-        public ToggleData capHazinessWrtMetallic
-        {
-            get { return new ToggleData(m_CapHazinessWrtMetallic); }
-            set
-            {
-                if (m_CapHazinessWrtMetallic == value.isOn)
-                    return;
-                m_CapHazinessWrtMetallic = value.isOn;
-                UpdateNodeAfterDeserialization();
-                Dirty(ModificationScope.Topological);
-            }
-        }
-
-        [SerializeField]
-        bool m_Iridescence;
-
-        public ToggleData iridescence
-        {
-            get { return new ToggleData(m_Iridescence); }
-            set
-            {
-                if (m_Iridescence == value.isOn)
-                    return;
-                m_Iridescence = value.isOn;
-                UpdateNodeAfterDeserialization();
-                Dirty(ModificationScope.Topological);
-            }
-        }
-
-        [SerializeField]
-        bool m_SubsurfaceScattering;
-
-        public ToggleData subsurfaceScattering
-        {
-            get { return new ToggleData(m_SubsurfaceScattering); }
-            set
-            {
-                if (m_SubsurfaceScattering == value.isOn)
-                    return;
-                m_SubsurfaceScattering = value.isOn;
-                UpdateNodeAfterDeserialization();
-                Dirty(ModificationScope.Topological);
-            }
-        }
-
-        [SerializeField]
-        bool m_Transmission;
-
-        public ToggleData transmission
-        {
-            get { return new ToggleData(m_Transmission); }
-            set
-            {
-                if (m_Transmission == value.isOn)
-                    return;
-                m_Transmission = value.isOn;
-                UpdateNodeAfterDeserialization();
-                Dirty(ModificationScope.Topological);
-            }
-        }
-
-        // Features: other options
-        //
-        [SerializeField]
-        bool m_ReceiveDecals = true;
-
-        public ToggleData receiveDecals
-        {
-            get { return new ToggleData(m_ReceiveDecals); }
-            set
-            {
-                if (m_ReceiveDecals == value.isOn)
-                    return;
-                m_ReceiveDecals = value.isOn;
-                Dirty(ModificationScope.Graph);
-            }
-        }
-
-        [SerializeField]
-        bool m_ReceiveSSR = true;
-
-        public ToggleData receiveSSR
-        {
-            get { return new ToggleData(m_ReceiveSSR); }
-            set
-            {
-                if (m_ReceiveSSR == value.isOn)
-                    return;
-                m_ReceiveSSR = value.isOn;
-                Dirty(ModificationScope.Graph);
-            }
-        }
-
-        [SerializeField]
-        bool m_AddPrecomputedVelocity = false;
-
-        public ToggleData addPrecomputedVelocity
-        {
-            get { return new ToggleData(m_AddPrecomputedVelocity); }
-            set
-            {
-                if (m_AddPrecomputedVelocity == value.isOn)
-                    return;
-                m_AddPrecomputedVelocity = value.isOn;
-                Dirty(ModificationScope.Graph);
-            }
-        }
-
-        [SerializeField]
-        bool m_GeometricSpecularAA;
-
-        public ToggleData geometricSpecularAA
-        {
-            get { return new ToggleData(m_GeometricSpecularAA); }
-            set
-            {
-                if (m_GeometricSpecularAA == value.isOn)
-                    return;
-                m_GeometricSpecularAA = value.isOn;
-                UpdateNodeAfterDeserialization();
-                Dirty(ModificationScope.Topological);
-            }
-        }
-
-        //[SerializeField]
-        //bool m_SpecularOcclusion; // Main enable
-        //
-        //public ToggleData specularOcclusion
-        //{
-        //    get { return new ToggleData(m_SpecularOcclusion); }
-        //    set
-        //    {
-        //        if (m_SpecularOcclusion == value.isOn)
-        //            return;
-        //        m_SpecularOcclusion = value.isOn;
-        //        UpdateNodeAfterDeserialization();
-        //        Dirty(ModificationScope.Topological);
-        //    }
-        //}
-
-        [SerializeField]
-        SpecularOcclusionBaseMode m_ScreenSpaceSpecularOcclusionBaseMode = SpecularOcclusionBaseMode.DirectFromAO;
-
-        public SpecularOcclusionBaseMode screenSpaceSpecularOcclusionBaseMode
-        {
-            get { return m_ScreenSpaceSpecularOcclusionBaseMode; }
-            set
-            {
-                if (m_ScreenSpaceSpecularOcclusionBaseMode == value)
-                    return;
-
-                m_ScreenSpaceSpecularOcclusionBaseMode = value;
-                UpdateNodeAfterDeserialization();
-                Dirty(ModificationScope.Topological);
-            }
-        }
-
-        [SerializeField]
-        SpecularOcclusionBaseMode m_DataBasedSpecularOcclusionBaseMode;
-
-        public SpecularOcclusionBaseMode dataBasedSpecularOcclusionBaseMode
-        {
-            get { return m_DataBasedSpecularOcclusionBaseMode; }
-            set
-            {
-                if (m_DataBasedSpecularOcclusionBaseMode == value)
-                    return;
-
-                m_DataBasedSpecularOcclusionBaseMode = value;
-                UpdateNodeAfterDeserialization();
-                Dirty(ModificationScope.Topological);
-            }
-        }
-
-        [SerializeField]
-        SpecularOcclusionAOConeSize m_ScreenSpaceSpecularOcclusionAOConeSize; // This is still provided to tweak the effect of SSAO on the SO.
-
-        public SpecularOcclusionAOConeSize screenSpaceSpecularOcclusionAOConeSize
-        {
-            get { return m_ScreenSpaceSpecularOcclusionAOConeSize; }
-            set
-            {
-                if (m_ScreenSpaceSpecularOcclusionAOConeSize == value)
-                    return;
-
-                m_ScreenSpaceSpecularOcclusionAOConeSize = value;
-                Dirty(ModificationScope.Graph);
-            }
-        }
-
-        // See SpecularOcclusionAOConeDir for why we need this only for SSAO-based SO:
-        [SerializeField]
-        SpecularOcclusionAOConeDir m_ScreenSpaceSpecularOcclusionAOConeDir;
-
-        public SpecularOcclusionAOConeDir screenSpaceSpecularOcclusionAOConeDir
-        {
-            get { return m_ScreenSpaceSpecularOcclusionAOConeDir; }
-            set
-            {
-                if (m_ScreenSpaceSpecularOcclusionAOConeDir == value)
-                    return;
-
-                m_ScreenSpaceSpecularOcclusionAOConeDir = value;
-                UpdateNodeAfterDeserialization();
-                Dirty(ModificationScope.Topological);
-            }
-        }
-
-        [SerializeField]
-        SpecularOcclusionAOConeSize m_DataBasedSpecularOcclusionAOConeSize = SpecularOcclusionAOConeSize.CosWeightedBentCorrectAO; // Only for SO methods using visibility cones (ie ConeCone and SPTD)
-
-        public SpecularOcclusionAOConeSize dataBasedSpecularOcclusionAOConeSize
-        {
-            get { return m_DataBasedSpecularOcclusionAOConeSize; }
-            set
-            {
-                if (m_DataBasedSpecularOcclusionAOConeSize == value)
-                    return;
-
-                m_DataBasedSpecularOcclusionAOConeSize = value;
-                Dirty(ModificationScope.Graph);
-            }
-        }
-
-        // TODO: this needs to be per lobe, less useful to have custom input.
-        //[SerializeField]
-        //bool m_SpecularOcclusionIsCustom; // allow custom input port for SO (replaces the data based one)
-        //
-        //public ToggleData specularOcclusionIsCustom
-        //{
-        //    get { return new ToggleData(m_SpecularOcclusionIsCustom); }
-        //    set
-        //    {
-        //        if (m_SpecularOcclusionIsCustom == value.isOn)
-        //            return;
-        //        m_SpecularOcclusionIsCustom = value.isOn;
-        //        UpdateNodeAfterDeserialization();
-        //        Dirty(ModificationScope.Topological);
-        //    }
-        //}
-
-        // SO Bent cone fixup is only for methods using visibility cone and only for the data based SO:
-        [SerializeField]
-        SpecularOcclusionConeFixupMethod m_SpecularOcclusionConeFixupMethod;
-
-        public SpecularOcclusionConeFixupMethod specularOcclusionConeFixupMethod
-        {
-            get { return m_SpecularOcclusionConeFixupMethod; }
-            set
-            {
-                if (m_SpecularOcclusionConeFixupMethod == value)
-                    return;
-
-                m_SpecularOcclusionConeFixupMethod = value;
-                UpdateNodeAfterDeserialization();
-                Dirty(ModificationScope.Topological);
-            }
-        }
-
-        // Features: Advanced options
-        //
-        [SerializeField]
-        bool m_AnisotropyForAreaLights = true;
-
-        public ToggleData anisotropyForAreaLights
-        {
-            get { return new ToggleData(m_AnisotropyForAreaLights); }
-            set
-            {
-                if (m_AnisotropyForAreaLights == value.isOn)
-                    return;
-                m_AnisotropyForAreaLights = value.isOn;
-                Dirty(ModificationScope.Graph);
-            }
-        }
-
-        [SerializeField]
-        bool m_RecomputeStackPerLight;
-
-        public ToggleData recomputeStackPerLight
-        {
-            get { return new ToggleData(m_RecomputeStackPerLight); }
-            set
-            {
-                if (m_RecomputeStackPerLight == value.isOn)
-                    return;
-                m_RecomputeStackPerLight = value.isOn;
-                Dirty(ModificationScope.Graph);
-            }
-        }
-
-        [SerializeField]
-        bool m_HonorPerLightMinRoughness;
-
-        public ToggleData honorPerLightMinRoughness
-        {
-            get { return new ToggleData(m_HonorPerLightMinRoughness); }
-            set
-            {
-                if (m_HonorPerLightMinRoughness == value.isOn)
-                    return;
-                m_HonorPerLightMinRoughness = value.isOn;
-                Dirty(ModificationScope.Graph);
-            }
-        }
-
-        [SerializeField]
-        bool m_ShadeBaseUsingRefractedAngles;
-
-        public ToggleData shadeBaseUsingRefractedAngles
-        {
-            get { return new ToggleData(m_ShadeBaseUsingRefractedAngles); }
-            set
-            {
-                if (m_ShadeBaseUsingRefractedAngles == value.isOn)
-                    return;
-                m_ShadeBaseUsingRefractedAngles = value.isOn;
-                Dirty(ModificationScope.Graph);
-            }
-        }
-
-        [SerializeField]
-        bool m_Debug;
-
-        public ToggleData debug
-        {
-            get { return new ToggleData(m_Debug); }
-            set
-            {
-                if (m_Debug == value.isOn)
-                    return;
-                m_Debug = value.isOn;
-                Dirty(ModificationScope.Graph);
-            }
-        }
-
-        [SerializeField]
-        bool m_DevMode;
-
-        public ToggleData devMode
-        {
-            get { return new ToggleData(m_DevMode); }
-            set
-            {
-                if (m_DevMode == value.isOn)
-                    return;
-                m_DevMode = value.isOn;
-                UpdateNodeAfterDeserialization();
-                Dirty(ModificationScope.Topological);
-            }
-        }
-
-        [SerializeField]
-        bool m_overrideBakedGI;
-
-        public ToggleData overrideBakedGI
-        {
-            get { return new ToggleData(m_overrideBakedGI); }
-            set
-            {
-                if (m_overrideBakedGI == value.isOn)
-                    return;
-                m_overrideBakedGI = value.isOn;
-                UpdateNodeAfterDeserialization();
-                Dirty(ModificationScope.Topological);
-            }
-        }
-
-        [SerializeField]
-        bool m_depthOffset;
-
-        public ToggleData depthOffset
-        {
-            get { return new ToggleData(m_depthOffset); }
-            set
-            {
-                if (m_depthOffset == value.isOn)
-                    return;
-                m_depthOffset = value.isOn;
-                UpdateNodeAfterDeserialization();
-                Dirty(ModificationScope.Topological);
-            }
-        }
-
-        [SerializeField]
-        bool m_ZWrite;
-
-        public ToggleData zWrite
-        {
-            get { return new ToggleData(m_ZWrite); }
-            set
-            {
-                if (m_ZWrite == value.isOn)
-                    return;
-                m_ZWrite = value.isOn;
-                UpdateNodeAfterDeserialization();
-                Dirty(ModificationScope.Topological);
-            }
-        }
-
-        [SerializeField]
-        TransparentCullMode m_transparentCullMode = TransparentCullMode.Back;
-        public TransparentCullMode transparentCullMode
-        {
-            get => m_transparentCullMode;
-            set
-            {
-                if (m_transparentCullMode == value)
-                    return;
-
-                m_transparentCullMode = value;
-                UpdateNodeAfterDeserialization();
-                Dirty(ModificationScope.Graph);
-            }
-        }
-
-        [SerializeField]
-        CompareFunction m_ZTest = CompareFunction.LessEqual;
-        public CompareFunction zTest
-        {
-            get => m_ZTest;
-            set
-            {
-                if (m_ZTest == value)
-                    return;
-
-                m_ZTest = value;
-                UpdateNodeAfterDeserialization();
-                Dirty(ModificationScope.Graph);
-            }
-        }
-
-        [SerializeField]
-        bool m_SupportLodCrossFade;
-
-        public ToggleData supportLodCrossFade
-        {
-            get { return new ToggleData(m_SupportLodCrossFade); }
-            set
-            {
-                if (m_SupportLodCrossFade == value.isOn)
-                    return;
-                m_SupportLodCrossFade = value.isOn;
-                UpdateNodeAfterDeserialization();
-                Dirty(ModificationScope.Node);
-            }
-        }
-        [SerializeField]
-        bool m_DOTSInstancing = false;
-
-        public ToggleData dotsInstancing
-        {
-            get { return new ToggleData(m_DOTSInstancing); }
-            set
-            {
-                if (m_DOTSInstancing == value.isOn)
-                    return;
-
-                m_DOTSInstancing = value.isOn;
-                Dirty(ModificationScope.Graph);
-            }
-        }
-
-        [SerializeField]
-        int m_MaterialNeedsUpdateHash = 0;
-
-        int ComputeMaterialNeedsUpdateHash()
-        {
-            int hash = 0;
-
-            hash |= (alphaTest.isOn ? 0 : 1) << 0;
-            hash |= (receiveSSR.isOn ? 0 : 1) << 2;
-            hash |= (RequiresSplitLighting() ? 0 : 1) << 3;
-
-            return hash;
-        }
-
-        [SerializeField] private string m_ShaderGUIOverride;
-        public string ShaderGUIOverride
-        {
-            get => m_ShaderGUIOverride;
-            set => m_ShaderGUIOverride = value;
-        }
-
-        [SerializeField] private bool m_OverrideEnabled;
-        public bool OverrideEnabled
-        {
-            get => m_OverrideEnabled;
-            set => m_OverrideEnabled = value;
-        }
-
-        public StackLitMasterNode()
-        {
-            UpdateNodeAfterDeserialization();
-        }
-
-        public override string documentationURL
-        {
-            get { return null; }
-        }
-
-        public bool HasDistortion()
-        {
-            return (surfaceType == SurfaceType.Transparent && distortion.isOn);
-        }
-
-        public static bool SpecularOcclusionModeUsesVisibilityCone(SpecularOcclusionBaseMode soMethod)
-        {
-            return (soMethod == SpecularOcclusionBaseMode.ConeConeFromBentAO
-                || soMethod == SpecularOcclusionBaseMode.SPTDIntegrationOfBentAO);
-        }
-
-        public bool SpecularOcclusionUsesBentNormal()
-        {
-            return (SpecularOcclusionModeUsesVisibilityCone(dataBasedSpecularOcclusionBaseMode)
-                    || (SpecularOcclusionModeUsesVisibilityCone(screenSpaceSpecularOcclusionBaseMode)
-                        && screenSpaceSpecularOcclusionAOConeDir == SpecularOcclusionAOConeDir.BentNormal));
-        }
-
-        public bool DataBasedSpecularOcclusionIsCustom()
-        {
-            return dataBasedSpecularOcclusionBaseMode == SpecularOcclusionBaseMode.Custom;
-        }
-
-        public static bool SpecularOcclusionConeFixupMethodModifiesRoughness(SpecularOcclusionConeFixupMethod soConeFixupMethod)
-        {
-            return (soConeFixupMethod == SpecularOcclusionConeFixupMethod.BoostBSDFRoughness
-                || soConeFixupMethod == SpecularOcclusionConeFixupMethod.BoostAndTilt);
-        }
-
-        public sealed override void UpdateNodeAfterDeserialization()
-        {
-            base.UpdateNodeAfterDeserialization();
-            name = "StackLit Master";
-
-            List<int> validSlots = new List<int>();
-
-            AddSlot(new PositionMaterialSlot(PositionSlotId, PositionSlotDisplayName, PositionSlotName, CoordinateSpace.Object, ShaderStageCapability.Vertex));
-            validSlots.Add(PositionSlotId);
-
-            AddSlot(new NormalMaterialSlot(VertexNormalSlotId, VertexNormalSlotName, VertexNormalSlotName, CoordinateSpace.Object, ShaderStageCapability.Vertex));
-            validSlots.Add(VertexNormalSlotId);
-
-            AddSlot(new TangentMaterialSlot(VertexTangentSlotId, VertexTangentSlotName, VertexTangentSlotName, CoordinateSpace.Object, ShaderStageCapability.Vertex));
-            validSlots.Add(VertexTangentSlotId);
-
-            RemoveSlot(NormalSlotId);
-            var coordSpace = CoordinateSpace.Tangent;
-            switch (m_NormalDropOffSpace)
-            {
-                case NormalDropOffSpace.Tangent:
-                    coordSpace = CoordinateSpace.Tangent;
-                    break;
-                case NormalDropOffSpace.World:
-                    coordSpace = CoordinateSpace.World;
-                    break;
-                case NormalDropOffSpace.Object:
-                    coordSpace = CoordinateSpace.Object;
-                    break;
-            }
-            AddSlot(new NormalMaterialSlot(NormalSlotId, NormalSlotName, NormalSlotName, coordSpace, ShaderStageCapability.Fragment));
-            validSlots.Add(NormalSlotId);
-
-            AddSlot(new NormalMaterialSlot(BentNormalSlotId, BentNormalSlotName, BentNormalSlotName, CoordinateSpace.Tangent, ShaderStageCapability.Fragment));
-            validSlots.Add(BentNormalSlotId);
-
-            AddSlot(new TangentMaterialSlot(TangentSlotId, TangentSlotName, TangentSlotName, CoordinateSpace.Tangent, ShaderStageCapability.Fragment));
-            validSlots.Add(TangentSlotId);
-
-            AddSlot(new ColorRGBMaterialSlot(BaseColorSlotId, BaseColorSlotName, BaseColorSlotName, SlotType.Input, Color.grey.gamma, ColorMode.Default, ShaderStageCapability.Fragment));
-            validSlots.Add(BaseColorSlotId);
-
-            if (baseParametrization == StackLit.BaseParametrization.BaseMetallic)
-            {
-                AddSlot(new Vector1MaterialSlot(MetallicSlotId, MetallicSlotName, MetallicSlotName, SlotType.Input, 0.0f, ShaderStageCapability.Fragment));
-                validSlots.Add(MetallicSlotId);
-                AddSlot(new Vector1MaterialSlot(DielectricIorSlotId, DielectricIorSlotName, DielectricIorSlotName, SlotType.Input, 1.5f, ShaderStageCapability.Fragment));
-                validSlots.Add(DielectricIorSlotId);
-            }
-            else if (baseParametrization == StackLit.BaseParametrization.SpecularColor)
-            {
-                AddSlot(new ColorRGBMaterialSlot(SpecularColorSlotId, SpecularColorSlotName, SpecularColorSlotName, SlotType.Input, Color.white, ColorMode.Default, ShaderStageCapability.Fragment));
-                validSlots.Add(SpecularColorSlotId);
-            }
-
-            AddSlot(new Vector1MaterialSlot(SmoothnessASlotId, SmoothnessASlotName, SmoothnessASlotName, SlotType.Input, 0.5f, ShaderStageCapability.Fragment));
-            validSlots.Add(SmoothnessASlotId);
-
-            if (anisotropy.isOn)
-            {
-                AddSlot(new Vector1MaterialSlot(AnisotropyASlotId, AnisotropyASlotName, AnisotropyASlotName, SlotType.Input, 0.0f, ShaderStageCapability.Fragment));
-                validSlots.Add(AnisotropyASlotId);
-            }
-
-            AddSlot(new Vector1MaterialSlot(AmbientOcclusionSlotId, AmbientOcclusionSlotName, AmbientOcclusionSlotName, SlotType.Input, 1.0f, ShaderStageCapability.Fragment));
-            validSlots.Add(AmbientOcclusionSlotId);
-
-            // TODO: we would ideally need one value per lobe
-            if (DataBasedSpecularOcclusionIsCustom())
-            {
-                AddSlot(new Vector1MaterialSlot(SpecularOcclusionSlotId, SpecularOcclusionSlotName, SpecularOcclusionSlotName, SlotType.Input, 1.0f, ShaderStageCapability.Fragment));
-                validSlots.Add(SpecularOcclusionSlotId);
-            }
-
-            if (SpecularOcclusionUsesBentNormal() && specularOcclusionConeFixupMethod != SpecularOcclusionConeFixupMethod.Off)
-            {
-                AddSlot(new Vector1MaterialSlot(SOFixupVisibilityRatioThresholdSlotId, SOFixupVisibilityRatioThresholdSlotName, SOFixupVisibilityRatioThresholdSlotName, SlotType.Input, 0.2f, ShaderStageCapability.Fragment));
-                validSlots.Add(SOFixupVisibilityRatioThresholdSlotId);
-                AddSlot(new Vector1MaterialSlot(SOFixupStrengthFactorSlotId, SOFixupStrengthFactorSlotName, SOFixupStrengthFactorSlotName, SlotType.Input, 1.0f, ShaderStageCapability.Fragment));
-                validSlots.Add(SOFixupStrengthFactorSlotId);
-
-                if (SpecularOcclusionConeFixupMethodModifiesRoughness(specularOcclusionConeFixupMethod))
-                {
-                    AddSlot(new Vector1MaterialSlot(SOFixupMaxAddedRoughnessSlotId, SOFixupMaxAddedRoughnessSlotName, SOFixupMaxAddedRoughnessSlotName, SlotType.Input, 0.2f, ShaderStageCapability.Fragment));
-                    validSlots.Add(SOFixupMaxAddedRoughnessSlotId);
-                }
-            }
-
-            if (coat.isOn)
-            {
-                AddSlot(new Vector1MaterialSlot(CoatSmoothnessSlotId, CoatSmoothnessSlotName, CoatSmoothnessSlotName, SlotType.Input, 1.0f, ShaderStageCapability.Fragment));
-                validSlots.Add(CoatSmoothnessSlotId);
-                AddSlot(new Vector1MaterialSlot(CoatIorSlotId, CoatIorSlotName, CoatIorSlotName, SlotType.Input, 1.4f, ShaderStageCapability.Fragment));
-                validSlots.Add(CoatIorSlotId);
-                AddSlot(new Vector1MaterialSlot(CoatThicknessSlotId, CoatThicknessSlotName, CoatThicknessSlotName, SlotType.Input, 0.0f, ShaderStageCapability.Fragment));
-                validSlots.Add(CoatThicknessSlotId);
-                AddSlot(new ColorRGBMaterialSlot(CoatExtinctionSlotId, CoatExtinctionSlotName, CoatExtinctionSlotName, SlotType.Input, Color.white, ColorMode.HDR, ShaderStageCapability.Fragment));
-                validSlots.Add(CoatExtinctionSlotId);
-
-                if (coatNormal.isOn)
-                {
-                    AddSlot(new NormalMaterialSlot(CoatNormalSlotId, CoatNormalSlotName, CoatNormalSlotName, CoordinateSpace.Tangent, ShaderStageCapability.Fragment));
-                    validSlots.Add(CoatNormalSlotId);
-                }
-
-                AddSlot(new Vector1MaterialSlot(CoatMaskSlotId, CoatMaskSlotName, CoatMaskSlotName, SlotType.Input, 1.0f, ShaderStageCapability.Fragment));
-                validSlots.Add(CoatMaskSlotId);
-            }
-
-            if (dualSpecularLobe.isOn)
-            {
-                if (dualSpecularLobeParametrization == StackLit.DualSpecularLobeParametrization.Direct)
-                {
-                    AddSlot(new Vector1MaterialSlot(SmoothnessBSlotId, SmoothnessBSlotName, SmoothnessBSlotName, SlotType.Input, 0.5f, ShaderStageCapability.Fragment));
-                    validSlots.Add(SmoothnessBSlotId);
-                    AddSlot(new Vector1MaterialSlot(LobeMixSlotId, LobeMixSlotName, LobeMixSlotName, SlotType.Input, 0.3f, ShaderStageCapability.Fragment));
-                    validSlots.Add(LobeMixSlotId);
-                }
-                else if (dualSpecularLobeParametrization == StackLit.DualSpecularLobeParametrization.HazyGloss)
-                {
-                    AddSlot(new Vector1MaterialSlot(HazinessSlotId, HazinessSlotName, HazinessSlotName, SlotType.Input, 0.2f, ShaderStageCapability.Fragment));
-                    validSlots.Add(HazinessSlotId);
-                    AddSlot(new Vector1MaterialSlot(HazeExtentSlotId, HazeExtentSlotName, HazeExtentSlotName, SlotType.Input, 3.0f, ShaderStageCapability.Fragment));
-                    validSlots.Add(HazeExtentSlotId);
-
-                    if (capHazinessWrtMetallic.isOn && baseParametrization == StackLit.BaseParametrization.BaseMetallic) // the later should be an assert really
-                    {
-                        AddSlot(new Vector1MaterialSlot(HazyGlossMaxDielectricF0SlotId, HazyGlossMaxDielectricF0SlotName, HazyGlossMaxDielectricF0SlotName, SlotType.Input, 0.25f, ShaderStageCapability.Fragment));
-                        validSlots.Add(HazyGlossMaxDielectricF0SlotId);
-                    }
-                }
-
-                if (anisotropy.isOn)
-                {
-                    AddSlot(new Vector1MaterialSlot(AnisotropyBSlotId, AnisotropyBSlotName, AnisotropyBSlotName, SlotType.Input, 1.0f, ShaderStageCapability.Fragment));
-                    validSlots.Add(AnisotropyBSlotId);
-                }
-            }
-
-            if (iridescence.isOn)
-            {
-                AddSlot(new Vector1MaterialSlot(IridescenceMaskSlotId, IridescenceMaskSlotName, IridescenceMaskSlotName, SlotType.Input, 1.0f, ShaderStageCapability.Fragment));
-                validSlots.Add(IridescenceMaskSlotId);
-                AddSlot(new Vector1MaterialSlot(IridescenceThicknessSlotId, IridescenceThicknessSlotDisplayName, IridescenceThicknessSlotName, SlotType.Input, 0.0f, ShaderStageCapability.Fragment));
-                validSlots.Add(IridescenceThicknessSlotId);
-                if (coat.isOn)
-                {
-                    AddSlot(new Vector1MaterialSlot(IridescenceCoatFixupTIRSlotId, IridescenceCoatFixupTIRSlotName, IridescenceCoatFixupTIRSlotName, SlotType.Input, 0.0f, ShaderStageCapability.Fragment));
-                    validSlots.Add(IridescenceCoatFixupTIRSlotId);
-                    AddSlot(new Vector1MaterialSlot(IridescenceCoatFixupTIRClampSlotId, IridescenceCoatFixupTIRClampSlotName, IridescenceCoatFixupTIRClampSlotName, SlotType.Input, 0.0f, ShaderStageCapability.Fragment));
-                    validSlots.Add(IridescenceCoatFixupTIRClampSlotId);
-                }
-            }
-
-            if (subsurfaceScattering.isOn)
-            {
-                AddSlot(new Vector1MaterialSlot(SubsurfaceMaskSlotId, SubsurfaceMaskSlotName, SubsurfaceMaskSlotName, SlotType.Input, 1.0f, ShaderStageCapability.Fragment));
-                validSlots.Add(SubsurfaceMaskSlotId);
-            }
-
-            if (transmission.isOn)
-            {
-                AddSlot(new Vector1MaterialSlot(ThicknessSlotId, ThicknessSlotName, ThicknessSlotName, SlotType.Input, 1.0f, ShaderStageCapability.Fragment));
-                validSlots.Add(ThicknessSlotId);
-            }
-
-            if (subsurfaceScattering.isOn || transmission.isOn)
-            {
-                AddSlot(new DiffusionProfileInputMaterialSlot(DiffusionProfileHashSlotId, DiffusionProfileHashSlotDisplayName, DiffusionProfileHashSlotName, ShaderStageCapability.Fragment));
-                validSlots.Add(DiffusionProfileHashSlotId);
-            }
-
-            AddSlot(new Vector1MaterialSlot(AlphaSlotId, AlphaSlotName, AlphaSlotName, SlotType.Input, 1.0f, ShaderStageCapability.Fragment));
-            validSlots.Add(AlphaSlotId);
-
-            if (alphaTest.isOn)
-            {
-                AddSlot(new Vector1MaterialSlot(AlphaClipThresholdSlotId, AlphaClipThresholdSlotName, AlphaClipThresholdSlotName, SlotType.Input, 0.5f, ShaderStageCapability.Fragment));
-                validSlots.Add(AlphaClipThresholdSlotId);
-            }
-
-            AddSlot(new ColorRGBMaterialSlot(EmissionSlotId, EmissionSlotName, EmissionSlotName, SlotType.Input, Color.black, ColorMode.HDR, ShaderStageCapability.Fragment));
-            validSlots.Add(EmissionSlotId);
-
-            if (HasDistortion())
-            {
-                AddSlot(new Vector2MaterialSlot(DistortionSlotId, DistortionSlotDisplayName, DistortionSlotName, SlotType.Input, new Vector2(2.0f, -1.0f), ShaderStageCapability.Fragment));
-                validSlots.Add(DistortionSlotId);
-
-                AddSlot(new Vector1MaterialSlot(DistortionBlurSlotId, DistortionBlurSlotName, DistortionBlurSlotName, SlotType.Input, 1.0f, ShaderStageCapability.Fragment));
-                validSlots.Add(DistortionBlurSlotId);
-            }
-
-            if (geometricSpecularAA.isOn)
-            {
-                AddSlot(new Vector1MaterialSlot(SpecularAAScreenSpaceVarianceSlotId, SpecularAAScreenSpaceVarianceSlotName, SpecularAAScreenSpaceVarianceSlotName, SlotType.Input, 0.1f, ShaderStageCapability.Fragment));
-                validSlots.Add(SpecularAAScreenSpaceVarianceSlotId);
-
-                AddSlot(new Vector1MaterialSlot(SpecularAAThresholdSlotId, SpecularAAThresholdSlotName, SpecularAAThresholdSlotName, SlotType.Input, 0.2f, ShaderStageCapability.Fragment));
-                validSlots.Add(SpecularAAThresholdSlotId);
-            }
-
-            if (overrideBakedGI.isOn)
-            {
-                AddSlot(new DefaultMaterialSlot(LightingSlotId, BakedGISlotName, BakedGISlotName, ShaderStageCapability.Fragment));
-                validSlots.Add(LightingSlotId);
-                AddSlot(new DefaultMaterialSlot(BackLightingSlotId, BakedBackGISlotName, BakedBackGISlotName, ShaderStageCapability.Fragment));
-                validSlots.Add(BackLightingSlotId);
-            }
-
-            if (depthOffset.isOn)
-            {
-                AddSlot(new Vector1MaterialSlot(DepthOffsetSlotId, DepthOffsetSlotName, DepthOffsetSlotName, SlotType.Input, 0.0f, ShaderStageCapability.Fragment));
-                validSlots.Add(DepthOffsetSlotId);
-            }
-
-            RemoveSlotsNameNotMatching(validSlots, true);
-        }
-
-        public VisualElement CreateSettingsElement()
-        {
-            return new StackLitSettingsView(this);
-        }
-
-        public string renderQueueTag
-        {
-            get
-            {
-                var renderingPass = surfaceType == SurfaceType.Opaque ? HDRenderQueue.RenderQueueType.Opaque : HDRenderQueue.RenderQueueType.Transparent;
-                int queue = HDRenderQueue.ChangeType(renderingPass, sortPriority, alphaTest.isOn);
-                return HDRenderQueue.GetShaderTagValue(queue);
-            }
-        }
-
-        public string renderTypeTag => HDRenderTypeTags.HDLitShader.ToString();
-
-        // Reference for GetConditionalFields
-        // -------------------------------------------
-        //
-        // Properties (enables etc):
-        //
-        //  ok+MFD -> material feature define: means we need a predicate, because we will transform it into a #define that match the material feature, shader_feature-defined, that the rest of the shader code uses.
-        //
-        //  ok+MFD masterNode.baseParametrization    --> even though we can just always transfer present fields (check with $SurfaceDescription.*) like specularcolor and metallic,
-        //                                               we need to translate this into the _MATERIAL_FEATURE_SPECULAR_COLOR define.
-        //
-        //  ok masterNode.energyConservingSpecular
-        //
-        //  ~~~~ ok+MFD: these are almost all material features:
-        //  masterNode.anisotropy
-        //  masterNode.coat
-        //  masterNode.coatNormal
-        //  masterNode.dualSpecularLobe
-        //  masterNode.dualSpecularLobeParametrization
-        //  masterNode.capHazinessWrtMetallic           -> not a material feature define, as such, we will create a combined predicate for the HazyGlossMaxDielectricF0 slot dependency
-        //                                                 instead of adding a #define in the template...
-        //  masterNode.iridescence
-        //  masterNode.subsurfaceScattering
-        //  masterNode.transmission
-        //
-        //  ~~~~ ...ok+MFD: these are all material features
-        //
-        //  ok masterNode.receiveDecals
-        //  ok masterNode.receiveSSR
-        //  ok masterNode.geometricSpecularAA    --> check, a way to combine predicates and/or exclude passes: TODOTODO What about WRITE_NORMAL_BUFFER passes ? (ie smoothness)
-        //  ok masterNode.specularOcclusion      --> no use for it though! see comments.
-        //
-        //  ~~~~ ok+D: these require translation to defines also...
-        //
-        //  masterNode.anisotropyForAreaLights
-        //  masterNode.recomputeStackPerLight
-        //  masterNode.shadeBaseUsingRefractedAngles
-        //  masterNode.debug
-
-        // Inputs: Most inputs don't need a specific predicate in addition to the "present field predicate", ie the $SurfaceDescription.*,
-        //         but in some special cases we check connectivity to avoid processing the default value for nothing...
-        //         (see specular occlusion with _MASKMAP and _BENTNORMALMAP in LitData, or _TANGENTMAP, _BENTNORMALMAP, etc. which act a bit like that
-        //         although they also avoid sampling in that case, but default tiny texture map sampling isn't a big hit since they are all cached once
-        //         a default "unityTexWhite" is sampled, it is cached for everyone defaulting to white...)
-        //
-        // ok+ means there's a specific additional predicate
-        //
-        // ok masterNode.BaseColorSlotId
-        // ok masterNode.NormalSlotId
-        //
-        // ok+ masterNode.BentNormalSlotId     --> Dependency of the predicate on IsSlotConnected avoids processing even if the slots
-        // ok+ masterNode.TangentSlotId            are always there so any pass that declares its use in PixelShaderSlots will have the field in SurfaceDescription,
-        //                                         but it's not necessarily useful (if slot isnt connected, waste processing on potentially static expressions if
-        //                                         shader compiler cant optimize...and even then, useless to have static override value for those.)
-        //
-        //                                         TODOTODO: Note you could have the same argument for NormalSlot (which we dont exclude with a predicate).
-        //                                         Also and anyways, the compiler is smart enough not to do the TS to WS matrix multiply on a (0,0,1) vector.
-        //
-        // ok+ masterNode.CoatNormalSlotId       -> we already have a "material feature" coat normal map so can use that instead, although using that former, we assume the coat normal slot
-        //                                         will be there, but it's ok, we can #ifdef the code on the material feature define, and use the $SurfaceDescription.CoatNormal predicate
-        //                                         for the actual assignment,
-        //                                         although for that one we could again
-        //                                         use the "connected" condition like for tangent and bentnormal
-        //
-        // The following are all ok, no need beyond present field predicate, ie $SurfaceDescription.*,
-        // except special cases where noted
-        //
-        // ok masterNode.SubsurfaceMaskSlotId
-        // ok masterNode.ThicknessSlotId
-        // ok masterNode.DiffusionProfileHashSlotId
-        // ok masterNode.IridescenceMaskSlotId
-        // ok masterNode.IridescenceThicknessSlotId
-        // ok masterNode.SpecularColorSlotId
-        // ok masterNode.DielectricIorSlotId
-        // ok masterNode.MetallicSlotId
-        // ok masterNode.EmissionSlotId
-        // ok masterNode.SmoothnessASlotId
-        // ok masterNode.SmoothnessBSlotId
-        // ok+ masterNode.AmbientOcclusionSlotId    -> defined a specific predicate, but not used, see StackLitData.
-        // ok masterNode.AlphaSlotId
-        // ok masterNode.AlphaClipThresholdSlotId
-        // ok masterNode.AnisotropyASlotId
-        // ok masterNode.AnisotropyBSlotId
-        // ok masterNode.SpecularAAScreenSpaceVarianceSlotId
-        // ok masterNode.SpecularAAThresholdSlotId
-        // ok masterNode.CoatSmoothnessSlotId
-        // ok masterNode.CoatIorSlotId
-        // ok masterNode.CoatThicknessSlotId
-        // ok masterNode.CoatExtinctionSlotId
-        // ok masterNode.LobeMixSlotId
-        // ok masterNode.HazinessSlotId
-        // ok masterNode.HazeExtentSlotId
-        // ok masterNode.HazyGlossMaxDielectricF0SlotId     -> No need for a predicate, the needed predicate is the combined (capHazinessWrtMetallic + HazyGlossMaxDielectricF0)
-        //                                                     "leaking case": if the 2 are true, but we're not in metallic mode, the capHazinessWrtMetallic property is wrong,
-        //                                                     that means the master node is really misconfigured, spew an error, should never happen...
-        //                                                     If it happens, it's because we forgot UpdateNodeAfterDeserialization() call when modifying the capHazinessWrtMetallic or baseParametrization
-        //                                                     properties, maybe through debug etc.
-        //
-        // ok masterNode.DistortionSlotId            -> Warning: peculiarly, instead of using $SurfaceDescription.Distortion and DistortionBlur,
-        // ok masterNode.DistortionBlurSlotId           we do an #if (SHADERPASS == SHADERPASS_DISTORTION) in the template, instead of
-        //                                              relying on other passed NOT to include the DistortionSlotId in their PixelShaderSlots!!
-
-        // Other to deal with, and
-        // Common between Lit and StackLit:
-        //
-        // doubleSidedMode, alphaTest, receiveDecals,
-        // surfaceType, alphaMode, blendPreserveSpecular, transparencyFog,
-        // distortion, distortionMode, distortionDepthTest,
-        // sortPriority (int)
-        // geometricSpecularAA, energyConservingSpecular, specularOcclusion
-
-        public ConditionalField[] GetConditionalFields(PassDescriptor pass)
-        {
-            var ambientOcclusionSlot = FindSlot<Vector1MaterialSlot>(AmbientOcclusionSlotId);
-
-            return new ConditionalField[]
-            {
-                // Features
-                new ConditionalField(Fields.GraphVertex,                    IsSlotConnected(PositionSlotId) ||
-                                                                                IsSlotConnected(VertexNormalSlotId) ||
-                                                                                IsSlotConnected(VertexTangentSlotId)),
-                new ConditionalField(Fields.GraphPixel,                     true),
-
-                // Surface Type
-                new ConditionalField(Fields.SurfaceOpaque,                  surfaceType == SurfaceType.Opaque),
-                new ConditionalField(Fields.SurfaceTransparent,             surfaceType != SurfaceType.Opaque),
-
-                // Structs
-                new ConditionalField(HDStructFields.FragInputs.IsFrontFace,doubleSidedMode != DoubleSidedMode.Disabled &&
-                                                                                !pass.Equals(HDPasses.StackLit.MotionVectors)),
-
-                // Material
-                new ConditionalField(HDFields.Anisotropy,                   anisotropy.isOn),
-                new ConditionalField(HDFields.Coat,                         coat.isOn),
-                new ConditionalField(HDFields.CoatMask,                     coat.isOn && pass.pixelPorts.Contains(CoatMaskSlotId) &&
-                                                                                (IsSlotConnected(CoatMaskSlotId) ||
-                                                                                (FindSlot<Vector1MaterialSlot>(CoatMaskSlotId).value != 0.0f &&
-                                                                                FindSlot<Vector1MaterialSlot>(CoatMaskSlotId).value != 1.0f))),
-                new ConditionalField(HDFields.CoatMaskZero,                 coat.isOn && pass.pixelPorts.Contains(CoatMaskSlotId) &&
-                                                                                FindSlot<Vector1MaterialSlot>(CoatMaskSlotId).value == 0.0f),
-                new ConditionalField(HDFields.CoatMaskOne,                  coat.isOn && pass.pixelPorts.Contains(CoatMaskSlotId) &&
-                                                                                FindSlot<Vector1MaterialSlot>(CoatMaskSlotId).value == 1.0f),
-                new ConditionalField(HDFields.CoatNormal,                   coatNormal.isOn && pass.pixelPorts.Contains(CoatNormalSlotId)),
-                new ConditionalField(HDFields.Iridescence,                  iridescence.isOn),
-                new ConditionalField(HDFields.SubsurfaceScattering,         subsurfaceScattering.isOn && surfaceType != SurfaceType.Transparent),
-                new ConditionalField(HDFields.Transmission,                 transmission.isOn),
-                new ConditionalField(HDFields.DualSpecularLobe,             dualSpecularLobe.isOn),
-
-                // Normal Drop Off Space
-                new ConditionalField(Fields.NormalDropOffOS,                normalDropOffSpace == NormalDropOffSpace.Object),
-                new ConditionalField(Fields.NormalDropOffTS,                normalDropOffSpace == NormalDropOffSpace.Tangent),
-                new ConditionalField(Fields.NormalDropOffWS,                normalDropOffSpace == NormalDropOffSpace.World),
-
-                // Distortion
-                new ConditionalField(HDFields.DistortionDepthTest,          distortionDepthTest.isOn),
-                new ConditionalField(HDFields.DistortionAdd,                distortionMode == DistortionMode.Add),
-                new ConditionalField(HDFields.DistortionMultiply,           distortionMode == DistortionMode.Multiply),
-                new ConditionalField(HDFields.DistortionReplace,            distortionMode == DistortionMode.Replace),
-                new ConditionalField(HDFields.TransparentDistortion,        surfaceType != SurfaceType.Opaque && distortion.isOn),
-
-                // Base Parametrization
-                // Even though we can just always transfer the present (check with $SurfaceDescription.*) fields like specularcolor
-                // and metallic, we still need to know the baseParametrization in the template to translate into the
-                // _MATERIAL_FEATURE_SPECULAR_COLOR define:
-                new ConditionalField(HDFields.BaseParamSpecularColor,       baseParametrization == StackLit.BaseParametrization.SpecularColor),
-
-                // Dual Specular Lobe Parametrization
-                new ConditionalField(HDFields.HazyGloss,                    dualSpecularLobe.isOn &&
-                                                                                dualSpecularLobeParametrization == StackLit.DualSpecularLobeParametrization.HazyGloss),
-
-                // Misc
-                new ConditionalField(Fields.AlphaTest,                      alphaTest.isOn && pass.pixelPorts.Contains(AlphaClipThresholdSlotId)),
-                new ConditionalField(HDFields.DoAlphaTest,                  alphaTest.isOn && pass.pixelPorts.Contains(AlphaClipThresholdSlotId)),
-                new ConditionalField(HDFields.AlphaFog,                     surfaceType != SurfaceType.Opaque && transparencyFog.isOn),
-                new ConditionalField(HDFields.BlendPreserveSpecular,        surfaceType != SurfaceType.Opaque && blendPreserveSpecular.isOn),
-                new ConditionalField(HDFields.EnergyConservingSpecular,     energyConservingSpecular.isOn),
-                new ConditionalField(HDFields.DisableDecals,                !receiveDecals.isOn),
-                new ConditionalField(HDFields.DisableSSR,                   !receiveSSR.isOn),
-                new ConditionalField(Fields.VelocityPrecomputed,            addPrecomputedVelocity.isOn),
-                new ConditionalField(HDFields.BentNormal,                   IsSlotConnected(BentNormalSlotId) &&
-                                                                                pass.pixelPorts.Contains(BentNormalSlotId)),
-                new ConditionalField(HDFields.AmbientOcclusion,             pass.pixelPorts.Contains(AmbientOcclusionSlotId) &&
-                                                                                (IsSlotConnected(AmbientOcclusionSlotId) ||
-                                                                                ambientOcclusionSlot.value != ambientOcclusionSlot.defaultValue)),
-                new ConditionalField(HDFields.Tangent,                      IsSlotConnected(TangentSlotId) &&
-                                                                                pass.pixelPorts.Contains(TangentSlotId)),
-                new ConditionalField(HDFields.LightingGI,                   IsSlotConnected(LightingSlotId) &&
-                                                                                pass.pixelPorts.Contains(LightingSlotId)),
-                new ConditionalField(HDFields.BackLightingGI,               IsSlotConnected(BackLightingSlotId) &&
-                                                                                pass.pixelPorts.Contains(BackLightingSlotId)),
-                new ConditionalField(HDFields.DepthOffset,                  depthOffset.isOn && pass.pixelPorts.Contains(DepthOffsetSlotId)),
-                // Option for baseParametrization == Metallic && DualSpecularLobeParametrization == HazyGloss:
-                // Again we assume masternode has HazyGlossMaxDielectricF0 which should always be the case
-                // if capHazinessWrtMetallic.isOn.
-                new ConditionalField(HDFields.CapHazinessIfNotMetallic,     dualSpecularLobe.isOn &&
-                                                                                dualSpecularLobeParametrization == StackLit.DualSpecularLobeParametrization.HazyGloss &&
-                                                                                capHazinessWrtMetallic.isOn && baseParametrization == StackLit.BaseParametrization.BaseMetallic
-                                                                                && pass.pixelPorts.Contains(HazyGlossMaxDielectricF0SlotId)),
-                // Note here we combine an "enable"-like predicate and the $SurfaceDescription.(slotname) predicate
-                // into a single $GeometricSpecularAA pedicate.
-                //
-                // ($SurfaceDescription.* predicates are useful to make sure the field is present in the struct in the template.
-                // The field will be present if both the master node and pass have the slotid, see this set intersection we make
-                // in GenerateSurfaceDescriptionStruct(), with HDSubShaderUtilities.FindMaterialSlotsOnNode().)
-                //
-                // Normally, since the feature enable adds the required slots, only the $SurfaceDescription.* would be required,
-                // but some passes might not need it and not declare the PixelShaderSlot, or, inversely, the pass might not
-                // declare it as a way to avoid it.
-                //
-                // IE this has also the side effect to disable geometricSpecularAA - even if "on" - for passes that don't explicitly
-                // advertise these slots(eg for a general feature, with separate "enable" and "field present" predicates, the
-                // template could take a default value and process it anyway if a feature is "on").
-                //
-                // (Note we can achieve the same results in the template on just single predicates by making defines out of them,
-                // and using #if defined() && etc)
-                new ConditionalField(HDFields.GeometricSpecularAA,          geometricSpecularAA.isOn &&
-                                                                                pass.pixelPorts.Contains(SpecularAAThresholdSlotId) &&
-                                                                                pass.pixelPorts.Contains(SpecularAAScreenSpaceVarianceSlotId)),
-                new ConditionalField(HDFields.SpecularAA,                   geometricSpecularAA.isOn &&
-                                                                                pass.pixelPorts.Contains(SpecularAAThresholdSlotId) &&
-                                                                                pass.pixelPorts.Contains(SpecularAAScreenSpaceVarianceSlotId)),
-                new ConditionalField(HDFields.SpecularOcclusion,            screenSpaceSpecularOcclusionBaseMode != SpecularOcclusionBaseMode.Off ||
-                                                                                dataBasedSpecularOcclusionBaseMode != SpecularOcclusionBaseMode.Off),
-
-                // Advanced
-                new ConditionalField(HDFields.AnisotropyForAreaLights,      anisotropyForAreaLights.isOn),
-                new ConditionalField(HDFields.RecomputeStackPerLight,       recomputeStackPerLight.isOn),
-                new ConditionalField(HDFields.HonorPerLightMinRoughness,    honorPerLightMinRoughness.isOn),
-                new ConditionalField(HDFields.ShadeBaseUsingRefractedAngles, shadeBaseUsingRefractedAngles.isOn),
-                new ConditionalField(HDFields.StackLitDebug,                debug.isOn),
-
-                // Screen Space Specular Occlusion Base Mode
-                new ConditionalField(HDFields.SSSpecularOcclusionBaseModeOff, screenSpaceSpecularOcclusionBaseMode == SpecularOcclusionBaseMode.Off),
-                new ConditionalField(HDFields.SSSpecularOcclusionBaseModeDirectFromAO, screenSpaceSpecularOcclusionBaseMode == SpecularOcclusionBaseMode.DirectFromAO),
-                new ConditionalField(HDFields.SSSpecularOcclusionBaseModeConeConeFromBentAO, screenSpaceSpecularOcclusionBaseMode == SpecularOcclusionBaseMode.ConeConeFromBentAO),
-                new ConditionalField(HDFields.SSSpecularOcclusionBaseModeSPTDIntegrationOfBentAO, screenSpaceSpecularOcclusionBaseMode == SpecularOcclusionBaseMode.SPTDIntegrationOfBentAO),
-                new ConditionalField(HDFields.SSSpecularOcclusionBaseModeCustom, screenSpaceSpecularOcclusionBaseMode == SpecularOcclusionBaseMode.Custom),
-
-                // Screen Space Specular Occlusion AO Cone Size
-                new ConditionalField(HDFields.SSSpecularOcclusionAOConeSizeUniformAO, SpecularOcclusionModeUsesVisibilityCone(screenSpaceSpecularOcclusionBaseMode) &&
-                                                                                screenSpaceSpecularOcclusionAOConeSize == SpecularOcclusionAOConeSize.UniformAO),
-                new ConditionalField(HDFields.SSSpecularOcclusionAOConeSizeCosWeightedAO, SpecularOcclusionModeUsesVisibilityCone(screenSpaceSpecularOcclusionBaseMode) &&
-                                                                                screenSpaceSpecularOcclusionAOConeSize == SpecularOcclusionAOConeSize.CosWeightedAO),
-                new ConditionalField(HDFields.SSSpecularOcclusionAOConeSizeCosWeightedBentCorrectAO, SpecularOcclusionModeUsesVisibilityCone(screenSpaceSpecularOcclusionBaseMode) &&
-                                                                                screenSpaceSpecularOcclusionAOConeSize == SpecularOcclusionAOConeSize.CosWeightedBentCorrectAO),
-
-                // Screen Space Specular Occlusion AO Cone Dir
-                new ConditionalField(HDFields.SSSpecularOcclusionAOConeDirGeomNormal, SpecularOcclusionModeUsesVisibilityCone(screenSpaceSpecularOcclusionBaseMode) &&
-                                                                                screenSpaceSpecularOcclusionAOConeDir == SpecularOcclusionAOConeDir.GeomNormal),
-                new ConditionalField(HDFields.SSSpecularOcclusionAOConeDirBentNormal, SpecularOcclusionModeUsesVisibilityCone(screenSpaceSpecularOcclusionBaseMode) &&
-                                                                                screenSpaceSpecularOcclusionAOConeDir == SpecularOcclusionAOConeDir.BentNormal),
-                new ConditionalField(HDFields.SSSpecularOcclusionAOConeDirShadingNormal, SpecularOcclusionModeUsesVisibilityCone(screenSpaceSpecularOcclusionBaseMode) &&
-                                                                                screenSpaceSpecularOcclusionAOConeDir == SpecularOcclusionAOConeDir.ShadingNormal),
-
-                // Data Based Specular Occlusion Base Mode
-                new ConditionalField(HDFields.DataBasedSpecularOcclusionBaseModeOff, dataBasedSpecularOcclusionBaseMode == SpecularOcclusionBaseMode.Off),
-                new ConditionalField(HDFields.DataBasedSpecularOcclusionBaseModeDirectFromAO, dataBasedSpecularOcclusionBaseMode == SpecularOcclusionBaseMode.DirectFromAO),
-                new ConditionalField(HDFields.DataBasedSpecularOcclusionBaseModeConeConeFromBentAO, dataBasedSpecularOcclusionBaseMode == SpecularOcclusionBaseMode.ConeConeFromBentAO),
-                new ConditionalField(HDFields.DataBasedSpecularOcclusionBaseModeSPTDIntegrationOfBentAO, dataBasedSpecularOcclusionBaseMode == SpecularOcclusionBaseMode.SPTDIntegrationOfBentAO),
-                new ConditionalField(HDFields.DataBasedSpecularOcclusionBaseModeCustom, dataBasedSpecularOcclusionBaseMode == SpecularOcclusionBaseMode.Custom),
-
-                // Data Based Specular Occlusion AO Cone Size
-                new ConditionalField(HDFields.DataBasedSpecularOcclusionAOConeSizeUniformAO, SpecularOcclusionModeUsesVisibilityCone(dataBasedSpecularOcclusionBaseMode) &&
-                                                                                dataBasedSpecularOcclusionAOConeSize == SpecularOcclusionAOConeSize.UniformAO),
-                new ConditionalField(HDFields.DataBasedSpecularOcclusionAOConeSizeCosWeightedAO, SpecularOcclusionModeUsesVisibilityCone(dataBasedSpecularOcclusionBaseMode) &&
-                                                                                dataBasedSpecularOcclusionAOConeSize == SpecularOcclusionAOConeSize.CosWeightedAO),
-                new ConditionalField(HDFields.DataBasedSpecularOcclusionAOConeSizeCosWeightedBentCorrectAO, SpecularOcclusionModeUsesVisibilityCone(dataBasedSpecularOcclusionBaseMode) &&
-                                                                                dataBasedSpecularOcclusionAOConeSize == SpecularOcclusionAOConeSize.CosWeightedBentCorrectAO),
-
-                // Specular Occlusion Cone Fixup Method
-                new ConditionalField(HDFields.SpecularOcclusionConeFixupMethodOff, SpecularOcclusionUsesBentNormal() &&
-                                                                                specularOcclusionConeFixupMethod == SpecularOcclusionConeFixupMethod.Off),
-                new ConditionalField(HDFields.SpecularOcclusionConeFixupMethodBoostBSDFRoughness, SpecularOcclusionUsesBentNormal() &&
-                                                                                specularOcclusionConeFixupMethod == SpecularOcclusionConeFixupMethod.BoostBSDFRoughness),
-                new ConditionalField(HDFields.SpecularOcclusionConeFixupMethodTiltDirectionToGeomNormal, SpecularOcclusionUsesBentNormal() &&
-                                                                                specularOcclusionConeFixupMethod == SpecularOcclusionConeFixupMethod.TiltDirectionToGeomNormal),
-                new ConditionalField(HDFields.SpecularOcclusionConeFixupMethodBoostAndTilt, SpecularOcclusionUsesBentNormal() &&
-                                                                                specularOcclusionConeFixupMethod == SpecularOcclusionConeFixupMethod.BoostAndTilt),
-            };
-        }
-
-        public void ProcessPreviewMaterial(Material material)
-        {
-            // Fixup the material settings:
-            material.SetFloat(kSurfaceType, (int)(SurfaceType)surfaceType);
-            material.SetFloat(kDoubleSidedNormalMode, (int)doubleSidedMode);
-            material.SetFloat(kDoubleSidedEnable, doubleSidedMode != DoubleSidedMode.Disabled ? 1.0f : 0.0f);
-            material.SetFloat(kAlphaCutoffEnabled, alphaTest.isOn ? 1 : 0);
-            material.SetFloat(kBlendMode, (int)HDSubShaderUtilities.ConvertAlphaModeToBlendMode(alphaMode));
-            material.SetFloat(kEnableFogOnTransparent, transparencyFog.isOn ? 1.0f : 0.0f);
-            material.SetFloat(kZTestTransparent, (int)zTest);
-            material.SetFloat(kTransparentCullMode, (int)transparentCullMode);
-            material.SetFloat(kZWrite, zWrite.isOn ? 1.0f : 0.0f);
-            // No sorting priority for shader graph preview
-            var renderingPass = surfaceType == SurfaceType.Opaque ? HDRenderQueue.RenderQueueType.Opaque : HDRenderQueue.RenderQueueType.Transparent;
-            material.renderQueue = (int)HDRenderQueue.ChangeType(renderingPass, offset: 0, alphaTest: alphaTest.isOn);
-
-            StackLitGUI.SetupMaterialKeywordsAndPass(material);
-        }
-
-        public NeededCoordinateSpace RequiresNormal(ShaderStageCapability stageCapability)
-        {
-            List<MaterialSlot> slots = new List<MaterialSlot>();
-            GetSlots(slots);
-
-            List<MaterialSlot> validSlots = new List<MaterialSlot>();
-            for (int i = 0; i < slots.Count; i++)
-            {
-                if (slots[i].stageCapability != ShaderStageCapability.All && slots[i].stageCapability != stageCapability)
-                    continue;
-
-                validSlots.Add(slots[i]);
-            }
-            return validSlots.OfType<IMayRequireNormal>().Aggregate(NeededCoordinateSpace.None, (mask, node) => mask | node.RequiresNormal(stageCapability));
-        }
-
-        public NeededCoordinateSpace RequiresTangent(ShaderStageCapability stageCapability)
-        {
-            List<MaterialSlot> slots = new List<MaterialSlot>();
-            GetSlots(slots);
-
-            List<MaterialSlot> validSlots = new List<MaterialSlot>();
-            for (int i = 0; i < slots.Count; i++)
-            {
-                if (slots[i].stageCapability != ShaderStageCapability.All && slots[i].stageCapability != stageCapability)
-                    continue;
-
-                validSlots.Add(slots[i]);
-            }
-            return validSlots.OfType<IMayRequireTangent>().Aggregate(NeededCoordinateSpace.None, (mask, node) => mask | node.RequiresTangent(stageCapability));
-        }
-
-        public NeededCoordinateSpace RequiresPosition(ShaderStageCapability stageCapability)
-        {
-            List<MaterialSlot> slots = new List<MaterialSlot>();
-            GetSlots(slots);
-
-            List<MaterialSlot> validSlots = new List<MaterialSlot>();
-            for (int i = 0; i < slots.Count; i++)
-            {
-                if (slots[i].stageCapability != ShaderStageCapability.All && slots[i].stageCapability != stageCapability)
-                    continue;
-
-                validSlots.Add(slots[i]);
-            }
-            return validSlots.OfType<IMayRequirePosition>().Aggregate(NeededCoordinateSpace.None, (mask, node) => mask | node.RequiresPosition(stageCapability));
-        }
-
-        public bool RequiresSplitLighting()
-        {
-            return subsurfaceScattering.isOn;
-        }
-
-        public override object saveContext
-        {
-            get
-            {
-                int hash = ComputeMaterialNeedsUpdateHash();
-
-                bool needsUpdate = hash != m_MaterialNeedsUpdateHash;
-
-                if (needsUpdate)
-                    m_MaterialNeedsUpdateHash = hash;
-
-                return new HDSaveContext{ updateMaterials = needsUpdate };
-            }
-        }
-
-        public override void CollectShaderProperties(PropertyCollector collector, GenerationMode generationMode)
-        {
-            if (debug.isOn)
-            {
-                // We have useful debug options in StackLit, so add them always, and let the UI editor (non shadergraph) handle displaying them
-                // since this is also the editor that controls the keyword switching for the debug mode.
-                collector.AddShaderProperty(new Vector4ShaderProperty()
-                {
-                    overrideReferenceName = "_DebugEnvLobeMask", // xyz is environments lights lobe 0 1 2 Enable, w is Enable VLayering
-                    displayName = "_DebugEnvLobeMask",
-                    value = new Vector4(1.0f, 1.0f, 1.0f, 1.0f)
-                });
-                collector.AddShaderProperty(new Vector4ShaderProperty()
-                {
-                    overrideReferenceName = "_DebugLobeMask", // xyz is analytical dirac lights lobe 0 1 2 Enable", false),
-                    displayName = "_DebugLobeMask",
-                    value = new Vector4(1.0f, 1.0f, 1.0f, 1.0f)
-                });
-                collector.AddShaderProperty(new Vector4ShaderProperty()
-                {
-                    overrideReferenceName = "_DebugAniso", // x is Hack Enable, w is factor
-                    displayName = "_DebugAniso",
-                    value = new Vector4(1.0f, 0.0f, 0.0f, 1000.0f)
-                });
-                // _DebugSpecularOcclusion:
-                //
-                // eg (2,2,1,2) :
-                // .x = SO method {0 = fromAO, 1 = conecone, 2 = SPTD},
-                // .y = bentao algo {0 = uniform, cos, bent cos},
-                // .z = use upper visible hemisphere clipping,
-                // .w = The last component of _DebugSpecularOcclusion controls debug visualization:
-                //      -1 colors the object according to the SO algorithm used,
-                //      and values from 1 to 4 controls what the lighting debug display mode will show when set to show "indirect specular occlusion":
-                //      Since there's not one value in our case,
-                //      0 will show the object all red to indicate to choose one, 1-4 corresponds to showing
-                //      1 = coat SO, 2 = base lobe A SO, 3 = base lobe B SO, 4 = shows the result of sampling the SSAO texture (screenSpaceAmbientOcclusion).
-                collector.AddShaderProperty(new Vector4ShaderProperty()
-                {
-                    overrideReferenceName = "_DebugSpecularOcclusion",
-                    displayName = "_DebugSpecularOcclusion",
-                    value = new Vector4(2.0f, 2.0f, 1.0f, 2.0f)
-                });
-            }
-
-            // Trunk currently relies on checking material property "_EmissionColor" to allow emissive GI. If it doesn't find that property, or it is black, GI is forced off.
-            // ShaderGraph doesn't use this property, so currently it inserts a dummy color (white). This dummy color may be removed entirely once the following PR has been merged in trunk: Pull request #74105
-            // The user will then need to explicitly disable emissive GI if it is not needed.
-            // To be able to automatically disable emission based on the ShaderGraph config when emission is black,
-            // we will need a more general way to communicate this to the engine (not directly tied to a material property).
-            collector.AddShaderProperty(new ColorShaderProperty()
-            {
-                overrideReferenceName = "_EmissionColor",
-                hidden = true,
-                value = new Color(1.0f, 1.0f, 1.0f, 1.0f)
-            });
-
-            //See SG-ADDITIONALVELOCITY-NOTE
-            if (addPrecomputedVelocity.isOn)
-            {
-                collector.AddShaderProperty(new BooleanShaderProperty
-                {
-                    value = true,
-                    hidden = true,
-                    overrideReferenceName = kAddPrecomputedVelocity,
-                });
-            }
-
-            // Add all shader properties required by the inspector
-            HDSubShaderUtilities.AddStencilShaderProperties(collector, RequiresSplitLighting(), receiveSSR.isOn);
-            HDSubShaderUtilities.AddBlendingStatesShaderProperties(
-                collector,
-                surfaceType,
-                HDSubShaderUtilities.ConvertAlphaModeToBlendMode(alphaMode),
-                sortPriority,
-                zWrite.isOn,
-                transparentCullMode,
-                zTest,
-                false,
-                transparencyFog.isOn
-            );
-            HDSubShaderUtilities.AddAlphaCutoffShaderProperties(collector, alphaTest.isOn, false);
-            HDSubShaderUtilities.AddDoubleSidedProperty(collector, doubleSidedMode);
-
-            base.CollectShaderProperties(collector, generationMode);
-        }
-    }
-}
-=======
 // using System;
 // using System.Linq;
 // using System.Collections.Generic;
@@ -3488,5 +1734,4 @@
 //             base.CollectShaderProperties(collector, generationMode);
 //         }
 //     }
-// }
->>>>>>> 6a9c18d0
+// }
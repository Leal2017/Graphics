using UnityEngine.Experimental.Rendering.HDPipeline;

namespace UnityEditor.Experimental.Rendering.HDPipeline
{
    [CanEditMultipleObjects]
    [VolumeComponentEditor(typeof(HDRISky))]
    public class HDRISkyEditor
        : SkySettingsEditor
    {
        SerializedDataParameter m_hdriSky;
        SerializedDataParameter m_Lux;
        SerializedDataParameter m_IntensityMode;

        public override void OnEnable()
        {
            base.OnEnable();

            // HDRI sky does not have control over sun display.
            m_CommonUIElementsMask = 0xFFFFFFFF & ~(uint)(SkySettingsUIElement.IncludeSunInBaking);

            var o = new PropertyFetcher<HDRISky>(serializedObject);
            m_hdriSky = Unpack(o.Find(x => x.hdriSky));
            m_Lux = Unpack(o.Find(x => x.lux));
            m_IntensityMode = Unpack(o.Find(x => x.skyIntensityMode));
        }

        public override void OnInspectorGUI()
        {
            PropertyField(m_hdriSky);

            EditorGUILayout.Space();
<<<<<<< HEAD
            
            PropertyField(m_IntensityMode);

            if (m_IntensityMode.value.enumValueIndex == (int)SkyIntensityMode.Lux)
            {
                // Hide EV and Multiplier fields
                m_ShowProperties.value.intValue &= ~(int)SkySettingsPropertyFlags.ShowMultiplierAndEV;
                PropertyField(m_Lux);
            }
            else
            {
                m_ShowProperties.value.intValue |= (int)SkySettingsPropertyFlags.ShowMultiplierAndEV;
            }

=======
>>>>>>> c7e4c013
            base.CommonSkySettingsGUI();
        }
    }
}<|MERGE_RESOLUTION|>--- conflicted
+++ resolved
@@ -1,3 +1,6 @@
+using UnityEngine;
+using UnityEngine.Rendering;
+using UnityEngine.Experimental.Rendering;
 using UnityEngine.Experimental.Rendering.HDPipeline;
 
 namespace UnityEditor.Experimental.Rendering.HDPipeline
@@ -8,8 +11,13 @@
         : SkySettingsEditor
     {
         SerializedDataParameter m_hdriSky;
-        SerializedDataParameter m_Lux;
+        SerializedDataParameter m_DesiredLuxValue;
         SerializedDataParameter m_IntensityMode;
+        SerializedDataParameter m_UpperHemisphereLuxValue;
+        
+        RTHandleSystem.RTHandle m_IntensityTexture;
+        Material m_IntegrateHDRISkyMaterial; // Compute the HDRI sky intensity in lux for the skybox
+        Texture2D readBackTexture;
 
         public override void OnEnable()
         {
@@ -20,32 +28,75 @@
 
             var o = new PropertyFetcher<HDRISky>(serializedObject);
             m_hdriSky = Unpack(o.Find(x => x.hdriSky));
-            m_Lux = Unpack(o.Find(x => x.lux));
+            m_DesiredLuxValue = Unpack(o.Find(x => x.desiredLuxValue));
             m_IntensityMode = Unpack(o.Find(x => x.skyIntensityMode));
+            m_UpperHemisphereLuxValue = Unpack(o.Find(x => x.upperHemisphereLuxValue));
+            
+            m_IntensityTexture = RTHandles.Alloc(1, 1, colorFormat: RenderTextureFormat.ARGBFloat, sRGB: false);
+            var hdrp = GraphicsSettings.renderPipelineAsset as HDRenderPipelineAsset;
+            m_IntegrateHDRISkyMaterial = CoreUtils.CreateEngineMaterial(hdrp.renderPipelineResources.integrateHdriSky);
+            readBackTexture = new Texture2D(1, 1, TextureFormat.RGBAFloat, false, false);
+        }
+
+        public override void OnDisable()
+        {
+            if (m_IntensityTexture != null)
+                RTHandles.Release(m_IntensityTexture);
+            
+            readBackTexture = null;
+        }
+
+        public void GetUpperHemisphereLuxValue()
+        {
+            Cubemap hdri = m_hdriSky.value.objectReferenceValue as Cubemap;
+            // GPU texture readback
+            HDRISky sky = target as HDRISky;
+            float omegaP = (Mathf.PI * 4) / (6.0f * hdri.width * hdri.width);
+            m_IntegrateHDRISkyMaterial.SetTexture(HDShaderIDs._Cubemap, hdri);
+            m_IntegrateHDRISkyMaterial.SetFloat(HDShaderIDs._InvOmegaP, 1.0f / omegaP);
+
+            Graphics.Blit(Texture2D.whiteTexture, m_IntensityTexture.rt, m_IntegrateHDRISkyMaterial);
+
+            RenderTexture.active = m_IntensityTexture.rt;
+            readBackTexture.ReadPixels(new Rect(0.0f, 0.0f, 1, 1), 0, 0);
+            RenderTexture.active = null;
+
+            Color hdriIntensity = readBackTexture.GetPixel(0, 0);
+            m_UpperHemisphereLuxValue.value.floatValue = hdriIntensity.r;
         }
 
         public override void OnInspectorGUI()
         {
+            EditorGUI.BeginChangeCheck();
             PropertyField(m_hdriSky);
+            if (EditorGUI.EndChangeCheck())
+            {
+                GetUpperHemisphereLuxValue();
+            }
 
             EditorGUILayout.Space();
-<<<<<<< HEAD
             
             PropertyField(m_IntensityMode);
 
             if (m_IntensityMode.value.enumValueIndex == (int)SkyIntensityMode.Lux)
             {
-                // Hide EV and Multiplier fields
-                m_ShowProperties.value.intValue &= ~(int)SkySettingsPropertyFlags.ShowMultiplierAndEV;
-                PropertyField(m_Lux);
+                EditorGUI.indentLevel++;
+                PropertyField(m_DesiredLuxValue);
+                // Hide exposure and multiplier
+                m_CommonUIElementsMask &= ~(uint)(SkySettingsUIElement.Exposure | SkySettingsUIElement.Multiplier);
+                m_CommonUIElementsMask |= (uint)SkySettingsUIElement.IndentExposureAndMultiplier;
+
+                // Show the multiplier as read-only
+                EditorGUI.BeginDisabledGroup(true);
+                PropertyField(m_UpperHemisphereLuxValue);
+                EditorGUI.EndDisabledGroup();
+                EditorGUI.indentLevel--;
             }
             else
             {
-                m_ShowProperties.value.intValue |= (int)SkySettingsPropertyFlags.ShowMultiplierAndEV;
+                m_CommonUIElementsMask |= (uint)(SkySettingsUIElement.Exposure | SkySettingsUIElement.Multiplier);
             }
 
-=======
->>>>>>> c7e4c013
             base.CommonSkySettingsGUI();
         }
     }

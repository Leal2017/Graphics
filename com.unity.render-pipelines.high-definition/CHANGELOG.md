# Changelog
All notable changes to this package will be documented in this file.

The format is based on [Keep a Changelog](http://keepachangelog.com/en/1.0.0/)
and this project adheres to [Semantic Versioning](http://semver.org/spec/v2.0.0.html).

## [Unreleased]

### Added
- Ray tracing support for VR single-pass
- Added sharpen filter shader parameter and UI for TemporalAA to control image quality instead of hardcoded value
- Added frame settings option for custom post process and custom passes as well as custom color buffer format option.
- Add check in wizard on SRP Batcher enabled.
- Added default implementations of OnPreprocessMaterialDescription for FBX, Obj, Sketchup and 3DS file formats.
- Added custom pass fade radius
- Added after post process injection point for custom passes
- Added basic alpha compositing support - Alpha is available afterpostprocess when using FP16 buffer format.
- Added falloff distance on Reflection Probe and Planar Reflection Probe
- Added Backplate projection from the HDRISky
- Added Shadow Matte in UnlitMasterNode, which only received shadow without lighting
- Added hability to name LightLayers in HDRenderPipelineAsset
- Added a range compression factor for Reflection Probe and Planar Reflection Probe to avoid saturation of colors.
- Added path tracing support for directional, point and spot lights, as well as emission from Lit and Unlit.
- Added non temporal version of SSAO.
- Added more detailed ray tracing stats in the debug window
- Added Disc area light (bake only)
- Added a warning in the material UI to prevent transparent + subsurface-scattering combination.
- Added XR single-pass setting into HDRP asset
- Added a penumbra tint option for lights
- Added support for depth copy with XR SDK
- Added debug setting to Render Pipeline Debug Window to list the active XR views
- Added an option to filter the result of the volumetric lighting (off by default).
- Added a transmission multiplier for directional lights
- Added XR single-pass test mode to Render Pipeline Debug Window
- Added debug setting to Render Pipeline Window to list the active XR views
- Added a new refraction mode for the Lit shader (thin). Which is a box refraction with small thickness values
- Added the code to support Barn Doors for Area Lights based on a shaderconfig option.
- Added HDRPCameraBinder property binder for Visual Effect Graph
- Added "Celestial Body" controls to the Directional Light
- Added new parameters to the Physically Based Sky
- Added Reflections to the DXR Wizard
- Added the possibility to have ray traced colored and semi-transparent shadows on directional lights.
- Added a check in the custom post process template to throw an error if the default shader is not found.
- Exposed the debug overlay ratio in the debug menu.
- Added a separate frame settings for tonemapping alongside color grading.
- Added the receive fog option in the material UI for ShaderGraphs.
- Added a public virtual bool in the custom post processes API to specify if a post processes should be executed in the scene view.
- Added a menu option that checks scene issues with ray tracing. Also removed the previously existing warning at runtime.
- Added Contrast Adaptive Sharpen (CAS) Upscaling effect.
- Added APIs to update probe settings at runtime.
- Added documentation for the rayTracingSupported method in HDRP
- Added user-selectable format for the post processing passes.
- Added support for alpha channel in some post-processing passes (DoF, TAA, Uber).
- Added warnings in FrameSettings inspector when using DXR and atempting to use Asynchronous Execution.
- Exposed Stencil bits that can be used by the user.
- Added history rejection based on velocity of intersected objects for directional, point and spot lights.
- Added a affectsVolumetric field to the HDAdditionalLightData API to know if light affects volumetric fog.
- Add OS and Hardware check in the Wizard fixes for DXR.
- Added option to exclude camera motion from motion blur.
- Added semi-transparent shadows for point and spot lights.
- Added support for semi-transparent shadow for unlit shader and unlit shader graph.
- Added the alpha clip enabled toggle to the material UI for all HDRP shader graphs.
- Added Material Samples to explain how to use the lit shader features
- Added an initial implementation of ray traced sub surface scattering
- Added AssetPostprocessors and Shadergraphs to handle Arnold Standard Surface and 3DsMax Physical material import from FBX.
- Added support for Smoothness Fade start work when enabling ray traced reflections.
- Added Contact shadow, Micro shadows and Screen space refraction API documentation.
- Added script documentation for SSR, SSAO (ray tracing), GI, Light Cluster, RayTracingSettings, Ray Counters, etc.
- Added path tracing support for refraction and internal reflections.
- Added support for Thin Refraction Model and Lit's Clear Coat in Path Tracing.
- Added the Tint parameter to Sky Colored Fog.
- Added of Screen Space Reflections for Transparent materials
- Added a fallback for ray traced area light shadows in case the material is forward or the lit mode is forward.
- Added a new debug mode for light layers.
- Added an "enable" toggle to the SSR volume component.
- Added support for anisotropic specular lobes in path tracing.
- Added support for alpha clipping in path tracing.
- Added support for light cookies in path tracing.
- Added support for transparent shadows in path tracing.
- Added support for iridescence in path tracing.
- Added support for background color in path tracing.
- Added a path tracing test to the test suite.
- Added a warning and workaround instructions that appear when you enable XR single-pass after the first frame with the XR SDK.
- Added the exposure sliders to the planar reflection probe preview
- Added support for subsurface scattering in path tracing.
- Added a new mode that improves the filtering of ray traced shadows (directional, point and spot) based on the distance to the occluder.
- Added support of cookie baking and add support on Disc light.
- Added support for fog attenuation in path tracing.
- Added a new debug panel for volumes
- Added XR setting to control camera jitter for temporal effects
- Added an error message in the DrawRenderers custom pass when rendering opaque objects with an HDRP asset in DeferredOnly mode.
- Added API to enable proper recording of path traced scenes (with the Unity recorder or other tools).
- Added support for fog in Recursive rendering, ray traced reflections and ray traced indirect diffuse.
- Added an alpha blend option for recursive rendering
- Added support for stack lit for ray tracing effects.
- Added support for hair for ray tracing effects.
- Added support for alpha to coverage for HDRP shaders and shader graph
- Added support for Quality Levels to Subsurface Scattering.
- Added option to disable XR rendering on the camera settings.
- Added support for specular AA from geometric curvature in AxF
- Added support for baked AO (no input for now) in AxF
- Added an info box to warn about depth test artifacts when rendering object twice in custom passes with MSAA.
- Added a frame setting for alpha to mask.
- Added support for custom passes in the AOV API
- Added Light decomposition lighting debugging modes and support in AOV
- Added exposure compensation to Fixed exposure mode
- Added support for rasterized area light shadows in StackLit
- Added support for texture-weighted automatic exposure
- Added support for POM for emissive map
- Added alpha channel support in motion blur pass.
- Added the HDRP Compositor Tool (in Preview).
- Added a ray tracing mode option in the HDRP asset that allows to override and shader stripping.
- Added support for arbitrary resolution scaling of Volumetric Lighting to the Fog volume component.
- Added range attenuation for box-shaped spotlights.
- Added scenes for hair and fabric and decals with material samples
- Added fabric materials and textures
- Added information for fabric materials in fabric scene
- Added a DisplayInfo attribute to specify a name override and a display order for Volume Component fields (used only in default inspector for now).
- Added Min distance to contact shadows.
- Added support for Depth of Field in path tracing (by sampling the lens aperture).
- Added an API in HDRP to override the camera within the rendering of a frame (mainly for custom pass).
- Added a function (HDRenderPipeline.ResetRTHandleReferenceSize) to reset the reference size of RTHandle systems.
- Added support for AxF measurements importing into texture resources tilings.
- Added Layer parameter on Area Light to modify Layer of generated Emissive Mesh
- Added a flow map parameter to HDRI Sky
- Implemented ray traced reflections for transparent objects.
- Add a new parameter to control reflections in recursive rendering.
- Added an initial version of SSGI.
<<<<<<< HEAD
- Added Virtual Texturing cache settings to control the size of the Streaming Virtual Texturing caches.
=======
- Added back-compatibility with builtin stereo matrices.
- Added CustomPassUtils API to simplify Blur, Copy and DrawRenderers custom passes.
- Added Histogram guided automatic exposure.
- Added few exposure debug modes.
- Added support for multiple path-traced views at once (e.g., scene and game views).
>>>>>>> 5e1d7491

### Fixed
- Fix when rescale probe all direction below zero (1219246)
- Update documentation of HDRISky-Backplate, precise how to have Ambient Occlusion on the Backplate
- Sorting, undo, labels, layout in the Lighting Explorer.
- Fixed sky settings and materials in Shader Graph Samples package
- Fix/workaround a probable graphics driver bug in the GTAO shader.
- Fixed Hair and PBR shader graphs double sided modes
- Fixed an issue where updating an HDRP asset in the Quality setting panel would not recreate the pipeline.
- Fixed issue with point lights being considered even when occupying less than a pixel on screen (case 1183196)
- Fix a potential NaN source with iridescence (case 1183216)
- Fixed issue of spotlight breaking when minimizing the cone angle via the gizmo (case 1178279)
- Fixed issue that caused decals not to modify the roughness in the normal buffer, causing SSR to not behave correctly (case 1178336)
- Fixed lit transparent refraction with XR single-pass rendering
- Removed extra jitter for TemporalAA in VR
- Fixed ShaderGraph time in main preview
- Fixed issue on some UI elements in HDRP asset not expanding when clicking the arrow (case 1178369)
- Fixed alpha blending in custom post process
- Fixed the modification of the _AlphaCutoff property in the material UI when exposed with a ShaderGraph parameter.
- Fixed HDRP test `1218_Lit_DiffusionProfiles` on Vulkan.
- Fixed an issue where building a player in non-dev mode would generate render target error logs every frame
- Fixed crash when upgrading version of HDRP
- Fixed rendering issues with material previews
- Fixed NPE when using light module in Shuriken particle systems (1173348).
- Refresh cached shadow on editor changes
- Fixed light supported units caching (1182266)
- Fixed an issue where SSAO (that needs temporal reprojection) was still being rendered when Motion Vectors were not available (case 1184998)
- Fixed a nullref when modifying the height parameters inside the layered lit shader UI.
- Fixed Decal gizmo that become white after exiting play mode
- Fixed Decal pivot position to behave like a spotlight
- Fixed an issue where using the LightingOverrideMask would break sky reflection for regular cameras
- Fix DebugMenu FrameSettingsHistory persistency on close
- Fix DensityVolume, ReflectionProbe aned PlanarReflectionProbe advancedControl display
- Fix DXR scene serialization in wizard
- Fixed an issue where Previews would reallocate History Buffers every frame
- Fixed the SetLightLayer function in HDAdditionalLightData setting the wrong light layer
- Fix error first time a preview is created for planar
- Fixed an issue where SSR would use an incorrect roughness value on ForwardOnly (StackLit, AxF, Fabric, etc.) materials when the pipeline is configured to also allow deferred Lit.
- Fixed issues with light explorer (cases 1183468, 1183269)
- Fix dot colors in LayeredLit material inspector
- Fix undo not resetting all value when undoing the material affectation in LayerLit material
- Fix for issue that caused gizmos to render in render textures (case 1174395)
- Fixed the light emissive mesh not updated when the light was disabled/enabled
- Fixed light and shadow layer sync when setting the HDAdditionalLightData.lightlayersMask property
- Fixed a nullref when a custom post process component that was in the HDRP PP list is removed from the project
- Fixed issue that prevented decals from modifying specular occlusion (case 1178272).
- Fixed exposure of volumetric reprojection
- Fixed multi selection support for Scalable Settings in lights
- Fixed font shaders in test projects for VR by using a Shader Graph version
- Fixed refresh of baked cubemap by incrementing updateCount at the end of the bake (case 1158677).
- Fixed issue with rectangular area light when seen from the back
- Fixed decals not affecting lightmap/lightprobe
- Fixed zBufferParams with XR single-pass rendering
- Fixed moving objects not rendered in custom passes
- Fixed abstract classes listed in the + menu of the custom pass list
- Fixed custom pass that was rendered in previews
- Fixed precision error in zero value normals when applying decals (case 1181639)
- Fixed issue that triggered No Scene Lighting view in game view as well (case 1156102)
- Assign default volume profile when creating a new HDRP Asset
- Fixed fov to 0 in planar probe breaking the projection matrix (case 1182014)
- Fixed bugs with shadow caching
- Reassign the same camera for a realtime probe face render request to have appropriate history buffer during realtime probe rendering.
- Fixed issue causing wrong shading when normal map mode is Object space, no normal map is set, but a detail map is present (case 1143352)
- Fixed issue with decal and htile optimization
- Fixed TerrainLit shader compilation error regarding `_Control0_TexelSize` redefinition (case 1178480).
- Fixed warning about duplicate HDRuntimeReflectionSystem when configuring play mode without domain reload.
- Fixed an editor crash when multiple decal projectors were selected and some had null material
- Added all relevant fix actions to FixAll button in Wizard
- Moved FixAll button on top of the Wizard
- Fixed an issue where fog color was not pre-exposed correctly
- Fix priority order when custom passes are overlapping
- Fix cleanup not called when the custom pass GameObject is destroyed
- Replaced most instances of GraphicsSettings.renderPipelineAsset by GraphicsSettings.currentRenderPipeline. This should fix some parameters not working on Quality Settings overrides.
- Fixed an issue with Realtime GI not working on upgraded projects.
- Fixed issue with screen space shadows fallback texture was not set as a texture array.
- Fixed Pyramid Lights bounding box
- Fixed terrain heightmap default/null values and epsilons
- Fixed custom post-processing effects breaking when an abstract class inherited from `CustomPostProcessVolumeComponent`
- Fixed XR single-pass rendering in Editor by using ShaderConfig.s_XrMaxViews to allocate matrix array
- Multiple different skies rendered at the same time by different cameras are now handled correctly without flickering
- Fixed flickering issue happening when different volumes have shadow settings and multiple cameras are present.
- Fixed issue causing planar probes to disappear if there is no light in the scene.
- Fixed a number of issues with the prefab isolation mode (Volumes leaking from the main scene and reflection not working properly)
- Fixed an issue with fog volume component upgrade not working properly
- Fixed Spot light Pyramid Shape has shadow artifacts on aspect ratio values lower than 1
- Fixed issue with AO upsampling in XR
- Fixed camera without HDAdditionalCameraData component not rendering
- Removed the macro ENABLE_RAYTRACING for most of the ray tracing code
- Fixed prefab containing camera reloading in loop while selected in the Project view
- Fixed issue causing NaN wheh the Z scale of an object is set to 0.
- Fixed DXR shader passes attempting to render before pipeline loaded
- Fixed black ambient sky issue when importing a project after deleting Library.
- Fixed issue when upgrading a Standard transparent material (case 1186874)
- Fixed area light cookies not working properly with stack lit
- Fixed material render queue not updated when the shader is changed in the material inspector.
- Fixed a number of issues with full screen debug modes not reseting correctly when setting another mutually exclusive mode
- Fixed compile errors for platforms with no VR support
- Fixed an issue with volumetrics and RTHandle scaling (case 1155236)
- Fixed an issue where sky lighting might be updated uselessly
- Fixed issue preventing to allow setting decal material to none (case 1196129)
- Fixed XR multi-pass decals rendering
- Fixed several fields on Light Inspector that not supported Prefab overrides
- Fixed EOL for some files
- Fixed scene view rendering with volumetrics and XR enabled
- Fixed decals to work with multiple cameras
- Fixed optional clear of GBuffer (Was always on)
- Fixed render target clears with XR single-pass rendering
- Fixed HDRP samples file hierarchy
- Fixed Light units not matching light type
- Fixed QualitySettings panel not displaying HDRP Asset
- Fixed black reflection probes the first time loading a project
- Fixed y-flip in scene view with XR SDK
- Fixed Decal projectors do not immediately respond when parent object layer mask is changed in editor.
- Fixed y-flip in scene view with XR SDK
- Fixed a number of issues with Material Quality setting
- Fixed the transparent Cull Mode option in HD unlit master node settings only visible if double sided is ticked.
- Fixed an issue causing shadowed areas by contact shadows at the edge of far clip plane if contact shadow length is very close to far clip plane.
- Fixed editing a scalable settings will edit all loaded asset in memory instead of targetted asset.
- Fixed Planar reflection default viewer FOV
- Fixed flickering issues when moving the mouse in the editor with ray tracing on.
- Fixed the ShaderGraph main preview being black after switching to SSS in the master node settings
- Fixed custom fullscreen passes in VR
- Fixed camera culling masks not taken in account in custom pass volumes
- Fixed object not drawn in custom pass when using a DrawRenderers with an HDRP shader in a build.
- Fixed injection points for Custom Passes (AfterDepthAndNormal and BeforePreRefraction were missing)
- Fixed a enum to choose shader tags used for drawing objects (DepthPrepass or Forward) when there is no override material.
- Fixed lit objects in the BeforePreRefraction, BeforeTransparent and BeforePostProcess.
- Fixed the None option when binding custom pass render targets to allow binding only depth or color.
- Fixed custom pass buffers allocation so they are not allocated if they're not used.
- Fixed the Custom Pass entry in the volume create asset menu items.
- Fixed Prefab Overrides workflow on Camera.
- Fixed alignment issue in Preset for Camera.
- Fixed alignment issue in Physical part for Camera.
- Fixed FrameSettings multi-edition.
- Fixed a bug happening when denoising multiple ray traced light shadows
- Fixed minor naming issues in ShaderGraph settings
- VFX: Removed z-fight glitches that could appear when using deferred depth prepass and lit quad primitives
- VFX: Preserve specular option for lit outputs (matches HDRP lit shader)
- Fixed an issue with Metal Shader Compiler and GTAO shader for metal
- Fixed resources load issue while upgrading HDRP package.
- Fix LOD fade mask by accounting for field of view
- Fixed spot light missing from ray tracing indirect effects.
- Fixed a UI bug in the diffusion profile list after fixing them from the wizard.
- Fixed the hash collision when creating new diffusion profile assets.
- Fixed a light leaking issue with box light casting shadows (case 1184475)
- Fixed Cookie texture type in the cookie slot of lights (Now displays a warning because it is not supported).
- Fixed a nullref that happens when using the Shuriken particle light module
- Fixed alignment in Wizard
- Fixed text overflow in Wizard's helpbox
- Fixed Wizard button fix all that was not automatically grab all required fixes
- Fixed VR tab for MacOS in Wizard
- Fixed local config package workflow in Wizard
- Fixed issue with contact shadows shifting when MSAA is enabled.
- Fixed EV100 in the PBR sky
- Fixed an issue In URP where sometime the camera is not passed to the volume system and causes a null ref exception (case 1199388)
- Fixed nullref when releasing HDRP with custom pass disabled
- Fixed performance issue derived from copying stencil buffer.
- Fixed an editor freeze when importing a diffusion profile asset from a unity package.
- Fixed an exception when trying to reload a builtin resource.
- Fixed the light type intensity unit reset when switching the light type.
- Fixed compilation error related to define guards and CreateLayoutFromXrSdk()
- Fixed documentation link on CustomPassVolume.
- Fixed player build when HDRP is in the project but not assigned in the graphic settings.
- Fixed an issue where ambient probe would be black for the first face of a baked reflection probe
- VFX: Fixed Missing Reference to Visual Effect Graph Runtime Assembly
- Fixed an issue where rendering done by users in EndCameraRendering would be executed before the main render loop.
- Fixed Prefab Override in main scope of Volume.
- Fixed alignment issue in Presset of main scope of Volume.
- Fixed persistence of ShowChromeGizmo and moved it to toolbar for coherency in ReflectionProbe and PlanarReflectionProbe.
- Fixed Alignement issue in ReflectionProbe and PlanarReflectionProbe.
- Fixed Prefab override workflow issue in ReflectionProbe and PlanarReflectionProbe.
- Fixed empty MoreOptions and moved AdvancedManipulation in a dedicated location for coherency in ReflectionProbe and PlanarReflectionProbe.
- Fixed Prefab override workflow issue in DensityVolume.
- Fixed empty MoreOptions and moved AdvancedManipulation in a dedicated location for coherency in DensityVolume.
- Fix light limit counts specified on the HDRP asset
- Fixed Quality Settings for SSR, Contact Shadows and Ambient Occlusion volume components
- Fixed decalui deriving from hdshaderui instead of just shaderui
- Use DelayedIntField instead of IntField for scalable settings
- Fixed init of debug for FrameSettingsHistory on SceneView camera
- Added a fix script to handle the warning 'referenced script in (GameObject 'SceneIDMap') is missing'
- Fix Wizard load when none selected for RenderPipelineAsset
- Fixed TerrainLitGUI when per-pixel normal property is not present.
- Fixed rendering errors when enabling debug modes with custom passes
- Fix an issue that made PCSS dependent on Atlas resolution (not shadow map res)
- Fixing a bug whith histories when n>4 for ray traced shadows
- Fixing wrong behavior in ray traced shadows for mesh renderers if their cast shadow is shadow only or double sided
- Only tracing rays for shadow if the point is inside the code for spotlight shadows
- Only tracing rays if the point is inside the range for point lights
- Fixing ghosting issues when the screen space shadow  indexes change for a light with ray traced shadows
- Fixed an issue with stencil management and Xbox One build that caused corrupted output in deferred mode.
- Fixed a mismatch in behavior between the culling of shadow maps and ray traced point and spot light shadows
- Fixed recursive ray tracing not working anymore after intermediate buffer refactor.
- Fixed ray traced shadow denoising not working (history rejected all the time).
- Fixed shader warning on xbox one
- Fixed cookies not working for spot lights in ray traced reflections, ray traced GI and recursive rendering
- Fixed an inverted handling of CoatSmoothness for SSR in StackLit.
- Fixed missing distortion inputs in Lit and Unlit material UI.
- Fixed issue that propagated NaNs across multiple frames through the exposure texture.
- Fixed issue with Exclude from TAA stencil ignored.
- Fixed ray traced reflection exposure issue.
- Fixed issue with TAA history not initialising corretly scale factor for first frame
- Fixed issue with stencil test of material classification not using the correct Mask (causing false positive and bad performance with forward material in deferred)
- Fixed issue with History not reset when chaning antialiasing mode on camera
- Fixed issue with volumetric data not being initialized if default settings have volumetric and reprojection off.
- Fixed ray tracing reflection denoiser not applied in tier 1
- Fixed the vibility of ray tracing related methods.
- Fixed the diffusion profile list not saved when clicking the fix button in the material UI.
- Fixed crash when pushing bounce count higher than 1 for ray traced GI or reflections
- Fixed PCSS softness scale so that it better match ray traced reference for punctual lights.
- Fixed exposure management for the path tracer
- Fixed AxF material UI containing two advanced options settings.
- Fixed an issue where cached sky contexts were being destroyed wrongly, breaking lighting in the LookDev
- Fixed issue that clamped PCSS softness too early and not after distance scale.
- Fixed fog affect transparent on HD unlit master node
- Fixed custom post processes re-ordering not saved.
- Fixed NPE when using scalable settings
- Fixed an issue where PBR sky precomputation was reset incorrectly in some cases causing bad performance.
- Fixed a bug due to depth history begin overriden too soon
- Fixed CustomPassSampleCameraColor scale issue when called from Before Transparent injection point.
- Fixed corruption of AO in baked probes.
- Fixed issue with upgrade of projects that still had Very High as shadow filtering quality.
- Fixed issue that caused Distortion UI to appear in Lit.
- Fixed several issues with decal duplicating when editing them.
- Fixed initialization of volumetric buffer params (1204159)
- Fixed an issue where frame count was incorrectly reset for the game view, causing temporal processes to fail.
- Fixed Culling group was not disposed error.
- Fixed issues on some GPU that do not support gathers on integer textures.
- Fixed an issue with ambient probe not being initialized for the first frame after a domain reload for volumetric fog.
- Fixed the scene visibility of decal projectors and density volumes
- Fixed a leak in sky manager.
- Fixed an issue where entering playmode while the light editor is opened would produce null reference exceptions.
- Fixed the debug overlay overlapping the debug menu at runtime.
- Fixed an issue with the framecount when changing scene.
- Fixed errors that occurred when using invalid near and far clip plane values for planar reflections.
- Fixed issue with motion blur sample weighting function.
- Fixed motion vectors in MSAA.
- Fixed sun flare blending (case 1205862).
- Fixed a lot of issues related to ray traced screen space shadows.
- Fixed memory leak caused by apply distortion material not being disposed.
- Fixed Reflection probe incorrectly culled when moving its parent (case 1207660)
- Fixed a nullref when upgrading the Fog volume components while the volume is opened in the inspector.
- Fix issues where decals on PS4 would not correctly write out the tile mask causing bits of the decal to go missing.
- Use appropriate label width and text content so the label is completely visible
- Fixed an issue where final post process pass would not output the default alpha value of 1.0 when using 11_11_10 color buffer format.
- Fixed SSR issue after the MSAA Motion Vector fix.
- Fixed an issue with PCSS on directional light if punctual shadow atlas was not allocated.
- Fixed an issue where shadow resolution would be wrong on the first face of a baked reflection probe.
- Fixed issue with PCSS softness being incorrect for cascades different than the first one.
- Fixed custom post process not rendering when using multiple HDRP asset in quality settings
- Fixed probe gizmo missing id (case 1208975)
- Fixed a warning in raytracingshadowfilter.compute
- Fixed issue with AO breaking with small near plane values.
- Fixed custom post process Cleanup function not called in some cases.
- Fixed shader warning in AO code.
- Fixed a warning in simpledenoiser.compute
- Fixed tube and rectangle light culling to use their shape instead of their range as a bounding box.
- Fixed caused by using gather on a UINT texture in motion blur.
- Fix issue with ambient occlusion breaking when dynamic resolution is active.
- Fixed some possible NaN causes in Depth of Field.
- Fixed Custom Pass nullref due to the new Profiling Sample API changes
- Fixed the black/grey screen issue on after post process Custom Passes in non dev builds.
- Fixed particle lights.
- Improved behavior of lights and probe going over the HDRP asset limits.
- Fixed issue triggered when last punctual light is disabled and more than one camera is used.
- Fixed Custom Pass nullref due to the new Profiling Sample API changes
- Fixed the black/grey screen issue on after post process Custom Passes in non dev builds.
- Fixed XR rendering locked to vsync of main display with Standalone Player.
- Fixed custom pass cleanup not called at the right time when using multiple volumes.
- Fixed an issue on metal with edge of decal having artifact by delaying discard of fragments during decal projection
- Fixed various shader warning
- Fixing unnecessary memory allocations in the ray tracing cluster build
- Fixed duplicate column labels in LightEditor's light tab
- Fixed white and dark flashes on scenes with very high or very low exposure when Automatic Exposure is being used.
- Fixed an issue where passing a null ProfilingSampler would cause a null ref exception.
- Fixed memory leak in Sky when in matcap mode.
- Fixed compilation issues on platform that don't support VR.
- Fixed migration code called when we create a new HDRP asset.
- Fixed RemoveComponent on Camera contextual menu to not remove Camera while a component depend on it.
- Fixed an issue where ambient occlusion and screen space reflections editors would generate null ref exceptions when HDRP was not set as the current pipeline.
- Fixed a null reference exception in the probe UI when no HDRP asset is present.
- Fixed the outline example in the doc (sampling range was dependent on screen resolution)
- Fixed a null reference exception in the HDRI Sky editor when no HDRP asset is present.
- Fixed an issue where Decal Projectors created from script where rotated around the X axis by 90°.
- Fixed frustum used to compute Density Volumes visibility when projection matrix is oblique.
- Fixed a null reference exception in Path Tracing, Recursive Rendering and raytraced Global Illumination editors when no HDRP asset is present.
- Fix for NaNs on certain geometry with Lit shader -- [case 1210058](https://fogbugz.unity3d.com/f/cases/1210058/)
- Fixed an issue where ambient occlusion and screen space reflections editors would generate null ref exceptions when HDRP was not set as the current pipeline.
- Fixed a null reference exception in the probe UI when no HDRP asset is present.
- Fixed the outline example in the doc (sampling range was dependent on screen resolution)
- Fixed a null reference exception in the HDRI Sky editor when no HDRP asset is present.
- Fixed an issue where materials newly created from the contextual menu would have an invalid state, causing various problems until it was edited.
- Fixed transparent material created with ZWrite enabled (now it is disabled by default for new transparent materials)
- Fixed mouseover on Move and Rotate tool while DecalProjector is selected.
- Fixed wrong stencil state on some of the pixel shader versions of deferred shader.
- Fixed an issue where creating decals at runtime could cause a null reference exception.
- Fixed issue that displayed material migration dialog on the creation of new project.
- Fixed various issues with time and animated materials (cases 1210068, 1210064).
- Updated light explorer with latest changes to the Fog and fixed issues when no visual environment was present.
- Fixed not handleling properly the recieve SSR feature with ray traced reflections
- Shadow Atlas is no longer allocated for area lights when they are disabled in the shader config file.
- Avoid MRT Clear on PS4 as it is not implemented yet.
- Fixed runtime debug menu BitField control.
- Fixed the radius value used for ray traced directional light.
- Fixed compilation issues with the layered lit in ray tracing shaders.
- Fixed XR autotests viewport size rounding
- Fixed mip map slider knob displayed when cubemap have no mipmap
- Remove unnecessary skip of material upgrade dialog box.
- Fixed the profiling sample mismatch errors when enabling the profiler in play mode
- Fixed issue that caused NaNs in reflection probes on consoles.
- Fixed adjusting positive axis of Blend Distance slides the negative axis in the density volume component.
- Fixed the blend of reflections based on the weight.
- Fixed fallback for ray traced reflections when denoising is enabled.
- Fixed error spam issue with terrain detail terrainDetailUnsupported (cases 1211848)
- Fixed hardware dynamic resolution causing cropping/scaling issues in scene view (case 1158661)
- Fixed Wizard check order for `Hardware and OS` and `Direct3D12`
- Fix AO issue turning black when Far/Near plane distance is big.
- Fixed issue when opening lookdev and the lookdev volume have not been assigned yet.
- Improved memory usage of the sky system.
- Updated label in HDRP quality preference settings (case 1215100)
- Fixed Decal Projector gizmo not undoing properly (case 1216629)
- Fix a leak in the denoising of ray traced reflections.
- Fixed Alignment issue in Light Preset
- Fixed Environment Header in LightingWindow
- Fixed an issue where hair shader could write garbage in the diffuse lighting buffer, causing NaNs.
- Fixed an exposure issue with ray traced sub-surface scattering.
- Fixed runtime debug menu light hierarchy None not doing anything.
- Fixed the broken ShaderGraph preview when creating a new Lit graph.
- Fix indentation issue in preset of LayeredLit material.
- Fixed minor issues with cubemap preview in the inspector.
- Fixed wrong build error message when building for android on mac.
- Fixed an issue related to denoising ray trace area shadows.
- Fixed wrong build error message when building for android on mac.
- Fixed Wizard persistency of Direct3D12 change on domain reload.
- Fixed Wizard persistency of FixAll on domain reload.
- Fixed Wizard behaviour on domain reload.
- Fixed a potential source of NaN in planar reflection probe atlas.
- Fixed an issue with MipRatio debug mode showing _DebugMatCapTexture not being set.
- Fixed missing initialization of input params in Blit for VR.
- Fix Inf source in LTC for area lights.
- Fix issue with AO being misaligned when multiple view are visible.
- Fix issue that caused the clamp of camera rotation motion for motion blur to be ineffective.
- Fixed issue with AssetPostprocessors dependencies causing models to be imported twice when upgrading the package version.
- Fixed culling of lights with XR SDK
- Fixed memory stomp in shadow caching code, leading to overflow of Shadow request array and runtime errors.
- Fixed an issue related to transparent objects reading the ray traced indirect diffuse buffer
- Fixed an issue with filtering ray traced area lights when the intensity is high or there is an exposure.
- Fixed ill-formed include path in Depth Of Field shader.
- Fixed shader graph and ray tracing after the shader target PR.
- Fixed a bug in semi-transparent shadows (object further than the light casting shadows)
- Fix state enabled of default volume profile when in package.
- Fixed removal of MeshRenderer and MeshFilter on adding Light component.
- Fixed Ray Traced SubSurface Scattering not working with ray traced area lights
- Fixed Ray Traced SubSurface Scattering not working in forward mode.
- Fixed a bug in debug light volumes.
- Fixed a bug related to ray traced area light shadow history.
- Fixed an issue where fog sky color mode could sample NaNs in the sky cubemap.
- Fixed a leak in the PBR sky renderer.
- Added a tooltip to the Ambient Mode parameter in the Visual Envionment volume component.
- Static lighting sky now takes the default volume into account (this fixes discrepancies between baked and realtime lighting).
- Fixed a leak in the sky system.
- Removed MSAA Buffers allocation when lit shader mode is set to "deferred only".
- Fixed invalid cast for realtime reflection probes (case 1220504)
- Fixed invalid game view rendering when disabling all cameras in the scene (case 1105163)
- Hide reflection probes in the renderer components.
- Fixed infinite reload loop while displaying Light's Shadow's Link Light Layer in Inspector of Prefab Asset.
- Fixed the culling was not disposed error in build log.
- Fixed the cookie atlas size and planar atlas size being too big after an upgrade of the HDRP asset.
- Fixed transparent SSR for shader graph.
- Fixed an issue with emissive light meshes not being in the RAS.
- Fixed DXR player build
- Fixed the HDRP asset migration code not being called after an upgrade of the package
- Fixed draw renderers custom pass out of bound exception
- Fixed the PBR shader rendering in deferred
- Fixed some typos in debug menu (case 1224594)
- Fixed ray traced point and spot lights shadows not rejecting istory when semi-transparent or colored.
- Fixed a warning due to StaticLightingSky when reloading domain in some cases.
- Fixed the MaxLightCount being displayed when the light volume debug menu is on ColorAndEdge.
- Fixed issue with unclear naming of debug menu for decals.
- Fixed z-fighting in scene view when scene lighting is off (case 1203927)
- Fixed issue that prevented cubemap thumbnails from rendering (only on D3D11 and Metal).
- Fixed ray tracing with VR single-pass
- Fix an exception in ray tracing that happens if two LOD levels are using the same mesh renderer.
- Fixed error in the console when switching shader to decal in the material UI.
- Fixed an issue with refraction model and ray traced recursive rendering (case 1198578).
- Fixed an issue where a dynamic sky changing any frame may not update the ambient probe.
- Fixed cubemap thumbnail generation at project load time.
- Fixed cubemap thumbnail generation at project load time. 
- Fixed XR culling with multiple cameras
- Fixed XR single-pass with Mock HMD plugin
- Fixed sRGB mismatch with XR SDK
- Fixed an issue where default volume would not update when switching profile.
- Fixed issue with uncached reflection probe cameras reseting the debug mode (case 1224601) 
- Fixed an issue where AO override would not override specular occlusion.
- Fixed an issue where Volume inspector might not refresh correctly in some cases.
- Fixed render texture with XR
- Fixed issue with resources being accessed before initialization process has been performed completely. 
- Half fixed shuriken particle light that cast shadows (only the first one will be correct)
- Fixed issue with atmospheric fog turning black if a planar reflection probe is placed below ground level. (case 1226588)
- Fixed custom pass GC alloc issue in CustomPassVolume.GetActiveVolumes().
- Fixed a bug where instanced shadergraph shaders wouldn't compile on PS4.
- Fixed an issue related to the envlightdatasrt not being bound in recursive rendering.
- Fixed shadow cascade tooltip when using the metric mode (case 1229232)
- Fixed how the area light influence volume is computed to match rasterization.
- Focus on Decal uses the extends of the projectors
- Fixed usage of light size data that are not available at runtime.
- Fixed the depth buffer copy made before custom pass after opaque and normal injection point.
- Fix for issue that prevented scene from being completely saved when baked reflection probes are present and lighting is set to auto generate.
- Fixed drag area width at left of Light's intensity field in Inspector.
- Fixed light type resolution when performing a reset on HDAdditionalLightData (case 1220931)
- Fixed reliance on atan2 undefined behavior in motion vector debug shader.
- Fixed an usage of a a compute buffer not bound (1229964)
- Fixed an issue where changing the default volume profile from another inspector would not update the default volume editor.
- Fix issues in the post process system with RenderTexture being invalid in some cases, causing rendering problems.
- Fixed an issue where unncessarily serialized members in StaticLightingSky component would change each time the scene is changed.
- Fixed a weird behavior in the scalable settings drawing when the space becomes tiny (1212045).
- Fixed a regression in the ray traced indirect diffuse due to the new probe system.
- Fix for range compression factor for probes going negative (now clamped to positive values).
- Fixed path validation when creating new volume profile (case 1229933)
- Fixed a bug where Decal Shader Graphs would not recieve reprojected Position, Normal, or Bitangent data. (1239921)
- Fix reflection hierarchy for CARPAINT in AxF.
- Fix precise fresnel for delta lights for SVBRDF in AxF.
- Fixed the debug exposure mode for display sky reflection and debug view baked lighting
- Fixed MSAA depth resolve when there is no motion vectors
- Fixed various object leaks in HDRP.
- Fixed compile error with XR SubsystemManager.
- Fix for assertion triggering sometimes when saving a newly created lit shader graph (case 1230996)
- Fixed culling of planar reflection probes that change position (case 1218651)
- Fixed null reference when processing lightprobe (case 1235285)
- Fix issue causing wrong planar reflection rendering when more than one camera is present.
- Fix black screen in XR when HDRP package is present but not used.
- Fixed an issue with the specularFGD term being used when the material has a clear coat (lit shader).
- Fixed white flash happening with auto-exposure in some cases (case 1223774)
- Fixed NaN which can appear with real time reflection and inf value
- Fixed an issue that was collapsing the volume components in the HDRP default settings
- Fixed warning about missing bound decal buffer
- Fixed shader warning on Xbox for ResolveStencilBuffer.compute. 
- Fixed PBR shader ZTest rendering in deferred.
- Replaced commands incompatible with async compute in light list build process.
- Diffusion Profile and Material references in HDRP materials are now correctly exported to unity packages. Note that the diffusion profile or the material references need to be edited once before this can work properly.
- Fix MaterialBalls having same guid issue
- Fix spelling and grammatical errors in material samples
- Fixed unneeded cookie texture allocation for cone stop lights.
- Fixed scalarization code for contact shadows.
- Fixed volume debug in playmode
- Fixed issue when toggling anything in HDRP asset that will produce an error (case 1238155)
- Fixed shader warning in PCSS code when using Vulkan.
- Fixed decal that aren't working without Metal and Ambient Occlusion option enabled.
- Fixed an error about procedural sky being logged by mistake.
- Fixed shadowmask UI now correctly showing shadowmask disable
- Made more explicit the warning about raytracing and asynchronous compute. Also fixed the condition in which it appears.
- Fixed a null ref exception in static sky when the default volume profile is invalid.
- DXR: Fixed shader compilation error with shader graph and pathtracer
- Fixed SceneView Draw Modes not being properly updated after opening new scene view panels or changing the editor layout.
- VFX: Removed irrelevant queues in render queue selection from HDRP outputs
- VFX: Motion Vector are correctly renderered with MSAA [Case 1240754](https://issuetracker.unity3d.com/product/unity/issues/guid/1240754/)
- Fixed a cause of NaN when a normal of 0-length is generated (usually via shadergraph). 
- Fixed issue with screen-space shadows not enabled properly when RT is disabled (case 1235821)
- Fixed a performance issue with stochastic ray traced area shadows.
- Fixed cookie texture not updated when changing an import settings (srgb for example).
- Fixed flickering of the game/scene view when lookdev is running.
- Fixed issue with reflection probes in realtime time mode with OnEnable baking having wrong lighting with sky set to dynamic (case 1238047).
- Fixed transparent motion vectors not working when in MSAA.
- Fix error when removing DecalProjector from component contextual menu (case 1243960)
- Fixed issue with post process when running in RGBA16 and an object with additive blending is in the scene.
- Fixed corrupted values on LayeredLit when using Vertex Color multiply mode to multiply and MSAA is activated. 
- Fix conflicts with Handles manipulation when performing a Reset in DecalComponent (case 1238833)
- Fixed depth prepass and postpass being disabled after changing the shader in the material UI.
- Fixed issue with sceneview camera settings not being saved after Editor restart.
- Fixed issue when switching back to custom sensor type in physical camera settings (case 1244350).
- Fixed a null ref exception when running playmode tests with the render pipeline debug window opened.
- Fixed some GCAlloc in the debug window.
- Fixed shader graphs not casting semi-transparent and color shadows (case 1242617)
- Fixed thin refraction mode not working properly.
- Fixed assert on tests caused by probe culling results being requested when culling did not happen. (case 1246169) 
- Fixed over consumption of GPU memory by the Physically Based Sky.
- Fixed an invalid rotation in Planar Reflection Probe editor display, that was causing an error message (case 1182022)
- Put more information in Camera background type tooltip and fixed inconsistent exposure behavior when changing bg type.
- Fixed issue that caused not all baked reflection to be deleted upon clicking "Clear Baked Data" in the lighting menu (case 1136080)
- Fixed an issue where asset preview could be rendered white because of static lighting sky.
- Fixed an issue where static lighting was not updated when removing the static lighting sky profile.
- Fixed the show cookie atlas debug mode not displaying correctly when enabling the clear cookie atlas option.
- Fixed various multi-editing issues when changing Emission parameters.
- Fixed error when undo a Reflection Probe removal in a prefab instance. (case 1244047)
- Fixed Microshadow not working correctly in deferred with LightLayers
- Tentative fix for missing include in depth of field shaders.
- Fixed the light overlap scene view draw mode (wasn't working at all).
- Fixed taaFrameIndex and XR tests 4052 and 4053
- Fixed the prefab integration of custom passes (Prefab Override Highlight not working as expected).
- Cloned volume profile from read only assets are created in the root of the project. (case 1154961)
- Fixed Wizard check on default volume profile to also check it is not the default one in package.
- Fix erroneous central depth sampling in TAA.
- Fixed light layers not correctly disabled when the lightlayers is set to Nothing and Lightlayers isn't enabled in HDRP Asset
- Fixed issue with Model Importer materials falling back to the Legacy default material instead of HDRP's default material when import happens at Editor startup.
- Fixed a wrong condition in CameraSwitcher, potentially causing out of bound exceptions.
- Fixed an issue where editing the Look Dev default profile would not reflect directly in the Look Dev window.

### Changed
- Improve MIP selection for decals on Transparents
- Color buffer pyramid is not allocated anymore if neither refraction nor distortion are enabled
- Rename Emission Radius to Radius in UI in Point, Spot
- Angular Diameter parameter for directional light is no longuer an advanced property
- DXR: Remove Light Radius and Angular Diamater of Raytrace shadow. Angular Diameter and Radius are used instead.
- Remove MaxSmoothness parameters from UI for point, spot and directional light. The MaxSmoothness is now deduce from Radius Parameters
- DXR: Remove the Ray Tracing Environement Component. Add a Layer Mask to the ray Tracing volume components to define which objects are taken into account for each effect.
- Removed second cubemaps used for shadowing in lookdev
- Disable Physically Based Sky below ground
- Increase max limit of area light and reflection probe to 128
- Change default texture for detailmap to grey
- Optimize Shadow RT load on Tile based architecture platforms.
- Improved quality of SSAO.
- Moved RequestShadowMapRendering() back to public API.
- Update HDRP DXR Wizard with an option to automatically clone the hdrp config package and setup raytracing to 1 in shaders file.
- Added SceneSelection pass for TerrainLit shader.
- Simplified Light's type API regrouping the logic in one place (Check type in HDAdditionalLightData)
- The support of LOD CrossFade (Dithering transition) in master nodes now required to enable it in the master node settings (Save variant)
- Improved shadow bias, by removing constant depth bias and substituting it with slope-scale bias.
- Fix the default stencil values when a material is created from a SSS ShaderGraph.
- Tweak test asset to be compatible with XR: unlit SG material for canvas and double-side font material
- Slightly tweaked the behaviour of bloom when resolution is low to reduce artifacts.
- Hidden fields in Light Inspector that is not relevant while in BakingOnly mode.
- Changed parametrization of PCSS, now softness is derived from angular diameter (for directional lights) or shape radius (for point/spot lights) and min filter size is now in the [0..1] range.
- Moved the copy of the geometry history buffers to right after the depth mip chain generation.
- Rename "Luminance" to "Nits" in UX for physical light unit
- Rename FrameSettings "SkyLighting" to "SkyReflection"
- Reworked XR automated tests
- The ray traced screen space shadow history for directional, spot and point lights is discarded if the light transform has changed.
- Changed the behavior for ray tracing in case a mesh renderer has both transparent and opaque submeshes.
- Improve history buffer management
- Replaced PlayerSettings.virtualRealitySupported with XRGraphics.tryEnable.
- Remove redundant FrameSettings RealTimePlanarReflection
- Improved a bit the GC calls generated during the rendering.
- Material update is now only triggered when the relevant settings are touched in the shader graph master nodes
- Changed the way Sky Intensity (on Sky volume components) is handled. It's now a combo box where users can choose between Exposure, Multiplier or Lux (for HDRI sky only) instead of both multiplier and exposure being applied all the time. Added a new menu item to convert old profiles.
- Change how method for specular occlusions is decided on inspector shader (Lit, LitTesselation, LayeredLit, LayeredLitTessellation)
- Unlocked SSS, SSR, Motion Vectors and Distortion frame settings for reflections probes.
- Hide unused LOD settings in Quality Settings legacy window.
- Reduced the constrained distance for temporal reprojection of ray tracing denoising
- Removed shadow near plane from the Directional Light Shadow UI.
- Improved the performances of custom pass culling.
- The scene view camera now replicates the physical parameters from the camera tagged as "MainCamera".
- Reduced the number of GC.Alloc calls, one simple scene without plarnar / probes, it should be 0B.
- Renamed ProfilingSample to ProfilingScope and unified API. Added GPU Timings.
- Updated macros to be compatible with the new shader preprocessor.
- Ray tracing reflection temporal filtering is now done in pre-exposed space
- Search field selects the appropriate fields in both project settings panels 'HDRP Default Settings' and 'Quality/HDRP'
- Disabled the refraction and transmission map keywords if the material is opaque.
- Keep celestial bodies outside the atmosphere.
- Updated the MSAA documentation to specify what features HDRP supports MSAA for and what features it does not.
- Shader use for Runtime Debug Display are now correctly stripper when doing a release build
- Now each camera has its own Volume Stack. This allows Volume Parameters to be updated as early as possible and be ready for the whole frame without conflicts between cameras.
- Disable Async for SSR, SSAO and Contact shadow when aggregated ray tracing frame setting is on.
- Improved performance when entering play mode without domain reload by a factor of ~25
- Renamed the camera profiling sample to include the camera name
- Discarding the ray tracing history for AO, reflection, diffuse shadows and GI when the viewport size changes.
- Renamed the camera profiling sample to include the camera name
- Renamed the post processing graphic formats to match the new convention.
- The restart in Wizard for DXR will always be last fix from now on
- Refactoring pre-existing materials to share more shader code between rasterization and ray tracing.
- Setting a material's Refraction Model to Thin does not overwrite the Thickness and Transmission Absorption Distance anymore.
- Removed Wind textures from runtime as wind is no longer built into the pipeline
- Changed Shader Graph titles of master nodes to be more easily searchable ("HDRP/x" -> "x (HDRP)")
- Expose StartSinglePass() and StopSinglePass() as public interface for XRPass
- Replaced the Texture array for 2D cookies (spot, area and directional lights) and for planar reflections by an atlas.
- Moved the tier defining from the asset to the concerned volume components.
- Changing from a tier management to a "mode" management for reflection and GI and removing the ability to enable/disable deferred and ray bining (they are now implied by performance mode)
- The default FrameSettings for ScreenSpaceShadows is set to true for Camera in order to give a better workflow for DXR.
- Refactor internal usage of Stencil bits.
- Changed how the material upgrader works and added documentation for it.
- Custom passes now disable the stencil when overwriting the depth and not writing into it.
- Renamed the camera profiling sample to include the camera name
- Changed the way the shadow casting property of transparent and tranmissive materials is handeled for ray tracing.
- Changed inspector materials stencil setting code to have more sharing.
- Updated the default scene and default DXR scene and DefaultVolumeProfile.
- Changed the way the length parameter is used for ray traced contact shadows.
- Improved the coherency of PCSS blur between cascades.
- Updated VR checks in Wizard to reflect new XR System.
- Removing unused alpha threshold depth prepass and post pass for fabric shader graph.
- Transform result from CIE XYZ to sRGB color space in EvalSensitivity for iridescence.
- Moved BeginCameraRendering callback right before culling.
- Changed the visibility of the Indirect Lighting Controller component to public.
- Renamed the cubemap used for diffuse convolution to a more explicit name for the memory profiler.
- Improved behaviour of transmission color on transparent surfaces in path tracing.
- Light dimmer can now get values higher than one and was renamed to multiplier in the UI.
- Removed info box requesting volume component for Visual Environment and updated the documentation with the relevant information.
- Improved light selection oracle for light sampling in path tracing.
- Stripped ray tracing subsurface passes with ray tracing is not enabled.
- Remove LOD cross fade code for ray tracing shaders
- Removed legacy VR code
- Add range-based clipping to box lights (case 1178780)
- Improve area light culling (case 1085873)
- Light Hierarchy debug mode can now adjust Debug Exposure for visualizing high exposure scenes.
- Rejecting history for ray traced reflections based on a threshold evaluated on the neighborhood of the sampled history.
- Renamed "Environment" to "Reflection Probes" in tile/cluster debug menu.
- Utilities namespace is obsolete, moved its content to UnityEngine.Rendering (case 1204677)
- Obsolete Utilities namespace was removed, instead use UnityEngine.Rendering (case 1204677)
- Moved most of the compute shaders to the multi_compile API instead of multiple kernels.
- Use multi_compile API for deferred compute shader with shadow mask.
- Remove the raytracing rendering queue system to make recursive raytraced material work when raytracing is disabled
- Changed a few resources used by ray tracing shaders to be global resources (using register space1) for improved CPU performance.
- All custom pass volumes are now executed for one injection point instead of the first one.
- Hidden unsupported choice in emission in Materials
- Temporal Anti aliasing improvements.
- Optimized PrepareLightsForGPU (cost reduced by over 25%) and PrepareGPULightData (around twice as fast now).
- Moved scene view camera settings for HDRP from the preferences window to the scene view camera settings window.
- Updated shaders to be compatible with Microsoft's DXC.
- Debug exposure in debug menu have been replace to debug exposure compensation in EV100 space and is always visible.
- Further optimized PrepareLightsForGPU (3x faster with few shadows, 1.4x faster with a lot of shadows or equivalently cost reduced by 68% to 37%).
- Raytracing: Replaced the DIFFUSE_LIGHTING_ONLY multicompile by a uniform.
- Raytracing: Removed the dynamic lightmap multicompile.
- Raytracing: Remove the LOD cross fade multi compile for ray tracing.
- Cookie are now supported in lightmaper. All lights casting cookie and baked will now include cookie influence.
- Avoid building the mip chain a second time for SSR for transparent objects.
- Replaced "High Quality" Subsurface Scattering with a set of Quality Levels.
- Replaced "High Quality" Volumetric Lighting with "Screen Resolution Percentage" and "Volume Slice Count" on the Fog volume component.
- Merged material samples and shader samples
- Update material samples scene visuals
- Use multi_compile API for deferred compute shader with shadow mask.
- Made the StaticLightingSky class public so that users can change it by script for baking purpose.
- Shadowmask and realtime reflectoin probe property are hide in Quality settings
- Improved performance of reflection probe management when using a lot of probes.
- Ignoring the disable SSR flags for recursive rendering.
- Removed logic in the UI to disable parameters for contact shadows and fog volume components as it was going against the concept of the volume system.
- Fixed the sub surface mask not being taken into account when computing ray traced sub surface scattering.
- MSAA Within Forward Frame Setting is now enabled by default on Cameras when new Render Pipeline Asset is created
- Slightly changed the TAA anti-flicker mechanism so that it is more aggressive on almost static images (only on High preset for now).
- Changed default exposure compensation to 0.
- Refactored shadow caching system.
- Removed experimental namespace for ray tracing code.

## [7.1.1] - 2019-09-05

### Added
- Transparency Overdraw debug mode. Allows to visualize transparent objects draw calls as an "heat map".
- Enabled single-pass instancing support for XR SDK with new API cmd.SetInstanceMultiplier()
- XR settings are now available in the HDRP asset
- Support for Material Quality in Shader Graph
- Material Quality support selection in HDRP Asset
- Renamed XR shader macro from UNITY_STEREO_ASSIGN_COMPUTE_EYE_INDEX to UNITY_XR_ASSIGN_VIEW_INDEX
- Raytracing ShaderGraph node for HDRP shaders
- Custom passes volume component with 3 injection points: Before Rendering, Before Transparent and Before Post Process
- Alpha channel is now properly exported to camera render textures when using FP16 color buffer format
- Support for XR SDK mirror view modes
- HD Master nodes in Shader Graph now support Normal and Tangent modification in vertex stage.
- DepthOfFieldCoC option in the fullscreen debug modes.
- Added override Ambient Occlusion option on debug windows
- Added Custom Post Processes with 3 injection points: Before Transparent, Before Post Process and After Post Process
- Added draft of minimal interactive path tracing (experimental) based on DXR API - Support only 4 area light, lit and unlit shader (non-shadergraph)
- Small adjustments to TAA anti flicker (more aggressive on high values).

### Fixed
- Fixed wizard infinite loop on cancellation
- Fixed with compute shader error about too many threads in threadgroup on low GPU
- Fixed invalid contact shadow shaders being created on metal
- Fixed a bug where if Assembly.GetTypes throws an exception due to mis-versioned dlls, then no preprocessors are used in the shader stripper
- Fixed typo in AXF decal property preventing to compile
- Fixed reflection probe with XR single-pass and FPTL
- Fixed force gizmo shown when selecting camera in hierarchy
- Fixed issue with XR occlusion mesh and dynamic resolution
- Fixed an issue where lighting compute buffers were re-created with the wrong size when resizing the window, causing tile artefacts at the top of the screen.
- Fix FrameSettings names and tooltips
- Fixed error with XR SDK when the Editor is not in focus
- Fixed errors with RenderGraph, XR SDK and occlusion mesh
- Fixed shadow routines compilation errors when "real" type is a typedef on "half".
- Fixed toggle volumetric lighting in the light UI
- Fixed post-processing history reset handling rt-scale incorrectly
- Fixed crash with terrain and XR multi-pass
- Fixed ShaderGraph material synchronization issues
- Fixed a null reference exception when using an Emissive texture with Unlit shader (case 1181335)
- Fixed an issue where area lights and point lights where not counted separately with regards to max lights on screen (case 1183196)
- Fixed an SSR and Subsurface Scattering issue (appearing black) when using XR.

### Changed
- Update Wizard layout.
- Remove almost all Garbage collection call within a frame.
- Rename property AdditionalVeclocityChange to AddPrecomputeVelocity
- Call the End/Begin camera rendering callbacks for camera with customRender enabled
- Changeg framesettings migration order of postprocess flags as a pr for reflection settings flags have been backported to 2019.2
- Replaced usage of ENABLE_VR in XRSystem.cs by version defines based on the presence of the built-in VR and XR modules
- Added an update virtual function to the SkyRenderer class. This is called once per frame. This allows a given renderer to amortize heavy computation at the rate it chooses. Currently only the physically based sky implements this.
- Removed mandatory XRPass argument in HDCamera.GetOrCreate()
- Restored the HDCamera parameter to the sky rendering builtin parameters.
- Removed usage of StructuredBuffer for XR View Constants
- Expose Direct Specular Lighting control in FrameSettings
- Deprecated ExponentialFog and VolumetricFog volume components. Now there is only one exponential fog component (Fog) which can add Volumetric Fog as an option. Added a script in Edit -> Render Pipeline -> Upgrade Fog Volume Components.

## [7.0.1] - 2019-07-25

### Added
- Added option in the config package to disable globally Area Lights and to select shadow quality settings for the deferred pipeline.
- When shader log stripping is enabled, shader stripper statistics will be written at `Temp/shader-strip.json`
- Occlusion mesh support from XR SDK

### Fixed
- Fixed XR SDK mirror view blit, cleanup some XRTODO and removed XRDebug.cs
- Fixed culling for volumetrics with XR single-pass rendering
- Fix shadergraph material pass setup not called
- Fixed documentation links in component's Inspector header bar
- Cookies using the render texture output from a camera are now properly updated
- Allow in ShaderGraph to enable pre/post pass when the alpha clip is disabled

### Changed
- RenderQueue for Opaque now start at Background instead of Geometry.
- Clamp the area light size for scripting API when we change the light type
- Added a warning in the material UI when the diffusion profile assigned is not in the HDRP asset


## [7.0.0] - 2019-07-17

### Added
- `Fixed`, `Viewer`, and `Automatic` modes to compute the FOV used when rendering a `PlanarReflectionProbe`
- A checkbox to toggle the chrome gizmo of `ReflectionProbe`and `PlanarReflectionProbe`
- Added a Light layer in shadows that allow for objects to cast shadows without being affected by light (and vice versa).
- You can now access ShaderGraph blend states from the Material UI (for example, **Surface Type**, **Sorting Priority**, and **Blending Mode**). This change may break Materials that use a ShaderGraph, to fix them, select **Edit > Render Pipeline > Reset all ShaderGraph Scene Materials BlendStates**. This syncs the blendstates of you ShaderGraph master nodes with the Material properties.
- You can now control ZTest, ZWrite, and CullMode for transparent Materials.
- Materials that use Unlit Shaders or Unlit Master Node Shaders now cast shadows.
- Added an option to enable the ztest on **After Post Process** materials when TAA is disabled.
- Added a new SSAO (based on Ground Truth Ambient Occlusion algorithm) to replace the previous one.
- Added support for shadow tint on light
- BeginCameraRendering and EndCameraRendering callbacks are now called with probes
- Adding option to update shadow maps only On Enable and On Demand.
- Shader Graphs that use time-dependent vertex modification now generate correct motion vectors.
- Added option to allow a custom spot angle for spot light shadow maps.
- Added frame settings for individual post-processing effects
- Added dither transition between cascades for Low and Medium quality settings
- Added single-pass instancing support with XR SDK
- Added occlusion mesh support with XR SDK
- Added support of Alembic velocity to various shaders
- Added support for more than 2 views for single-pass instancing
- Added support for per punctual/directional light min roughness in StackLit
- Added mirror view support with XR SDK
- Added VR verification in HDRPWizard
- Added DXR verification in HDRPWizard
- Added feedbacks in UI of Volume regarding skies
- Cube LUT support in Tonemapping. Cube LUT helpers for external grading are available in the Post-processing Sample package.

### Fixed
- Fixed an issue with history buffers causing effects like TAA or auto exposure to flicker when more than one camera was visible in the editor
- The correct preview is displayed when selecting multiple `PlanarReflectionProbe`s
- Fixed volumetric rendering with camera-relative code and XR stereo instancing
- Fixed issue with flashing cyan due to async compilation of shader when selecting a mesh
- Fix texture type mismatch when the contact shadow are disabled (causing errors on IOS devices)
- Fixed Generate Shader Includes while in package
- Fixed issue when texture where deleted in ShadowCascadeGUI
- Fixed issue in FrameSettingsHistory when disabling a camera several time without enabling it in between.
- Fixed volumetric reprojection with camera-relative code and XR stereo instancing
- Added custom BaseShaderPreprocessor in HDEditorUtils.GetBaseShaderPreprocessorList()
- Fixed compile issue when USE_XR_SDK is not defined
- Fixed procedural sky sun disk intensity for high directional light intensities
- Fixed Decal mip level when using texture mip map streaming to avoid dropping to lowest permitted mip (now loading all mips)
- Fixed deferred shading for XR single-pass instancing after lightloop refactor
- Fixed cluster and material classification debug (material classification now works with compute as pixel shader lighting)
- Fixed IOS Nan by adding a maximun epsilon definition REAL_EPS that uses HALF_EPS when fp16 are used
- Removed unnecessary GC allocation in motion blur code
- Fixed locked UI with advanded influence volume inspector for probes
- Fixed invalid capture direction when rendering planar reflection probes
- Fixed Decal HTILE optimization with platform not supporting texture atomatic (Disable it)
- Fixed a crash in the build when the contact shadows are disabled
- Fixed camera rendering callbacks order (endCameraRendering was being called before the actual rendering)
- Fixed issue with wrong opaque blending settings for After Postprocess
- Fixed issue with Low resolution transparency on PS4
- Fixed a memory leak on volume profiles
- Fixed The Parallax Occlusion Mappping node in shader graph and it's UV input slot
- Fixed lighting with XR single-pass instancing by disabling deferred tiles
- Fixed the Bloom prefiltering pass
- Fixed post-processing effect relying on Unity's random number generator
- Fixed camera flickering when using TAA and selecting the camera in the editor
- Fixed issue with single shadow debug view and volumetrics
- Fixed most of the problems with light animation and timeline
- Fixed indirect deferred compute with XR single-pass instancing
- Fixed a slight omission in anisotropy calculations derived from HazeMapping in StackLit
- Improved stack computation numerical stability in StackLit
- Fix PBR master node always opaque (wrong blend modes for forward pass)
- Fixed TAA with XR single-pass instancing (missing macros)
- Fixed an issue causing Scene View selection wire gizmo to not appear when using HDRP Shader Graphs.
- Fixed wireframe rendering mode (case 1083989)
- Fixed the renderqueue not updated when the alpha clip is modified in the material UI.
- Fixed the PBR master node preview
- Remove the ReadOnly flag on Reflection Probe's cubemap assets during bake when there are no VCS active.
- Fixed an issue where setting a material debug view would not reset the other exclusive modes
- Spot light shapes are now correctly taken into account when baking
- Now the static lighting sky will correctly take the default values for non-overridden properties
- Fixed material albedo affecting the lux meter
- Extra test in deferred compute shading to avoid shading pixels that were not rendered by the current camera (for camera stacking)

### Changed
- Optimization: Reduce the group size of the deferred lighting pass from 16x16 to 8x8
- Replaced HDCamera.computePassCount by viewCount
- Removed xrInstancing flag in RTHandles (replaced by TextureXR.slices and TextureXR.dimensions)
- Refactor the HDRenderPipeline and lightloop code to preprare for high level rendergraph
- Removed the **Back Then Front Rendering** option in the fabric Master Node settings. Enabling this option previously did nothing.
- Shader type Real translates to FP16 precision on Nintendo Switch.
- Shader framework refactor: Introduce CBSDF, EvaluateBSDF, IsNonZeroBSDF to replace BSDF functions
- Shader framework refactor:  GetBSDFAngles, LightEvaluation and SurfaceShading functions
- Replace ComputeMicroShadowing by GetAmbientOcclusionForMicroShadowing
- Rename WorldToTangent to TangentToWorld as it was incorrectly named
- Remove SunDisk and Sun Halo size from directional light
- Remove all obsolete wind code from shader
- Renamed DecalProjectorComponent into DecalProjector for API alignment.
- Improved the Volume UI and made them Global by default
- Remove very high quality shadow option
- Change default for shadow quality in Deferred to Medium
- Enlighten now use inverse squared falloff (before was using builtin falloff)
- Enlighten is now deprecated. Please use CPU or GPU lightmaper instead.
- Remove the name in the diffusion profile UI
- Changed how shadow map resolution scaling with distance is computed. Now it uses screen space area rather than light range.
- Updated MoreOptions display in UI
- Moved Display Area Light Emissive Mesh script API functions in the editor namespace
- direct strenght properties in ambient occlusion now affect direct specular as well
- Removed advanced Specular Occlusion control in StackLit: SSAO based SO control is hidden and fixed to behave like Lit, SPTD is the only HQ technique shown for baked SO.
- Shader framework refactor: Changed ClampRoughness signature to include PreLightData access.
- HDRPWizard window is now in Window > General > HD Render Pipeline Wizard
- Moved StaticLightingSky to LightingWindow
- Removes the current "Scene Settings" and replace them with "Sky & Fog Settings" (with Physically Based Sky and Volumetric Fog).
- Changed how cached shadow maps are placed inside the atlas to minimize re-rendering of them.

## [6.7.0-preview] - 2019-05-16

### Added
- Added ViewConstants StructuredBuffer to simplify XR rendering
- Added API to render specific settings during a frame
- Added stadia to the supported platforms (2019.3)
- Enabled cascade blends settings in the HD Shadow component
- Added Hardware Dynamic Resolution support.
- Added MatCap debug view to replace the no scene lighting debug view.
- Added clear GBuffer option in FrameSettings (default to false)
- Added preview for decal shader graph (Only albedo, normal and emission)
- Added exposure weight control for decal
- Screen Space Directional Shadow under a define option. Activated for ray tracing
- Added a new abstraction for RendererList that will help transition to Render Graph and future RendererList API
- Added multipass support for VR
- Added XR SDK integration (multipass only)
- Added Shader Graph samples for Hair, Fabric and Decal master nodes.
- Add fade distance, shadow fade distance and light layers to light explorer
- Add method to draw light layer drawer in a rect to HDEditorUtils

### Fixed
- Fixed deserialization crash at runtime
- Fixed for ShaderGraph Unlit masternode not writing velocity
- Fixed a crash when assiging a new HDRP asset with the 'Verify Saving Assets' option enabled
- Fixed exposure to properly support TEXTURE2D_X
- Fixed TerrainLit basemap texture generation
- Fixed a bug that caused nans when material classification was enabled and a tile contained one standard material + a material with transmission.
- Fixed gradient sky hash that was not using the exposure hash
- Fixed displayed default FrameSettings in HDRenderPipelineAsset wrongly updated on scripts reload.
- Fixed gradient sky hash that was not using the exposure hash.
- Fixed visualize cascade mode with exposure.
- Fixed (enabled) exposure on override lighting debug modes.
- Fixed issue with LightExplorer when volume have no profile
- Fixed issue with SSR for negative, infinite and NaN history values
- Fixed LightLayer in HDReflectionProbe and PlanarReflectionProbe inspector that was not displayed as a mask.
- Fixed NaN in transmission when the thickness and a color component of the scattering distance was to 0
- Fixed Light's ShadowMask multi-edition.
- Fixed motion blur and SMAA with VR single-pass instancing
- Fixed NaNs generated by phase functionsin volumetric lighting
- Fixed NaN issue with refraction effect and IOR of 1 at extreme grazing angle
- Fixed nan tracker not using the exposure
- Fixed sorting priority on lit and unlit materials
- Fixed null pointer exception when there are no AOVRequests defined on a camera
- Fixed dirty state of prefab using disabled ReflectionProbes
- Fixed an issue where gizmos and editor grid were not correctly depth tested
- Fixed created default scene prefab non editable due to wrong file extension.
- Fixed an issue where sky convolution was recomputed for nothing when a preview was visible (causing extreme slowness when fabric convolution is enabled)
- Fixed issue with decal that wheren't working currently in player
- Fixed missing stereo rendering macros in some fragment shaders
- Fixed exposure for ReflectionProbe and PlanarReflectionProbe gizmos
- Fixed single-pass instancing on PSVR
- Fixed Vulkan shader issue with Texture2DArray in ScreenSpaceShadow.compute by re-arranging code (workaround)
- Fixed camera-relative issue with lights and XR single-pass instancing
- Fixed single-pass instancing on Vulkan
- Fixed htile synchronization issue with shader graph decal
- Fixed Gizmos are not drawn in Camera preview
- Fixed pre-exposure for emissive decal
- Fixed wrong values computed in PreIntegrateFGD and in the generation of volumetric lighting data by forcing the use of fp32.
- Fixed NaNs arising during the hair lighting pass
- Fixed synchronization issue in decal HTile that occasionally caused rendering artifacts around decal borders
- Fixed QualitySettings getting marked as modified by HDRP (and thus checked out in Perforce)
- Fixed a bug with uninitialized values in light explorer
- Fixed issue with LOD transition
- Fixed shader warnings related to raytracing and TEXTURE2D_X

### Changed
- Refactor PixelCoordToViewDirWS to be VR compatible and to compute it only once per frame
- Modified the variants stripper to take in account multiple HDRP assets used in the build.
- Improve the ray biasing code to avoid self-intersections during the SSR traversal
- Update Pyramid Spot Light to better match emitted light volume.
- Moved _XRViewConstants out of UnityPerPassStereo constant buffer to fix issues with PSSL
- Removed GetPositionInput_Stereo() and single-pass (double-wide) rendering mode
- Changed label width of the frame settings to accommodate better existing options.
- SSR's Default FrameSettings for camera is now enable.
- Re-enabled the sharpening filter on Temporal Anti-aliasing
- Exposed HDEditorUtils.LightLayerMaskDrawer for integration in other packages and user scripting.
- Rename atmospheric scattering in FrameSettings to Fog
- The size modifier in the override for the culling sphere in Shadow Cascades now defaults to 0.6, which is the same as the formerly hardcoded value.
- Moved LOD Bias and Maximum LOD Level from Frame Setting section `Other` to `Rendering`
- ShaderGraph Decal that affect only emissive, only draw in emissive pass (was drawing in dbuffer pass too)
- Apply decal projector fade factor correctly on all attribut and for shader graph decal
- Move RenderTransparentDepthPostpass after all transparent
- Update exposure prepass to interleave XR single-pass instancing views in a checkerboard pattern
- Removed ScriptRuntimeVersion check in wizard.

## [6.6.0-preview] - 2019-04-01

### Added
- Added preliminary changes for XR deferred shading
- Added support of 111110 color buffer
- Added proper support for Recorder in HDRP
- Added depth offset input in shader graph master nodes
- Added a Parallax Occlusion Mapping node
- Added SMAA support
- Added Homothety and Symetry quick edition modifier on volume used in ReflectionProbe, PlanarReflectionProbe and DensityVolume
- Added multi-edition support for DecalProjectorComponent
- Improve hair shader
- Added the _ScreenToTargetScaleHistory uniform variable to be used when sampling HDRP RTHandle history buffers.
- Added settings in `FrameSettings` to change `QualitySettings.lodBias` and `QualitySettings.maximumLODLevel` during a rendering
- Added an exposure node to retrieve the current, inverse and previous frame exposure value.
- Added an HD scene color node which allow to sample the scene color with mips and a toggle to remove the exposure.
- Added safeguard on HD scene creation if default scene not set in the wizard
- Added Low res transparency rendering pass.

### Fixed
- Fixed HDRI sky intensity lux mode
- Fixed dynamic resolution for XR
- Fixed instance identifier semantic string used by Shader Graph
- Fixed null culling result occuring when changing scene that was causing crashes
- Fixed multi-edition light handles and inspector shapes
- Fixed light's LightLayer field when multi-editing
- Fixed normal blend edition handles on DensityVolume
- Fixed an issue with layered lit shader and height based blend where inactive layers would still have influence over the result
- Fixed multi-selection handles color for DensityVolume
- Fixed multi-edition inspector's blend distances for HDReflectionProbe, PlanarReflectionProbe and DensityVolume
- Fixed metric distance that changed along size in DensityVolume
- Fixed DensityVolume shape handles that have not same behaviour in advance and normal edition mode
- Fixed normal map blending in TerrainLit by only blending the derivatives
- Fixed Xbox One rendering just a grey screen instead of the scene
- Fixed probe handles for multiselection
- Fixed baked cubemap import settings for convolution
- Fixed regression causing crash when attempting to open HDRenderPipelineWizard without an HDRenderPipelineAsset setted
- Fixed FullScreenDebug modes: SSAO, SSR, Contact shadow, Prerefraction Color Pyramid, Final Color Pyramid
- Fixed volumetric rendering with stereo instancing
- Fixed shader warning
- Fixed missing resources in existing asset when updating package
- Fixed PBR master node preview in forward rendering or transparent surface
- Fixed deferred shading with stereo instancing
- Fixed "look at" edition mode of Rotation tool for DecalProjectorComponent
- Fixed issue when switching mode in ReflectionProbe and PlanarReflectionProbe
- Fixed issue where migratable component version where not always serialized when part of prefab's instance
- Fixed an issue where shadow would not be rendered properly when light layer are not enabled
- Fixed exposure weight on unlit materials
- Fixed Light intensity not played in the player when recorded with animation/timeline
- Fixed some issues when multi editing HDRenderPipelineAsset
- Fixed emission node breaking the main shader graph preview in certain conditions.
- Fixed checkout of baked probe asset when baking probes.
- Fixed invalid gizmo position for rotated ReflectionProbe
- Fixed multi-edition of material's SurfaceType and RenderingPath
- Fixed whole pipeline reconstruction on selecting for the first time or modifying other than the currently used HDRenderPipelineAsset
- Fixed single shadow debug mode
- Fixed global scale factor debug mode when scale > 1
- Fixed debug menu material overrides not getting applied to the Terrain Lit shader
- Fixed typo in computeLightVariants
- Fixed deferred pass with XR instancing by disabling ComputeLightEvaluation
- Fixed bloom resolution independence
- Fixed lens dirt intensity not behaving properly
- Fixed the Stop NaN feature
- Fixed some resources to handle more than 2 instanced views for XR
- Fixed issue with black screen (NaN) produced on old GPU hardware or intel GPU hardware with gaussian pyramid
- Fixed issue with disabled punctual light would still render when only directional light is present

### Changed
- DensityVolume scripting API will no longuer allow to change between advance and normal edition mode
- Disabled depth of field, lens distortion and panini projection in the scene view
- TerrainLit shaders and includes are reorganized and made simpler.
- TerrainLit shader GUI now allows custom properties to be displayed in the Terrain fold-out section.
- Optimize distortion pass with stencil
- Disable SceneSelectionPass in shader graph preview
- Control punctual light and area light shadow atlas separately
- Move SMAA anti-aliasing option to after Temporal Anti Aliasing one, to avoid problem with previously serialized project settings
- Optimize rendering with static only lighting and when no cullable lights/decals/density volumes are present.
- Updated handles for DecalProjectorComponent for enhanced spacial position readability and have edition mode for better SceneView management
- DecalProjectorComponent are now scale independent in order to have reliable metric unit (see new Size field for changing the size of the volume)
- Restructure code from HDCamera.Update() by adding UpdateAntialiasing() and UpdateViewConstants()
- Renamed velocity to motion vectors
- Objects rendered during the After Post Process pass while TAA is enabled will not benefit from existing depth buffer anymore. This is done to fix an issue where those object would wobble otherwise
- Removed usage of builtin unity matrix for shadow, shadow now use same constant than other view
- The default volume layer mask for cameras & probes is now `Default` instead of `Everything`

## [6.5.0-preview] - 2019-03-07

### Added
- Added depth-of-field support with stereo instancing
- Adding real time area light shadow support
- Added a new FrameSettings: Specular Lighting to toggle the specular during the rendering

### Fixed
- Fixed diffusion profile upgrade breaking package when upgrading to a new version
- Fixed decals cropped by gizmo not updating correctly if prefab
- Fixed an issue when enabling SSR on multiple view
- Fixed edition of the intensity's unit field while selecting multiple lights
- Fixed wrong calculation in soft voxelization for density volume
- Fixed gizmo not working correctly with pre-exposure
- Fixed issue with setting a not available RT when disabling motion vectors
- Fixed planar reflection when looking at mirror normal
- Fixed mutiselection issue with HDLight Inspector
- Fixed HDAdditionalCameraData data migration
- Fixed failing builds when light explorer window is open
- Fixed cascade shadows border sometime causing artefacts between cascades
- Restored shadows in the Cascade Shadow debug visualization
- `camera.RenderToCubemap` use proper face culling

### Changed
- When rendering reflection probe disable all specular lighting and for metals use fresnelF0 as diffuse color for bake lighting.

## [6.4.0-preview] - 2019-02-21

### Added
- VR: Added TextureXR system to selectively expand TEXTURE2D macros to texture array for single-pass stereo instancing + Convert textures call to these macros
- Added an unit selection dropdown next to shutter speed (camera)
- Added error helpbox when trying to use a sub volume component that require the current HDRenderPipelineAsset to support a feature that it is not supporting.
- Add mesh for tube light when display emissive mesh is enabled

### Fixed
- Fixed Light explorer. The volume explorer used `profile` instead of `sharedProfile` which instantiate a custom volume profile instead of editing the asset itself.
- Fixed UI issue where all is displayed using metric unit in shadow cascade and Percent is set in the unit field (happening when opening the inspector).
- Fixed inspector event error when double clicking on an asset (diffusion profile/material).
- Fixed nullref on layered material UI when the material is not an asset.
- Fixed nullref exception when undo/redo a light property.
- Fixed visual bug when area light handle size is 0.

### Changed
- Update UI for 32bit/16bit shadow precision settings in HDRP asset
- Object motion vectors have been disabled in all but the game view. Camera motion vectors are still enabled everywhere, allowing TAA and Motion Blur to work on static objects.
- Enable texture array by default for most rendering code on DX11 and unlock stereo instancing (DX11 only for now)

## [6.3.0-preview] - 2019-02-18

### Added
- Added emissive property for shader graph decals
- Added a diffusion profile override volume so the list of diffusion profile assets to use can be chanaged without affecting the HDRP asset
- Added a "Stop NaNs" option on cameras and in the Scene View preferences.
- Added metric display option in HDShadowSettings and improve clamping
- Added shader parameter mapping in DebugMenu
- Added scripting API to configure DebugData for DebugMenu

### Fixed
- Fixed decals in forward
- Fixed issue with stencil not correctly setup for various master node and shader for the depth pass, motion vector pass and GBuffer/Forward pass
- Fixed SRP batcher and metal
- Fixed culling and shadows for Pyramid, Box, Rectangle and Tube lights
- Fixed an issue where scissor render state leaking from the editor code caused partially black rendering

### Changed
- When a lit material has a clear coat mask that is not null, we now use the clear coat roughness to compute the screen space reflection.
- Diffusion profiles are now limited to one per asset and can be referenced in materials, shader graphs and vfx graphs. Materials will be upgraded automatically except if they are using a shader graph, in this case it will display an error message.

## [6.2.0-preview] - 2019-02-15

### Added
- Added help box listing feature supported in a given HDRenderPipelineAsset alongs with the drawbacks implied.
- Added cascade visualizer, supporting disabled handles when not overriding.

### Fixed
- Fixed post processing with stereo double-wide
- Fixed issue with Metal: Use sign bit to find the cache type instead of lowest bit.
- Fixed invalid state when creating a planar reflection for the first time
- Fix FrameSettings's LitShaderMode not restrained by supported LitShaderMode regression.

### Changed
- The default value roughness value for the clearcoat has been changed from 0.03 to 0.01
- Update default value of based color for master node
- Update Fabric Charlie Sheen lighting model - Remove Fresnel component that wasn't part of initial model + Remap smoothness to [0.0 - 0.6] range for more artist friendly parameter

### Changed
- Code refactor: all macros with ARGS have been swapped with macros with PARAM. This is because the ARGS macros were incorrectly named.

## [6.1.0-preview] - 2019-02-13

### Added
- Added support for post-processing anti-aliasing in the Scene View (FXAA and TAA). These can be set in Preferences.
- Added emissive property for decal material (non-shader graph)

### Fixed
- Fixed a few UI bugs with the color grading curves.
- Fixed "Post Processing" in the scene view not toggling post-processing effects
- Fixed bake only object with flag `ReflectionProbeStaticFlag` when baking a `ReflectionProbe`

### Changed
- Removed unsupported Clear Depth checkbox in Camera inspector
- Updated the toggle for advanced mode in inspectors.

## [6.0.0-preview] - 2019-02-23

### Added
- Added new API to perform a camera rendering
- Added support for hair master node (Double kajiya kay - Lambert)
- Added Reset behaviour in DebugMenu (ingame mapping is right joystick + B)
- Added Default HD scene at new scene creation while in HDRP
- Added Wizard helping to configure HDRP project
- Added new UI for decal material to allow remapping and scaling of some properties
- Added cascade shadow visualisation toggle in HD shadow settings
- Added icons for assets
- Added replace blending mode for distortion
- Added basic distance fade for density volumes
- Added decal master node for shader graph
- Added HD unlit master node (Cross Pipeline version is name Unlit)
- Added new Rendering Queue in materials
- Added post-processing V3 framework embed in HDRP, remove postprocess V2 framework
- Post-processing now uses the generic volume framework
-   New depth-of-field, bloom, panini projection effects, motion blur
-   Exposure is now done as a pre-exposition pass, the whole system has been revamped
-   Exposure now use EV100 everywhere in the UI (Sky, Emissive Light)
- Added emissive intensity (Luminance and EV100 control) control for Emissive
- Added pre-exposure weigth for Emissive
- Added an emissive color node and a slider to control the pre-exposure percentage of emission color
- Added physical camera support where applicable
- Added more color grading tools
- Added changelog level for Shader Variant stripping
- Added Debug mode for validation of material albedo and metalness/specularColor values
- Added a new dynamic mode for ambient probe and renamed BakingSky to StaticLightingSky
- Added command buffer parameter to all Bind() method of material
- Added Material validator in Render Pipeline Debug
- Added code to future support of DXR (not enabled)
- Added support of multiviewport
- Added HDRenderPipeline.RequestSkyEnvironmentUpdate function to force an update from script when sky is set to OnDemand
- Added a Lighting and BackLighting slots in Lit, StackLit, Fabric and Hair master nodes
- Added support for overriding terrain detail rendering shaders, via the render pipeline editor resources asset
- Added xrInstancing flag support to RTHandle
- Added support for cullmask for decal projectors
- Added software dynamic resolution support
- Added support for "After Post-Process" render pass for unlit shader
- Added support for textured rectangular area lights
- Added stereo instancing macros to MSAA shaders
- Added support for Quarter Res Raytraced Reflections (not enabled)
- Added fade factor for decal projectors.
- Added stereo instancing macros to most shaders used in VR
- Added multi edition support for HDRenderPipelineAsset

### Fixed
- Fixed logic to disable FPTL with stereo rendering
- Fixed stacklit transmission and sun highlight
- Fixed decals with stereo rendering
- Fixed sky with stereo rendering
- Fixed flip logic for postprocessing + VR
- Fixed copyStencilBuffer pass for Switch
- Fixed point light shadow map culling that wasn't taking into account far plane
- Fixed usage of SSR with transparent on all master node
- Fixed SSR and microshadowing on fabric material
- Fixed blit pass for stereo rendering
- Fixed lightlist bounds for stereo rendering
- Fixed windows and in-game DebugMenu sync.
- Fixed FrameSettings' LitShaderMode sync when opening DebugMenu.
- Fixed Metal specific issues with decals, hitting a sampler limit and compiling AxF shader
- Fixed an issue with flipped depth buffer during postprocessing
- Fixed normal map use for shadow bias with forward lit - now use geometric normal
- Fixed transparent depth prepass and postpass access so they can be use without alpha clipping for lit shader
- Fixed support of alpha clip shadow for lit master node
- Fixed unlit master node not compiling
- Fixed issue with debug display of reflection probe
- Fixed issue with phong tessellations not working with lit shader
- Fixed issue with vertex displacement being affected by heightmap setting even if not heightmap where assign
- Fixed issue with density mode on Lit terrain producing NaN
- Fixed issue when going back and forth from Lit to LitTesselation for displacement mode
- Fixed issue with ambient occlusion incorrectly applied to emissiveColor with light layers in deferred
- Fixed issue with fabric convolution not using the correct convolved texture when fabric convolution is enabled
- Fixed issue with Thick mode for Transmission that was disabling transmission with directional light
- Fixed shutdown edge cases with HDRP tests
- Fixed slowdow when enabling Fabric convolution in HDRP asset
- Fixed specularAA not compiling in StackLit Master node
- Fixed material debug view with stereo rendering
- Fixed material's RenderQueue edition in default view.
- Fixed banding issues within volumetric density buffer
- Fixed missing multicompile for MSAA for AxF
- Fixed camera-relative support for stereo rendering
- Fixed remove sync with render thread when updating decal texture atlas.
- Fixed max number of keyword reach [256] issue. Several shader feature are now local
- Fixed Scene Color and Depth nodes
- Fixed SSR in forward
- Fixed custom editor of Unlit, HD Unlit and PBR shader graph master node
- Fixed issue with NewFrame not correctly calculated in Editor when switching scene
- Fixed issue with TerrainLit not compiling with depth only pass and normal buffer
- Fixed geometric normal use for shadow bias with PBR master node in forward
- Fixed instancing macro usage for decals
- Fixed error message when having more than one directional light casting shadow
- Fixed error when trying to display preview of Camera or PlanarReflectionProbe
- Fixed LOAD_TEXTURE2D_ARRAY_MSAA macro
- Fixed min-max and amplitude clamping value in inspector of vertex displacement materials
- Fixed issue with alpha shadow clip (was incorrectly clipping object shadow)
- Fixed an issue where sky cubemap would not be cleared correctly when setting the current sky to None
- Fixed a typo in Static Lighting Sky component UI
- Fixed issue with incorrect reset of RenderQueue when switching shader in inspector GUI
- Fixed issue with variant stripper stripping incorrectly some variants
- Fixed a case of ambient lighting flickering because of previews
- Fixed Decals when rendering multiple camera in a single frame
- Fixed cascade shadow count in shader
- Fixed issue with Stacklit shader with Haze effect
- Fixed an issue with the max sample count for the TAA
- Fixed post-process guard band for XR
- Fixed exposure of emissive of Unlit
- Fixed depth only and motion vector pass for Unlit not working correctly with MSAA
- Fixed an issue with stencil buffer copy causing unnecessary compute dispatches for lighting
- Fixed multi edition issue in FrameSettings
- Fixed issue with SRP batcher and DebugDisplay variant of lit shader
- Fixed issue with debug material mode not doing alpha test
- Fixed "Attempting to draw with missing UAV bindings" errors on Vulkan
- Fixed pre-exposure incorrectly apply to preview
- Fixed issue with duplicate 3D texture in 3D texture altas of volumetric?
- Fixed Camera rendering order (base on the depth parameter)
- Fixed shader graph decals not being cropped by gizmo
- Fixed "Attempting to draw with missing UAV bindings" errors on Vulkan.


### Changed
- ColorPyramid compute shader passes is swapped to pixel shader passes on platforms where the later is faster (Nintendo Switch).
- Removing the simple lightloop used by the simple lit shader
- Whole refactor of reflection system: Planar and reflection probe
- Separated Passthrough from other RenderingPath
- Update several properties naming and caption based on feedback from documentation team
- Remove tile shader variant for transparent backface pass of lit shader
- Rename all HDRenderPipeline to HDRP folder for shaders
- Rename decal property label (based on doc team feedback)
- Lit shader mode now default to Deferred to reduce build time
- Update UI of Emission parameters in shaders
- Improve shader variant stripping including shader graph variant
- Refactored render loop to render realtime probes visible per camera
- Enable SRP batcher by default
- Shader code refactor: Rename LIGHTLOOP_SINGLE_PASS => LIGHTLOOP_DISABLE_TILE_AND_CLUSTER and clean all usage of LIGHTLOOP_TILE_PASS
- Shader code refactor: Move pragma definition of vertex and pixel shader inside pass + Move SURFACE_GRADIENT definition in XXXData.hlsl
- Micro-shadowing in Lit forward now use ambientOcclusion instead of SpecularOcclusion
- Upgraded FrameSettings workflow, DebugMenu and Inspector part relative to it
- Update build light list shader code to support 32 threads in wavefronts on Switch
- LayeredLit layers' foldout are now grouped in one main foldout per layer
- Shadow alpha clip can now be enabled on lit shader and haor shader enven for opaque
- Temporal Antialiasing optimization for Xbox One X
- Parameter depthSlice on SetRenderTarget functions now defaults to -1 to bind the entire resource
- Rename SampleCameraDepth() functions to LoadCameraDepth() and SampleCameraDepth(), same for SampleCameraColor() functions
- Improved Motion Blur quality.
- Update stereo frame settings values for single-pass instancing and double-wide
- Rearrange FetchDepth functions to prepare for stereo-instancing
- Remove unused _ComputeEyeIndex
- Updated HDRenderPipelineAsset inspector
- Re-enable SRP batcher for metal

## [5.2.0-preview] - 2018-11-27

### Added
- Added option to run Contact Shadows and Volumetrics Voxelization stage in Async Compute
- Added camera freeze debug mode - Allow to visually see culling result for a camera
- Added support of Gizmo rendering before and after postprocess in Editor
- Added support of LuxAtDistance for punctual lights

### Fixed
- Fixed Debug.DrawLine and Debug.Ray call to work in game view
- Fixed DebugMenu's enum resetted on change
- Fixed divide by 0 in refraction causing NaN
- Fixed disable rough refraction support
- Fixed refraction, SSS and atmospheric scattering for VR
- Fixed forward clustered lighting for VR (double-wide).
- Fixed Light's UX to not allow negative intensity
- Fixed HDRenderPipelineAsset inspector broken when displaying its FrameSettings from project windows.
- Fixed forward clustered lighting for VR (double-wide).
- Fixed HDRenderPipelineAsset inspector broken when displaying its FrameSettings from project windows.
- Fixed Decals and SSR diable flags for all shader graph master node (Lit, Fabric, StackLit, PBR)
- Fixed Distortion blend mode for shader graph master node (Lit, StackLit)
- Fixed bent Normal for Fabric master node in shader graph
- Fixed PBR master node lightlayers
- Fixed shader stripping for built-in lit shaders.

### Changed
- Rename "Regular" in Diffusion profile UI "Thick Object"
- Changed VBuffer depth parametrization for volumetric from distanceRange to depthExtent - Require update of volumetric settings - Fog start at near plan
- SpotLight with box shape use Lux unit only

## [5.1.0-preview] - 2018-11-19

### Added

- Added a separate Editor resources file for resources Unity does not take when it builds a Player.
- You can now disable SSR on Materials in Shader Graph.
- Added support for MSAA when the Supported Lit Shader Mode is set to Both. Previously HDRP only supported MSAA for Forward mode.
- You can now override the emissive color of a Material when in debug mode.
- Exposed max light for Light Loop Settings in HDRP asset UI.
- HDRP no longer performs a NormalDBuffer pass update if there are no decals in the Scene.
- Added distant (fall-back) volumetric fog and improved the fog evaluation precision.
- Added an option to reflect sky in SSR.
- Added a y-axis offset for the PlanarReflectionProbe and offset tool.
- Exposed the option to run SSR and SSAO on async compute.
- Added support for the _GlossMapScale parameter in the Legacy to HDRP Material converter.
- Added wave intrinsic instructions for use in Shaders (for AMD GCN).


### Fixed
- Fixed sphere shaped influence handles clamping in Reflection Probes.
- Fixed Reflection Probe data migration for projects created before using HDRP.
- Fixed UI of Layered Material where Unity previously rendered the scrollbar above the Copy button.
- Fixed Material tessellations parameters Start fade distance and End fade distance. Originally, Unity clamped these values when you modified them.
- Fixed various distortion and refraction issues - handle a better fall-back.
- Fixed SSR for multiple views.
- Fixed SSR issues related to self-intersections.
- Fixed shape density volume handle speed.
- Fixed density volume shape handle moving too fast.
- Fixed the Camera velocity pass that we removed by mistake.
- Fixed some null pointer exceptions when disabling motion vectors support.
- Fixed viewports for both the Subsurface Scattering combine pass and the transparent depth prepass.
- Fixed the blend mode pop-up in the UI. It previously did not appear when you enabled pre-refraction.
- Fixed some null pointer exceptions that previously occurred when you disabled motion vectors support.
- Fixed Layered Lit UI issue with scrollbar.
- Fixed cubemap assignation on custom ReflectionProbe.
- Fixed Reflection Probes’ capture settings' shadow distance.
- Fixed an issue with the SRP batcher and Shader variables declaration.
- Fixed thickness and subsurface slots for fabric Shader master node that wasn't appearing with the right combination of flags.
- Fixed d3d debug layer warning.
- Fixed PCSS sampling quality.
- Fixed the Subsurface and transmission Material feature enabling for fabric Shader.
- Fixed the Shader Graph UV node’s dimensions when using it in a vertex Shader.
- Fixed the planar reflection mirror gizmo's rotation.
- Fixed HDRenderPipelineAsset's FrameSettings not showing the selected enum in the Inspector drop-down.
- Fixed an error with async compute.
- MSAA now supports transparency.
- The HDRP Material upgrader tool now converts metallic values correctly.
- Volumetrics now render in Reflection Probes.
- Fixed a crash that occurred whenever you set a viewport size to 0.
- Fixed the Camera physic parameter that the UI previously did not display.
- Fixed issue in pyramid shaped spotlight handles manipulation

### Changed

- Renamed Line shaped Lights to Tube Lights.
- HDRP now uses mean height fog parametrization.
- Shadow quality settings are set to All when you use HDRP (This setting is not visible in the UI when using SRP). This avoids Legacy Graphics Quality Settings disabling the shadows and give SRP full control over the Shadows instead.
- HDRP now internally uses premultiplied alpha for all fog.
- Updated default FrameSettings used for realtime Reflection Probes when you create a new HDRenderPipelineAsset.
- Remove multi-camera support. LWRP and HDRP will not support multi-camera layered rendering.
- Updated Shader Graph subshaders to use the new instancing define.
- Changed fog distance calculation from distance to plane to distance to sphere.
- Optimized forward rendering using AMD GCN by scalarizing the light loop.
- Changed the UI of the Light Editor.
- Change ordering of includes in HDRP Materials in order to reduce iteration time for faster compilation.
- Added a StackLit master node replacing the InspectorUI version. IMPORTANT: All previously authored StackLit Materials will be lost. You need to recreate them with the master node.

## [5.0.0-preview] - 2018-09-28

### Added
- Added occlusion mesh to depth prepass for VR (VR still disabled for now)
- Added a debug mode to display only one shadow at once
- Added controls for the highlight created by directional lights
- Added a light radius setting to punctual lights to soften light attenuation and simulate fill lighting
- Added a 'minRoughness' parameter to all non-area lights (was previously only available for certain light types)
- Added separate volumetric light/shadow dimmers
- Added per-pixel jitter to volumetrics to reduce aliasing artifacts
- Added a SurfaceShading.hlsl file, which implements material-agnostic shading functionality in an efficient manner
- Added support for shadow bias for thin object transmission
- Added FrameSettings to control realtime planar reflection
- Added control for SRPBatcher on HDRP Asset
- Added an option to clear the shadow atlases in the debug menu
- Added a color visualization of the shadow atlas rescale in debug mode
- Added support for disabling SSR on materials
- Added intrinsic for XBone
- Added new light volume debugging tool
- Added a new SSR debug view mode
- Added translaction's scale invariance on DensityVolume
- Added multiple supported LitShadermode and per renderer choice in case of both Forward and Deferred supported
- Added custom specular occlusion mode to Lit Shader Graph Master node

### Fixed
- Fixed a normal bias issue with Stacklit (Was causing light leaking)
- Fixed camera preview outputing an error when both scene and game view where display and play and exit was call
- Fixed override debug mode not apply correctly on static GI
- Fixed issue where XRGraphicsConfig values set in the asset inspector GUI weren't propagating correctly (VR still disabled for now)
- Fixed issue with tangent that was using SurfaceGradient instead of regular normal decoding
- Fixed wrong error message display when switching to unsupported target like IOS
- Fixed an issue with ambient occlusion texture sometimes not being created properly causing broken rendering
- Shadow near plane is no longer limited at 0.1
- Fixed decal draw order on transparent material
- Fixed an issue where sometime the lookup texture used for GGX convolution was broken, causing broken rendering
- Fixed an issue where you wouldn't see any fog for certain pipeline/scene configurations
- Fixed an issue with volumetric lighting where the anisotropy value of 0 would not result in perfectly isotropic lighting
- Fixed shadow bias when the atlas is rescaled
- Fixed shadow cascade sampling outside of the atlas when cascade count is inferior to 4
- Fixed shadow filter width in deferred rendering not matching shader config
- Fixed stereo sampling of depth texture in MSAA DepthValues.shader
- Fixed box light UI which allowed negative and zero sizes, thus causing NaNs
- Fixed stereo rendering in HDRISky.shader (VR)
- Fixed normal blend and blend sphere influence for reflection probe
- Fixed distortion filtering (was point filtering, now trilinear)
- Fixed contact shadow for large distance
- Fixed depth pyramid debug view mode
- Fixed sphere shaped influence handles clamping in reflection probes
- Fixed reflection probes data migration for project created before using hdrp
- Fixed ambient occlusion for Lit Master Node when slot is connected

### Changed
- Use samplerunity_ShadowMask instead of samplerunity_samplerLightmap for shadow mask
- Allow to resize reflection probe gizmo's size
- Improve quality of screen space shadow
- Remove support of projection model for ScreenSpaceLighting (SSR always use HiZ and refraction always Proxy)
- Remove all the debug mode from SSR that are obsolete now
- Expose frameSettings and Capture settings for reflection and planar probe
- Update UI for reflection probe, planar probe, camera and HDRP Asset
- Implement proper linear blending for volumetric lighting via deep compositing as described in the paper "Deep Compositing Using Lie Algebras"
- Changed  planar mapping to match terrain convention (XZ instead of ZX)
- XRGraphicsConfig is no longer Read/Write. Instead, it's read-only. This improves consistency of XR behavior between the legacy render pipeline and SRP
- Change reflection probe data migration code (to update old reflection probe to new one)
- Updated gizmo for ReflectionProbes
- Updated UI and Gizmo of DensityVolume

## [4.0.0-preview] - 2018-09-28

### Added
- Added a new TerrainLit shader that supports rendering of Unity terrains.
- Added controls for linear fade at the boundary of density volumes
- Added new API to control decals without monobehaviour object
- Improve Decal Gizmo
- Implement Screen Space Reflections (SSR) (alpha version, highly experimental)
- Add an option to invert the fade parameter on a Density Volume
- Added a Fabric shader (experimental) handling cotton and silk
- Added support for MSAA in forward only for opaque only
- Implement smoothness fade for SSR
- Added support for AxF shader (X-rite format - require special AxF importer from Unity not part of HDRP)
- Added control for sundisc on directional light (hack)
- Added a new HD Lit Master node that implements Lit shader support for Shader Graph
- Added Micro shadowing support (hack)
- Added an event on HDAdditionalCameraData for custom rendering
- HDRP Shader Graph shaders now support 4-channel UVs.

### Fixed
- Fixed an issue where sometimes the deferred shadow texture would not be valid, causing wrong rendering.
- Stencil test during decals normal buffer update is now properly applied
- Decals corectly update normal buffer in forward
- Fixed a normalization problem in reflection probe face fading causing artefacts in some cases
- Fix multi-selection behavior of Density Volumes overwriting the albedo value
- Fixed support of depth texture for RenderTexture. HDRP now correctly output depth to user depth buffer if RenderTexture request it.
- Fixed multi-selection behavior of Density Volumes overwriting the albedo value
- Fixed support of depth for RenderTexture. HDRP now correctly output depth to user depth buffer if RenderTexture request it.
- Fixed support of Gizmo in game view in the editor
- Fixed gizmo for spot light type
- Fixed issue with TileViewDebug mode being inversed in gameview
- Fixed an issue with SAMPLE_TEXTURECUBE_SHADOW macro
- Fixed issue with color picker not display correctly when game and scene view are visible at the same time
- Fixed an issue with reflection probe face fading
- Fixed camera motion vectors shader and associated matrices to update correctly for single-pass double-wide stereo rendering
- Fixed light attenuation functions when range attenuation is disabled
- Fixed shadow component algorithm fixup not dirtying the scene, so changes can be saved to disk.
- Fixed some GC leaks for HDRP
- Fixed contact shadow not affected by shadow dimmer
- Fixed GGX that works correctly for the roughness value of 0 (mean specular highlgiht will disappeard for perfect mirror, we rely on maxSmoothness instead to always have a highlight even on mirror surface)
- Add stereo support to ShaderPassForward.hlsl. Forward rendering now seems passable in limited test scenes with camera-relative rendering disabled.
- Add stereo support to ProceduralSky.shader and OpaqueAtmosphericScattering.shader.
- Added CullingGroupManager to fix more GC.Alloc's in HDRP
- Fixed rendering when multiple cameras render into the same render texture

### Changed
- Changed the way depth & color pyramids are built to be faster and better quality, thus improving the look of distortion and refraction.
- Stabilize the dithered LOD transition mask with respect to the camera rotation.
- Avoid multiple depth buffer copies when decals are present
- Refactor code related to the RT handle system (No more normal buffer manager)
- Remove deferred directional shadow and move evaluation before lightloop
- Add a function GetNormalForShadowBias() that material need to implement to return the normal used for normal shadow biasing
- Remove Jimenez Subsurface scattering code (This code was disabled by default, now remove to ease maintenance)
- Change Decal API, decal contribution is now done in Material. Require update of material using decal
- Move a lot of files from CoreRP to HDRP/CoreRP. All moved files weren't used by Ligthweight pipeline. Long term they could move back to CoreRP after CoreRP become out of preview
- Updated camera inspector UI
- Updated decal gizmo
- Optimization: The objects that are rendered in the Motion Vector Pass are not rendered in the prepass anymore
- Removed setting shader inclue path via old API, use package shader include paths
- The default value of 'maxSmoothness' for punctual lights has been changed to 0.99
- Modified deferred compute and vert/frag shaders for first steps towards stereo support
- Moved material specific Shader Graph files into corresponding material folders.
- Hide environment lighting settings when enabling HDRP (Settings are control from sceneSettings)
- Update all shader includes to use absolute path (allow users to create material in their Asset folder)
- Done a reorganization of the files (Move ShaderPass to RenderPipeline folder, Move all shadow related files to Lighting/Shadow and others)
- Improved performance and quality of Screen Space Shadows

## [3.3.0-preview] - 2018-01-01

### Added
- Added an error message to say to use Metal or Vulkan when trying to use OpenGL API
- Added a new Fabric shader model that supports Silk and Cotton/Wool
- Added a new HDRP Lighting Debug mode to visualize Light Volumes for Point, Spot, Line, Rectangular and Reflection Probes
- Add support for reflection probe light layers
- Improve quality of anisotropic on IBL

### Fixed
- Fix an issue where the screen where darken when rendering camera preview
- Fix display correct target platform when showing message to inform user that a platform is not supported
- Remove workaround for metal and vulkan in normal buffer encoding/decoding
- Fixed an issue with color picker not working in forward
- Fixed an issue where reseting HDLight do not reset all of its parameters
- Fixed shader compile warning in DebugLightVolumes.shader

### Changed
- Changed default reflection probe to be 256x256x6 and array size to be 64
- Removed dependence on the NdotL for thickness evaluation for translucency (based on artist's input)
- Increased the precision when comparing Planar or HD reflection probe volumes
- Remove various GC alloc in C#. Slightly better performance

## [3.2.0-preview] - 2018-01-01

### Added
- Added a luminance meter in the debug menu
- Added support of Light, reflection probe, emissive material, volume settings related to lighting to Lighting explorer
- Added support for 16bit shadows

### Fixed
- Fix issue with package upgrading (HDRP resources asset is now versionned to worarkound package manager limitation)
- Fix HDReflectionProbe offset displayed in gizmo different than what is affected.
- Fix decals getting into a state where they could not be removed or disabled.
- Fix lux meter mode - The lux meter isn't affected by the sky anymore
- Fix area light size reset when multi-selected
- Fix filter pass number in HDUtils.BlitQuad
- Fix Lux meter mode that was applying SSS
- Fix planar reflections that were not working with tile/cluster (olbique matrix)
- Fix debug menu at runtime not working after nested prefab PR come to trunk
- Fix scrolling issue in density volume

### Changed
- Shader code refactor: Split MaterialUtilities file in two parts BuiltinUtilities (independent of FragInputs) and MaterialUtilities (Dependent of FragInputs)
- Change screen space shadow rendertarget format from ARGB32 to RG16

## [3.1.0-preview] - 2018-01-01

### Added
- Decal now support per channel selection mask. There is now two mode. One with BaseColor, Normal and Smoothness and another one more expensive with BaseColor, Normal, Smoothness, Metal and AO. Control is on HDRP Asset. This may require to launch an update script for old scene: 'Edit/Render Pipeline/Single step upgrade script/Upgrade all DecalMaterial MaskBlendMode'.
- Decal now supports depth bias for decal mesh, to prevent z-fighting
- Decal material now supports draw order for decal projectors
- Added LightLayers support (Base on mask from renderers name RenderingLayers and mask from light name LightLayers - if they match, the light apply) - cost an extra GBuffer in deferred (more bandwidth)
- When LightLayers is enabled, the AmbientOclusion is store in the GBuffer in deferred path allowing to avoid double occlusion with SSAO. In forward the double occlusion is now always avoided.
- Added the possibility to add an override transform on the camera for volume interpolation
- Added desired lux intensity and auto multiplier for HDRI sky
- Added an option to disable light by type in the debug menu
- Added gradient sky
- Split EmissiveColor and bakeDiffuseLighting in forward avoiding the emissiveColor to be affect by SSAO
- Added a volume to control indirect light intensity
- Added EV 100 intensity unit for area lights
- Added support for RendererPriority on Renderer. This allow to control order of transparent rendering manually. HDRP have now two stage of sorting for transparent in addition to bact to front. Material have a priority then Renderer have a priority.
- Add Coupling of (HD)Camera and HDAdditionalCameraData for reset and remove in inspector contextual menu of Camera
- Add Coupling of (HD)ReflectionProbe and HDAdditionalReflectionData for reset and remove in inspector contextual menu of ReflectoinProbe
- Add macro to forbid unity_ObjectToWorld/unity_WorldToObject to be use as it doesn't handle camera relative rendering
- Add opacity control on contact shadow

### Fixed
- Fixed an issue with PreIntegratedFGD texture being sometimes destroyed and not regenerated causing rendering to break
- PostProcess input buffers are not copied anymore on PC if the viewport size matches the final render target size
- Fixed an issue when manipulating a lot of decals, it was displaying a lot of errors in the inspector
- Fixed capture material with reflection probe
- Refactored Constant Buffers to avoid hitting the maximum number of bound CBs in some cases.
- Fixed the light range affecting the transform scale when changed.
- Snap to grid now works for Decal projector resizing.
- Added a warning for 128x128 cookie texture without mipmaps
- Replace the sampler used for density volumes for correct wrap mode handling

### Changed
- Move Render Pipeline Debug "Windows from Windows->General-> Render Pipeline debug windows" to "Windows from Windows->Analysis-> Render Pipeline debug windows"
- Update detail map formula for smoothness and albedo, goal it to bright and dark perceptually and scale factor is use to control gradient speed
- Refactor the Upgrade material system. Now a material can be update from older version at any time. Call Edit/Render Pipeline/Upgrade all Materials to newer version
- Change name EnableDBuffer to EnableDecals at several place (shader, hdrp asset...), this require a call to Edit/Render Pipeline/Upgrade all Materials to newer version to have up to date material.
- Refactor shader code: BakeLightingData structure have been replace by BuiltinData. Lot of shader code have been remove/change.
- Refactor shader code: All GBuffer are now handled by the deferred material. Mean ShadowMask and LightLayers are control by lit material in lit.hlsl and not outside anymore. Lot of shader code have been remove/change.
- Refactor shader code: Rename GetBakedDiffuseLighting to ModifyBakedDiffuseLighting. This function now handle lighting model for transmission too. Lux meter debug mode is factor outisde.
- Refactor shader code: GetBakedDiffuseLighting is not call anymore in GBuffer or forward pass, including the ConvertSurfaceDataToBSDFData and GetPreLightData, this is done in ModifyBakedDiffuseLighting now
- Refactor shader code: Added a backBakeDiffuseLighting to BuiltinData to handle lighting for transmission
- Refactor shader code: Material must now call InitBuiltinData (Init all to zero + init bakeDiffuseLighting and backBakeDiffuseLighting ) and PostInitBuiltinData

## [3.0.0-preview] - 2018-01-01

### Fixed
- Fixed an issue with distortion that was using previous frame instead of current frame
- Fixed an issue where disabled light where not upgrade correctly to the new physical light unit system introduce in 2.0.5-preview

### Changed
- Update assembly definitions to output assemblies that match Unity naming convention (Unity.*).

## [2.0.5-preview] - 2018-01-01

### Added
- Add option supportDitheringCrossFade on HDRP Asset to allow to remove shader variant during player build if needed
- Add contact shadows for punctual lights (in additional shadow settings), only one light is allowed to cast contact shadows at the same time and so at each frame a dominant light is choosed among all light with contact shadows enabled.
- Add PCSS shadow filter support (from SRP Core)
- Exposed shadow budget parameters in HDRP asset
- Add an option to generate an emissive mesh for area lights (currently rectangle light only). The mesh fits the size, intensity and color of the light.
- Add an option to the HDRP asset to increase the resolution of volumetric lighting.
- Add additional ligth unit support for punctual light (Lumens, Candela) and area lights (Lumens, Luminance)
- Add dedicated Gizmo for the box Influence volume of HDReflectionProbe / PlanarReflectionProbe

### Changed
- Re-enable shadow mask mode in debug view
- SSS and Transmission code have been refactored to be able to share it between various material. Guidelines are in SubsurfaceScattering.hlsl
- Change code in area light with LTC for Lit shader. Magnitude is now take from FGD texture instead of a separate texture
- Improve camera relative rendering: We now apply camera translation on the model matrix, so before the TransformObjectToWorld(). Note: unity_WorldToObject and unity_ObjectToWorld must never be used directly.
- Rename positionWS to positionRWS (Camera relative world position) at a lot of places (mainly in interpolator and FragInputs). In case of custom shader user will be required to update their code.
- Rename positionWS, capturePositionWS, proxyPositionWS, influencePositionWS to positionRWS, capturePositionRWS, proxyPositionRWS, influencePositionRWS (Camera relative world position) in LightDefinition struct.
- Improve the quality of trilinear filtering of density volume textures.
- Improve UI for HDReflectionProbe / PlanarReflectionProbe

### Fixed
- Fixed a shader preprocessor issue when compiling DebugViewMaterialGBuffer.shader against Metal target
- Added a temporary workaround to Lit.hlsl to avoid broken lighting code with Metal/AMD
- Fixed issue when using more than one volume texture mask with density volumes.
- Fixed an error which prevented volumetric lighting from working if no density volumes with 3D textures were present.
- Fix contact shadows applied on transmission
- Fix issue with forward opaque lit shader variant being removed by the shader preprocessor
- Fixed compilation errors on Nintendo Switch (limited XRSetting support).
- Fixed apply range attenuation option on punctual light
- Fixed issue with color temperature not take correctly into account with static lighting
- Don't display fog when diffuse lighting, specular lighting, or lux meter debug mode are enabled.

## [2.0.4-preview] - 2018-01-01

### Fixed
- Fix issue when disabling rough refraction and building a player. Was causing a crash.

## [2.0.3-preview] - 2018-01-01

### Added
- Increased debug color picker limit up to 260k lux

## [2.0.2-preview] - 2018-01-01

### Added
- Add Light -> Planar Reflection Probe command
- Added a false color mode in rendering debug
- Add support for mesh decals
- Add flag to disable projector decals on transparent geometry to save performance and decal texture atlas space
- Add ability to use decal diffuse map as mask only
- Add visualize all shadow masks in lighting debug
- Add export of normal and roughness buffer for forwardOnly and when in supportOnlyForward mode for forward
- Provide a define in lit.hlsl (FORWARD_MATERIAL_READ_FROM_WRITTEN_NORMAL_BUFFER) when output buffer normal is used to read the normal and roughness instead of caclulating it (can save performance, but lower quality due to compression)
- Add color swatch to decal material

### Changed
- Change Render -> Planar Reflection creation to 3D Object -> Mirror
- Change "Enable Reflector" name on SpotLight to "Angle Affect Intensity"
- Change prototype of BSDFData ConvertSurfaceDataToBSDFData(SurfaceData surfaceData) to BSDFData ConvertSurfaceDataToBSDFData(uint2 positionSS, SurfaceData surfaceData)

### Fixed
- Fix issue with StackLit in deferred mode with deferredDirectionalShadow due to GBuffer not being cleared. Gbuffer is still not clear and issue was fix with the new Output of normal buffer.
- Fixed an issue where interpolation volumes were not updated correctly for reflection captures.
- Fixed an exception in Light Loop settings UI

## [2.0.1-preview] - 2018-01-01

### Added
- Add stripper of shader variant when building a player. Save shader compile time.
- Disable per-object culling that was executed in C++ in HD whereas it was not used (Optimization)
- Enable texture streaming debugging (was not working before 2018.2)
- Added Screen Space Reflection with Proxy Projection Model
- Support correctly scene selection for alpha tested object
- Add per light shadow mask mode control (i.e shadow mask distance and shadow mask). It use the option NonLightmappedOnly
- Add geometric filtering to Lit shader (allow to reduce specular aliasing)
- Add shortcut to create DensityVolume and PlanarReflection in hierarchy
- Add a DefaultHDMirrorMaterial material for PlanarReflection
- Added a script to be able to upgrade material to newer version of HDRP
- Removed useless duplication of ForwardError passes.
- Add option to not compile any DEBUG_DISPLAY shader in the player (Faster build) call Support Runtime Debug display

### Changed
- Changed SupportForwardOnly to SupportOnlyForward in render pipeline settings
- Changed versioning variable name in HDAdditionalXXXData from m_version to version
- Create unique name when creating a game object in the rendering menu (i.e Density Volume(2))
- Re-organize various files and folder location to clean the repository
- Change Debug windows name and location. Now located at:  Windows -> General -> Render Pipeline Debug

### Removed
- Removed GlobalLightLoopSettings.maxPlanarReflectionProbes and instead use value of GlobalLightLoopSettings.planarReflectionProbeCacheSize
- Remove EmissiveIntensity parameter and change EmissiveColor to be HDR (Matching Builtin Unity behavior) - Data need to be updated - Launch Edit -> Single Step Upgrade Script -> Upgrade all Materials emissionColor

### Fixed
- Fix issue with LOD transition and instancing
- Fix discrepency between object motion vector and camera motion vector
- Fix issue with spot and dir light gizmo axis not highlighted correctly
- Fix potential crash while register debug windows inputs at startup
- Fix warning when creating Planar reflection
- Fix specular lighting debug mode (was rendering black)
- Allow projector decal with null material to allow to configure decal when HDRP is not set
- Decal atlas texture offset/scale is updated after allocations (used to be before so it was using date from previous frame)

## [0.0.0-preview] - 2018-01-01

### Added
- Configure the VolumetricLightingSystem code path to be on by default
- Trigger a build exception when trying to build an unsupported platform
- Introduce the VolumetricLightingController component, which can (and should) be placed on the camera, and allows one to control the near and the far plane of the V-Buffer (volumetric "froxel" buffer) along with the depth distribution (from logarithmic to linear)
- Add 3D texture support for DensityVolumes
- Add a better mapping of roughness to mipmap for planar reflection
- The VolumetricLightingSystem now uses RTHandles, which allows to save memory by sharing buffers between different cameras (history buffers are not shared), and reduce reallocation frequency by reallocating buffers only if the rendering resolution increases (and suballocating within existing buffers if the rendering resolution decreases)
- Add a Volumetric Dimmer slider to lights to control the intensity of the scattered volumetric lighting
- Add UV tiling and offset support for decals.
- Add mipmapping support for volume 3D mask textures

### Changed
- Default number of planar reflection change from 4 to 2
- Rename _MainDepthTexture to _CameraDepthTexture
- The VolumetricLightingController has been moved to the Interpolation Volume framework and now functions similarly to the VolumetricFog settings
- Update of UI of cookie, CubeCookie, Reflection probe and planar reflection probe to combo box
- Allow enabling/disabling shadows for area lights when they are set to baked.
- Hide applyRangeAttenuation and FadeDistance for directional shadow as they are not used

### Removed
- Remove Resource folder of PreIntegratedFGD and add the resource to RenderPipeline Asset

### Fixed
- Fix ConvertPhysicalLightIntensityToLightIntensity() function used when creating light from script to match HDLightEditor behavior
- Fix numerical issues with the default value of mean free path of volumetric fog
- Fix the bug preventing decals from coexisting with density volumes
- Fix issue with alpha tested geometry using planar/triplanar mapping not render correctly or flickering (due to being wrongly alpha tested in depth prepass)
- Fix meta pass with triplanar (was not handling correctly the normal)
- Fix preview when a planar reflection is present
- Fix Camera preview, it is now a Preview cameraType (was a SceneView)
- Fix handling unknown GPUShadowTypes in the shadow manager.
- Fix area light shapes sent as point lights to the baking backends when they are set to baked.
- Fix unnecessary division by PI for baked area lights.
- Fix line lights sent to the lightmappers. The backends don't support this light type.
- Fix issue with shadow mask framesettings not correctly taken into account when shadow mask is enabled for lighting.
- Fix directional light and shadow mask transition, they are now matching making smooth transition
- Fix banding issues caused by high intensity volumetric lighting
- Fix the debug window being emptied on SRP asset reload
- Fix issue with debug mode not correctly clearing the GBuffer in editor after a resize
- Fix issue with ResetMaterialKeyword not resetting correctly ToggleOff/Roggle Keyword
- Fix issue with motion vector not render correctly if there is no depth prepass in deferred

## [0.0.0-preview] - 2018-01-01

### Added
- Screen Space Refraction projection model (Proxy raycasting, HiZ raymarching)
- Screen Space Refraction settings as volume component
- Added buffered frame history per camera
- Port Global Density Volumes to the Interpolation Volume System.
- Optimize ImportanceSampleLambert() to not require the tangent frame.
- Generalize SampleVBuffer() to handle different sampling and reconstruction methods.
- Improve the quality of volumetric lighting reprojection.
- Optimize Morton Order code in the Subsurface Scattering pass.
- Planar Reflection Probe support roughness (gaussian convolution of captured probe)
- Use an atlas instead of a texture array for cluster transparent decals
- Add a debug view to visualize the decal atlas
- Only store decal textures to atlas if decal is visible, debounce out of memory decal atlas warning.
- Add manipulator gizmo on decal to improve authoring workflow
- Add a minimal StackLit material (work in progress, this version can be used as template to add new material)

### Changed
- EnableShadowMask in FrameSettings (But shadowMaskSupport still disable by default)
- Forced Planar Probe update modes to (Realtime, Every Update, Mirror Camera)
- Screen Space Refraction proxy model uses the proxy of the first environment light (Reflection probe/Planar probe) or the sky
- Moved RTHandle static methods to RTHandles
- Renamed RTHandle to RTHandleSystem.RTHandle
- Move code for PreIntegratedFDG (Lit.shader) into its dedicated folder to be share with other material
- Move code for LTCArea (Lit.shader) into its dedicated folder to be share with other material

### Removed
- Removed Planar Probe mirror plane position and normal fields in inspector, always display mirror plane and normal gizmos

### Fixed
- Fix fog flags in scene view is now taken into account
- Fix sky in preview windows that were disappearing after a load of a new level
- Fix numerical issues in IntersectRayAABB().
- Fix alpha blending of volumetric lighting with transparent objects.
- Fix the near plane of the V-Buffer causing out-of-bounds look-ups in the clustered data structure.
- Depth and color pyramid are properly computed and sampled when the camera renders inside a viewport of a RTHandle.
- Fix decal atlas debug view to work correctly when shadow atlas view is also enabled<|MERGE_RESOLUTION|>--- conflicted
+++ resolved
@@ -126,15 +126,12 @@
 - Implemented ray traced reflections for transparent objects.
 - Add a new parameter to control reflections in recursive rendering.
 - Added an initial version of SSGI.
-<<<<<<< HEAD
 - Added Virtual Texturing cache settings to control the size of the Streaming Virtual Texturing caches.
-=======
 - Added back-compatibility with builtin stereo matrices.
 - Added CustomPassUtils API to simplify Blur, Copy and DrawRenderers custom passes.
 - Added Histogram guided automatic exposure.
 - Added few exposure debug modes.
 - Added support for multiple path-traced views at once (e.g., scene and game views).
->>>>>>> 5e1d7491
 
 ### Fixed
 - Fix when rescale probe all direction below zero (1219246)
@@ -521,16 +518,16 @@
 - Fixed an issue with refraction model and ray traced recursive rendering (case 1198578).
 - Fixed an issue where a dynamic sky changing any frame may not update the ambient probe.
 - Fixed cubemap thumbnail generation at project load time.
-- Fixed cubemap thumbnail generation at project load time. 
+- Fixed cubemap thumbnail generation at project load time.
 - Fixed XR culling with multiple cameras
 - Fixed XR single-pass with Mock HMD plugin
 - Fixed sRGB mismatch with XR SDK
 - Fixed an issue where default volume would not update when switching profile.
-- Fixed issue with uncached reflection probe cameras reseting the debug mode (case 1224601) 
+- Fixed issue with uncached reflection probe cameras reseting the debug mode (case 1224601)
 - Fixed an issue where AO override would not override specular occlusion.
 - Fixed an issue where Volume inspector might not refresh correctly in some cases.
 - Fixed render texture with XR
-- Fixed issue with resources being accessed before initialization process has been performed completely. 
+- Fixed issue with resources being accessed before initialization process has been performed completely.
 - Half fixed shuriken particle light that cast shadows (only the first one will be correct)
 - Fixed issue with atmospheric fog turning black if a planar reflection probe is placed below ground level. (case 1226588)
 - Fixed custom pass GC alloc issue in CustomPassVolume.GetActiveVolumes().
@@ -570,7 +567,7 @@
 - Fixed NaN which can appear with real time reflection and inf value
 - Fixed an issue that was collapsing the volume components in the HDRP default settings
 - Fixed warning about missing bound decal buffer
-- Fixed shader warning on Xbox for ResolveStencilBuffer.compute. 
+- Fixed shader warning on Xbox for ResolveStencilBuffer.compute.
 - Fixed PBR shader ZTest rendering in deferred.
 - Replaced commands incompatible with async compute in light list build process.
 - Diffusion Profile and Material references in HDRP materials are now correctly exported to unity packages. Note that the diffusion profile or the material references need to be edited once before this can work properly.
@@ -590,7 +587,7 @@
 - Fixed SceneView Draw Modes not being properly updated after opening new scene view panels or changing the editor layout.
 - VFX: Removed irrelevant queues in render queue selection from HDRP outputs
 - VFX: Motion Vector are correctly renderered with MSAA [Case 1240754](https://issuetracker.unity3d.com/product/unity/issues/guid/1240754/)
-- Fixed a cause of NaN when a normal of 0-length is generated (usually via shadergraph). 
+- Fixed a cause of NaN when a normal of 0-length is generated (usually via shadergraph).
 - Fixed issue with screen-space shadows not enabled properly when RT is disabled (case 1235821)
 - Fixed a performance issue with stochastic ray traced area shadows.
 - Fixed cookie texture not updated when changing an import settings (srgb for example).
@@ -599,7 +596,7 @@
 - Fixed transparent motion vectors not working when in MSAA.
 - Fix error when removing DecalProjector from component contextual menu (case 1243960)
 - Fixed issue with post process when running in RGBA16 and an object with additive blending is in the scene.
-- Fixed corrupted values on LayeredLit when using Vertex Color multiply mode to multiply and MSAA is activated. 
+- Fixed corrupted values on LayeredLit when using Vertex Color multiply mode to multiply and MSAA is activated.
 - Fix conflicts with Handles manipulation when performing a Reset in DecalComponent (case 1238833)
 - Fixed depth prepass and postpass being disabled after changing the shader in the material UI.
 - Fixed issue with sceneview camera settings not being saved after Editor restart.
@@ -608,7 +605,7 @@
 - Fixed some GCAlloc in the debug window.
 - Fixed shader graphs not casting semi-transparent and color shadows (case 1242617)
 - Fixed thin refraction mode not working properly.
-- Fixed assert on tests caused by probe culling results being requested when culling did not happen. (case 1246169) 
+- Fixed assert on tests caused by probe culling results being requested when culling did not happen. (case 1246169)
 - Fixed over consumption of GPU memory by the Physically Based Sky.
 - Fixed an invalid rotation in Planar Reflection Probe editor display, that was causing an error message (case 1182022)
 - Put more information in Camera background type tooltip and fixed inconsistent exposure behavior when changing bg type.

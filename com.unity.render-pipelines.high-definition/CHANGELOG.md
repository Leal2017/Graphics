--- conflicted
+++ resolved
@@ -27,15 +27,11 @@
 - Fixed multi-edition inspector's blend distances for HDReflectionProbe, PlanarReflectionProbe and DensityVolume
 - Fixed metric distance that changed along size in DensityVolume
 - Fixed DensityVolume shape handles that have not same behaviour in advance and normal edition mode
-<<<<<<< HEAD
-- Fixed normal map blending in TerrainLit by only blending the derivatives### Changed
-=======
 - Fixed normal map blending in TerrainLit by only blending the derivatives
 - Fixed Xbox One rendering just a grey screen instead of the scene
 - Fixed probe handles for multiselection
 - Fixed baked cubemap import settings for convolution
 - Fixed regression causing crash when attempting to open HDRenderPipelineWizard without an HDRenderPipelineAsset setted
->>>>>>> c519a21c
 
 ### Changed
 - DensityVolume scripting API will no longuer allow to change between advance and normal edition mode

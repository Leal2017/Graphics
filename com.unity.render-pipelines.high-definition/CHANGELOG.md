--- conflicted
+++ resolved
@@ -747,9 +747,6 @@
 - Use multi_compile API for deferred compute shader with shadow mask.
 - Made the StaticLightingSky class public so that users can change it by script for baking purpose.
 - Shadowmask and realtime reflectoin probe property are hide in Quality settings
-<<<<<<< HEAD
-- Changed the way planar reflections are filtered in order to be a bit more "physically based".
-=======
 - Improved performance of reflection probe management when using a lot of probes.
 - Ignoring the disable SSR flags for recursive rendering.
 - Removed logic in the UI to disable parameters for contact shadows and fog volume components as it was going against the concept of the volume system.
@@ -758,7 +755,7 @@
 - Slightly changed the TAA anti-flicker mechanism so that it is more aggressive on almost static images (only on High preset for now).
 - Changed default exposure compensation to 0.
 - Refactored shadow caching system.
->>>>>>> 56c48ceb
+- Changed the way planar reflections are filtered in order to be a bit more "physically based".
 
 ## [7.1.1] - 2019-09-05
 

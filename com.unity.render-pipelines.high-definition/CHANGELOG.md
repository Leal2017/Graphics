# Changelog
All notable changes to this package will be documented in this file.

The format is based on [Keep a Changelog](http://keepachangelog.com/en/1.0.0/)
and this project adheres to [Semantic Versioning](http://semver.org/spec/v2.0.0.html).

## [Unreleased]

### Added
- Ray tracing support for VR single-pass
- Added sharpen filter shader parameter and UI for TemporalAA to control image quality instead of hardcoded value
- Added frame settings option for custom post process and custom passes as well as custom color buffer format option.
- Add check in wizard on SRP Batcher enabled.
- Added default implementations of OnPreprocessMaterialDescription for FBX, Obj, Sketchup and 3DS file formats.
- Added custom pass fade radius
- Added after post process injection point for custom passes
- Added basic alpha compositing support - Alpha is available afterpostprocess when using FP16 buffer format.
- Added falloff distance on Reflection Probe and Planar Reflection Probe
- Added Backplate projection from the HDRISky
- Added Shadow Matte in UnlitMasterNode, which only received shadow without lighting
- Added hability to name LightLayers in HDRenderPipelineAsset
- Added a range compression factor for Reflection Probe and Planar Reflection Probe to avoid saturation of colors.
- Added path tracing support for directional, point and spot lights, as well as emission from Lit and Unlit.
- Added non temporal version of SSAO.
- Added more detailed ray tracing stats in the debug window
- Added Disc area light (bake only)
- Added a warning in the material UI to prevent transparent + subsurface-scattering combination.
- Added XR single-pass setting into HDRP asset
- Added a penumbra tint option for lights
- Added support for depth copy with XR SDK
- Added debug setting to Render Pipeline Debug Window to list the active XR views
- Added an option to filter the result of the volumetric lighting (off by default).
- Added a transmission multiplier for directional lights
- Added XR single-pass test mode to Render Pipeline Debug Window
- Added debug setting to Render Pipeline Window to list the active XR views
- Added a new refraction mode for the Lit shader (thin). Which is a box refraction with small thickness values
- Added the code to support Barn Doors for Area Lights based on a shaderconfig option.
- Added HDRPCameraBinder property binder for Visual Effect Graph
- Added "Celestial Body" controls to the Directional Light
- Added new parameters to the Physically Based Sky
- Added Reflections to the DXR Wizard
- Added the possibility to have ray traced colored and semi-transparent shadows on directional lights.
- Added a check in the custom post process template to throw an error if the default shader is not found.
- Exposed the debug overlay ratio in the debug menu.
- Added a separate frame settings for tonemapping alongside color grading.
- Added the receive fog option in the material UI for ShaderGraphs.
- Added a public virtual bool in the custom post processes API to specify if a post processes should be executed in the scene view.
- Added a menu option that checks scene issues with ray tracing. Also removed the previously existing warning at runtime.
- Added Contrast Adaptive Sharpen (CAS) Upscaling effect.
- Added APIs to update probe settings at runtime.
- Added documentation for the rayTracingSupported method in HDRP
- Added user-selectable format for the post processing passes.
- Added support for alpha channel in some post-processing passes (DoF, TAA, Uber).
- Added warnings in FrameSettings inspector when using DXR and atempting to use Asynchronous Execution.
- Exposed Stencil bits that can be used by the user.
- Added history rejection based on velocity of intersected objects for directional, point and spot lights.
- Added a affectsVolumetric field to the HDAdditionalLightData API to know if light affects volumetric fog.
- Add OS and Hardware check in the Wizard fixes for DXR.
- Added option to exclude camera motion from motion blur.
- Added semi-transparent shadows for point and spot lights.
- Added support for semi-transparent shadow for unlit shader and unlit shader graph.
- Added the alpha clip enabled toggle to the material UI for all HDRP shader graphs.
- Added Material Samples to explain how to use the lit shader features
- Added an initial implementation of ray traced sub surface scattering
- Added AssetPostprocessors and Shadergraphs to handle Arnold Standard Surface and 3DsMax Physical material import from FBX.
- Added support for Smoothness Fade start work when enabling ray traced reflections.
- Added Contact shadow, Micro shadows and Screen space refraction API documentation.
- Added script documentation for SSR, SSAO (ray tracing), GI, Light Cluster, RayTracingSettings, Ray Counters, etc.
- Added path tracing support for refraction and internal reflections.
- Added support for Thin Refraction Model and Lit's Clear Coat in Path Tracing.
- Added the Tint parameter to Sky Colored Fog.
- Added of Screen Space Reflections for Transparent materials
- Added a fallback for ray traced area light shadows in case the material is forward or the lit mode is forward.
- Added a new debug mode for light layers.
- Added an "enable" toggle to the SSR volume component.
- Added support for anisotropic specular lobes in path tracing.
- Added support for alpha clipping in path tracing.
- Added support for light cookies in path tracing.
- Added support for transparent shadows in path tracing.
- Added support for iridescence in path tracing.
- Added support for background color in path tracing.
- Added a path tracing test to the test suite.
- Added a warning and workaround instructions that appear when you enable XR single-pass after the first frame with the XR SDK.
- Added the exposure sliders to the planar reflection probe preview
- Added support for subsurface scattering in path tracing.
- Added a new mode that improves the filtering of ray traced shadows (directional, point and spot) based on the distance to the occluder.
- Added support of cookie baking and add support on Disc light.
- Added support for fog attenuation in path tracing.
- Added a new debug panel for volumes
- Added XR setting to control camera jitter for temporal effects
- Added an error message in the DrawRenderers custom pass when rendering opaque objects with an HDRP asset in DeferredOnly mode.
- Added API to enable proper recording of path traced scenes (with the Unity recorder or other tools).
- Added support for fog in Recursive rendering, ray traced reflections and ray traced indirect diffuse.
- Added an alpha blend option for recursive rendering
- Added support for stack lit for ray tracing effects.
- Added support for hair for ray tracing effects.
- Added support for alpha to coverage for HDRP shaders and shader graph
- Added support for Quality Levels to Subsurface Scattering.
- Added option to disable XR rendering on the camera settings.
- Added support for specular AA from geometric curvature in AxF
- Added support for baked AO (no input for now) in AxF
- Added an info box to warn about depth test artifacts when rendering object twice in custom passes with MSAA.
- Added a frame setting for alpha to mask.
- Added support for custom passes in the AOV API
- Added Light decomposition lighting debugging modes and support in AOV
- Added exposure compensation to Fixed exposure mode
- Added support for rasterized area light shadows in StackLit
- Added support for texture-weighted automatic exposure
- Added support for POM for emissive map
- Added alpha channel support in motion blur pass.
- Added the HDRP Compositor Tool (in Preview).
- Added a ray tracing mode option in the HDRP asset that allows to override and shader stripping.
- Added support for arbitrary resolution scaling of Volumetric Lighting to the Fog volume component.
- Added range attenuation for box-shaped spotlights.
- Added scenes for hair and fabric and decals with material samples
- Added fabric materials and textures
- Added information for fabric materials in fabric scene
- Added a DisplayInfo attribute to specify a name override and a display order for Volume Component fields (used only in default inspector for now).
- Added Min distance to contact shadows.
- Added support for Depth of Field in path tracing (by sampling the lens aperture).
- Added an API in HDRP to override the camera within the rendering of a frame (mainly for custom pass).

### Fixed
- Fix when rescale probe all direction below zero (1219246)
- Update documentation of HDRISky-Backplate, precise how to have Ambient Occlusion on the Backplate
- Sorting, undo, labels, layout in the Lighting Explorer.
- Fixed sky settings and materials in Shader Graph Samples package
- Fix/workaround a probable graphics driver bug in the GTAO shader.
- Fixed Hair and PBR shader graphs double sided modes
- Fixed an issue where updating an HDRP asset in the Quality setting panel would not recreate the pipeline.
- Fixed issue with point lights being considered even when occupying less than a pixel on screen (case 1183196)
- Fix a potential NaN source with iridescence (case 1183216)
- Fixed issue of spotlight breaking when minimizing the cone angle via the gizmo (case 1178279)
- Fixed issue that caused decals not to modify the roughness in the normal buffer, causing SSR to not behave correctly (case 1178336)
- Fixed lit transparent refraction with XR single-pass rendering
- Removed extra jitter for TemporalAA in VR
- Fixed ShaderGraph time in main preview
- Fixed issue on some UI elements in HDRP asset not expanding when clicking the arrow (case 1178369)
- Fixed alpha blending in custom post process
- Fixed the modification of the _AlphaCutoff property in the material UI when exposed with a ShaderGraph parameter.
- Fixed HDRP test `1218_Lit_DiffusionProfiles` on Vulkan.
- Fixed an issue where building a player in non-dev mode would generate render target error logs every frame
- Fixed crash when upgrading version of HDRP
- Fixed rendering issues with material previews
- Fixed NPE when using light module in Shuriken particle systems (1173348).
- Refresh cached shadow on editor changes
- Fixed light supported units caching (1182266)
- Fixed an issue where SSAO (that needs temporal reprojection) was still being rendered when Motion Vectors were not available (case 1184998)
- Fixed a nullref when modifying the height parameters inside the layered lit shader UI.
- Fixed Decal gizmo that become white after exiting play mode
- Fixed Decal pivot position to behave like a spotlight
- Fixed an issue where using the LightingOverrideMask would break sky reflection for regular cameras
- Fix DebugMenu FrameSettingsHistory persistency on close
- Fix DensityVolume, ReflectionProbe aned PlanarReflectionProbe advancedControl display
- Fix DXR scene serialization in wizard
- Fixed an issue where Previews would reallocate History Buffers every frame
- Fixed the SetLightLayer function in HDAdditionalLightData setting the wrong light layer
- Fix error first time a preview is created for planar
- Fixed an issue where SSR would use an incorrect roughness value on ForwardOnly (StackLit, AxF, Fabric, etc.) materials when the pipeline is configured to also allow deferred Lit.
- Fixed issues with light explorer (cases 1183468, 1183269)
- Fix dot colors in LayeredLit material inspector
- Fix undo not resetting all value when undoing the material affectation in LayerLit material
- Fix for issue that caused gizmos to render in render textures (case 1174395)
- Fixed the light emissive mesh not updated when the light was disabled/enabled
- Fixed light and shadow layer sync when setting the HDAdditionalLightData.lightlayersMask property
- Fixed a nullref when a custom post process component that was in the HDRP PP list is removed from the project
- Fixed issue that prevented decals from modifying specular occlusion (case 1178272).
- Fixed exposure of volumetric reprojection
- Fixed multi selection support for Scalable Settings in lights
- Fixed font shaders in test projects for VR by using a Shader Graph version
- Fixed refresh of baked cubemap by incrementing updateCount at the end of the bake (case 1158677).
- Fixed issue with rectangular area light when seen from the back
- Fixed decals not affecting lightmap/lightprobe
- Fixed zBufferParams with XR single-pass rendering
- Fixed moving objects not rendered in custom passes
- Fixed abstract classes listed in the + menu of the custom pass list
- Fixed custom pass that was rendered in previews
- Fixed precision error in zero value normals when applying decals (case 1181639)
- Fixed issue that triggered No Scene Lighting view in game view as well (case 1156102)
- Assign default volume profile when creating a new HDRP Asset
- Fixed fov to 0 in planar probe breaking the projection matrix (case 1182014)
- Fixed bugs with shadow caching
- Reassign the same camera for a realtime probe face render request to have appropriate history buffer during realtime probe rendering.
- Fixed issue causing wrong shading when normal map mode is Object space, no normal map is set, but a detail map is present (case 1143352)
- Fixed issue with decal and htile optimization
- Fixed TerrainLit shader compilation error regarding `_Control0_TexelSize` redefinition (case 1178480).
- Fixed warning about duplicate HDRuntimeReflectionSystem when configuring play mode without domain reload.
- Fixed an editor crash when multiple decal projectors were selected and some had null material
- Added all relevant fix actions to FixAll button in Wizard
- Moved FixAll button on top of the Wizard
- Fixed an issue where fog color was not pre-exposed correctly
- Fix priority order when custom passes are overlapping
- Fix cleanup not called when the custom pass GameObject is destroyed
- Replaced most instances of GraphicsSettings.renderPipelineAsset by GraphicsSettings.currentRenderPipeline. This should fix some parameters not working on Quality Settings overrides.
- Fixed an issue with Realtime GI not working on upgraded projects.
- Fixed issue with screen space shadows fallback texture was not set as a texture array.
- Fixed Pyramid Lights bounding box
- Fixed terrain heightmap default/null values and epsilons
- Fixed custom post-processing effects breaking when an abstract class inherited from `CustomPostProcessVolumeComponent`
- Fixed XR single-pass rendering in Editor by using ShaderConfig.s_XrMaxViews to allocate matrix array
- Multiple different skies rendered at the same time by different cameras are now handled correctly without flickering
- Fixed flickering issue happening when different volumes have shadow settings and multiple cameras are present.
- Fixed issue causing planar probes to disappear if there is no light in the scene.
- Fixed a number of issues with the prefab isolation mode (Volumes leaking from the main scene and reflection not working properly)
- Fixed an issue with fog volume component upgrade not working properly
- Fixed Spot light Pyramid Shape has shadow artifacts on aspect ratio values lower than 1
- Fixed issue with AO upsampling in XR
- Fixed camera without HDAdditionalCameraData component not rendering
- Removed the macro ENABLE_RAYTRACING for most of the ray tracing code
- Fixed prefab containing camera reloading in loop while selected in the Project view
- Fixed issue causing NaN wheh the Z scale of an object is set to 0.
- Fixed DXR shader passes attempting to render before pipeline loaded
- Fixed black ambient sky issue when importing a project after deleting Library.
- Fixed issue when upgrading a Standard transparent material (case 1186874)
- Fixed area light cookies not working properly with stack lit
- Fixed material render queue not updated when the shader is changed in the material inspector.
- Fixed a number of issues with full screen debug modes not reseting correctly when setting another mutually exclusive mode
- Fixed compile errors for platforms with no VR support
- Fixed an issue with volumetrics and RTHandle scaling (case 1155236)
- Fixed an issue where sky lighting might be updated uselessly
- Fixed issue preventing to allow setting decal material to none (case 1196129)
- Fixed XR multi-pass decals rendering
- Fixed several fields on Light Inspector that not supported Prefab overrides
- Fixed EOL for some files
- Fixed scene view rendering with volumetrics and XR enabled
- Fixed decals to work with multiple cameras
- Fixed optional clear of GBuffer (Was always on)
- Fixed render target clears with XR single-pass rendering
- Fixed HDRP samples file hierarchy
- Fixed Light units not matching light type
- Fixed QualitySettings panel not displaying HDRP Asset
- Fixed black reflection probes the first time loading a project
- Fixed y-flip in scene view with XR SDK
- Fixed Decal projectors do not immediately respond when parent object layer mask is changed in editor.
- Fixed y-flip in scene view with XR SDK
- Fixed a number of issues with Material Quality setting
- Fixed the transparent Cull Mode option in HD unlit master node settings only visible if double sided is ticked.
- Fixed an issue causing shadowed areas by contact shadows at the edge of far clip plane if contact shadow length is very close to far clip plane.
- Fixed editing a scalable settings will edit all loaded asset in memory instead of targetted asset.
- Fixed Planar reflection default viewer FOV
- Fixed flickering issues when moving the mouse in the editor with ray tracing on.
- Fixed the ShaderGraph main preview being black after switching to SSS in the master node settings
- Fixed custom fullscreen passes in VR
- Fixed camera culling masks not taken in account in custom pass volumes
- Fixed object not drawn in custom pass when using a DrawRenderers with an HDRP shader in a build.
- Fixed injection points for Custom Passes (AfterDepthAndNormal and BeforePreRefraction were missing)
- Fixed a enum to choose shader tags used for drawing objects (DepthPrepass or Forward) when there is no override material.
- Fixed lit objects in the BeforePreRefraction, BeforeTransparent and BeforePostProcess.
- Fixed the None option when binding custom pass render targets to allow binding only depth or color.
- Fixed custom pass buffers allocation so they are not allocated if they're not used.
- Fixed the Custom Pass entry in the volume create asset menu items.
- Fixed Prefab Overrides workflow on Camera.
- Fixed alignment issue in Preset for Camera.
- Fixed alignment issue in Physical part for Camera.
- Fixed FrameSettings multi-edition.
- Fixed a bug happening when denoising multiple ray traced light shadows
- Fixed minor naming issues in ShaderGraph settings
- VFX: Removed z-fight glitches that could appear when using deferred depth prepass and lit quad primitives
- VFX: Preserve specular option for lit outputs (matches HDRP lit shader)
- Fixed an issue with Metal Shader Compiler and GTAO shader for metal
- Fixed resources load issue while upgrading HDRP package.
- Fix LOD fade mask by accounting for field of view
- Fixed spot light missing from ray tracing indirect effects.
- Fixed a UI bug in the diffusion profile list after fixing them from the wizard.
- Fixed the hash collision when creating new diffusion profile assets.
- Fixed a light leaking issue with box light casting shadows (case 1184475)
- Fixed Cookie texture type in the cookie slot of lights (Now displays a warning because it is not supported).
- Fixed a nullref that happens when using the Shuriken particle light module
- Fixed alignment in Wizard
- Fixed text overflow in Wizard's helpbox
- Fixed Wizard button fix all that was not automatically grab all required fixes
- Fixed VR tab for MacOS in Wizard
- Fixed local config package workflow in Wizard
- Fixed issue with contact shadows shifting when MSAA is enabled.
- Fixed EV100 in the PBR sky
- Fixed an issue In URP where sometime the camera is not passed to the volume system and causes a null ref exception (case 1199388)
- Fixed nullref when releasing HDRP with custom pass disabled
- Fixed performance issue derived from copying stencil buffer.
- Fixed an editor freeze when importing a diffusion profile asset from a unity package.
- Fixed an exception when trying to reload a builtin resource.
- Fixed the light type intensity unit reset when switching the light type.
- Fixed compilation error related to define guards and CreateLayoutFromXrSdk()
- Fixed documentation link on CustomPassVolume.
- Fixed player build when HDRP is in the project but not assigned in the graphic settings.
- Fixed an issue where ambient probe would be black for the first face of a baked reflection probe
- VFX: Fixed Missing Reference to Visual Effect Graph Runtime Assembly
- Fixed an issue where rendering done by users in EndCameraRendering would be executed before the main render loop.
- Fixed Prefab Override in main scope of Volume.
- Fixed alignment issue in Presset of main scope of Volume.
- Fixed persistence of ShowChromeGizmo and moved it to toolbar for coherency in ReflectionProbe and PlanarReflectionProbe.
- Fixed Alignement issue in ReflectionProbe and PlanarReflectionProbe.
- Fixed Prefab override workflow issue in ReflectionProbe and PlanarReflectionProbe.
- Fixed empty MoreOptions and moved AdvancedManipulation in a dedicated location for coherency in ReflectionProbe and PlanarReflectionProbe.
- Fixed Prefab override workflow issue in DensityVolume.
- Fixed empty MoreOptions and moved AdvancedManipulation in a dedicated location for coherency in DensityVolume.
- Fix light limit counts specified on the HDRP asset
- Fixed Quality Settings for SSR, Contact Shadows and Ambient Occlusion volume components
- Fixed decalui deriving from hdshaderui instead of just shaderui
- Use DelayedIntField instead of IntField for scalable settings
- Fixed init of debug for FrameSettingsHistory on SceneView camera
- Added a fix script to handle the warning 'referenced script in (GameObject 'SceneIDMap') is missing'
- Fix Wizard load when none selected for RenderPipelineAsset
- Fixed TerrainLitGUI when per-pixel normal property is not present.
- Fixed rendering errors when enabling debug modes with custom passes
- Fix an issue that made PCSS dependent on Atlas resolution (not shadow map res)
- Fixing a bug whith histories when n>4 for ray traced shadows
- Fixing wrong behavior in ray traced shadows for mesh renderers if their cast shadow is shadow only or double sided
- Only tracing rays for shadow if the point is inside the code for spotlight shadows
- Only tracing rays if the point is inside the range for point lights
- Fixing ghosting issues when the screen space shadow  indexes change for a light with ray traced shadows
- Fixed an issue with stencil management and Xbox One build that caused corrupted output in deferred mode.
- Fixed a mismatch in behavior between the culling of shadow maps and ray traced point and spot light shadows
- Fixed recursive ray tracing not working anymore after intermediate buffer refactor.
- Fixed ray traced shadow denoising not working (history rejected all the time).
- Fixed shader warning on xbox one
- Fixed cookies not working for spot lights in ray traced reflections, ray traced GI and recursive rendering
- Fixed an inverted handling of CoatSmoothness for SSR in StackLit.
- Fixed missing distortion inputs in Lit and Unlit material UI.
- Fixed issue that propagated NaNs across multiple frames through the exposure texture.
- Fixed issue with Exclude from TAA stencil ignored.
- Fixed ray traced reflection exposure issue.
- Fixed issue with TAA history not initialising corretly scale factor for first frame
- Fixed issue with stencil test of material classification not using the correct Mask (causing false positive and bad performance with forward material in deferred)
- Fixed issue with History not reset when chaning antialiasing mode on camera
- Fixed issue with volumetric data not being initialized if default settings have volumetric and reprojection off.
- Fixed ray tracing reflection denoiser not applied in tier 1
- Fixed the vibility of ray tracing related methods.
- Fixed the diffusion profile list not saved when clicking the fix button in the material UI.
- Fixed crash when pushing bounce count higher than 1 for ray traced GI or reflections
- Fixed PCSS softness scale so that it better match ray traced reference for punctual lights.
- Fixed exposure management for the path tracer
- Fixed AxF material UI containing two advanced options settings.
- Fixed an issue where cached sky contexts were being destroyed wrongly, breaking lighting in the LookDev
- Fixed issue that clamped PCSS softness too early and not after distance scale.
- Fixed fog affect transparent on HD unlit master node
- Fixed custom post processes re-ordering not saved.
- Fixed NPE when using scalable settings
- Fixed an issue where PBR sky precomputation was reset incorrectly in some cases causing bad performance.
- Fixed a bug due to depth history begin overriden too soon
- Fixed CustomPassSampleCameraColor scale issue when called from Before Transparent injection point.
- Fixed corruption of AO in baked probes.
- Fixed issue with upgrade of projects that still had Very High as shadow filtering quality.
- Fixed issue that caused Distortion UI to appear in Lit.
- Fixed several issues with decal duplicating when editing them.
- Fixed initialization of volumetric buffer params (1204159)
- Fixed an issue where frame count was incorrectly reset for the game view, causing temporal processes to fail.
- Fixed Culling group was not disposed error.
- Fixed issues on some GPU that do not support gathers on integer textures.
- Fixed an issue with ambient probe not being initialized for the first frame after a domain reload for volumetric fog.
- Fixed the scene visibility of decal projectors and density volumes
- Fixed a leak in sky manager.
- Fixed an issue where entering playmode while the light editor is opened would produce null reference exceptions.
- Fixed the debug overlay overlapping the debug menu at runtime.
- Fixed an issue with the framecount when changing scene.
- Fixed errors that occurred when using invalid near and far clip plane values for planar reflections.
- Fixed issue with motion blur sample weighting function.
- Fixed motion vectors in MSAA.
- Fixed sun flare blending (case 1205862).
- Fixed a lot of issues related to ray traced screen space shadows.
- Fixed memory leak caused by apply distortion material not being disposed.
- Fixed Reflection probe incorrectly culled when moving its parent (case 1207660)
- Fixed a nullref when upgrading the Fog volume components while the volume is opened in the inspector.
- Fix issues where decals on PS4 would not correctly write out the tile mask causing bits of the decal to go missing.
- Use appropriate label width and text content so the label is completely visible
- Fixed an issue where final post process pass would not output the default alpha value of 1.0 when using 11_11_10 color buffer format.
- Fixed SSR issue after the MSAA Motion Vector fix.
- Fixed an issue with PCSS on directional light if punctual shadow atlas was not allocated.
- Fixed an issue where shadow resolution would be wrong on the first face of a baked reflection probe.
- Fixed issue with PCSS softness being incorrect for cascades different than the first one.
- Fixed custom post process not rendering when using multiple HDRP asset in quality settings
- Fixed probe gizmo missing id (case 1208975)
- Fixed a warning in raytracingshadowfilter.compute
- Fixed issue with AO breaking with small near plane values.
- Fixed custom post process Cleanup function not called in some cases.
- Fixed shader warning in AO code.
- Fixed a warning in simpledenoiser.compute
- Fixed tube and rectangle light culling to use their shape instead of their range as a bounding box.
- Fixed caused by using gather on a UINT texture in motion blur.
- Fix issue with ambient occlusion breaking when dynamic resolution is active.
- Fixed some possible NaN causes in Depth of Field.
- Fixed Custom Pass nullref due to the new Profiling Sample API changes
- Fixed the black/grey screen issue on after post process Custom Passes in non dev builds.
- Fixed particle lights.
- Improved behavior of lights and probe going over the HDRP asset limits.
- Fixed issue triggered when last punctual light is disabled and more than one camera is used.
- Fixed Custom Pass nullref due to the new Profiling Sample API changes
- Fixed the black/grey screen issue on after post process Custom Passes in non dev builds.
- Fixed XR rendering locked to vsync of main display with Standalone Player.
- Fixed custom pass cleanup not called at the right time when using multiple volumes.
- Fixed an issue on metal with edge of decal having artifact by delaying discard of fragments during decal projection
- Fixed various shader warning
- Fixing unnecessary memory allocations in the ray tracing cluster build
- Fixed duplicate column labels in LightEditor's light tab
- Fixed white and dark flashes on scenes with very high or very low exposure when Automatic Exposure is being used.
- Fixed an issue where passing a null ProfilingSampler would cause a null ref exception.
- Fixed memory leak in Sky when in matcap mode.
- Fixed compilation issues on platform that don't support VR.
- Fixed migration code called when we create a new HDRP asset.
- Fixed RemoveComponent on Camera contextual menu to not remove Camera while a component depend on it.
- Fixed an issue where ambient occlusion and screen space reflections editors would generate null ref exceptions when HDRP was not set as the current pipeline.
- Fixed a null reference exception in the probe UI when no HDRP asset is present.
- Fixed the outline example in the doc (sampling range was dependent on screen resolution)
- Fixed a null reference exception in the HDRI Sky editor when no HDRP asset is present.
- Fixed an issue where Decal Projectors created from script where rotated around the X axis by 90°.
- Fixed frustum used to compute Density Volumes visibility when projection matrix is oblique.
- Fixed a null reference exception in Path Tracing, Recursive Rendering and raytraced Global Illumination editors when no HDRP asset is present.
- Fix for NaNs on certain geometry with Lit shader -- [case 1210058](https://fogbugz.unity3d.com/f/cases/1210058/)
- Fixed an issue where ambient occlusion and screen space reflections editors would generate null ref exceptions when HDRP was not set as the current pipeline.
- Fixed a null reference exception in the probe UI when no HDRP asset is present.
- Fixed the outline example in the doc (sampling range was dependent on screen resolution)
- Fixed a null reference exception in the HDRI Sky editor when no HDRP asset is present.
- Fixed an issue where materials newly created from the contextual menu would have an invalid state, causing various problems until it was edited.
- Fixed transparent material created with ZWrite enabled (now it is disabled by default for new transparent materials)
- Fixed mouseover on Move and Rotate tool while DecalProjector is selected.
- Fixed wrong stencil state on some of the pixel shader versions of deferred shader.
- Fixed an issue where creating decals at runtime could cause a null reference exception.
- Fixed issue that displayed material migration dialog on the creation of new project.
- Fixed various issues with time and animated materials (cases 1210068, 1210064).
- Updated light explorer with latest changes to the Fog and fixed issues when no visual environment was present.
- Fixed not handleling properly the recieve SSR feature with ray traced reflections
- Shadow Atlas is no longer allocated for area lights when they are disabled in the shader config file.
- Avoid MRT Clear on PS4 as it is not implemented yet.
- Fixed runtime debug menu BitField control.
- Fixed the radius value used for ray traced directional light.
- Fixed compilation issues with the layered lit in ray tracing shaders.
- Fixed XR autotests viewport size rounding
- Fixed mip map slider knob displayed when cubemap have no mipmap
- Remove unnecessary skip of material upgrade dialog box.
- Fixed the profiling sample mismatch errors when enabling the profiler in play mode
- Fixed issue that caused NaNs in reflection probes on consoles.
- Fixed adjusting positive axis of Blend Distance slides the negative axis in the density volume component.
- Fixed the blend of reflections based on the weight.
- Fixed fallback for ray traced reflections when denoising is enabled.
- Fixed error spam issue with terrain detail terrainDetailUnsupported (cases 1211848)
- Fixed hardware dynamic resolution causing cropping/scaling issues in scene view (case 1158661)
- Fixed Wizard check order for `Hardware and OS` and `Direct3D12`
- Fix AO issue turning black when Far/Near plane distance is big.
- Fixed issue when opening lookdev and the lookdev volume have not been assigned yet.
- Improved memory usage of the sky system.
- Updated label in HDRP quality preference settings (case 1215100)
- Fixed Decal Projector gizmo not undoing properly (case 1216629)
- Fix a leak in the denoising of ray traced reflections.
- Fixed Alignment issue in Light Preset
- Fixed Environment Header in LightingWindow
- Fixed an issue where hair shader could write garbage in the diffuse lighting buffer, causing NaNs.
- Fixed an exposure issue with ray traced sub-surface scattering.
- Fixed runtime debug menu light hierarchy None not doing anything.
- Fixed the broken ShaderGraph preview when creating a new Lit graph.
- Fix indentation issue in preset of LayeredLit material.
- Fixed minor issues with cubemap preview in the inspector.
- Fixed wrong build error message when building for android on mac.
- Fixed an issue related to denoising ray trace area shadows.
- Fixed wrong build error message when building for android on mac.
- Fixed Wizard persistency of Direct3D12 change on domain reload.
- Fixed Wizard persistency of FixAll on domain reload.
- Fixed Wizard behaviour on domain reload.
- Fixed a potential source of NaN in planar reflection probe atlas.
- Fixed an issue with MipRatio debug mode showing _DebugMatCapTexture not being set.
- Fixed missing initialization of input params in Blit for VR.
- Fix Inf source in LTC for area lights.
- Fix issue with AO being misaligned when multiple view are visible.
- Fix issue that caused the clamp of camera rotation motion for motion blur to be ineffective.
- Fixed issue with AssetPostprocessors dependencies causing models to be imported twice when upgrading the package version.
- Fixed culling of lights with XR SDK
- Fixed memory stomp in shadow caching code, leading to overflow of Shadow request array and runtime errors.
- Fixed an issue related to transparent objects reading the ray traced indirect diffuse buffer
- Fixed an issue with filtering ray traced area lights when the intensity is high or there is an exposure.
- Fixed ill-formed include path in Depth Of Field shader.
- Fixed shader graph and ray tracing after the shader target PR.
- Fixed a bug in semi-transparent shadows (object further than the light casting shadows)
- Fix state enabled of default volume profile when in package.
- Fixed removal of MeshRenderer and MeshFilter on adding Light component.
- Fixed Ray Traced SubSurface Scattering not working with ray traced area lights
- Fixed Ray Traced SubSurface Scattering not working in forward mode.
- Fixed a bug in debug light volumes.
- Fixed a bug related to ray traced area light shadow history.
- Fixed an issue where fog sky color mode could sample NaNs in the sky cubemap.
- Fixed a leak in the PBR sky renderer.
- Added a tooltip to the Ambient Mode parameter in the Visual Envionment volume component.
- Static lighting sky now takes the default volume into account (this fixes discrepancies between baked and realtime lighting).
- Fixed a leak in the sky system.
- Removed MSAA Buffers allocation when lit shader mode is set to "deferred only".
- Fixed invalid cast for realtime reflection probes (case 1220504)
- Fixed invalid game view rendering when disabling all cameras in the scene (case 1105163)
- Hide reflection probes in the renderer components.
- Fixed infinite reload loop while displaying Light's Shadow's Link Light Layer in Inspector of Prefab Asset.
- Fixed the culling was not disposed error in build log.
- Fixed the cookie atlas size and planar atlas size being too big after an upgrade of the HDRP asset.
- Fixed transparent SSR for shader graph.
- Fixed an issue with emissive light meshes not being in the RAS.
- Fixed DXR player build
- Fixed the HDRP asset migration code not being called after an upgrade of the package
- Fixed draw renderers custom pass out of bound exception
- Fixed the PBR shader rendering in deferred
- Fixed some typos in debug menu (case 1224594)
- Fixed ray traced point and spot lights shadows not rejecting istory when semi-transparent or colored.
- Fixed a warning due to StaticLightingSky when reloading domain in some cases.
- Fixed the MaxLightCount being displayed when the light volume debug menu is on ColorAndEdge.
- Fixed issue with unclear naming of debug menu for decals.
- Fixed z-fighting in scene view when scene lighting is off (case 1203927)
- Fixed issue that prevented cubemap thumbnails from rendering.
- Fixed ray tracing with VR single-pass
- Fix an exception in ray tracing that happens if two LOD levels are using the same mesh renderer.
- Fixed error in the console when switching shader to decal in the material UI.
- Fixed an issue with refraction model and ray traced recursive rendering (case 1198578).
- Fixed an issue where a dynamic sky changing any frame may not update the ambient probe.
- Fixed cubemap thumbnail generation at project load time.
- Fixed cubemap thumbnail generation at project load time. 
- Fixed XR culling with multiple cameras
- Fixed XR single-pass with Mock HMD plugin
- Fixed sRGB mismatch with XR SDK
- Fixed an issue where default volume would not update when switching profile.
- Fixed issue with uncached reflection probe cameras reseting the debug mode (case 1224601) 
- Fixed an issue where AO override would not override specular occlusion.
- Fixed an issue where Volume inspector might not refresh correctly in some cases.
- Fixed render texture with XR
- Fixed issue with resources being accessed before initialization process has been performed completely. 
- Half fixed shuriken particle light that cast shadows (only the first one will be correct)
- Fixed issue with atmospheric fog turning black if a planar reflection probe is placed below ground level. (case 1226588)
- Fixed custom pass GC alloc issue in CustomPassVolume.GetActiveVolumes().
- Fixed a bug where instanced shadergraph shaders wouldn't compile on PS4.
- Fixed an issue related to the envlightdatasrt not being bound in recursive rendering.
- Fixed shadow cascade tooltip when using the metric mode (case 1229232)
- Fixed how the area light influence volume is computed to match rasterization.
- Focus on Decal uses the extends of the projectors
- Fixed usage of light size data that are not available at runtime.
- Fixed the depth buffer copy made before custom pass after opaque and normal injection point.
- Fix for issue that prevented scene from being completely saved when baked reflection probes are present and lighting is set to auto generate.
- Fixed drag area width at left of Light's intensity field in Inspector.
- Fixed light type resolution when performing a reset on HDAdditionalLightData (case 1220931)
- Fixed reliance on atan2 undefined behavior in motion vector debug shader.
- Fixed an usage of a a compute buffer not bound (1229964)
- Fixed an issue where changing the default volume profile from another inspector would not update the default volume editor.
- Fix issues in the post process system with RenderTexture being invalid in some cases, causing rendering problems.
- Fixed an issue where unncessarily serialized members in StaticLightingSky component would change each time the scene is changed.
- Fixed a weird behavior in the scalable settings drawing when the space becomes tiny (1212045).
- Fixed a regression in the ray traced indirect diffuse due to the new probe system.
- Fix for range compression factor for probes going negative (now clamped to positive values).
- Fixed path validation when creating new volume profile (case 1229933)
- Fixed a bug where Decal Shader Graphs would not recieve reprojected Position, Normal, or Bitangent data. (1239921)
- Fix reflection hierarchy for CARPAINT in AxF.
- Fix precise fresnel for delta lights for SVBRDF in AxF.
<<<<<<< HEAD
- Fixed depth prepass and postpass being disabled after changing the shader in the material UI.
=======
- Fixed the debug exposure mode for display sky reflection and debug view baked lighting
- Fixed MSAA depth resolve when there is no motion vectors
- Fixed various object leaks in HDRP.
- Fixed compile error with XR SubsystemManager.
- Fix for assertion triggering sometimes when saving a newly created lit shader graph (case 1230996)
- Fixed culling of planar reflection probes that change position (case 1218651)
- Fixed null reference when processing lightprobe (case 1235285)
- Fix issue causing wrong planar reflection rendering when more than one camera is present.
- Fix black screen in XR when HDRP package is present but not used.
- Fixed an issue with the specularFGD term being used when the material has a clear coat (lit shader).
- Fixed white flash happening with auto-exposure in some cases (case 1223774)
- Fixed NaN which can appear with real time reflection and inf value
- Fixed an issue that was collapsing the volume components in the HDRP default settings
- Fixed warning about missing bound decal buffer
- Fixed shader warning on Xbox for ResolveStencilBuffer.compute. 
- Fixed PBR shader ZTest rendering in deferred.
- Replaced commands incompatible with async compute in light list build process.
- Diffusion Profile and Material references in HDRP materials are now correctly exported to unity packages. Note that the diffusion profile or the material references need to be edited once before this can work properly.
- Fix MaterialBalls having same guid issue
- Fix spelling and grammatical errors in material samples
- Fixed unneeded cookie texture allocation for cone stop lights.
- Fixed scalarization code for contact shadows.
- Fixed volume debug in playmode
- Fixed issue when toggling anything in HDRP asset that will produce an error (case 1238155)
- Fixed shader warning in PCSS code when using Vulkan.
- Fixed decal that aren't working without Metal and Ambient Occlusion option enabled.
- Fixed an error about procedural sky being logged by mistake.
- Fixed shadowmask UI now correctly showing shadowmask disable
- Made more explicit the warning about raytracing and asynchronous compute. Also fixed the condition in which it appears.
- Fixed a null ref exception in static sky when the default volume profile is invalid.
- DXR: Fixed shader compilation error with shader graph and pathtracer
- Fixed issue with screen-space shadows not enabled properly when RT is disabled (case 1235821)
- Fixed a performance issue with stochastic ray traced area shadows.
- Fixed cookie texture not updated when changing an import settings (srgb for example).
>>>>>>> 8ad7625b

### Changed
- Improve MIP selection for decals on Transparents
- Color buffer pyramid is not allocated anymore if neither refraction nor distortion are enabled
- Rename Emission Radius to Radius in UI in Point, Spot
- Angular Diameter parameter for directional light is no longuer an advanced property
- DXR: Remove Light Radius and Angular Diamater of Raytrace shadow. Angular Diameter and Radius are used instead.
- Remove MaxSmoothness parameters from UI for point, spot and directional light. The MaxSmoothness is now deduce from Radius Parameters
- DXR: Remove the Ray Tracing Environement Component. Add a Layer Mask to the ray Tracing volume components to define which objects are taken into account for each effect.
- Removed second cubemaps used for shadowing in lookdev
- Disable Physically Based Sky below ground
- Increase max limit of area light and reflection probe to 128
- Change default texture for detailmap to grey
- Optimize Shadow RT load on Tile based architecture platforms.
- Improved quality of SSAO.
- Moved RequestShadowMapRendering() back to public API.
- Update HDRP DXR Wizard with an option to automatically clone the hdrp config package and setup raytracing to 1 in shaders file.
- Added SceneSelection pass for TerrainLit shader.
- Simplified Light's type API regrouping the logic in one place (Check type in HDAdditionalLightData)
- The support of LOD CrossFade (Dithering transition) in master nodes now required to enable it in the master node settings (Save variant)
- Improved shadow bias, by removing constant depth bias and substituting it with slope-scale bias.
- Fix the default stencil values when a material is created from a SSS ShaderGraph.
- Tweak test asset to be compatible with XR: unlit SG material for canvas and double-side font material
- Slightly tweaked the behaviour of bloom when resolution is low to reduce artifacts.
- Hidden fields in Light Inspector that is not relevant while in BakingOnly mode.
- Changed parametrization of PCSS, now softness is derived from angular diameter (for directional lights) or shape radius (for point/spot lights) and min filter size is now in the [0..1] range.
- Moved the copy of the geometry history buffers to right after the depth mip chain generation.
- Rename "Luminance" to "Nits" in UX for physical light unit
- Rename FrameSettings "SkyLighting" to "SkyReflection"
- Reworked XR automated tests
- The ray traced screen space shadow history for directional, spot and point lights is discarded if the light transform has changed.
- Changed the behavior for ray tracing in case a mesh renderer has both transparent and opaque submeshes.
- Improve history buffer management
- Replaced PlayerSettings.virtualRealitySupported with XRGraphics.tryEnable.
- Remove redundant FrameSettings RealTimePlanarReflection
- Improved a bit the GC calls generated during the rendering.
- Material update is now only triggered when the relevant settings are touched in the shader graph master nodes
- Changed the way Sky Intensity (on Sky volume components) is handled. It's now a combo box where users can choose between Exposure, Multiplier or Lux (for HDRI sky only) instead of both multiplier and exposure being applied all the time. Added a new menu item to convert old profiles.
- Change how method for specular occlusions is decided on inspector shader (Lit, LitTesselation, LayeredLit, LayeredLitTessellation)
- Unlocked SSS, SSR, Motion Vectors and Distortion frame settings for reflections probes.
- Hide unused LOD settings in Quality Settings legacy window.
- Reduced the constrained distance for temporal reprojection of ray tracing denoising
- Removed shadow near plane from the Directional Light Shadow UI.
- Improved the performances of custom pass culling.
- The scene view camera now replicates the physical parameters from the camera tagged as "MainCamera".
- Reduced the number of GC.Alloc calls, one simple scene without plarnar / probes, it should be 0B.
- Renamed ProfilingSample to ProfilingScope and unified API. Added GPU Timings.
- Updated macros to be compatible with the new shader preprocessor.
- Ray tracing reflection temporal filtering is now done in pre-exposed space
- Search field selects the appropriate fields in both project settings panels 'HDRP Default Settings' and 'Quality/HDRP'
- Disabled the refraction and transmission map keywords if the material is opaque.
- Keep celestial bodies outside the atmosphere.
- Updated the MSAA documentation to specify what features HDRP supports MSAA for and what features it does not.
- Shader use for Runtime Debug Display are now correctly stripper when doing a release build
- Now each camera has its own Volume Stack. This allows Volume Parameters to be updated as early as possible and be ready for the whole frame without conflicts between cameras.
- Disable Async for SSR, SSAO and Contact shadow when aggregated ray tracing frame setting is on.
- Improved performance when entering play mode without domain reload by a factor of ~25
- Renamed the camera profiling sample to include the camera name
- Discarding the ray tracing history for AO, reflection, diffuse shadows and GI when the viewport size changes.
- Renamed the camera profiling sample to include the camera name
- Renamed the post processing graphic formats to match the new convention.
- The restart in Wizard for DXR will always be last fix from now on
- Refactoring pre-existing materials to share more shader code between rasterization and ray tracing.
- Setting a material's Refraction Model to Thin does not overwrite the Thickness and Transmission Absorption Distance anymore.
- Removed Wind textures from runtime as wind is no longer built into the pipeline
- Changed Shader Graph titles of master nodes to be more easily searchable ("HDRP/x" -> "x (HDRP)")
- Expose StartSinglePass() and StopSinglePass() as public interface for XRPass
- Replaced the Texture array for 2D cookies (spot, area and directional lights) and for planar reflections by an atlas.
- Moved the tier defining from the asset to the concerned volume components.
- Changing from a tier management to a "mode" management for reflection and GI and removing the ability to enable/disable deferred and ray bining (they are now implied by performance mode)
- The default FrameSettings for ScreenSpaceShadows is set to true for Camera in order to give a better workflow for DXR.
- Refactor internal usage of Stencil bits.
- Changed how the material upgrader works and added documentation for it.
- Custom passes now disable the stencil when overwriting the depth and not writing into it.
- Renamed the camera profiling sample to include the camera name
- Changed the way the shadow casting property of transparent and tranmissive materials is handeled for ray tracing.
- Changed inspector materials stencil setting code to have more sharing.
- Updated the default scene and default DXR scene and DefaultVolumeProfile.
- Changed the way the length parameter is used for ray traced contact shadows.
- Improved the coherency of PCSS blur between cascades.
- Updated VR checks in Wizard to reflect new XR System.
- Removing unused alpha threshold depth prepass and post pass for fabric shader graph.
- Transform result from CIE XYZ to sRGB color space in EvalSensitivity for iridescence.
- Moved BeginCameraRendering callback right before culling.
- Changed the visibility of the Indirect Lighting Controller component to public.
- Renamed the cubemap used for diffuse convolution to a more explicit name for the memory profiler.
- Improved behaviour of transmission color on transparent surfaces in path tracing.
- Light dimmer can now get values higher than one and was renamed to multiplier in the UI.
- Removed info box requesting volume component for Visual Environment and updated the documentation with the relevant information.
- Improved light selection oracle for light sampling in path tracing.
- Stripped ray tracing subsurface passes with ray tracing is not enabled.
- Remove LOD cross fade code for ray tracing shaders
- Removed legacy VR code
- Add range-based clipping to box lights (case 1178780)
- Improve area light culling (case 1085873)
- Light Hierarchy debug mode can now adjust Debug Exposure for visualizing high exposure scenes.
- Rejecting history for ray traced reflections based on a threshold evaluated on the neighborhood of the sampled history.
- Renamed "Environment" to "Reflection Probes" in tile/cluster debug menu.
- Utilities namespace is obsolete, moved its content to UnityEngine.Rendering (case 1204677)
- Obsolete Utilities namespace was removed, instead use UnityEngine.Rendering (case 1204677)
- Moved most of the compute shaders to the multi_compile API instead of multiple kernels.
- Use multi_compile API for deferred compute shader with shadow mask.
- Remove the raytracing rendering queue system to make recursive raytraced material work when raytracing is disabled
- Changed a few resources used by ray tracing shaders to be global resources (using register space1) for improved CPU performance.
- All custom pass volumes are now executed for one injection point instead of the first one.
- Hidden unsupported choice in emission in Materials
- Temporal Anti aliasing improvements.
- Optimized PrepareLightsForGPU (cost reduced by over 25%) and PrepareGPULightData (around twice as fast now).
- Moved scene view camera settings for HDRP from the preferences window to the scene view camera settings window.
- Updated shaders to be compatible with Microsoft's DXC.
- Debug exposure in debug menu have been replace to debug exposure compensation in EV100 space and is always visible.
- Further optimized PrepareLightsForGPU (3x faster with few shadows, 1.4x faster with a lot of shadows or equivalently cost reduced by 68% to 37%).
- Raytracing: Replaced the DIFFUSE_LIGHTING_ONLY multicompile by a uniform.
- Raytracing: Removed the dynamic lightmap multicompile.
- Raytracing: Remove the LOD cross fade multi compile for ray tracing.
- Cookie are now supported in lightmaper. All lights casting cookie and baked will now include cookie influence.
- Avoid building the mip chain a second time for SSR for transparent objects.
- Replaced "High Quality" Subsurface Scattering with a set of Quality Levels.
- Replaced "High Quality" Volumetric Lighting with "Screen Resolution Percentage" and "Volume Slice Count" on the Fog volume component.
- Merged material samples and shader samples
- Update material samples scene visuals
- Use multi_compile API for deferred compute shader with shadow mask.
- Made the StaticLightingSky class public so that users can change it by script for baking purpose.
- Shadowmask and realtime reflectoin probe property are hide in Quality settings

## [7.1.1] - 2019-09-05

### Added
- Transparency Overdraw debug mode. Allows to visualize transparent objects draw calls as an "heat map".
- Enabled single-pass instancing support for XR SDK with new API cmd.SetInstanceMultiplier()
- XR settings are now available in the HDRP asset
- Support for Material Quality in Shader Graph
- Material Quality support selection in HDRP Asset
- Renamed XR shader macro from UNITY_STEREO_ASSIGN_COMPUTE_EYE_INDEX to UNITY_XR_ASSIGN_VIEW_INDEX
- Raytracing ShaderGraph node for HDRP shaders
- Custom passes volume component with 3 injection points: Before Rendering, Before Transparent and Before Post Process
- Alpha channel is now properly exported to camera render textures when using FP16 color buffer format
- Support for XR SDK mirror view modes
- HD Master nodes in Shader Graph now support Normal and Tangent modification in vertex stage.
- DepthOfFieldCoC option in the fullscreen debug modes.
- Added override Ambient Occlusion option on debug windows
- Added Custom Post Processes with 3 injection points: Before Transparent, Before Post Process and After Post Process
- Added draft of minimal interactive path tracing (experimental) based on DXR API - Support only 4 area light, lit and unlit shader (non-shadergraph)
- Small adjustments to TAA anti flicker (more aggressive on high values).

### Fixed
- Fixed wizard infinite loop on cancellation
- Fixed with compute shader error about too many threads in threadgroup on low GPU
- Fixed invalid contact shadow shaders being created on metal
- Fixed a bug where if Assembly.GetTypes throws an exception due to mis-versioned dlls, then no preprocessors are used in the shader stripper
- Fixed typo in AXF decal property preventing to compile
- Fixed reflection probe with XR single-pass and FPTL
- Fixed force gizmo shown when selecting camera in hierarchy
- Fixed issue with XR occlusion mesh and dynamic resolution
- Fixed an issue where lighting compute buffers were re-created with the wrong size when resizing the window, causing tile artefacts at the top of the screen.
- Fix FrameSettings names and tooltips
- Fixed error with XR SDK when the Editor is not in focus
- Fixed errors with RenderGraph, XR SDK and occlusion mesh
- Fixed shadow routines compilation errors when "real" type is a typedef on "half".
- Fixed toggle volumetric lighting in the light UI
- Fixed post-processing history reset handling rt-scale incorrectly
- Fixed crash with terrain and XR multi-pass
- Fixed ShaderGraph material synchronization issues
- Fixed a null reference exception when using an Emissive texture with Unlit shader (case 1181335)
- Fixed an issue where area lights and point lights where not counted separately with regards to max lights on screen (case 1183196)
- Fixed an SSR and Subsurface Scattering issue (appearing black) when using XR.

### Changed
- Update Wizard layout.
- Remove almost all Garbage collection call within a frame.
- Rename property AdditionalVeclocityChange to AddPrecomputeVelocity
- Call the End/Begin camera rendering callbacks for camera with customRender enabled
- Changeg framesettings migration order of postprocess flags as a pr for reflection settings flags have been backported to 2019.2
- Replaced usage of ENABLE_VR in XRSystem.cs by version defines based on the presence of the built-in VR and XR modules
- Added an update virtual function to the SkyRenderer class. This is called once per frame. This allows a given renderer to amortize heavy computation at the rate it chooses. Currently only the physically based sky implements this.
- Removed mandatory XRPass argument in HDCamera.GetOrCreate()
- Restored the HDCamera parameter to the sky rendering builtin parameters.
- Removed usage of StructuredBuffer for XR View Constants
- Expose Direct Specular Lighting control in FrameSettings
- Deprecated ExponentialFog and VolumetricFog volume components. Now there is only one exponential fog component (Fog) which can add Volumetric Fog as an option. Added a script in Edit -> Render Pipeline -> Upgrade Fog Volume Components.

## [7.0.1] - 2019-07-25

### Added
- Added option in the config package to disable globally Area Lights and to select shadow quality settings for the deferred pipeline.
- When shader log stripping is enabled, shader stripper statistics will be written at `Temp/shader-strip.json`
- Occlusion mesh support from XR SDK

### Fixed
- Fixed XR SDK mirror view blit, cleanup some XRTODO and removed XRDebug.cs
- Fixed culling for volumetrics with XR single-pass rendering
- Fix shadergraph material pass setup not called
- Fixed documentation links in component's Inspector header bar
- Cookies using the render texture output from a camera are now properly updated
- Allow in ShaderGraph to enable pre/post pass when the alpha clip is disabled

### Changed
- RenderQueue for Opaque now start at Background instead of Geometry.
- Clamp the area light size for scripting API when we change the light type
- Added a warning in the material UI when the diffusion profile assigned is not in the HDRP asset


## [7.0.0] - 2019-07-17

### Added
- `Fixed`, `Viewer`, and `Automatic` modes to compute the FOV used when rendering a `PlanarReflectionProbe`
- A checkbox to toggle the chrome gizmo of `ReflectionProbe`and `PlanarReflectionProbe`
- Added a Light layer in shadows that allow for objects to cast shadows without being affected by light (and vice versa).
- You can now access ShaderGraph blend states from the Material UI (for example, **Surface Type**, **Sorting Priority**, and **Blending Mode**). This change may break Materials that use a ShaderGraph, to fix them, select **Edit > Render Pipeline > Reset all ShaderGraph Scene Materials BlendStates**. This syncs the blendstates of you ShaderGraph master nodes with the Material properties.
- You can now control ZTest, ZWrite, and CullMode for transparent Materials.
- Materials that use Unlit Shaders or Unlit Master Node Shaders now cast shadows.
- Added an option to enable the ztest on **After Post Process** materials when TAA is disabled.
- Added a new SSAO (based on Ground Truth Ambient Occlusion algorithm) to replace the previous one.
- Added support for shadow tint on light
- BeginCameraRendering and EndCameraRendering callbacks are now called with probes
- Adding option to update shadow maps only On Enable and On Demand.
- Shader Graphs that use time-dependent vertex modification now generate correct motion vectors.
- Added option to allow a custom spot angle for spot light shadow maps.
- Added frame settings for individual post-processing effects
- Added dither transition between cascades for Low and Medium quality settings
- Added single-pass instancing support with XR SDK
- Added occlusion mesh support with XR SDK
- Added support of Alembic velocity to various shaders
- Added support for more than 2 views for single-pass instancing
- Added support for per punctual/directional light min roughness in StackLit
- Added mirror view support with XR SDK
- Added VR verification in HDRPWizard
- Added DXR verification in HDRPWizard
- Added feedbacks in UI of Volume regarding skies
- Cube LUT support in Tonemapping. Cube LUT helpers for external grading are available in the Post-processing Sample package.

### Fixed
- Fixed an issue with history buffers causing effects like TAA or auto exposure to flicker when more than one camera was visible in the editor
- The correct preview is displayed when selecting multiple `PlanarReflectionProbe`s
- Fixed volumetric rendering with camera-relative code and XR stereo instancing
- Fixed issue with flashing cyan due to async compilation of shader when selecting a mesh
- Fix texture type mismatch when the contact shadow are disabled (causing errors on IOS devices)
- Fixed Generate Shader Includes while in package
- Fixed issue when texture where deleted in ShadowCascadeGUI
- Fixed issue in FrameSettingsHistory when disabling a camera several time without enabling it in between.
- Fixed volumetric reprojection with camera-relative code and XR stereo instancing
- Added custom BaseShaderPreprocessor in HDEditorUtils.GetBaseShaderPreprocessorList()
- Fixed compile issue when USE_XR_SDK is not defined
- Fixed procedural sky sun disk intensity for high directional light intensities
- Fixed Decal mip level when using texture mip map streaming to avoid dropping to lowest permitted mip (now loading all mips)
- Fixed deferred shading for XR single-pass instancing after lightloop refactor
- Fixed cluster and material classification debug (material classification now works with compute as pixel shader lighting)
- Fixed IOS Nan by adding a maximun epsilon definition REAL_EPS that uses HALF_EPS when fp16 are used
- Removed unnecessary GC allocation in motion blur code
- Fixed locked UI with advanded influence volume inspector for probes
- Fixed invalid capture direction when rendering planar reflection probes
- Fixed Decal HTILE optimization with platform not supporting texture atomatic (Disable it)
- Fixed a crash in the build when the contact shadows are disabled
- Fixed camera rendering callbacks order (endCameraRendering was being called before the actual rendering)
- Fixed issue with wrong opaque blending settings for After Postprocess
- Fixed issue with Low resolution transparency on PS4
- Fixed a memory leak on volume profiles
- Fixed The Parallax Occlusion Mappping node in shader graph and it's UV input slot
- Fixed lighting with XR single-pass instancing by disabling deferred tiles
- Fixed the Bloom prefiltering pass
- Fixed post-processing effect relying on Unity's random number generator
- Fixed camera flickering when using TAA and selecting the camera in the editor
- Fixed issue with single shadow debug view and volumetrics
- Fixed most of the problems with light animation and timeline
- Fixed indirect deferred compute with XR single-pass instancing
- Fixed a slight omission in anisotropy calculations derived from HazeMapping in StackLit
- Improved stack computation numerical stability in StackLit
- Fix PBR master node always opaque (wrong blend modes for forward pass)
- Fixed TAA with XR single-pass instancing (missing macros)
- Fixed an issue causing Scene View selection wire gizmo to not appear when using HDRP Shader Graphs.
- Fixed wireframe rendering mode (case 1083989)
- Fixed the renderqueue not updated when the alpha clip is modified in the material UI.
- Fixed the PBR master node preview
- Remove the ReadOnly flag on Reflection Probe's cubemap assets during bake when there are no VCS active.
- Fixed an issue where setting a material debug view would not reset the other exclusive modes
- Spot light shapes are now correctly taken into account when baking
- Now the static lighting sky will correctly take the default values for non-overridden properties
- Fixed material albedo affecting the lux meter
- Extra test in deferred compute shading to avoid shading pixels that were not rendered by the current camera (for camera stacking)

### Changed
- Optimization: Reduce the group size of the deferred lighting pass from 16x16 to 8x8
- Replaced HDCamera.computePassCount by viewCount
- Removed xrInstancing flag in RTHandles (replaced by TextureXR.slices and TextureXR.dimensions)
- Refactor the HDRenderPipeline and lightloop code to preprare for high level rendergraph
- Removed the **Back Then Front Rendering** option in the fabric Master Node settings. Enabling this option previously did nothing.
- Shader type Real translates to FP16 precision on Nintendo Switch.
- Shader framework refactor: Introduce CBSDF, EvaluateBSDF, IsNonZeroBSDF to replace BSDF functions
- Shader framework refactor:  GetBSDFAngles, LightEvaluation and SurfaceShading functions
- Replace ComputeMicroShadowing by GetAmbientOcclusionForMicroShadowing
- Rename WorldToTangent to TangentToWorld as it was incorrectly named
- Remove SunDisk and Sun Halo size from directional light
- Remove all obsolete wind code from shader
- Renamed DecalProjectorComponent into DecalProjector for API alignment.
- Improved the Volume UI and made them Global by default
- Remove very high quality shadow option
- Change default for shadow quality in Deferred to Medium
- Enlighten now use inverse squared falloff (before was using builtin falloff)
- Enlighten is now deprecated. Please use CPU or GPU lightmaper instead.
- Remove the name in the diffusion profile UI
- Changed how shadow map resolution scaling with distance is computed. Now it uses screen space area rather than light range.
- Updated MoreOptions display in UI
- Moved Display Area Light Emissive Mesh script API functions in the editor namespace
- direct strenght properties in ambient occlusion now affect direct specular as well
- Removed advanced Specular Occlusion control in StackLit: SSAO based SO control is hidden and fixed to behave like Lit, SPTD is the only HQ technique shown for baked SO.
- Shader framework refactor: Changed ClampRoughness signature to include PreLightData access.
- HDRPWizard window is now in Window > General > HD Render Pipeline Wizard
- Moved StaticLightingSky to LightingWindow
- Removes the current "Scene Settings" and replace them with "Sky & Fog Settings" (with Physically Based Sky and Volumetric Fog).
- Changed how cached shadow maps are placed inside the atlas to minimize re-rendering of them.

## [6.7.0-preview] - 2019-05-16

### Added
- Added ViewConstants StructuredBuffer to simplify XR rendering
- Added API to render specific settings during a frame
- Added stadia to the supported platforms (2019.3)
- Enabled cascade blends settings in the HD Shadow component
- Added Hardware Dynamic Resolution support.
- Added MatCap debug view to replace the no scene lighting debug view.
- Added clear GBuffer option in FrameSettings (default to false)
- Added preview for decal shader graph (Only albedo, normal and emission)
- Added exposure weight control for decal
- Screen Space Directional Shadow under a define option. Activated for ray tracing
- Added a new abstraction for RendererList that will help transition to Render Graph and future RendererList API
- Added multipass support for VR
- Added XR SDK integration (multipass only)
- Added Shader Graph samples for Hair, Fabric and Decal master nodes.
- Add fade distance, shadow fade distance and light layers to light explorer
- Add method to draw light layer drawer in a rect to HDEditorUtils

### Fixed
- Fixed deserialization crash at runtime
- Fixed for ShaderGraph Unlit masternode not writing velocity
- Fixed a crash when assiging a new HDRP asset with the 'Verify Saving Assets' option enabled
- Fixed exposure to properly support TEXTURE2D_X
- Fixed TerrainLit basemap texture generation
- Fixed a bug that caused nans when material classification was enabled and a tile contained one standard material + a material with transmission.
- Fixed gradient sky hash that was not using the exposure hash
- Fixed displayed default FrameSettings in HDRenderPipelineAsset wrongly updated on scripts reload.
- Fixed gradient sky hash that was not using the exposure hash.
- Fixed visualize cascade mode with exposure.
- Fixed (enabled) exposure on override lighting debug modes.
- Fixed issue with LightExplorer when volume have no profile
- Fixed issue with SSR for negative, infinite and NaN history values
- Fixed LightLayer in HDReflectionProbe and PlanarReflectionProbe inspector that was not displayed as a mask.
- Fixed NaN in transmission when the thickness and a color component of the scattering distance was to 0
- Fixed Light's ShadowMask multi-edition.
- Fixed motion blur and SMAA with VR single-pass instancing
- Fixed NaNs generated by phase functionsin volumetric lighting
- Fixed NaN issue with refraction effect and IOR of 1 at extreme grazing angle
- Fixed nan tracker not using the exposure
- Fixed sorting priority on lit and unlit materials
- Fixed null pointer exception when there are no AOVRequests defined on a camera
- Fixed dirty state of prefab using disabled ReflectionProbes
- Fixed an issue where gizmos and editor grid were not correctly depth tested
- Fixed created default scene prefab non editable due to wrong file extension.
- Fixed an issue where sky convolution was recomputed for nothing when a preview was visible (causing extreme slowness when fabric convolution is enabled)
- Fixed issue with decal that wheren't working currently in player
- Fixed missing stereo rendering macros in some fragment shaders
- Fixed exposure for ReflectionProbe and PlanarReflectionProbe gizmos
- Fixed single-pass instancing on PSVR
- Fixed Vulkan shader issue with Texture2DArray in ScreenSpaceShadow.compute by re-arranging code (workaround)
- Fixed camera-relative issue with lights and XR single-pass instancing
- Fixed single-pass instancing on Vulkan
- Fixed htile synchronization issue with shader graph decal
- Fixed Gizmos are not drawn in Camera preview
- Fixed pre-exposure for emissive decal
- Fixed wrong values computed in PreIntegrateFGD and in the generation of volumetric lighting data by forcing the use of fp32.
- Fixed NaNs arising during the hair lighting pass
- Fixed synchronization issue in decal HTile that occasionally caused rendering artifacts around decal borders
- Fixed QualitySettings getting marked as modified by HDRP (and thus checked out in Perforce)
- Fixed a bug with uninitialized values in light explorer
- Fixed issue with LOD transition
- Fixed shader warnings related to raytracing and TEXTURE2D_X

### Changed
- Refactor PixelCoordToViewDirWS to be VR compatible and to compute it only once per frame
- Modified the variants stripper to take in account multiple HDRP assets used in the build.
- Improve the ray biasing code to avoid self-intersections during the SSR traversal
- Update Pyramid Spot Light to better match emitted light volume.
- Moved _XRViewConstants out of UnityPerPassStereo constant buffer to fix issues with PSSL
- Removed GetPositionInput_Stereo() and single-pass (double-wide) rendering mode
- Changed label width of the frame settings to accommodate better existing options.
- SSR's Default FrameSettings for camera is now enable.
- Re-enabled the sharpening filter on Temporal Anti-aliasing
- Exposed HDEditorUtils.LightLayerMaskDrawer for integration in other packages and user scripting.
- Rename atmospheric scattering in FrameSettings to Fog
- The size modifier in the override for the culling sphere in Shadow Cascades now defaults to 0.6, which is the same as the formerly hardcoded value.
- Moved LOD Bias and Maximum LOD Level from Frame Setting section `Other` to `Rendering`
- ShaderGraph Decal that affect only emissive, only draw in emissive pass (was drawing in dbuffer pass too)
- Apply decal projector fade factor correctly on all attribut and for shader graph decal
- Move RenderTransparentDepthPostpass after all transparent
- Update exposure prepass to interleave XR single-pass instancing views in a checkerboard pattern
- Removed ScriptRuntimeVersion check in wizard.

## [6.6.0-preview] - 2019-04-01

### Added
- Added preliminary changes for XR deferred shading
- Added support of 111110 color buffer
- Added proper support for Recorder in HDRP
- Added depth offset input in shader graph master nodes
- Added a Parallax Occlusion Mapping node
- Added SMAA support
- Added Homothety and Symetry quick edition modifier on volume used in ReflectionProbe, PlanarReflectionProbe and DensityVolume
- Added multi-edition support for DecalProjectorComponent
- Improve hair shader
- Added the _ScreenToTargetScaleHistory uniform variable to be used when sampling HDRP RTHandle history buffers.
- Added settings in `FrameSettings` to change `QualitySettings.lodBias` and `QualitySettings.maximumLODLevel` during a rendering
- Added an exposure node to retrieve the current, inverse and previous frame exposure value.
- Added an HD scene color node which allow to sample the scene color with mips and a toggle to remove the exposure.
- Added safeguard on HD scene creation if default scene not set in the wizard
- Added Low res transparency rendering pass.

### Fixed
- Fixed HDRI sky intensity lux mode
- Fixed dynamic resolution for XR
- Fixed instance identifier semantic string used by Shader Graph
- Fixed null culling result occuring when changing scene that was causing crashes
- Fixed multi-edition light handles and inspector shapes
- Fixed light's LightLayer field when multi-editing
- Fixed normal blend edition handles on DensityVolume
- Fixed an issue with layered lit shader and height based blend where inactive layers would still have influence over the result
- Fixed multi-selection handles color for DensityVolume
- Fixed multi-edition inspector's blend distances for HDReflectionProbe, PlanarReflectionProbe and DensityVolume
- Fixed metric distance that changed along size in DensityVolume
- Fixed DensityVolume shape handles that have not same behaviour in advance and normal edition mode
- Fixed normal map blending in TerrainLit by only blending the derivatives
- Fixed Xbox One rendering just a grey screen instead of the scene
- Fixed probe handles for multiselection
- Fixed baked cubemap import settings for convolution
- Fixed regression causing crash when attempting to open HDRenderPipelineWizard without an HDRenderPipelineAsset setted
- Fixed FullScreenDebug modes: SSAO, SSR, Contact shadow, Prerefraction Color Pyramid, Final Color Pyramid
- Fixed volumetric rendering with stereo instancing
- Fixed shader warning
- Fixed missing resources in existing asset when updating package
- Fixed PBR master node preview in forward rendering or transparent surface
- Fixed deferred shading with stereo instancing
- Fixed "look at" edition mode of Rotation tool for DecalProjectorComponent
- Fixed issue when switching mode in ReflectionProbe and PlanarReflectionProbe
- Fixed issue where migratable component version where not always serialized when part of prefab's instance
- Fixed an issue where shadow would not be rendered properly when light layer are not enabled
- Fixed exposure weight on unlit materials
- Fixed Light intensity not played in the player when recorded with animation/timeline
- Fixed some issues when multi editing HDRenderPipelineAsset
- Fixed emission node breaking the main shader graph preview in certain conditions.
- Fixed checkout of baked probe asset when baking probes.
- Fixed invalid gizmo position for rotated ReflectionProbe
- Fixed multi-edition of material's SurfaceType and RenderingPath
- Fixed whole pipeline reconstruction on selecting for the first time or modifying other than the currently used HDRenderPipelineAsset
- Fixed single shadow debug mode
- Fixed global scale factor debug mode when scale > 1
- Fixed debug menu material overrides not getting applied to the Terrain Lit shader
- Fixed typo in computeLightVariants
- Fixed deferred pass with XR instancing by disabling ComputeLightEvaluation
- Fixed bloom resolution independence
- Fixed lens dirt intensity not behaving properly
- Fixed the Stop NaN feature
- Fixed some resources to handle more than 2 instanced views for XR
- Fixed issue with black screen (NaN) produced on old GPU hardware or intel GPU hardware with gaussian pyramid
- Fixed issue with disabled punctual light would still render when only directional light is present

### Changed
- DensityVolume scripting API will no longuer allow to change between advance and normal edition mode
- Disabled depth of field, lens distortion and panini projection in the scene view
- TerrainLit shaders and includes are reorganized and made simpler.
- TerrainLit shader GUI now allows custom properties to be displayed in the Terrain fold-out section.
- Optimize distortion pass with stencil
- Disable SceneSelectionPass in shader graph preview
- Control punctual light and area light shadow atlas separately
- Move SMAA anti-aliasing option to after Temporal Anti Aliasing one, to avoid problem with previously serialized project settings
- Optimize rendering with static only lighting and when no cullable lights/decals/density volumes are present.
- Updated handles for DecalProjectorComponent for enhanced spacial position readability and have edition mode for better SceneView management
- DecalProjectorComponent are now scale independent in order to have reliable metric unit (see new Size field for changing the size of the volume)
- Restructure code from HDCamera.Update() by adding UpdateAntialiasing() and UpdateViewConstants()
- Renamed velocity to motion vectors
- Objects rendered during the After Post Process pass while TAA is enabled will not benefit from existing depth buffer anymore. This is done to fix an issue where those object would wobble otherwise
- Removed usage of builtin unity matrix for shadow, shadow now use same constant than other view
- The default volume layer mask for cameras & probes is now `Default` instead of `Everything`

## [6.5.0-preview] - 2019-03-07

### Added
- Added depth-of-field support with stereo instancing
- Adding real time area light shadow support
- Added a new FrameSettings: Specular Lighting to toggle the specular during the rendering

### Fixed
- Fixed diffusion profile upgrade breaking package when upgrading to a new version
- Fixed decals cropped by gizmo not updating correctly if prefab
- Fixed an issue when enabling SSR on multiple view
- Fixed edition of the intensity's unit field while selecting multiple lights
- Fixed wrong calculation in soft voxelization for density volume
- Fixed gizmo not working correctly with pre-exposure
- Fixed issue with setting a not available RT when disabling motion vectors
- Fixed planar reflection when looking at mirror normal
- Fixed mutiselection issue with HDLight Inspector
- Fixed HDAdditionalCameraData data migration
- Fixed failing builds when light explorer window is open
- Fixed cascade shadows border sometime causing artefacts between cascades
- Restored shadows in the Cascade Shadow debug visualization
- `camera.RenderToCubemap` use proper face culling

### Changed
- When rendering reflection probe disable all specular lighting and for metals use fresnelF0 as diffuse color for bake lighting.

## [6.4.0-preview] - 2019-02-21

### Added
- VR: Added TextureXR system to selectively expand TEXTURE2D macros to texture array for single-pass stereo instancing + Convert textures call to these macros
- Added an unit selection dropdown next to shutter speed (camera)
- Added error helpbox when trying to use a sub volume component that require the current HDRenderPipelineAsset to support a feature that it is not supporting.
- Add mesh for tube light when display emissive mesh is enabled

### Fixed
- Fixed Light explorer. The volume explorer used `profile` instead of `sharedProfile` which instantiate a custom volume profile instead of editing the asset itself.
- Fixed UI issue where all is displayed using metric unit in shadow cascade and Percent is set in the unit field (happening when opening the inspector).
- Fixed inspector event error when double clicking on an asset (diffusion profile/material).
- Fixed nullref on layered material UI when the material is not an asset.
- Fixed nullref exception when undo/redo a light property.
- Fixed visual bug when area light handle size is 0.

### Changed
- Update UI for 32bit/16bit shadow precision settings in HDRP asset
- Object motion vectors have been disabled in all but the game view. Camera motion vectors are still enabled everywhere, allowing TAA and Motion Blur to work on static objects.
- Enable texture array by default for most rendering code on DX11 and unlock stereo instancing (DX11 only for now)

## [6.3.0-preview] - 2019-02-18

### Added
- Added emissive property for shader graph decals
- Added a diffusion profile override volume so the list of diffusion profile assets to use can be chanaged without affecting the HDRP asset
- Added a "Stop NaNs" option on cameras and in the Scene View preferences.
- Added metric display option in HDShadowSettings and improve clamping
- Added shader parameter mapping in DebugMenu
- Added scripting API to configure DebugData for DebugMenu

### Fixed
- Fixed decals in forward
- Fixed issue with stencil not correctly setup for various master node and shader for the depth pass, motion vector pass and GBuffer/Forward pass
- Fixed SRP batcher and metal
- Fixed culling and shadows for Pyramid, Box, Rectangle and Tube lights
- Fixed an issue where scissor render state leaking from the editor code caused partially black rendering

### Changed
- When a lit material has a clear coat mask that is not null, we now use the clear coat roughness to compute the screen space reflection.
- Diffusion profiles are now limited to one per asset and can be referenced in materials, shader graphs and vfx graphs. Materials will be upgraded automatically except if they are using a shader graph, in this case it will display an error message.

## [6.2.0-preview] - 2019-02-15

### Added
- Added help box listing feature supported in a given HDRenderPipelineAsset alongs with the drawbacks implied.
- Added cascade visualizer, supporting disabled handles when not overriding.

### Fixed
- Fixed post processing with stereo double-wide
- Fixed issue with Metal: Use sign bit to find the cache type instead of lowest bit.
- Fixed invalid state when creating a planar reflection for the first time
- Fix FrameSettings's LitShaderMode not restrained by supported LitShaderMode regression.

### Changed
- The default value roughness value for the clearcoat has been changed from 0.03 to 0.01
- Update default value of based color for master node
- Update Fabric Charlie Sheen lighting model - Remove Fresnel component that wasn't part of initial model + Remap smoothness to [0.0 - 0.6] range for more artist friendly parameter

### Changed
- Code refactor: all macros with ARGS have been swapped with macros with PARAM. This is because the ARGS macros were incorrectly named.

## [6.1.0-preview] - 2019-02-13

### Added
- Added support for post-processing anti-aliasing in the Scene View (FXAA and TAA). These can be set in Preferences.
- Added emissive property for decal material (non-shader graph)

### Fixed
- Fixed a few UI bugs with the color grading curves.
- Fixed "Post Processing" in the scene view not toggling post-processing effects
- Fixed bake only object with flag `ReflectionProbeStaticFlag` when baking a `ReflectionProbe`

### Changed
- Removed unsupported Clear Depth checkbox in Camera inspector
- Updated the toggle for advanced mode in inspectors.

## [6.0.0-preview] - 2019-02-23

### Added
- Added new API to perform a camera rendering
- Added support for hair master node (Double kajiya kay - Lambert)
- Added Reset behaviour in DebugMenu (ingame mapping is right joystick + B)
- Added Default HD scene at new scene creation while in HDRP
- Added Wizard helping to configure HDRP project
- Added new UI for decal material to allow remapping and scaling of some properties
- Added cascade shadow visualisation toggle in HD shadow settings
- Added icons for assets
- Added replace blending mode for distortion
- Added basic distance fade for density volumes
- Added decal master node for shader graph
- Added HD unlit master node (Cross Pipeline version is name Unlit)
- Added new Rendering Queue in materials
- Added post-processing V3 framework embed in HDRP, remove postprocess V2 framework
- Post-processing now uses the generic volume framework
-   New depth-of-field, bloom, panini projection effects, motion blur
-   Exposure is now done as a pre-exposition pass, the whole system has been revamped
-   Exposure now use EV100 everywhere in the UI (Sky, Emissive Light)
- Added emissive intensity (Luminance and EV100 control) control for Emissive
- Added pre-exposure weigth for Emissive
- Added an emissive color node and a slider to control the pre-exposure percentage of emission color
- Added physical camera support where applicable
- Added more color grading tools
- Added changelog level for Shader Variant stripping
- Added Debug mode for validation of material albedo and metalness/specularColor values
- Added a new dynamic mode for ambient probe and renamed BakingSky to StaticLightingSky
- Added command buffer parameter to all Bind() method of material
- Added Material validator in Render Pipeline Debug
- Added code to future support of DXR (not enabled)
- Added support of multiviewport
- Added HDRenderPipeline.RequestSkyEnvironmentUpdate function to force an update from script when sky is set to OnDemand
- Added a Lighting and BackLighting slots in Lit, StackLit, Fabric and Hair master nodes
- Added support for overriding terrain detail rendering shaders, via the render pipeline editor resources asset
- Added xrInstancing flag support to RTHandle
- Added support for cullmask for decal projectors
- Added software dynamic resolution support
- Added support for "After Post-Process" render pass for unlit shader
- Added support for textured rectangular area lights
- Added stereo instancing macros to MSAA shaders
- Added support for Quarter Res Raytraced Reflections (not enabled)
- Added fade factor for decal projectors.
- Added stereo instancing macros to most shaders used in VR
- Added multi edition support for HDRenderPipelineAsset

### Fixed
- Fixed logic to disable FPTL with stereo rendering
- Fixed stacklit transmission and sun highlight
- Fixed decals with stereo rendering
- Fixed sky with stereo rendering
- Fixed flip logic for postprocessing + VR
- Fixed copyStencilBuffer pass for Switch
- Fixed point light shadow map culling that wasn't taking into account far plane
- Fixed usage of SSR with transparent on all master node
- Fixed SSR and microshadowing on fabric material
- Fixed blit pass for stereo rendering
- Fixed lightlist bounds for stereo rendering
- Fixed windows and in-game DebugMenu sync.
- Fixed FrameSettings' LitShaderMode sync when opening DebugMenu.
- Fixed Metal specific issues with decals, hitting a sampler limit and compiling AxF shader
- Fixed an issue with flipped depth buffer during postprocessing
- Fixed normal map use for shadow bias with forward lit - now use geometric normal
- Fixed transparent depth prepass and postpass access so they can be use without alpha clipping for lit shader
- Fixed support of alpha clip shadow for lit master node
- Fixed unlit master node not compiling
- Fixed issue with debug display of reflection probe
- Fixed issue with phong tessellations not working with lit shader
- Fixed issue with vertex displacement being affected by heightmap setting even if not heightmap where assign
- Fixed issue with density mode on Lit terrain producing NaN
- Fixed issue when going back and forth from Lit to LitTesselation for displacement mode
- Fixed issue with ambient occlusion incorrectly applied to emissiveColor with light layers in deferred
- Fixed issue with fabric convolution not using the correct convolved texture when fabric convolution is enabled
- Fixed issue with Thick mode for Transmission that was disabling transmission with directional light
- Fixed shutdown edge cases with HDRP tests
- Fixed slowdow when enabling Fabric convolution in HDRP asset
- Fixed specularAA not compiling in StackLit Master node
- Fixed material debug view with stereo rendering
- Fixed material's RenderQueue edition in default view.
- Fixed banding issues within volumetric density buffer
- Fixed missing multicompile for MSAA for AxF
- Fixed camera-relative support for stereo rendering
- Fixed remove sync with render thread when updating decal texture atlas.
- Fixed max number of keyword reach [256] issue. Several shader feature are now local
- Fixed Scene Color and Depth nodes
- Fixed SSR in forward
- Fixed custom editor of Unlit, HD Unlit and PBR shader graph master node
- Fixed issue with NewFrame not correctly calculated in Editor when switching scene
- Fixed issue with TerrainLit not compiling with depth only pass and normal buffer
- Fixed geometric normal use for shadow bias with PBR master node in forward
- Fixed instancing macro usage for decals
- Fixed error message when having more than one directional light casting shadow
- Fixed error when trying to display preview of Camera or PlanarReflectionProbe
- Fixed LOAD_TEXTURE2D_ARRAY_MSAA macro
- Fixed min-max and amplitude clamping value in inspector of vertex displacement materials
- Fixed issue with alpha shadow clip (was incorrectly clipping object shadow)
- Fixed an issue where sky cubemap would not be cleared correctly when setting the current sky to None
- Fixed a typo in Static Lighting Sky component UI
- Fixed issue with incorrect reset of RenderQueue when switching shader in inspector GUI
- Fixed issue with variant stripper stripping incorrectly some variants
- Fixed a case of ambient lighting flickering because of previews
- Fixed Decals when rendering multiple camera in a single frame
- Fixed cascade shadow count in shader
- Fixed issue with Stacklit shader with Haze effect
- Fixed an issue with the max sample count for the TAA
- Fixed post-process guard band for XR
- Fixed exposure of emissive of Unlit
- Fixed depth only and motion vector pass for Unlit not working correctly with MSAA
- Fixed an issue with stencil buffer copy causing unnecessary compute dispatches for lighting
- Fixed multi edition issue in FrameSettings
- Fixed issue with SRP batcher and DebugDisplay variant of lit shader
- Fixed issue with debug material mode not doing alpha test
- Fixed "Attempting to draw with missing UAV bindings" errors on Vulkan
- Fixed pre-exposure incorrectly apply to preview
- Fixed issue with duplicate 3D texture in 3D texture altas of volumetric?
- Fixed Camera rendering order (base on the depth parameter)
- Fixed shader graph decals not being cropped by gizmo
- Fixed "Attempting to draw with missing UAV bindings" errors on Vulkan.


### Changed
- ColorPyramid compute shader passes is swapped to pixel shader passes on platforms where the later is faster (Nintendo Switch).
- Removing the simple lightloop used by the simple lit shader
- Whole refactor of reflection system: Planar and reflection probe
- Separated Passthrough from other RenderingPath
- Update several properties naming and caption based on feedback from documentation team
- Remove tile shader variant for transparent backface pass of lit shader
- Rename all HDRenderPipeline to HDRP folder for shaders
- Rename decal property label (based on doc team feedback)
- Lit shader mode now default to Deferred to reduce build time
- Update UI of Emission parameters in shaders
- Improve shader variant stripping including shader graph variant
- Refactored render loop to render realtime probes visible per camera
- Enable SRP batcher by default
- Shader code refactor: Rename LIGHTLOOP_SINGLE_PASS => LIGHTLOOP_DISABLE_TILE_AND_CLUSTER and clean all usage of LIGHTLOOP_TILE_PASS
- Shader code refactor: Move pragma definition of vertex and pixel shader inside pass + Move SURFACE_GRADIENT definition in XXXData.hlsl
- Micro-shadowing in Lit forward now use ambientOcclusion instead of SpecularOcclusion
- Upgraded FrameSettings workflow, DebugMenu and Inspector part relative to it
- Update build light list shader code to support 32 threads in wavefronts on Switch
- LayeredLit layers' foldout are now grouped in one main foldout per layer
- Shadow alpha clip can now be enabled on lit shader and haor shader enven for opaque
- Temporal Antialiasing optimization for Xbox One X
- Parameter depthSlice on SetRenderTarget functions now defaults to -1 to bind the entire resource
- Rename SampleCameraDepth() functions to LoadCameraDepth() and SampleCameraDepth(), same for SampleCameraColor() functions
- Improved Motion Blur quality.
- Update stereo frame settings values for single-pass instancing and double-wide
- Rearrange FetchDepth functions to prepare for stereo-instancing
- Remove unused _ComputeEyeIndex
- Updated HDRenderPipelineAsset inspector
- Re-enable SRP batcher for metal

## [5.2.0-preview] - 2018-11-27

### Added
- Added option to run Contact Shadows and Volumetrics Voxelization stage in Async Compute
- Added camera freeze debug mode - Allow to visually see culling result for a camera
- Added support of Gizmo rendering before and after postprocess in Editor
- Added support of LuxAtDistance for punctual lights

### Fixed
- Fixed Debug.DrawLine and Debug.Ray call to work in game view
- Fixed DebugMenu's enum resetted on change
- Fixed divide by 0 in refraction causing NaN
- Fixed disable rough refraction support
- Fixed refraction, SSS and atmospheric scattering for VR
- Fixed forward clustered lighting for VR (double-wide).
- Fixed Light's UX to not allow negative intensity
- Fixed HDRenderPipelineAsset inspector broken when displaying its FrameSettings from project windows.
- Fixed forward clustered lighting for VR (double-wide).
- Fixed HDRenderPipelineAsset inspector broken when displaying its FrameSettings from project windows.
- Fixed Decals and SSR diable flags for all shader graph master node (Lit, Fabric, StackLit, PBR)
- Fixed Distortion blend mode for shader graph master node (Lit, StackLit)
- Fixed bent Normal for Fabric master node in shader graph
- Fixed PBR master node lightlayers
- Fixed shader stripping for built-in lit shaders.

### Changed
- Rename "Regular" in Diffusion profile UI "Thick Object"
- Changed VBuffer depth parametrization for volumetric from distanceRange to depthExtent - Require update of volumetric settings - Fog start at near plan
- SpotLight with box shape use Lux unit only

## [5.1.0-preview] - 2018-11-19

### Added

- Added a separate Editor resources file for resources Unity does not take when it builds a Player.
- You can now disable SSR on Materials in Shader Graph.
- Added support for MSAA when the Supported Lit Shader Mode is set to Both. Previously HDRP only supported MSAA for Forward mode.
- You can now override the emissive color of a Material when in debug mode.
- Exposed max light for Light Loop Settings in HDRP asset UI.
- HDRP no longer performs a NormalDBuffer pass update if there are no decals in the Scene.
- Added distant (fall-back) volumetric fog and improved the fog evaluation precision.
- Added an option to reflect sky in SSR.
- Added a y-axis offset for the PlanarReflectionProbe and offset tool.
- Exposed the option to run SSR and SSAO on async compute.
- Added support for the _GlossMapScale parameter in the Legacy to HDRP Material converter.
- Added wave intrinsic instructions for use in Shaders (for AMD GCN).


### Fixed
- Fixed sphere shaped influence handles clamping in Reflection Probes.
- Fixed Reflection Probe data migration for projects created before using HDRP.
- Fixed UI of Layered Material where Unity previously rendered the scrollbar above the Copy button.
- Fixed Material tessellations parameters Start fade distance and End fade distance. Originally, Unity clamped these values when you modified them.
- Fixed various distortion and refraction issues - handle a better fall-back.
- Fixed SSR for multiple views.
- Fixed SSR issues related to self-intersections.
- Fixed shape density volume handle speed.
- Fixed density volume shape handle moving too fast.
- Fixed the Camera velocity pass that we removed by mistake.
- Fixed some null pointer exceptions when disabling motion vectors support.
- Fixed viewports for both the Subsurface Scattering combine pass and the transparent depth prepass.
- Fixed the blend mode pop-up in the UI. It previously did not appear when you enabled pre-refraction.
- Fixed some null pointer exceptions that previously occurred when you disabled motion vectors support.
- Fixed Layered Lit UI issue with scrollbar.
- Fixed cubemap assignation on custom ReflectionProbe.
- Fixed Reflection Probes’ capture settings' shadow distance.
- Fixed an issue with the SRP batcher and Shader variables declaration.
- Fixed thickness and subsurface slots for fabric Shader master node that wasn't appearing with the right combination of flags.
- Fixed d3d debug layer warning.
- Fixed PCSS sampling quality.
- Fixed the Subsurface and transmission Material feature enabling for fabric Shader.
- Fixed the Shader Graph UV node’s dimensions when using it in a vertex Shader.
- Fixed the planar reflection mirror gizmo's rotation.
- Fixed HDRenderPipelineAsset's FrameSettings not showing the selected enum in the Inspector drop-down.
- Fixed an error with async compute.
- MSAA now supports transparency.
- The HDRP Material upgrader tool now converts metallic values correctly.
- Volumetrics now render in Reflection Probes.
- Fixed a crash that occurred whenever you set a viewport size to 0.
- Fixed the Camera physic parameter that the UI previously did not display.
- Fixed issue in pyramid shaped spotlight handles manipulation

### Changed

- Renamed Line shaped Lights to Tube Lights.
- HDRP now uses mean height fog parametrization.
- Shadow quality settings are set to All when you use HDRP (This setting is not visible in the UI when using SRP). This avoids Legacy Graphics Quality Settings disabling the shadows and give SRP full control over the Shadows instead.
- HDRP now internally uses premultiplied alpha for all fog.
- Updated default FrameSettings used for realtime Reflection Probes when you create a new HDRenderPipelineAsset.
- Remove multi-camera support. LWRP and HDRP will not support multi-camera layered rendering.
- Updated Shader Graph subshaders to use the new instancing define.
- Changed fog distance calculation from distance to plane to distance to sphere.
- Optimized forward rendering using AMD GCN by scalarizing the light loop.
- Changed the UI of the Light Editor.
- Change ordering of includes in HDRP Materials in order to reduce iteration time for faster compilation.
- Added a StackLit master node replacing the InspectorUI version. IMPORTANT: All previously authored StackLit Materials will be lost. You need to recreate them with the master node.

## [5.0.0-preview] - 2018-09-28

### Added
- Added occlusion mesh to depth prepass for VR (VR still disabled for now)
- Added a debug mode to display only one shadow at once
- Added controls for the highlight created by directional lights
- Added a light radius setting to punctual lights to soften light attenuation and simulate fill lighting
- Added a 'minRoughness' parameter to all non-area lights (was previously only available for certain light types)
- Added separate volumetric light/shadow dimmers
- Added per-pixel jitter to volumetrics to reduce aliasing artifacts
- Added a SurfaceShading.hlsl file, which implements material-agnostic shading functionality in an efficient manner
- Added support for shadow bias for thin object transmission
- Added FrameSettings to control realtime planar reflection
- Added control for SRPBatcher on HDRP Asset
- Added an option to clear the shadow atlases in the debug menu
- Added a color visualization of the shadow atlas rescale in debug mode
- Added support for disabling SSR on materials
- Added intrinsic for XBone
- Added new light volume debugging tool
- Added a new SSR debug view mode
- Added translaction's scale invariance on DensityVolume
- Added multiple supported LitShadermode and per renderer choice in case of both Forward and Deferred supported
- Added custom specular occlusion mode to Lit Shader Graph Master node

### Fixed
- Fixed a normal bias issue with Stacklit (Was causing light leaking)
- Fixed camera preview outputing an error when both scene and game view where display and play and exit was call
- Fixed override debug mode not apply correctly on static GI
- Fixed issue where XRGraphicsConfig values set in the asset inspector GUI weren't propagating correctly (VR still disabled for now)
- Fixed issue with tangent that was using SurfaceGradient instead of regular normal decoding
- Fixed wrong error message display when switching to unsupported target like IOS
- Fixed an issue with ambient occlusion texture sometimes not being created properly causing broken rendering
- Shadow near plane is no longer limited at 0.1
- Fixed decal draw order on transparent material
- Fixed an issue where sometime the lookup texture used for GGX convolution was broken, causing broken rendering
- Fixed an issue where you wouldn't see any fog for certain pipeline/scene configurations
- Fixed an issue with volumetric lighting where the anisotropy value of 0 would not result in perfectly isotropic lighting
- Fixed shadow bias when the atlas is rescaled
- Fixed shadow cascade sampling outside of the atlas when cascade count is inferior to 4
- Fixed shadow filter width in deferred rendering not matching shader config
- Fixed stereo sampling of depth texture in MSAA DepthValues.shader
- Fixed box light UI which allowed negative and zero sizes, thus causing NaNs
- Fixed stereo rendering in HDRISky.shader (VR)
- Fixed normal blend and blend sphere influence for reflection probe
- Fixed distortion filtering (was point filtering, now trilinear)
- Fixed contact shadow for large distance
- Fixed depth pyramid debug view mode
- Fixed sphere shaped influence handles clamping in reflection probes
- Fixed reflection probes data migration for project created before using hdrp
- Fixed ambient occlusion for Lit Master Node when slot is connected

### Changed
- Use samplerunity_ShadowMask instead of samplerunity_samplerLightmap for shadow mask
- Allow to resize reflection probe gizmo's size
- Improve quality of screen space shadow
- Remove support of projection model for ScreenSpaceLighting (SSR always use HiZ and refraction always Proxy)
- Remove all the debug mode from SSR that are obsolete now
- Expose frameSettings and Capture settings for reflection and planar probe
- Update UI for reflection probe, planar probe, camera and HDRP Asset
- Implement proper linear blending for volumetric lighting via deep compositing as described in the paper "Deep Compositing Using Lie Algebras"
- Changed  planar mapping to match terrain convention (XZ instead of ZX)
- XRGraphicsConfig is no longer Read/Write. Instead, it's read-only. This improves consistency of XR behavior between the legacy render pipeline and SRP
- Change reflection probe data migration code (to update old reflection probe to new one)
- Updated gizmo for ReflectionProbes
- Updated UI and Gizmo of DensityVolume

## [4.0.0-preview] - 2018-09-28

### Added
- Added a new TerrainLit shader that supports rendering of Unity terrains.
- Added controls for linear fade at the boundary of density volumes
- Added new API to control decals without monobehaviour object
- Improve Decal Gizmo
- Implement Screen Space Reflections (SSR) (alpha version, highly experimental)
- Add an option to invert the fade parameter on a Density Volume
- Added a Fabric shader (experimental) handling cotton and silk
- Added support for MSAA in forward only for opaque only
- Implement smoothness fade for SSR
- Added support for AxF shader (X-rite format - require special AxF importer from Unity not part of HDRP)
- Added control for sundisc on directional light (hack)
- Added a new HD Lit Master node that implements Lit shader support for Shader Graph
- Added Micro shadowing support (hack)
- Added an event on HDAdditionalCameraData for custom rendering
- HDRP Shader Graph shaders now support 4-channel UVs.

### Fixed
- Fixed an issue where sometimes the deferred shadow texture would not be valid, causing wrong rendering.
- Stencil test during decals normal buffer update is now properly applied
- Decals corectly update normal buffer in forward
- Fixed a normalization problem in reflection probe face fading causing artefacts in some cases
- Fix multi-selection behavior of Density Volumes overwriting the albedo value
- Fixed support of depth texture for RenderTexture. HDRP now correctly output depth to user depth buffer if RenderTexture request it.
- Fixed multi-selection behavior of Density Volumes overwriting the albedo value
- Fixed support of depth for RenderTexture. HDRP now correctly output depth to user depth buffer if RenderTexture request it.
- Fixed support of Gizmo in game view in the editor
- Fixed gizmo for spot light type
- Fixed issue with TileViewDebug mode being inversed in gameview
- Fixed an issue with SAMPLE_TEXTURECUBE_SHADOW macro
- Fixed issue with color picker not display correctly when game and scene view are visible at the same time
- Fixed an issue with reflection probe face fading
- Fixed camera motion vectors shader and associated matrices to update correctly for single-pass double-wide stereo rendering
- Fixed light attenuation functions when range attenuation is disabled
- Fixed shadow component algorithm fixup not dirtying the scene, so changes can be saved to disk.
- Fixed some GC leaks for HDRP
- Fixed contact shadow not affected by shadow dimmer
- Fixed GGX that works correctly for the roughness value of 0 (mean specular highlgiht will disappeard for perfect mirror, we rely on maxSmoothness instead to always have a highlight even on mirror surface)
- Add stereo support to ShaderPassForward.hlsl. Forward rendering now seems passable in limited test scenes with camera-relative rendering disabled.
- Add stereo support to ProceduralSky.shader and OpaqueAtmosphericScattering.shader.
- Added CullingGroupManager to fix more GC.Alloc's in HDRP
- Fixed rendering when multiple cameras render into the same render texture

### Changed
- Changed the way depth & color pyramids are built to be faster and better quality, thus improving the look of distortion and refraction.
- Stabilize the dithered LOD transition mask with respect to the camera rotation.
- Avoid multiple depth buffer copies when decals are present
- Refactor code related to the RT handle system (No more normal buffer manager)
- Remove deferred directional shadow and move evaluation before lightloop
- Add a function GetNormalForShadowBias() that material need to implement to return the normal used for normal shadow biasing
- Remove Jimenez Subsurface scattering code (This code was disabled by default, now remove to ease maintenance)
- Change Decal API, decal contribution is now done in Material. Require update of material using decal
- Move a lot of files from CoreRP to HDRP/CoreRP. All moved files weren't used by Ligthweight pipeline. Long term they could move back to CoreRP after CoreRP become out of preview
- Updated camera inspector UI
- Updated decal gizmo
- Optimization: The objects that are rendered in the Motion Vector Pass are not rendered in the prepass anymore
- Removed setting shader inclue path via old API, use package shader include paths
- The default value of 'maxSmoothness' for punctual lights has been changed to 0.99
- Modified deferred compute and vert/frag shaders for first steps towards stereo support
- Moved material specific Shader Graph files into corresponding material folders.
- Hide environment lighting settings when enabling HDRP (Settings are control from sceneSettings)
- Update all shader includes to use absolute path (allow users to create material in their Asset folder)
- Done a reorganization of the files (Move ShaderPass to RenderPipeline folder, Move all shadow related files to Lighting/Shadow and others)
- Improved performance and quality of Screen Space Shadows

## [3.3.0-preview] - 2018-01-01

### Added
- Added an error message to say to use Metal or Vulkan when trying to use OpenGL API
- Added a new Fabric shader model that supports Silk and Cotton/Wool
- Added a new HDRP Lighting Debug mode to visualize Light Volumes for Point, Spot, Line, Rectangular and Reflection Probes
- Add support for reflection probe light layers
- Improve quality of anisotropic on IBL

### Fixed
- Fix an issue where the screen where darken when rendering camera preview
- Fix display correct target platform when showing message to inform user that a platform is not supported
- Remove workaround for metal and vulkan in normal buffer encoding/decoding
- Fixed an issue with color picker not working in forward
- Fixed an issue where reseting HDLight do not reset all of its parameters
- Fixed shader compile warning in DebugLightVolumes.shader

### Changed
- Changed default reflection probe to be 256x256x6 and array size to be 64
- Removed dependence on the NdotL for thickness evaluation for translucency (based on artist's input)
- Increased the precision when comparing Planar or HD reflection probe volumes
- Remove various GC alloc in C#. Slightly better performance

## [3.2.0-preview] - 2018-01-01

### Added
- Added a luminance meter in the debug menu
- Added support of Light, reflection probe, emissive material, volume settings related to lighting to Lighting explorer
- Added support for 16bit shadows

### Fixed
- Fix issue with package upgrading (HDRP resources asset is now versionned to worarkound package manager limitation)
- Fix HDReflectionProbe offset displayed in gizmo different than what is affected.
- Fix decals getting into a state where they could not be removed or disabled.
- Fix lux meter mode - The lux meter isn't affected by the sky anymore
- Fix area light size reset when multi-selected
- Fix filter pass number in HDUtils.BlitQuad
- Fix Lux meter mode that was applying SSS
- Fix planar reflections that were not working with tile/cluster (olbique matrix)
- Fix debug menu at runtime not working after nested prefab PR come to trunk
- Fix scrolling issue in density volume

### Changed
- Shader code refactor: Split MaterialUtilities file in two parts BuiltinUtilities (independent of FragInputs) and MaterialUtilities (Dependent of FragInputs)
- Change screen space shadow rendertarget format from ARGB32 to RG16

## [3.1.0-preview] - 2018-01-01

### Added
- Decal now support per channel selection mask. There is now two mode. One with BaseColor, Normal and Smoothness and another one more expensive with BaseColor, Normal, Smoothness, Metal and AO. Control is on HDRP Asset. This may require to launch an update script for old scene: 'Edit/Render Pipeline/Single step upgrade script/Upgrade all DecalMaterial MaskBlendMode'.
- Decal now supports depth bias for decal mesh, to prevent z-fighting
- Decal material now supports draw order for decal projectors
- Added LightLayers support (Base on mask from renderers name RenderingLayers and mask from light name LightLayers - if they match, the light apply) - cost an extra GBuffer in deferred (more bandwidth)
- When LightLayers is enabled, the AmbientOclusion is store in the GBuffer in deferred path allowing to avoid double occlusion with SSAO. In forward the double occlusion is now always avoided.
- Added the possibility to add an override transform on the camera for volume interpolation
- Added desired lux intensity and auto multiplier for HDRI sky
- Added an option to disable light by type in the debug menu
- Added gradient sky
- Split EmissiveColor and bakeDiffuseLighting in forward avoiding the emissiveColor to be affect by SSAO
- Added a volume to control indirect light intensity
- Added EV 100 intensity unit for area lights
- Added support for RendererPriority on Renderer. This allow to control order of transparent rendering manually. HDRP have now two stage of sorting for transparent in addition to bact to front. Material have a priority then Renderer have a priority.
- Add Coupling of (HD)Camera and HDAdditionalCameraData for reset and remove in inspector contextual menu of Camera
- Add Coupling of (HD)ReflectionProbe and HDAdditionalReflectionData for reset and remove in inspector contextual menu of ReflectoinProbe
- Add macro to forbid unity_ObjectToWorld/unity_WorldToObject to be use as it doesn't handle camera relative rendering
- Add opacity control on contact shadow

### Fixed
- Fixed an issue with PreIntegratedFGD texture being sometimes destroyed and not regenerated causing rendering to break
- PostProcess input buffers are not copied anymore on PC if the viewport size matches the final render target size
- Fixed an issue when manipulating a lot of decals, it was displaying a lot of errors in the inspector
- Fixed capture material with reflection probe
- Refactored Constant Buffers to avoid hitting the maximum number of bound CBs in some cases.
- Fixed the light range affecting the transform scale when changed.
- Snap to grid now works for Decal projector resizing.
- Added a warning for 128x128 cookie texture without mipmaps
- Replace the sampler used for density volumes for correct wrap mode handling

### Changed
- Move Render Pipeline Debug "Windows from Windows->General-> Render Pipeline debug windows" to "Windows from Windows->Analysis-> Render Pipeline debug windows"
- Update detail map formula for smoothness and albedo, goal it to bright and dark perceptually and scale factor is use to control gradient speed
- Refactor the Upgrade material system. Now a material can be update from older version at any time. Call Edit/Render Pipeline/Upgrade all Materials to newer version
- Change name EnableDBuffer to EnableDecals at several place (shader, hdrp asset...), this require a call to Edit/Render Pipeline/Upgrade all Materials to newer version to have up to date material.
- Refactor shader code: BakeLightingData structure have been replace by BuiltinData. Lot of shader code have been remove/change.
- Refactor shader code: All GBuffer are now handled by the deferred material. Mean ShadowMask and LightLayers are control by lit material in lit.hlsl and not outside anymore. Lot of shader code have been remove/change.
- Refactor shader code: Rename GetBakedDiffuseLighting to ModifyBakedDiffuseLighting. This function now handle lighting model for transmission too. Lux meter debug mode is factor outisde.
- Refactor shader code: GetBakedDiffuseLighting is not call anymore in GBuffer or forward pass, including the ConvertSurfaceDataToBSDFData and GetPreLightData, this is done in ModifyBakedDiffuseLighting now
- Refactor shader code: Added a backBakeDiffuseLighting to BuiltinData to handle lighting for transmission
- Refactor shader code: Material must now call InitBuiltinData (Init all to zero + init bakeDiffuseLighting and backBakeDiffuseLighting ) and PostInitBuiltinData

## [3.0.0-preview] - 2018-01-01

### Fixed
- Fixed an issue with distortion that was using previous frame instead of current frame
- Fixed an issue where disabled light where not upgrade correctly to the new physical light unit system introduce in 2.0.5-preview

### Changed
- Update assembly definitions to output assemblies that match Unity naming convention (Unity.*).

## [2.0.5-preview] - 2018-01-01

### Added
- Add option supportDitheringCrossFade on HDRP Asset to allow to remove shader variant during player build if needed
- Add contact shadows for punctual lights (in additional shadow settings), only one light is allowed to cast contact shadows at the same time and so at each frame a dominant light is choosed among all light with contact shadows enabled.
- Add PCSS shadow filter support (from SRP Core)
- Exposed shadow budget parameters in HDRP asset
- Add an option to generate an emissive mesh for area lights (currently rectangle light only). The mesh fits the size, intensity and color of the light.
- Add an option to the HDRP asset to increase the resolution of volumetric lighting.
- Add additional ligth unit support for punctual light (Lumens, Candela) and area lights (Lumens, Luminance)
- Add dedicated Gizmo for the box Influence volume of HDReflectionProbe / PlanarReflectionProbe

### Changed
- Re-enable shadow mask mode in debug view
- SSS and Transmission code have been refactored to be able to share it between various material. Guidelines are in SubsurfaceScattering.hlsl
- Change code in area light with LTC for Lit shader. Magnitude is now take from FGD texture instead of a separate texture
- Improve camera relative rendering: We now apply camera translation on the model matrix, so before the TransformObjectToWorld(). Note: unity_WorldToObject and unity_ObjectToWorld must never be used directly.
- Rename positionWS to positionRWS (Camera relative world position) at a lot of places (mainly in interpolator and FragInputs). In case of custom shader user will be required to update their code.
- Rename positionWS, capturePositionWS, proxyPositionWS, influencePositionWS to positionRWS, capturePositionRWS, proxyPositionRWS, influencePositionRWS (Camera relative world position) in LightDefinition struct.
- Improve the quality of trilinear filtering of density volume textures.
- Improve UI for HDReflectionProbe / PlanarReflectionProbe

### Fixed
- Fixed a shader preprocessor issue when compiling DebugViewMaterialGBuffer.shader against Metal target
- Added a temporary workaround to Lit.hlsl to avoid broken lighting code with Metal/AMD
- Fixed issue when using more than one volume texture mask with density volumes.
- Fixed an error which prevented volumetric lighting from working if no density volumes with 3D textures were present.
- Fix contact shadows applied on transmission
- Fix issue with forward opaque lit shader variant being removed by the shader preprocessor
- Fixed compilation errors on Nintendo Switch (limited XRSetting support).
- Fixed apply range attenuation option on punctual light
- Fixed issue with color temperature not take correctly into account with static lighting
- Don't display fog when diffuse lighting, specular lighting, or lux meter debug mode are enabled.

## [2.0.4-preview] - 2018-01-01

### Fixed
- Fix issue when disabling rough refraction and building a player. Was causing a crash.

## [2.0.3-preview] - 2018-01-01

### Added
- Increased debug color picker limit up to 260k lux

## [2.0.2-preview] - 2018-01-01

### Added
- Add Light -> Planar Reflection Probe command
- Added a false color mode in rendering debug
- Add support for mesh decals
- Add flag to disable projector decals on transparent geometry to save performance and decal texture atlas space
- Add ability to use decal diffuse map as mask only
- Add visualize all shadow masks in lighting debug
- Add export of normal and roughness buffer for forwardOnly and when in supportOnlyForward mode for forward
- Provide a define in lit.hlsl (FORWARD_MATERIAL_READ_FROM_WRITTEN_NORMAL_BUFFER) when output buffer normal is used to read the normal and roughness instead of caclulating it (can save performance, but lower quality due to compression)
- Add color swatch to decal material

### Changed
- Change Render -> Planar Reflection creation to 3D Object -> Mirror
- Change "Enable Reflector" name on SpotLight to "Angle Affect Intensity"
- Change prototype of BSDFData ConvertSurfaceDataToBSDFData(SurfaceData surfaceData) to BSDFData ConvertSurfaceDataToBSDFData(uint2 positionSS, SurfaceData surfaceData)

### Fixed
- Fix issue with StackLit in deferred mode with deferredDirectionalShadow due to GBuffer not being cleared. Gbuffer is still not clear and issue was fix with the new Output of normal buffer.
- Fixed an issue where interpolation volumes were not updated correctly for reflection captures.
- Fixed an exception in Light Loop settings UI

## [2.0.1-preview] - 2018-01-01

### Added
- Add stripper of shader variant when building a player. Save shader compile time.
- Disable per-object culling that was executed in C++ in HD whereas it was not used (Optimization)
- Enable texture streaming debugging (was not working before 2018.2)
- Added Screen Space Reflection with Proxy Projection Model
- Support correctly scene selection for alpha tested object
- Add per light shadow mask mode control (i.e shadow mask distance and shadow mask). It use the option NonLightmappedOnly
- Add geometric filtering to Lit shader (allow to reduce specular aliasing)
- Add shortcut to create DensityVolume and PlanarReflection in hierarchy
- Add a DefaultHDMirrorMaterial material for PlanarReflection
- Added a script to be able to upgrade material to newer version of HDRP
- Removed useless duplication of ForwardError passes.
- Add option to not compile any DEBUG_DISPLAY shader in the player (Faster build) call Support Runtime Debug display

### Changed
- Changed SupportForwardOnly to SupportOnlyForward in render pipeline settings
- Changed versioning variable name in HDAdditionalXXXData from m_version to version
- Create unique name when creating a game object in the rendering menu (i.e Density Volume(2))
- Re-organize various files and folder location to clean the repository
- Change Debug windows name and location. Now located at:  Windows -> General -> Render Pipeline Debug

### Removed
- Removed GlobalLightLoopSettings.maxPlanarReflectionProbes and instead use value of GlobalLightLoopSettings.planarReflectionProbeCacheSize
- Remove EmissiveIntensity parameter and change EmissiveColor to be HDR (Matching Builtin Unity behavior) - Data need to be updated - Launch Edit -> Single Step Upgrade Script -> Upgrade all Materials emissionColor

### Fixed
- Fix issue with LOD transition and instancing
- Fix discrepency between object motion vector and camera motion vector
- Fix issue with spot and dir light gizmo axis not highlighted correctly
- Fix potential crash while register debug windows inputs at startup
- Fix warning when creating Planar reflection
- Fix specular lighting debug mode (was rendering black)
- Allow projector decal with null material to allow to configure decal when HDRP is not set
- Decal atlas texture offset/scale is updated after allocations (used to be before so it was using date from previous frame)

## [0.0.0-preview] - 2018-01-01

### Added
- Configure the VolumetricLightingSystem code path to be on by default
- Trigger a build exception when trying to build an unsupported platform
- Introduce the VolumetricLightingController component, which can (and should) be placed on the camera, and allows one to control the near and the far plane of the V-Buffer (volumetric "froxel" buffer) along with the depth distribution (from logarithmic to linear)
- Add 3D texture support for DensityVolumes
- Add a better mapping of roughness to mipmap for planar reflection
- The VolumetricLightingSystem now uses RTHandles, which allows to save memory by sharing buffers between different cameras (history buffers are not shared), and reduce reallocation frequency by reallocating buffers only if the rendering resolution increases (and suballocating within existing buffers if the rendering resolution decreases)
- Add a Volumetric Dimmer slider to lights to control the intensity of the scattered volumetric lighting
- Add UV tiling and offset support for decals.
- Add mipmapping support for volume 3D mask textures

### Changed
- Default number of planar reflection change from 4 to 2
- Rename _MainDepthTexture to _CameraDepthTexture
- The VolumetricLightingController has been moved to the Interpolation Volume framework and now functions similarly to the VolumetricFog settings
- Update of UI of cookie, CubeCookie, Reflection probe and planar reflection probe to combo box
- Allow enabling/disabling shadows for area lights when they are set to baked.
- Hide applyRangeAttenuation and FadeDistance for directional shadow as they are not used

### Removed
- Remove Resource folder of PreIntegratedFGD and add the resource to RenderPipeline Asset

### Fixed
- Fix ConvertPhysicalLightIntensityToLightIntensity() function used when creating light from script to match HDLightEditor behavior
- Fix numerical issues with the default value of mean free path of volumetric fog
- Fix the bug preventing decals from coexisting with density volumes
- Fix issue with alpha tested geometry using planar/triplanar mapping not render correctly or flickering (due to being wrongly alpha tested in depth prepass)
- Fix meta pass with triplanar (was not handling correctly the normal)
- Fix preview when a planar reflection is present
- Fix Camera preview, it is now a Preview cameraType (was a SceneView)
- Fix handling unknown GPUShadowTypes in the shadow manager.
- Fix area light shapes sent as point lights to the baking backends when they are set to baked.
- Fix unnecessary division by PI for baked area lights.
- Fix line lights sent to the lightmappers. The backends don't support this light type.
- Fix issue with shadow mask framesettings not correctly taken into account when shadow mask is enabled for lighting.
- Fix directional light and shadow mask transition, they are now matching making smooth transition
- Fix banding issues caused by high intensity volumetric lighting
- Fix the debug window being emptied on SRP asset reload
- Fix issue with debug mode not correctly clearing the GBuffer in editor after a resize
- Fix issue with ResetMaterialKeyword not resetting correctly ToggleOff/Roggle Keyword
- Fix issue with motion vector not render correctly if there is no depth prepass in deferred

## [0.0.0-preview] - 2018-01-01

### Added
- Screen Space Refraction projection model (Proxy raycasting, HiZ raymarching)
- Screen Space Refraction settings as volume component
- Added buffered frame history per camera
- Port Global Density Volumes to the Interpolation Volume System.
- Optimize ImportanceSampleLambert() to not require the tangent frame.
- Generalize SampleVBuffer() to handle different sampling and reconstruction methods.
- Improve the quality of volumetric lighting reprojection.
- Optimize Morton Order code in the Subsurface Scattering pass.
- Planar Reflection Probe support roughness (gaussian convolution of captured probe)
- Use an atlas instead of a texture array for cluster transparent decals
- Add a debug view to visualize the decal atlas
- Only store decal textures to atlas if decal is visible, debounce out of memory decal atlas warning.
- Add manipulator gizmo on decal to improve authoring workflow
- Add a minimal StackLit material (work in progress, this version can be used as template to add new material)

### Changed
- EnableShadowMask in FrameSettings (But shadowMaskSupport still disable by default)
- Forced Planar Probe update modes to (Realtime, Every Update, Mirror Camera)
- Screen Space Refraction proxy model uses the proxy of the first environment light (Reflection probe/Planar probe) or the sky
- Moved RTHandle static methods to RTHandles
- Renamed RTHandle to RTHandleSystem.RTHandle
- Move code for PreIntegratedFDG (Lit.shader) into its dedicated folder to be share with other material
- Move code for LTCArea (Lit.shader) into its dedicated folder to be share with other material

### Removed
- Removed Planar Probe mirror plane position and normal fields in inspector, always display mirror plane and normal gizmos

### Fixed
- Fix fog flags in scene view is now taken into account
- Fix sky in preview windows that were disappearing after a load of a new level
- Fix numerical issues in IntersectRayAABB().
- Fix alpha blending of volumetric lighting with transparent objects.
- Fix the near plane of the V-Buffer causing out-of-bounds look-ups in the clustered data structure.
- Depth and color pyramid are properly computed and sampled when the camera renders inside a viewport of a RTHandle.
- Fix decal atlas debug view to work correctly when shadow atlas view is also enabled<|MERGE_RESOLUTION|>--- conflicted
+++ resolved
@@ -540,9 +540,6 @@
 - Fixed a bug where Decal Shader Graphs would not recieve reprojected Position, Normal, or Bitangent data. (1239921)
 - Fix reflection hierarchy for CARPAINT in AxF.
 - Fix precise fresnel for delta lights for SVBRDF in AxF.
-<<<<<<< HEAD
-- Fixed depth prepass and postpass being disabled after changing the shader in the material UI.
-=======
 - Fixed the debug exposure mode for display sky reflection and debug view baked lighting
 - Fixed MSAA depth resolve when there is no motion vectors
 - Fixed various object leaks in HDRP.
@@ -577,7 +574,7 @@
 - Fixed issue with screen-space shadows not enabled properly when RT is disabled (case 1235821)
 - Fixed a performance issue with stochastic ray traced area shadows.
 - Fixed cookie texture not updated when changing an import settings (srgb for example).
->>>>>>> 8ad7625b
+- Fixed depth prepass and postpass being disabled after changing the shader in the material UI.
 
 ### Changed
 - Improve MIP selection for decals on Transparents

--- conflicted
+++ resolved
@@ -11,14 +11,11 @@
 
 ## [2018.2 / next ]
 - Add Light -> Planar Reflection Probe command
-<<<<<<< HEAD
-- Add visualize all shadow masks in lighting debug
-=======
 - Added a false color mode in rendering debug
 - Add support for mesh decals
 - Add flag to disable projector decals on transparent geometry to save performance and decal texture atlas space
 - Add ability to use decal diffuse map as mask only
->>>>>>> e691c0da
+- Add visualize all shadow masks in lighting debug
 
 ### Improvements
 

# Changelog
All notable changes to this package will be documented in this file.

The format is based on [Keep a Changelog](http://keepachangelog.com/en/1.0.0/)
and this project adheres to [Semantic Versioning](http://semver.org/spec/v2.0.0.html).

## [7.0.0-preview] - 2019-XX-XX

### Added
- `Fixed`, `Viewer`, and `Automatic` modes to compute the FOV used when rendering a `PlanarReflectionProbe`
- A checkbox to toggle the chrome gizmo of `ReflectionProbe`and `PlanarReflectionProbe`
- Added a Light layer in shadows that allow for objects to cast shadows without being affected by light (and vice versa).
- You can now access ShaderGraph blend states from the Material UI (for example, **Surface Type**, **Sorting Priority**, and **Blending Mode**). This change may break Materials that use a ShaderGraph, to fix them, select **Edit > Render Pipeline > Reset all ShaderGraph Scene Materials BlendStates**. This syncs the blendstates of you ShaderGraph master nodes with the Material properties.
- You can now control ZTest, ZWrite, and CullMode for transparent Materials.
- Materials that use Unlit Shaders or Unlit Master Node Shaders now cast shadows.
- Added an option to enable the ztest on **After Post Process** materials when TAA is disabled.
- Added a new SSAO (based on Ground Truth Ambient Occlusion algorithm) to replace the previous one. 
- Added support for shadow tint on light
<<<<<<< HEAD
- Added single-pass instancing support with XR SDK
=======
- BeginCameraRendering and EndCameraRendering callbacks are now called with probes
- Adding option to update shadow maps only On Enable and On Demand. 
>>>>>>> d8daa281

### Fixed
- Fixed an issue with history buffers causing effects like TAA or auto exposure to flicker when more than one camera was visible in the editor
- The correct preview is displayed when selecting multiple `PlanarReflectionProbe`s
- Fixed volumetric rendering with camera-relative code and XR stereo instancing
- Fixed issue with flashing cyan due to async compilation of shader when selecting a mesh
- Fix texture type mismatch when the contact shadow are disabled (causing errors on IOS devices)
- Fixed Generate Shader Includes while in package
- Fixed issue when texture where deleted in ShadowCascadeGUI
- Fixed issue in FrameSettingsHistory when disabling a camera several time without enabling it in between.
- Fixed volumetric reprojection with camera-relative code and XR stereo instancing
- Added custom BaseShaderPreprocessor in HDEditorUtils.GetBaseShaderPreprocessorList()
- Fixed compile issue when USE_XR_SDK is not defined
- Fixed procedural sky sun disk intensity for high directional light intensities
- Fixed Decal mip level when using texture mip map streaming to avoid dropping to lowest permitted mip (now loading all mips)
- Fixed deferred shading for XR single-pass instancing after lightloop refactor
- Fixed cluster and material classification debug (material classification now works with compute as pixel shader lighting)
- Fixed IOS Nan by adding a maximun epsilon definition REAL_EPS that uses HALF_EPS when fp16 are used
- Removed unnecessary GC allocation in motion blur code
- Fixed locked UI with advanded influence volume inspector for probes
- Fixed invalid capture direction when rendering planar reflection probes
- Fixed Decal HTILE optimization with platform not supporting texture atomatic (Disable it)
- Fixed a crash in the build when the contact shadows are disabled
- Fixed camera rendering callbacks order (endCameraRendering was being called before the actual rendering)
- Fixed issue with wrong opaque blending settings for After Postprocess
- Fixed issue with Low resolution transparency on PS4

### Changed
- Optimization: Reduce the group size of the deferred lighting pass from 16x16 to 8x8
- Replaced HDCamera.computePassCount by viewCount
- Removed xrInstancing flag in RTHandles (replaced by TextureXR.slices and TextureXR.dimensions)
- Refactor the HDRenderPipeline and lightloop code to preprare for high level rendergraph
- Removed the **Back Then Front Rendering** option in the fabric Master Node settings. Enabling this option previously did nothing.
- Shader type Real translates to FP16 precision on Nintendo Switch.
- Shader framework refactor: Introduce CBSDF, EvaluateBSDF, IsNonZeroBSDF to replace BSDF functions
- Shader framework refactor:  GetBSDFAngles, LightEvaluation and SurfaceShading functions
- Replace ComputeMicroShadowing by GetAmbientOcclusionForMicroShadowing
- Rename WorldToTangent to TangentToWorld as it was incorrectly named
- Remove SunDisk and Sun Halo size from directional light


## [6.7.0-preview] - 2019-05-16

### Added
- Added ViewConstants StructuredBuffer to simplify XR rendering
- Added API to render specific settings during a frame
- Added stadia to the supported platforms (2019.3)
- Enabled cascade blends settings in the HD Shadow component
- Added Hardware Dynamic Resolution support. 
- Added MatCap debug view to replace the no scene lighting debug view. 
- Added clear GBuffer option in FrameSettings (default to false)
- Added preview for decal shader graph (Only albedo, normal and emission)
- Added exposure weight control for decal
- Screen Space Directional Shadow under a define option. Activated for ray tracing 
- Added a new abstraction for RendererList that will help transition to Render Graph and future RendererList API
- Added multipass support for VR
- Added XR SDK integration (multipass only)
- Added Shader Graph samples for Hair, Fabric and Decal master nodes.
- Add fade distance, shadow fade distance and light layers to light explorer
- Add method to draw light layer drawer in a rect to HDEditorUtils

### Fixed
- Fixed deserialization crash at runtime
- Fixed for ShaderGraph Unlit masternode not writing velocity
- Fixed a crash when assiging a new HDRP asset with the 'Verify Saving Assets' option enabled
- Fixed exposure to properly support TEXTURE2D_X
- Fixed TerrainLit basemap texture generation
- Fixed a bug that caused nans when material classification was enabled and a tile contained one standard material + a material with transmission.
- Fixed gradient sky hash that was not using the exposure hash
- Fixed displayed default FrameSettings in HDRenderPipelineAsset wrongly updated on scripts reload.
- Fixed gradient sky hash that was not using the exposure hash.
- Fixed visualize cascade mode with exposure.
- Fixed (enabled) exposure on override lighting debug modes.
- Fixed issue with LightExplorer when volume have no profile
- Fixed issue with SSR for negative, infinite and NaN history values
- Fixed LightLayer in HDReflectionProbe and PlanarReflectionProbe inspector that was not displayed as a mask.
- Fixed NaN in transmission when the thickness and a color component of the scattering distance was to 0
- Fixed Light's ShadowMask multi-edition.
- Fixed motion blur and SMAA with VR single-pass instancing
- Fixed NaNs generated by phase functionsin volumetric lighting
- Fixed NaN issue with refraction effect and IOR of 1 at extreme grazing angle
- Fixed nan tracker not using the exposure 
- Fixed sorting priority on lit and unlit materials
- Fixed null pointer exception when there are no AOVRequests defined on a camera
- Fixed dirty state of prefab using disabled ReflectionProbes
- Fixed an issue where gizmos and editor grid were not correctly depth tested
- Fixed created default scene prefab non editable due to wrong file extension.
- Fixed an issue where sky convolution was recomputed for nothing when a preview was visible (causing extreme slowness when fabric convolution is enabled)
- Fixed issue with decal that wheren't working currently in player
- Fixed missing stereo rendering macros in some fragment shaders
- Fixed exposure for ReflectionProbe and PlanarReflectionProbe gizmos
- Fixed single-pass instancing on PSVR
- Fixed Vulkan shader issue with Texture2DArray in ScreenSpaceShadow.compute by re-arranging code (workaround)
- Fixed camera-relative issue with lights and XR single-pass instancing
- Fixed single-pass instancing on Vulkan
- Fixed htile synchronization issue with shader graph decal
- Fixed Gizmos are not drawn in Camera preview
- Fixed pre-exposure for emissive decal
- Fixed wrong values computed in PreIntegrateFGD and in the generation of volumetric lighting data by forcing the use of fp32.
- Fixed NaNs arising during the hair lighting pass
- Fixed synchronization issue in decal HTile that occasionally caused rendering artifacts around decal borders
- Fixed QualitySettings getting marked as modified by HDRP (and thus checked out in Perforce)
- Fixed a bug with uninitialized values in light explorer
- Fixed issue with LOD transition
- Fixed shader warnings related to raytracing and TEXTURE2D_X

### Changed
- Refactor PixelCoordToViewDirWS to be VR compatible and to compute it only once per frame
- Modified the variants stripper to take in account multiple HDRP assets used in the build.
- Improve the ray biasing code to avoid self-intersections during the SSR traversal
- Update Pyramid Spot Light to better match emitted light volume.
- Moved _XRViewConstants out of UnityPerPassStereo constant buffer to fix issues with PSSL
- Removed GetPositionInput_Stereo() and single-pass (double-wide) rendering mode
- Changed label width of the frame settings to accommodate better existing options. 
- SSR's Default FrameSettings for camera is now enable.
- Re-enabled the sharpening filter on Temporal Anti-aliasing
- Exposed HDEditorUtils.LightLayerMaskDrawer for integration in other packages and user scripting.
- Rename atmospheric scattering in FrameSettings to Fog
- The size modifier in the override for the culling sphere in Shadow Cascades now defaults to 0.6, which is the same as the formerly hardcoded value.
- Moved LOD Bias and Maximum LOD Level from Frame Setting section `Other` to `Rendering`
- ShaderGraph Decal that affect only emissive, only draw in emissive pass (was drawing in dbuffer pass too)
- Apply decal projector fade factor correctly on all attribut and for shader graph decal
- Move RenderTransparentDepthPostpass after all transparent
- Update exposure prepass to interleave XR single-pass instancing views in a checkerboard pattern
- Removed ScriptRuntimeVersion check in wizard.

## [6.6.0-preview] - 2019-04-01

### Added
- Added preliminary changes for XR deferred shading
- Added support of 111110 color buffer
- Added proper support for Recorder in HDRP
- Added depth offset input in shader graph master nodes
- Added a Parallax Occlusion Mapping node
- Added SMAA support
- Added Homothety and Symetry quick edition modifier on volume used in ReflectionProbe, PlanarReflectionProbe and DensityVolume
- Added multi-edition support for DecalProjectorComponent
- Improve hair shader
- Added the _ScreenToTargetScaleHistory uniform variable to be used when sampling HDRP RTHandle history buffers.
- Added settings in `FrameSettings` to change `QualitySettings.lodBias` and `QualitySettings.maximumLODLevel` during a rendering
- Added an exposure node to retrieve the current, inverse and previous frame exposure value.
- Added an HD scene color node which allow to sample the scene color with mips and a toggle to remove the exposure.
- Added safeguard on HD scene creation if default scene not set in the wizard
- Added Low res transparency rendering pass. 

### Fixed
- Fixed HDRI sky intensity lux mode
- Fixed dynamic resolution for XR
- Fixed instance identifier semantic string used by Shader Graph
- Fixed null culling result occuring when changing scene that was causing crashes
- Fixed multi-edition light handles and inspector shapes
- Fixed light's LightLayer field when multi-editing
- Fixed normal blend edition handles on DensityVolume
- Fixed an issue with layered lit shader and height based blend where inactive layers would still have influence over the result
- Fixed multi-selection handles color for DensityVolume
- Fixed multi-edition inspector's blend distances for HDReflectionProbe, PlanarReflectionProbe and DensityVolume
- Fixed metric distance that changed along size in DensityVolume
- Fixed DensityVolume shape handles that have not same behaviour in advance and normal edition mode
- Fixed normal map blending in TerrainLit by only blending the derivatives
- Fixed Xbox One rendering just a grey screen instead of the scene
- Fixed probe handles for multiselection
- Fixed baked cubemap import settings for convolution
- Fixed regression causing crash when attempting to open HDRenderPipelineWizard without an HDRenderPipelineAsset setted
- Fixed FullScreenDebug modes: SSAO, SSR, Contact shadow, Prerefraction Color Pyramid, Final Color Pyramid
- Fixed volumetric rendering with stereo instancing
- Fixed shader warning
- Fixed missing resources in existing asset when updating package
- Fixed PBR master node preview in forward rendering or transparent surface
- Fixed deferred shading with stereo instancing
- Fixed "look at" edition mode of Rotation tool for DecalProjectorComponent
- Fixed issue when switching mode in ReflectionProbe and PlanarReflectionProbe
- Fixed issue where migratable component version where not always serialized when part of prefab's instance
- Fixed an issue where shadow would not be rendered properly when light layer are not enabled
- Fixed exposure weight on unlit materials
- Fixed Light intensity not played in the player when recorded with animation/timeline
- Fixed some issues when multi editing HDRenderPipelineAsset
- Fixed emission node breaking the main shader graph preview in certain conditions.
- Fixed checkout of baked probe asset when baking probes.
- Fixed invalid gizmo position for rotated ReflectionProbe
- Fixed multi-edition of material's SurfaceType and RenderingPath
- Fixed whole pipeline reconstruction on selecting for the first time or modifying other than the currently used HDRenderPipelineAsset
- Fixed single shadow debug mode
- Fixed global scale factor debug mode when scale > 1
- Fixed debug menu material overrides not getting applied to the Terrain Lit shader
- Fixed typo in computeLightVariants
- Fixed deferred pass with XR instancing by disabling ComputeLightEvaluation
- Fixed bloom resolution independence
- Fixed lens dirt intensity not behaving properly
- Fixed the Stop NaN feature
- Fixed some resources to handle more than 2 instanced views for XR
- Fixed issue with black screen (NaN) produced on old GPU hardware or intel GPU hardware with gaussian pyramid
- Fixed issue with disabled punctual light would still render when only directional light is present

### Changed
- DensityVolume scripting API will no longuer allow to change between advance and normal edition mode
- Disabled depth of field, lens distortion and panini projection in the scene view
- TerrainLit shaders and includes are reorganized and made simpler.
- TerrainLit shader GUI now allows custom properties to be displayed in the Terrain fold-out section.
- Optimize distortion pass with stencil
- Disable SceneSelectionPass in shader graph preview
- Control punctual light and area light shadow atlas separately
- Move SMAA anti-aliasing option to after Temporal Anti Aliasing one, to avoid problem with previously serialized project settings
- Optimize rendering with static only lighting and when no cullable lights/decals/density volumes are present. 
- Updated handles for DecalProjectorComponent for enhanced spacial position readability and have edition mode for better SceneView management
- DecalProjectorComponent are now scale independent in order to have reliable metric unit (see new Size field for changing the size of the volume)
- Restructure code from HDCamera.Update() by adding UpdateAntialiasing() and UpdateViewConstants()
- Renamed velocity to motion vectors
- Objects rendered during the After Post Process pass while TAA is enabled will not benefit from existing depth buffer anymore. This is done to fix an issue where those object would wobble otherwise
- Removed usage of builtin unity matrix for shadow, shadow now use same constant than other view
- The default volume layer mask for cameras & probes is now `Default` instead of `Everything`

## [6.5.0-preview] - 2019-03-07

### Added
- Added depth-of-field support with stereo instancing
- Adding real time area light shadow support
- Added a new FrameSettings: Specular Lighting to toggle the specular during the rendering

### Fixed
- Fixed diffusion profile upgrade breaking package when upgrading to a new version
- Fixed decals cropped by gizmo not updating correctly if prefab
- Fixed an issue when enabling SSR on multiple view
- Fixed edition of the intensity's unit field while selecting multiple lights
- Fixed wrong calculation in soft voxelization for density volume
- Fixed gizmo not working correctly with pre-exposure
- Fixed issue with setting a not available RT when disabling motion vectors
- Fixed planar reflection when looking at mirror normal
- Fixed mutiselection issue with HDLight Inspector
- Fixed HDAdditionalCameraData data migration
- Fixed failing builds when light explorer window is open
- Fixed cascade shadows border sometime causing artefacts between cascades
- Restored shadows in the Cascade Shadow debug visualization
- `camera.RenderToCubemap` use proper face culling

### Changed
- When rendering reflection probe disable all specular lighting and for metals use fresnelF0 as diffuse color for bake lighting.

## [6.4.0-preview] - 2019-02-21

### Added
- VR: Added TextureXR system to selectively expand TEXTURE2D macros to texture array for single-pass stereo instancing + Convert textures call to these macros
- Added an unit selection dropdown next to shutter speed (camera)
- Added error helpbox when trying to use a sub volume component that require the current HDRenderPipelineAsset to support a feature that it is not supporting.
- Add mesh for tube light when display emissive mesh is enabled

### Fixed
- Fixed Light explorer. The volume explorer used `profile` instead of `sharedProfile` which instantiate a custom volume profile instead of editing the asset itself.
- Fixed UI issue where all is displayed using metric unit in shadow cascade and Percent is set in the unit field (happening when opening the inspector).
- Fixed inspector event error when double clicking on an asset (diffusion profile/material).
- Fixed nullref on layered material UI when the material is not an asset.
- Fixed nullref exception when undo/redo a light property.
- Fixed visual bug when area light handle size is 0.

### Changed
- Update UI for 32bit/16bit shadow precision settings in HDRP asset
- Object motion vectors have been disabled in all but the game view. Camera motion vectors are still enabled everywhere, allowing TAA and Motion Blur to work on static objects.
- Enable texture array by default for most rendering code on DX11 and unlock stereo instancing (DX11 only for now)

## [6.3.0-preview] - 2019-02-18

### Added
- Added emissive property for shader graph decals
- Added a diffusion profile override volume so the list of diffusion profile assets to use can be chanaged without affecting the HDRP asset
- Added a "Stop NaNs" option on cameras and in the Scene View preferences.
- Added metric display option in HDShadowSettings and improve clamping
- Added shader parameter mapping in DebugMenu
- Added scripting API to configure DebugData for DebugMenu

### Fixed
- Fixed decals in forward
- Fixed issue with stencil not correctly setup for various master node and shader for the depth pass, motion vector pass and GBuffer/Forward pass
- Fixed SRP batcher and metal
- Fixed culling and shadows for Pyramid, Box, Rectangle and Tube lights
- Fixed an issue where scissor render state leaking from the editor code caused partially black rendering

### Changed
- When a lit material has a clear coat mask that is not null, we now use the clear coat roughness to compute the screen space reflection.
- Diffusion profiles are now limited to one per asset and can be referenced in materials, shader graphs and vfx graphs. Materials will be upgraded automatically except if they are using a shader graph, in this case it will display an error message.

## [6.2.0-preview] - 2019-02-15

### Added
- Added help box listing feature supported in a given HDRenderPipelineAsset alongs with the drawbacks implied.
- Added cascade visualizer, supporting disabled handles when not overriding.

### Fixed
- Fixed post processing with stereo double-wide
- Fixed issue with Metal: Use sign bit to find the cache type instead of lowest bit.
- Fixed invalid state when creating a planar reflection for the first time
- Fix FrameSettings's LitShaderMode not restrained by supported LitShaderMode regression.

### Changed
- The default value roughness value for the clearcoat has been changed from 0.03 to 0.01
- Update default value of based color for master node
- Update Fabric Charlie Sheen lighting model - Remove Fresnel component that wasn't part of initial model + Remap smoothness to [0.0 - 0.6] range for more artist friendly parameter

### Changed
- Code refactor: all macros with ARGS have been swapped with macros with PARAM. This is because the ARGS macros were incorrectly named.

## [6.1.0-preview] - 2019-02-13

### Added
- Added support for post-processing anti-aliasing in the Scene View (FXAA and TAA). These can be set in Preferences.
- Added emissive property for decal material (non-shader graph)

### Fixed
- Fixed a few UI bugs with the color grading curves.
- Fixed "Post Processing" in the scene view not toggling post-processing effects
- Fixed bake only object with flag `ReflectionProbeStaticFlag` when baking a `ReflectionProbe`

### Changed
- Removed unsupported Clear Depth checkbox in Camera inspector
- Updated the toggle for advanced mode in inspectors.

## [6.0.0-preview] - 2019-02-23

### Added
- Added new API to perform a camera rendering
- Added support for hair master node (Double kajiya kay - Lambert)
- Added Reset behaviour in DebugMenu (ingame mapping is right joystick + B)
- Added Default HD scene at new scene creation while in HDRP
- Added Wizard helping to configure HDRP project
- Added new UI for decal material to allow remapping and scaling of some properties
- Added cascade shadow visualisation toggle in HD shadow settings
- Added icons for assets
- Added replace blending mode for distortion
- Added basic distance fade for density volumes
- Added decal master node for shader graph
- Added HD unlit master node (Cross Pipeline version is name Unlit)
- Added new Rendering Queue in materials
- Added post-processing V3 framework embed in HDRP, remove postprocess V2 framework
- Post-processing now uses the generic volume framework
-   New depth-of-field, bloom, panini projection effects, motion blur
-   Exposure is now done as a pre-exposition pass, the whole system has been revamped
-   Exposure now use EV100 everywhere in the UI (Sky, Emissive Light)
- Added emissive intensity (Luminance and EV100 control) control for Emissive
- Added pre-exposure weigth for Emissive
- Added an emissive color node and a slider to control the pre-exposure percentage of emission color
- Added physical camera support where applicable
- Added more color grading tools
- Added changelog level for Shader Variant stripping
- Added Debug mode for validation of material albedo and metalness/specularColor values
- Added a new dynamic mode for ambient probe and renamed BakingSky to StaticLightingSky
- Added command buffer parameter to all Bind() method of material
- Added Material validator in Render Pipeline Debug
- Added code to future support of DXR (not enabled)
- Added support of multiviewport
- Added HDRenderPipeline.RequestSkyEnvironmentUpdate function to force an update from script when sky is set to OnDemand
- Added a Lighting and BackLighting slots in Lit, StackLit, Fabric and Hair master nodes
- Added support for overriding terrain detail rendering shaders, via the render pipeline editor resources asset
- Added xrInstancing flag support to RTHandle
- Added support for cullmask for decal projectors
- Added software dynamic resolution support
- Added support for "After Post-Process" render pass for unlit shader
- Added support for textured rectangular area lights
- Added stereo instancing macros to MSAA shaders
- Added support for Quarter Res Raytraced Reflections (not enabled)
- Added fade factor for decal projectors.
- Added stereo instancing macros to most shaders used in VR
- Added multi edition support for HDRenderPipelineAsset

### Fixed
- Fixed logic to disable FPTL with stereo rendering
- Fixed stacklit transmission and sun highlight
- Fixed decals with stereo rendering
- Fixed sky with stereo rendering
- Fixed flip logic for postprocessing + VR
- Fixed copyStencilBuffer pass for Switch
- Fixed point light shadow map culling that wasn't taking into account far plane
- Fixed usage of SSR with transparent on all master node
- Fixed SSR and microshadowing on fabric material
- Fixed blit pass for stereo rendering
- Fixed lightlist bounds for stereo rendering
- Fixed windows and in-game DebugMenu sync.
- Fixed FrameSettings' LitShaderMode sync when opening DebugMenu.
- Fixed Metal specific issues with decals, hitting a sampler limit and compiling AxF shader
- Fixed an issue with flipped depth buffer during postprocessing
- Fixed normal map use for shadow bias with forward lit - now use geometric normal
- Fixed transparent depth prepass and postpass access so they can be use without alpha clipping for lit shader
- Fixed support of alpha clip shadow for lit master node
- Fixed unlit master node not compiling
- Fixed issue with debug display of reflection probe
- Fixed issue with phong tessellations not working with lit shader
- Fixed issue with vertex displacement being affected by heightmap setting even if not heightmap where assign
- Fixed issue with density mode on Lit terrain producing NaN
- Fixed issue when going back and forth from Lit to LitTesselation for displacement mode
- Fixed issue with ambient occlusion incorrectly applied to emissiveColor with light layers in deferred
- Fixed issue with fabric convolution not using the correct convolved texture when fabric convolution is enabled
- Fixed issue with Thick mode for Transmission that was disabling transmission with directional light
- Fixed shutdown edge cases with HDRP tests
- Fixed slowdow when enabling Fabric convolution in HDRP asset
- Fixed specularAA not compiling in StackLit Master node
- Fixed material debug view with stereo rendering
- Fixed material's RenderQueue edition in default view.
- Fixed banding issues within volumetric density buffer
- Fixed missing multicompile for MSAA for AxF
- Fixed camera-relative support for stereo rendering
- Fixed remove sync with render thread when updating decal texture atlas.
- Fixed max number of keyword reach [256] issue. Several shader feature are now local
- Fixed Scene Color and Depth nodes
- Fixed SSR in forward
- Fixed custom editor of Unlit, HD Unlit and PBR shader graph master node
- Fixed issue with NewFrame not correctly calculated in Editor when switching scene
- Fixed issue with TerrainLit not compiling with depth only pass and normal buffer
- Fixed geometric normal use for shadow bias with PBR master node in forward
- Fixed instancing macro usage for decals
- Fixed error message when having more than one directional light casting shadow
- Fixed error when trying to display preview of Camera or PlanarReflectionProbe
- Fixed LOAD_TEXTURE2D_ARRAY_MSAA macro
- Fixed min-max and amplitude clamping value in inspector of vertex displacement materials
- Fixed issue with alpha shadow clip (was incorrectly clipping object shadow)
- Fixed an issue where sky cubemap would not be cleared correctly when setting the current sky to None
- Fixed a typo in Static Lighting Sky component UI
- Fixed issue with incorrect reset of RenderQueue when switching shader in inspector GUI
- Fixed issue with variant stripper stripping incorrectly some variants
- Fixed a case of ambient lighting flickering because of previews
- Fixed Decals when rendering multiple camera in a single frame
- Fixed cascade shadow count in shader
- Fixed issue with Stacklit shader with Haze effect
- Fixed an issue with the max sample count for the TAA
- Fixed post-process guard band for XR
- Fixed exposure of emissive of Unlit
- Fixed depth only and motion vector pass for Unlit not working correctly with MSAA
- Fixed an issue with stencil buffer copy causing unnecessary compute dispatches for lighting
- Fixed multi edition issue in FrameSettings
- Fixed issue with SRP batcher and DebugDisplay variant of lit shader
- Fixed issue with debug material mode not doing alpha test
- Fixed "Attempting to draw with missing UAV bindings" errors on Vulkan
- Fixed pre-exposure incorrectly apply to preview
- Fixed issue with duplicate 3D texture in 3D texture altas of volumetric?
- Fixed Camera rendering order (base on the depth parameter)
- Fixed shader graph decals not being cropped by gizmo
- Fixed "Attempting to draw with missing UAV bindings" errors on Vulkan.


### Changed
- ColorPyramid compute shader passes is swapped to pixel shader passes on platforms where the later is faster (Nintendo Switch).
- Removing the simple lightloop used by the simple lit shader
- Whole refactor of reflection system: Planar and reflection probe
- Separated Passthrough from other RenderingPath
- Update several properties naming and caption based on feedback from documentation team
- Remove tile shader variant for transparent backface pass of lit shader
- Rename all HDRenderPipeline to HDRP folder for shaders
- Rename decal property label (based on doc team feedback)
- Lit shader mode now default to Deferred to reduce build time
- Update UI of Emission parameters in shaders
- Improve shader variant stripping including shader graph variant
- Refactored render loop to render realtime probes visible per camera
- Enable SRP batcher by default
- Shader code refactor: Rename LIGHTLOOP_SINGLE_PASS => LIGHTLOOP_DISABLE_TILE_AND_CLUSTER and clean all usage of LIGHTLOOP_TILE_PASS
- Shader code refactor: Move pragma definition of vertex and pixel shader inside pass + Move SURFACE_GRADIENT definition in XXXData.hlsl
- Micro-shadowing in Lit forward now use ambientOcclusion instead of SpecularOcclusion
- Upgraded FrameSettings workflow, DebugMenu and Inspector part relative to it
- Update build light list shader code to support 32 threads in wavefronts on Switch
- LayeredLit layers' foldout are now grouped in one main foldout per layer
- Shadow alpha clip can now be enabled on lit shader and haor shader enven for opaque
- Temporal Antialiasing optimization for Xbox One X
- Parameter depthSlice on SetRenderTarget functions now defaults to -1 to bind the entire resource
- Rename SampleCameraDepth() functions to LoadCameraDepth() and SampleCameraDepth(), same for SampleCameraColor() functions
- Improved Motion Blur quality. 
- Update stereo frame settings values for single-pass instancing and double-wide
- Rearrange FetchDepth functions to prepare for stereo-instancing
- Remove unused _ComputeEyeIndex
- Updated HDRenderPipelineAsset inspector
- Re-enable SRP batcher for metal

## [5.2.0-preview] - 2018-11-27

### Added
- Added option to run Contact Shadows and Volumetrics Voxelization stage in Async Compute
- Added camera freeze debug mode - Allow to visually see culling result for a camera
- Added support of Gizmo rendering before and after postprocess in Editor
- Added support of LuxAtDistance for punctual lights

### Fixed
- Fixed Debug.DrawLine and Debug.Ray call to work in game view
- Fixed DebugMenu's enum resetted on change
- Fixed divide by 0 in refraction causing NaN
- Fixed disable rough refraction support
- Fixed refraction, SSS and atmospheric scattering for VR
- Fixed forward clustered lighting for VR (double-wide).
- Fixed Light's UX to not allow negative intensity
- Fixed HDRenderPipelineAsset inspector broken when displaying its FrameSettings from project windows.
- Fixed forward clustered lighting for VR (double-wide).
- Fixed HDRenderPipelineAsset inspector broken when displaying its FrameSettings from project windows.
- Fixed Decals and SSR diable flags for all shader graph master node (Lit, Fabric, StackLit, PBR)
- Fixed Distortion blend mode for shader graph master node (Lit, StackLit)
- Fixed bent Normal for Fabric master node in shader graph
- Fixed PBR master node lightlayers
- Fixed shader stripping for built-in lit shaders.

### Changed
- Rename "Regular" in Diffusion profile UI "Thick Object"
- Changed VBuffer depth parametrization for volumetric from distanceRange to depthExtent - Require update of volumetric settings - Fog start at near plan
- SpotLight with box shape use Lux unit only

## [5.1.0-preview] - 2018-11-19

### Added

- Added a separate Editor resources file for resources Unity does not take when it builds a Player.
- You can now disable SSR on Materials in Shader Graph.
- Added support for MSAA when the Supported Lit Shader Mode is set to Both. Previously HDRP only supported MSAA for Forward mode.
- You can now override the emissive color of a Material when in debug mode.
- Exposed max light for Light Loop Settings in HDRP asset UI.
- HDRP no longer performs a NormalDBuffer pass update if there are no decals in the Scene.
- Added distant (fall-back) volumetric fog and improved the fog evaluation precision.
- Added an option to reflect sky in SSR.
- Added a y-axis offset for the PlanarReflectionProbe and offset tool.
- Exposed the option to run SSR and SSAO on async compute.
- Added support for the _GlossMapScale parameter in the Legacy to HDRP Material converter.
- Added wave intrinsic instructions for use in Shaders (for AMD GCN).


### Fixed
- Fixed sphere shaped influence handles clamping in Reflection Probes.
- Fixed Reflection Probe data migration for projects created before using HDRP.
- Fixed UI of Layered Material where Unity previously rendered the scrollbar above the Copy button.
- Fixed Material tessellations parameters Start fade distance and End fade distance. Originally, Unity clamped these values when you modified them.
- Fixed various distortion and refraction issues - handle a better fall-back.
- Fixed SSR for multiple views.
- Fixed SSR issues related to self-intersections.
- Fixed shape density volume handle speed.
- Fixed density volume shape handle moving too fast.
- Fixed the Camera velocity pass that we removed by mistake.
- Fixed some null pointer exceptions when disabling motion vectors support.
- Fixed viewports for both the Subsurface Scattering combine pass and the transparent depth prepass.
- Fixed the blend mode pop-up in the UI. It previously did not appear when you enabled pre-refraction.
- Fixed some null pointer exceptions that previously occurred when you disabled motion vectors support.
- Fixed Layered Lit UI issue with scrollbar.
- Fixed cubemap assignation on custom ReflectionProbe.
- Fixed Reflection Probes’ capture settings' shadow distance.
- Fixed an issue with the SRP batcher and Shader variables declaration.
- Fixed thickness and subsurface slots for fabric Shader master node that wasn't appearing with the right combination of flags.
- Fixed d3d debug layer warning.
- Fixed PCSS sampling quality.
- Fixed the Subsurface and transmission Material feature enabling for fabric Shader.
- Fixed the Shader Graph UV node’s dimensions when using it in a vertex Shader.
- Fixed the planar reflection mirror gizmo's rotation.
- Fixed HDRenderPipelineAsset's FrameSettings not showing the selected enum in the Inspector drop-down.
- Fixed an error with async compute.
- MSAA now supports transparency.
- The HDRP Material upgrader tool now converts metallic values correctly.
- Volumetrics now render in Reflection Probes.
- Fixed a crash that occurred whenever you set a viewport size to 0.
- Fixed the Camera physic parameter that the UI previously did not display.
- Fixed issue in pyramid shaped spotlight handles manipulation

### Changed

- Renamed Line shaped Lights to Tube Lights.
- HDRP now uses mean height fog parametrization.
- Shadow quality settings are set to All when you use HDRP (This setting is not visible in the UI when using SRP). This avoids Legacy Graphics Quality Settings disabling the shadows and give SRP full control over the Shadows instead.
- HDRP now internally uses premultiplied alpha for all fog.
- Updated default FrameSettings used for realtime Reflection Probes when you create a new HDRenderPipelineAsset.
- Remove multi-camera support. LWRP and HDRP will not support multi-camera layered rendering.
- Updated Shader Graph subshaders to use the new instancing define.
- Changed fog distance calculation from distance to plane to distance to sphere.
- Optimized forward rendering using AMD GCN by scalarizing the light loop.
- Changed the UI of the Light Editor.
- Change ordering of includes in HDRP Materials in order to reduce iteration time for faster compilation.
- Added a StackLit master node replacing the InspectorUI version. IMPORTANT: All previously authored StackLit Materials will be lost. You need to recreate them with the master node.

## [5.0.0-preview] - 2018-09-28

### Added
- Added occlusion mesh to depth prepass for VR (VR still disabled for now)
- Added a debug mode to display only one shadow at once
- Added controls for the highlight created by directional lights
- Added a light radius setting to punctual lights to soften light attenuation and simulate fill lighting
- Added a 'minRoughness' parameter to all non-area lights (was previously only available for certain light types)
- Added separate volumetric light/shadow dimmers
- Added per-pixel jitter to volumetrics to reduce aliasing artifacts
- Added a SurfaceShading.hlsl file, which implements material-agnostic shading functionality in an efficient manner
- Added support for shadow bias for thin object transmission
- Added FrameSettings to control realtime planar reflection
- Added control for SRPBatcher on HDRP Asset
- Added an option to clear the shadow atlases in the debug menu
- Added a color visualization of the shadow atlas rescale in debug mode
- Added support for disabling SSR on materials
- Added intrinsic for XBone
- Added new light volume debugging tool
- Added a new SSR debug view mode
- Added translaction's scale invariance on DensityVolume
- Added multiple supported LitShadermode and per renderer choice in case of both Forward and Deferred supported
- Added custom specular occlusion mode to Lit Shader Graph Master node

### Fixed
- Fixed a normal bias issue with Stacklit (Was causing light leaking)
- Fixed camera preview outputing an error when both scene and game view where display and play and exit was call
- Fixed override debug mode not apply correctly on static GI
- Fixed issue where XRGraphicsConfig values set in the asset inspector GUI weren't propagating correctly (VR still disabled for now)
- Fixed issue with tangent that was using SurfaceGradient instead of regular normal decoding
- Fixed wrong error message display when switching to unsupported target like IOS
- Fixed an issue with ambient occlusion texture sometimes not being created properly causing broken rendering
- Shadow near plane is no longer limited at 0.1
- Fixed decal draw order on transparent material
- Fixed an issue where sometime the lookup texture used for GGX convolution was broken, causing broken rendering
- Fixed an issue where you wouldn't see any fog for certain pipeline/scene configurations
- Fixed an issue with volumetric lighting where the anisotropy value of 0 would not result in perfectly isotropic lighting
- Fixed shadow bias when the atlas is rescaled
- Fixed shadow cascade sampling outside of the atlas when cascade count is inferior to 4
- Fixed shadow filter width in deferred rendering not matching shader config
- Fixed stereo sampling of depth texture in MSAA DepthValues.shader
- Fixed box light UI which allowed negative and zero sizes, thus causing NaNs
- Fixed stereo rendering in HDRISky.shader (VR)
- Fixed normal blend and blend sphere influence for reflection probe
- Fixed distortion filtering (was point filtering, now trilinear)
- Fixed contact shadow for large distance
- Fixed depth pyramid debug view mode
- Fixed sphere shaped influence handles clamping in reflection probes
- Fixed reflection probes data migration for project created before using hdrp
- Fixed ambient occlusion for Lit Master Node when slot is connected

### Changed
- Use samplerunity_ShadowMask instead of samplerunity_samplerLightmap for shadow mask
- Allow to resize reflection probe gizmo's size
- Improve quality of screen space shadow
- Remove support of projection model for ScreenSpaceLighting (SSR always use HiZ and refraction always Proxy)
- Remove all the debug mode from SSR that are obsolete now
- Expose frameSettings and Capture settings for reflection and planar probe
- Update UI for reflection probe, planar probe, camera and HDRP Asset
- Implement proper linear blending for volumetric lighting via deep compositing as described in the paper "Deep Compositing Using Lie Algebras"
- Changed  planar mapping to match terrain convention (XZ instead of ZX)
- XRGraphicsConfig is no longer Read/Write. Instead, it's read-only. This improves consistency of XR behavior between the legacy render pipeline and SRP
- Change reflection probe data migration code (to update old reflection probe to new one)
- Updated gizmo for ReflectionProbes
- Updated UI and Gizmo of DensityVolume

## [4.0.0-preview] - 2018-09-28

### Added
- Added a new TerrainLit shader that supports rendering of Unity terrains.
- Added controls for linear fade at the boundary of density volumes
- Added new API to control decals without monobehaviour object
- Improve Decal Gizmo
- Implement Screen Space Reflections (SSR) (alpha version, highly experimental)
- Add an option to invert the fade parameter on a Density Volume
- Added a Fabric shader (experimental) handling cotton and silk
- Added support for MSAA in forward only for opaque only
- Implement smoothness fade for SSR
- Added support for AxF shader (X-rite format - require special AxF importer from Unity not part of HDRP)
- Added control for sundisc on directional light (hack)
- Added a new HD Lit Master node that implements Lit shader support for Shader Graph
- Added Micro shadowing support (hack)
- Added an event on HDAdditionalCameraData for custom rendering
- HDRP Shader Graph shaders now support 4-channel UVs.

### Fixed
- Fixed an issue where sometimes the deferred shadow texture would not be valid, causing wrong rendering.
- Stencil test during decals normal buffer update is now properly applied
- Decals corectly update normal buffer in forward
- Fixed a normalization problem in reflection probe face fading causing artefacts in some cases
- Fix multi-selection behavior of Density Volumes overwriting the albedo value
- Fixed support of depth texture for RenderTexture. HDRP now correctly output depth to user depth buffer if RenderTexture request it.
- Fixed multi-selection behavior of Density Volumes overwriting the albedo value
- Fixed support of depth for RenderTexture. HDRP now correctly output depth to user depth buffer if RenderTexture request it.
- Fixed support of Gizmo in game view in the editor
- Fixed gizmo for spot light type
- Fixed issue with TileViewDebug mode being inversed in gameview
- Fixed an issue with SAMPLE_TEXTURECUBE_SHADOW macro
- Fixed issue with color picker not display correctly when game and scene view are visible at the same time
- Fixed an issue with reflection probe face fading
- Fixed camera motion vectors shader and associated matrices to update correctly for single-pass double-wide stereo rendering
- Fixed light attenuation functions when range attenuation is disabled
- Fixed shadow component algorithm fixup not dirtying the scene, so changes can be saved to disk.
- Fixed some GC leaks for HDRP
- Fixed contact shadow not affected by shadow dimmer
- Fixed GGX that works correctly for the roughness value of 0 (mean specular highlgiht will disappeard for perfect mirror, we rely on maxSmoothness instead to always have a highlight even on mirror surface)
- Add stereo support to ShaderPassForward.hlsl. Forward rendering now seems passable in limited test scenes with camera-relative rendering disabled.
- Add stereo support to ProceduralSky.shader and OpaqueAtmosphericScattering.shader.
- Added CullingGroupManager to fix more GC.Alloc's in HDRP
- Fixed rendering when multiple cameras render into the same render texture

### Changed
- Changed the way depth & color pyramids are built to be faster and better quality, thus improving the look of distortion and refraction.
- Stabilize the dithered LOD transition mask with respect to the camera rotation.
- Avoid multiple depth buffer copies when decals are present
- Refactor code related to the RT handle system (No more normal buffer manager)
- Remove deferred directional shadow and move evaluation before lightloop
- Add a function GetNormalForShadowBias() that material need to implement to return the normal used for normal shadow biasing
- Remove Jimenez Subsurface scattering code (This code was disabled by default, now remove to ease maintenance)
- Change Decal API, decal contribution is now done in Material. Require update of material using decal
- Move a lot of files from CoreRP to HDRP/CoreRP. All moved files weren't used by Ligthweight pipeline. Long term they could move back to CoreRP after CoreRP become out of preview
- Updated camera inspector UI
- Updated decal gizmo
- Optimization: The objects that are rendered in the Motion Vector Pass are not rendered in the prepass anymore
- Removed setting shader inclue path via old API, use package shader include paths
- The default value of 'maxSmoothness' for punctual lights has been changed to 0.99
- Modified deferred compute and vert/frag shaders for first steps towards stereo support
- Moved material specific Shader Graph files into corresponding material folders.
- Hide environment lighting settings when enabling HDRP (Settings are control from sceneSettings)
- Update all shader includes to use absolute path (allow users to create material in their Asset folder)
- Done a reorganization of the files (Move ShaderPass to RenderPipeline folder, Move all shadow related files to Lighting/Shadow and others)
- Improved performance and quality of Screen Space Shadows

## [3.3.0-preview]

### Added
- Added an error message to say to use Metal or Vulkan when trying to use OpenGL API
- Added a new Fabric shader model that supports Silk and Cotton/Wool
- Added a new HDRP Lighting Debug mode to visualize Light Volumes for Point, Spot, Line, Rectangular and Reflection Probes
- Add support for reflection probe light layers
- Improve quality of anisotropic on IBL

### Fixed
- Fix an issue where the screen where darken when rendering camera preview
- Fix display correct target platform when showing message to inform user that a platform is not supported
- Remove workaround for metal and vulkan in normal buffer encoding/decoding
- Fixed an issue with color picker not working in forward
- Fixed an issue where reseting HDLight do not reset all of its parameters
- Fixed shader compile warning in DebugLightVolumes.shader

### Changed
- Changed default reflection probe to be 256x256x6 and array size to be 64
- Removed dependence on the NdotL for thickness evaluation for translucency (based on artist's input)
- Increased the precision when comparing Planar or HD reflection probe volumes
- Remove various GC alloc in C#. Slightly better performance

## [3.2.0-preview]

### Added
- Added a luminance meter in the debug menu
- Added support of Light, reflection probe, emissive material, volume settings related to lighting to Lighting explorer
- Added support for 16bit shadows

### Fixed
- Fix issue with package upgrading (HDRP resources asset is now versionned to worarkound package manager limitation)
- Fix HDReflectionProbe offset displayed in gizmo different than what is affected.
- Fix decals getting into a state where they could not be removed or disabled.
- Fix lux meter mode - The lux meter isn't affected by the sky anymore
- Fix area light size reset when multi-selected
- Fix filter pass number in HDUtils.BlitQuad
- Fix Lux meter mode that was applying SSS
- Fix planar reflections that were not working with tile/cluster (olbique matrix)
- Fix debug menu at runtime not working after nested prefab PR come to trunk
- Fix scrolling issue in density volume

### Changed
- Shader code refactor: Split MaterialUtilities file in two parts BuiltinUtilities (independent of FragInputs) and MaterialUtilities (Dependent of FragInputs)
- Change screen space shadow rendertarget format from ARGB32 to RG16

## [3.1.0-preview]

### Added
- Decal now support per channel selection mask. There is now two mode. One with BaseColor, Normal and Smoothness and another one more expensive with BaseColor, Normal, Smoothness, Metal and AO. Control is on HDRP Asset. This may require to launch an update script for old scene: 'Edit/Render Pipeline/Single step upgrade script/Upgrade all DecalMaterial MaskBlendMode'.
- Decal now supports depth bias for decal mesh, to prevent z-fighting
- Decal material now supports draw order for decal projectors
- Added LightLayers support (Base on mask from renderers name RenderingLayers and mask from light name LightLayers - if they match, the light apply) - cost an extra GBuffer in deferred (more bandwidth)
- When LightLayers is enabled, the AmbientOclusion is store in the GBuffer in deferred path allowing to avoid double occlusion with SSAO. In forward the double occlusion is now always avoided.
- Added the possibility to add an override transform on the camera for volume interpolation
- Added desired lux intensity and auto multiplier for HDRI sky
- Added an option to disable light by type in the debug menu
- Added gradient sky
- Split EmissiveColor and bakeDiffuseLighting in forward avoiding the emissiveColor to be affect by SSAO
- Added a volume to control indirect light intensity
- Added EV 100 intensity unit for area lights
- Added support for RendererPriority on Renderer. This allow to control order of transparent rendering manually. HDRP have now two stage of sorting for transparent in addition to bact to front. Material have a priority then Renderer have a priority.
- Add Coupling of (HD)Camera and HDAdditionalCameraData for reset and remove in inspector contextual menu of Camera
- Add Coupling of (HD)ReflectionProbe and HDAdditionalReflectionData for reset and remove in inspector contextual menu of ReflectoinProbe
- Add macro to forbid unity_ObjectToWorld/unity_WorldToObject to be use as it doesn't handle camera relative rendering
- Add opacity control on contact shadow

### Fixed
- Fixed an issue with PreIntegratedFGD texture being sometimes destroyed and not regenerated causing rendering to break
- PostProcess input buffers are not copied anymore on PC if the viewport size matches the final render target size
- Fixed an issue when manipulating a lot of decals, it was displaying a lot of errors in the inspector
- Fixed capture material with reflection probe
- Refactored Constant Buffers to avoid hitting the maximum number of bound CBs in some cases.
- Fixed the light range affecting the transform scale when changed.
- Snap to grid now works for Decal projector resizing.
- Added a warning for 128x128 cookie texture without mipmaps
- Replace the sampler used for density volumes for correct wrap mode handling

### Changed
- Move Render Pipeline Debug "Windows from Windows->General-> Render Pipeline debug windows" to "Windows from Windows->Analysis-> Render Pipeline debug windows"
- Update detail map formula for smoothness and albedo, goal it to bright and dark perceptually and scale factor is use to control gradient speed
- Refactor the Upgrade material system. Now a material can be update from older version at any time. Call Edit/Render Pipeline/Upgrade all Materials to newer version
- Change name EnableDBuffer to EnableDecals at several place (shader, hdrp asset...), this require a call to Edit/Render Pipeline/Upgrade all Materials to newer version to have up to date material.
- Refactor shader code: BakeLightingData structure have been replace by BuiltinData. Lot of shader code have been remove/change.
- Refactor shader code: All GBuffer are now handled by the deferred material. Mean ShadowMask and LightLayers are control by lit material in lit.hlsl and not outside anymore. Lot of shader code have been remove/change.
- Refactor shader code: Rename GetBakedDiffuseLighting to ModifyBakedDiffuseLighting. This function now handle lighting model for transmission too. Lux meter debug mode is factor outisde.
- Refactor shader code: GetBakedDiffuseLighting is not call anymore in GBuffer or forward pass, including the ConvertSurfaceDataToBSDFData and GetPreLightData, this is done in ModifyBakedDiffuseLighting now
- Refactor shader code: Added a backBakeDiffuseLighting to BuiltinData to handle lighting for transmission
- Refactor shader code: Material must now call InitBuiltinData (Init all to zero + init bakeDiffuseLighting and backBakeDiffuseLighting ) and PostInitBuiltinData

## [3.0.0-preview]

### Fixed
- Fixed an issue with distortion that was using previous frame instead of current frame
- Fixed an issue where disabled light where not upgrade correctly to the new physical light unit system introduce in 2.0.5-preview

### Changed
- Update assembly definitions to output assemblies that match Unity naming convention (Unity.*).

## [2.0.5-preview]

### Added
- Add option supportDitheringCrossFade on HDRP Asset to allow to remove shader variant during player build if needed
- Add contact shadows for punctual lights (in additional shadow settings), only one light is allowed to cast contact shadows at the same time and so at each frame a dominant light is choosed among all light with contact shadows enabled.
- Add PCSS shadow filter support (from SRP Core)
- Exposed shadow budget parameters in HDRP asset
- Add an option to generate an emissive mesh for area lights (currently rectangle light only). The mesh fits the size, intensity and color of the light.
- Add an option to the HDRP asset to increase the resolution of volumetric lighting.
- Add additional ligth unit support for punctual light (Lumens, Candela) and area lights (Lumens, Luminance)
- Add dedicated Gizmo for the box Influence volume of HDReflectionProbe / PlanarReflectionProbe

### Changed
- Re-enable shadow mask mode in debug view
- SSS and Transmission code have been refactored to be able to share it between various material. Guidelines are in SubsurfaceScattering.hlsl
- Change code in area light with LTC for Lit shader. Magnitude is now take from FGD texture instead of a separate texture
- Improve camera relative rendering: We now apply camera translation on the model matrix, so before the TransformObjectToWorld(). Note: unity_WorldToObject and unity_ObjectToWorld must never be used directly.
- Rename positionWS to positionRWS (Camera relative world position) at a lot of places (mainly in interpolator and FragInputs). In case of custom shader user will be required to update their code.
- Rename positionWS, capturePositionWS, proxyPositionWS, influencePositionWS to positionRWS, capturePositionRWS, proxyPositionRWS, influencePositionRWS (Camera relative world position) in LightDefinition struct.
- Improve the quality of trilinear filtering of density volume textures.
- Improve UI for HDReflectionProbe / PlanarReflectionProbe

### Fixed
- Fixed a shader preprocessor issue when compiling DebugViewMaterialGBuffer.shader against Metal target
- Added a temporary workaround to Lit.hlsl to avoid broken lighting code with Metal/AMD
- Fixed issue when using more than one volume texture mask with density volumes.
- Fixed an error which prevented volumetric lighting from working if no density volumes with 3D textures were present.
- Fix contact shadows applied on transmission
- Fix issue with forward opaque lit shader variant being removed by the shader preprocessor
- Fixed compilation errors on Nintendo Switch (limited XRSetting support).
- Fixed apply range attenuation option on punctual light
- Fixed issue with color temperature not take correctly into account with static lighting
- Don't display fog when diffuse lighting, specular lighting, or lux meter debug mode are enabled.

## [2.0.4-preview]

### Fixed
- Fix issue when disabling rough refraction and building a player. Was causing a crash.

## [2.0.3-preview]

### Added
- Increased debug color picker limit up to 260k lux

## [2.0.2-preview]

### Added
- Add Light -> Planar Reflection Probe command
- Added a false color mode in rendering debug
- Add support for mesh decals
- Add flag to disable projector decals on transparent geometry to save performance and decal texture atlas space
- Add ability to use decal diffuse map as mask only
- Add visualize all shadow masks in lighting debug
- Add export of normal and roughness buffer for forwardOnly and when in supportOnlyForward mode for forward
- Provide a define in lit.hlsl (FORWARD_MATERIAL_READ_FROM_WRITTEN_NORMAL_BUFFER) when output buffer normal is used to read the normal and roughness instead of caclulating it (can save performance, but lower quality due to compression)
- Add color swatch to decal material

### Changed
- Change Render -> Planar Reflection creation to 3D Object -> Mirror
- Change "Enable Reflector" name on SpotLight to "Angle Affect Intensity"
- Change prototype of BSDFData ConvertSurfaceDataToBSDFData(SurfaceData surfaceData) to BSDFData ConvertSurfaceDataToBSDFData(uint2 positionSS, SurfaceData surfaceData)

### Fixed
- Fix issue with StackLit in deferred mode with deferredDirectionalShadow due to GBuffer not being cleared. Gbuffer is still not clear and issue was fix with the new Output of normal buffer.
- Fixed an issue where interpolation volumes were not updated correctly for reflection captures.
- Fixed an exception in Light Loop settings UI

## [2.0.1-preview]

### Added
- Add stripper of shader variant when building a player. Save shader compile time.
- Disable per-object culling that was executed in C++ in HD whereas it was not used (Optimization)
- Enable texture streaming debugging (was not working before 2018.2)
- Added Screen Space Reflection with Proxy Projection Model
- Support correctly scene selection for alpha tested object
- Add per light shadow mask mode control (i.e shadow mask distance and shadow mask). It use the option NonLightmappedOnly
- Add geometric filtering to Lit shader (allow to reduce specular aliasing)
- Add shortcut to create DensityVolume and PlanarReflection in hierarchy
- Add a DefaultHDMirrorMaterial material for PlanarReflection
- Added a script to be able to upgrade material to newer version of HDRP
- Removed useless duplication of ForwardError passes.
- Add option to not compile any DEBUG_DISPLAY shader in the player (Faster build) call Support Runtime Debug display

### Changed
- Changed SupportForwardOnly to SupportOnlyForward in render pipeline settings
- Changed versioning variable name in HDAdditionalXXXData from m_version to version
- Create unique name when creating a game object in the rendering menu (i.e Density Volume(2))
- Re-organize various files and folder location to clean the repository
- Change Debug windows name and location. Now located at:  Windows -> General -> Render Pipeline Debug

### Removed
- Removed GlobalLightLoopSettings.maxPlanarReflectionProbes and instead use value of GlobalLightLoopSettings.planarReflectionProbeCacheSize
- Remove EmissiveIntensity parameter and change EmissiveColor to be HDR (Matching Builtin Unity behavior) - Data need to be updated - Launch Edit -> Single Step Upgrade Script -> Upgrade all Materials emissionColor

### Fixed
- Fix issue with LOD transition and instancing
- Fix discrepency between object motion vector and camera motion vector
- Fix issue with spot and dir light gizmo axis not highlighted correctly
- Fix potential crash while register debug windows inputs at startup
- Fix warning when creating Planar reflection
- Fix specular lighting debug mode (was rendering black)
- Allow projector decal with null material to allow to configure decal when HDRP is not set
- Decal atlas texture offset/scale is updated after allocations (used to be before so it was using date from previous frame)

## [2018.1 experimental]

### Added
- Configure the VolumetricLightingSystem code path to be on by default
- Trigger a build exception when trying to build an unsupported platform
- Introduce the VolumetricLightingController component, which can (and should) be placed on the camera, and allows one to control the near and the far plane of the V-Buffer (volumetric "froxel" buffer) along with the depth distribution (from logarithmic to linear)
- Add 3D texture support for DensityVolumes
- Add a better mapping of roughness to mipmap for planar reflection
- The VolumetricLightingSystem now uses RTHandles, which allows to save memory by sharing buffers between different cameras (history buffers are not shared), and reduce reallocation frequency by reallocating buffers only if the rendering resolution increases (and suballocating within existing buffers if the rendering resolution decreases)
- Add a Volumetric Dimmer slider to lights to control the intensity of the scattered volumetric lighting
- Add UV tiling and offset support for decals.
- Add mipmapping support for volume 3D mask textures

### Changed
- Default number of planar reflection change from 4 to 2
- Rename _MainDepthTexture to _CameraDepthTexture
- The VolumetricLightingController has been moved to the Interpolation Volume framework and now functions similarly to the VolumetricFog settings
- Update of UI of cookie, CubeCookie, Reflection probe and planar reflection probe to combo box
- Allow enabling/disabling shadows for area lights when they are set to baked.
- Hide applyRangeAttenuation and FadeDistance for directional shadow as they are not used

### Removed
- Remove Resource folder of PreIntegratedFGD and add the resource to RenderPipeline Asset

### Fixed
- Fix ConvertPhysicalLightIntensityToLightIntensity() function used when creating light from script to match HDLightEditor behavior
- Fix numerical issues with the default value of mean free path of volumetric fog
- Fix the bug preventing decals from coexisting with density volumes
- Fix issue with alpha tested geometry using planar/triplanar mapping not render correctly or flickering (due to being wrongly alpha tested in depth prepass)
- Fix meta pass with triplanar (was not handling correctly the normal)
- Fix preview when a planar reflection is present
- Fix Camera preview, it is now a Preview cameraType (was a SceneView)
- Fix handling unknown GPUShadowTypes in the shadow manager.
- Fix area light shapes sent as point lights to the baking backends when they are set to baked.
- Fix unnecessary division by PI for baked area lights.
- Fix line lights sent to the lightmappers. The backends don't support this light type.
- Fix issue with shadow mask framesettings not correctly taken into account when shadow mask is enabled for lighting.
- Fix directional light and shadow mask transition, they are now matching making smooth transition
- Fix banding issues caused by high intensity volumetric lighting
- Fix the debug window being emptied on SRP asset reload
- Fix issue with debug mode not correctly clearing the GBuffer in editor after a resize
- Fix issue with ResetMaterialKeyword not resetting correctly ToggleOff/Roggle Keyword
- Fix issue with motion vector not render correctly if there is no depth prepass in deferred

## [2018.1.0f2]

### Added
- Screen Space Refraction projection model (Proxy raycasting, HiZ raymarching)
- Screen Space Refraction settings as volume component
- Added buffered frame history per camera
- Port Global Density Volumes to the Interpolation Volume System.
- Optimize ImportanceSampleLambert() to not require the tangent frame.
- Generalize SampleVBuffer() to handle different sampling and reconstruction methods.
- Improve the quality of volumetric lighting reprojection.
- Optimize Morton Order code in the Subsurface Scattering pass.
- Planar Reflection Probe support roughness (gaussian convolution of captured probe)
- Use an atlas instead of a texture array for cluster transparent decals
- Add a debug view to visualize the decal atlas
- Only store decal textures to atlas if decal is visible, debounce out of memory decal atlas warning.
- Add manipulator gizmo on decal to improve authoring workflow
- Add a minimal StackLit material (work in progress, this version can be used as template to add new material)

### Changed
- EnableShadowMask in FrameSettings (But shadowMaskSupport still disable by default)
- Forced Planar Probe update modes to (Realtime, Every Update, Mirror Camera)
- Screen Space Refraction proxy model uses the proxy of the first environment light (Reflection probe/Planar probe) or the sky
- Moved RTHandle static methods to RTHandles
- Renamed RTHandle to RTHandleSystem.RTHandle
- Move code for PreIntegratedFDG (Lit.shader) into its dedicated folder to be share with other material
- Move code for LTCArea (Lit.shader) into its dedicated folder to be share with other material

### Removed
- Removed Planar Probe mirror plane position and normal fields in inspector, always display mirror plane and normal gizmos

### Fixed
- Fix fog flags in scene view is now taken into account
- Fix sky in preview windows that were disappearing after a load of a new level
- Fix numerical issues in IntersectRayAABB().
- Fix alpha blending of volumetric lighting with transparent objects.
- Fix the near plane of the V-Buffer causing out-of-bounds look-ups in the clustered data structure.
- Depth and color pyramid are properly computed and sampled when the camera renders inside a viewport of a RTHandle.
- Fix decal atlas debug view to work correctly when shadow atlas view is also enabled

## [2018.1.0b13]

...<|MERGE_RESOLUTION|>--- conflicted
+++ resolved
@@ -16,12 +16,9 @@
 - Added an option to enable the ztest on **After Post Process** materials when TAA is disabled.
 - Added a new SSAO (based on Ground Truth Ambient Occlusion algorithm) to replace the previous one. 
 - Added support for shadow tint on light
-<<<<<<< HEAD
-- Added single-pass instancing support with XR SDK
-=======
 - BeginCameraRendering and EndCameraRendering callbacks are now called with probes
 - Adding option to update shadow maps only On Enable and On Demand. 
->>>>>>> d8daa281
+- Added single-pass instancing support with XR SDK
 
 ### Fixed
 - Fixed an issue with history buffers causing effects like TAA or auto exposure to flicker when more than one camera was visible in the editor

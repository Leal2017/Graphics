--- conflicted
+++ resolved
@@ -133,12 +133,9 @@
 - Fixed HDRP samples file hierarchy
 - Fixed Light units not matching light type
 - Fixed QualitySettings panel not displaying HDRP Asset
-<<<<<<< HEAD
+- Fixed black reflection probes the first time loading a project
 - VFX: Removed z-fight glitches that could appear when using deferred depth prepass and lit quad primitives
 - VFX: Preserve specular option for lit outputs (matches HDRP lit shader)
-=======
-- Fixed black reflection probes the first time loading a project
->>>>>>> 5a3ce87f
 
 ### Changed
 - Color buffer pyramid is not allocated anymore if neither refraction nor distortion are enabled

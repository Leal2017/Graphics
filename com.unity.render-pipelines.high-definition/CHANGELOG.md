--- conflicted
+++ resolved
@@ -78,12 +78,8 @@
 - Fixed issue that triggered No Scene Lighting view in game view as well (case 1156102)
 - Assign default volume profile when creating a new HDRP Asset
 - Fixed fov to 0 in planar probe breaking the projection matrix (case 1182014)
-<<<<<<< HEAD
 - Fixed bugs with shadow caching 
 - Allow frame settings override for reflection probes
-=======
-- Fixed bugs with shadow caching
->>>>>>> 6356991e
 - Reassign the same camera for a realtime probe face render request to have appropriate history buffer during realtime probe rendering.
 - Fixed issue causing wrong shading when normal map mode is Object space, no normal map is set, but a detail map is present (case 1143352)
 - Fixed issue with decal and htile optimization

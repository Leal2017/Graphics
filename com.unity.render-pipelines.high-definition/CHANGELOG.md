
# Changelog

## [2018.3]

### Improvements

### Changed, Removals and deprecations

### Bug fixes

## [2018.2 / next ]
- Add Light -> Planar Reflection Probe command

### Improvements

### Changed, Removals and deprecations
- Change Render -> Planar Reflection creation to 3D Object -> Mirror
- Change "Enable Reflector" name on SpotLight to "Angle Affect Intensity"

### Bug fixes

## [2018.2 / 2.0.1-preview]

### Improvements
- Add stripper of shader variant when building a player. Save shader compile time.
- Disable per-object culling that was executed in C++ in HD whereas it was not used (Optimization)
- Enable texture streaming debugging (was not working before 2018.2)
- Added Screen Space Reflection with Proxy Projection Model
- Support correctly scene selection for alpha tested object
- Add per light shadow mask mode control (i.e shadow mask distance and shadow mask). It use the option NonLightmappedOnly
- Add geometric filtering to Lit shader (allow to reduce specular aliasing)
- Allow to double click on a render pipeline asset to setup it automatically in GraphicSettings
- Add shortcut to create DensityVolume and PlanarReflection in hierarchy
- Add a DefaultHDMirrorMaterial material for PlanarReflection
- Added a script to be able to upgrade material to newer version of HDRP
<<<<<<< HEAD
- Added a false color mode in rendering debug
=======
- Removed useless duplication of ForwardError passes.
- Add option to not compile any DEBUG_DISPLAY shader in the player (Faster build) call Support Runtime Debug display
>>>>>>> 2a0e657c

### Changed, Removals and deprecations
- Removed GlobalLightLoopSettings.maxPlanarReflectionProbes and instead use value of GlobalLightLoopSettings.planarReflectionProbeCacheSize
- Changed SupportForwardOnly to SupportOnlyForward in render pipeline settings
- Remove EmissiveIntensity parameter and change EmissiveColor to be HDR (Matching Builtin Unity behavior) - Data need to be updated - Launch Edit -> Single Step Upgrade Script -> Upgrade all Materials emissionColor
- Changed versioning variable name in HDAdditionalXXXData from m_version to version
- Create unique name when creating a game object in the rendering menu (i.e Density Volume(2))
- Re-organize various files and folder location to clean the repository
- Change Debug windows name and location. Now located at:  Windows -> General -> Render Pipeline Debug

### Bug fixes
- Fix issue with LOD transition and instancing
- Fix discrepency between object motion vector and camera motion vector
- Fix issue with spot and dir light gizmo axis not highlighted correctly
- Fix potential crash while register debug windows inputs at startup
- Fix warning when creating Planar reflection
- Fix specular lighting debug mode (was rendering black)
- Allow projector decal with null material to allow to configure decal when HDRP is not set

## [2018.1 undecided]

### Improvements
- Configure the VolumetricLightingSystem code path to be on by default
- Trigger a build exception when trying to build an unsupported platform
- Introduce the VolumetricLightingController component, which can (and should) be placed on the camera, and allows one to control the near and the far plane of the V-Buffer (volumetric "froxel" buffer) along with the depth distribution (from logarithmic to linear)
- Add 3D texture support for DensityVolumes
- Add a better mapping of roughness to mipmap for planar reflection
- The VolumetricLightingSystem now uses RTHandles, which allows to save memory by sharing buffers between different cameras (history buffers are not shared), and reduce reallocation frequency by reallocating buffers only if the rendering resolution increases (and suballocating within existing buffers if the rendering resolution decreases)
- Add a Volumetric Dimmer slider to lights to control the intensity of the scattered volumetric lighting
- Add UV tiling and offset support for decals.
- Add mipmapping support for volume 3D mask textures

### Changed, Removals and deprecations
- Remove Resource folder of PreIntegratedFGD and add the resource to RenderPipeline Asset
- Default number of planar reflection change from 4 to 2
- Rename _MainDepthTexture to _CameraDepthTexture
- The VolumetricLightingController has been moved to the Interpolation Volume framework and now functions similarly to the VolumetricFog settings
- Update of UI of cookie, CubeCookie, Reflection probe and planar reflection probe to combo box
- Allow enabling/disabling shadows for area lights when they are set to baked.
- Hide applyRangeAttenuation and FadeDistance for directional shadow as they are not used

### Bug fixes
- Fix ConvertPhysicalLightIntensityToLightIntensity() function used when creating light from script to match HDLightEditor behavior
- Fix numerical issues with the default value of mean free path of volumetric fog 
- Fix the bug preventing decals from coexisting with density volumes
- Fix issue with alpha tested geometry using planar/triplanar mapping not render correctly or flickering (due to being wrongly alpha tested in depth prepass)
- Fix meta pass with triplanar (was not handling correctly the normal)
- Fix preview when a planar reflection is present
- Fix Camera preview, it is now a Preview cameraType (was a SceneView)
- Fix handling unknown GPUShadowTypes in the shadow manager.
- Fix area light shapes sent as point lights to the baking backends when they are set to baked.
- Fix unnecessary division by PI for baked area lights.
- Fix line lights sent to the lightmappers. The backends don't support this light type.
- Fix issue with shadow mask framesettings not correctly taken into account when shadow mask is enabled for lighting.
- Fix directional light and shadow mask transition, they are now matching making smooth transition
- Fix banding issues caused by high intensity volumetric lighting
- Fix the debug window being emptied on SRP asset reload
- Fix issue with debug mode not correctly clearing the GBuffer in editor after a resize
- Fix issue with ResetMaterialKeyword not resetting correctly ToggleOff/Roggle Keyword
- Fix issue with motion vector not render correctly if there is no depth prepass in deferred

## [2018.1.0f2]

### Improvements
- Screen Space Refraction projection model (Proxy raycasting, HiZ raymarching)
- Screen Space Refraction settings as volume component
- Added buffered frame history per camera
- Port Global Density Volumes to the Interpolation Volume System.
- Optimize ImportanceSampleLambert() to not require the tangent frame.
- Generalize SampleVBuffer() to handle different sampling and reconstruction methods.
- Improve the quality of volumetric lighting reprojection.
- Optimize Morton Order code in the Subsurface Scattering pass.
- Planar Reflection Probe support roughness (gaussian convolution of captured probe)
- Use an atlas instead of a texture array for cluster transparent decals
- Add a debug view to visualize the decal atlas
- Only store decal textures to atlas if decal is visible, debounce out of memory decal atlas warning.
- Add manipulator gizmo on decal to improve authoring workflow
- Add a minimal StackLit material (work in progress, this version can be used as template to add new material)

### Changed, Removals and deprecations
- EnableShadowMask in FrameSettings (But shadowMaskSupport still disable by default)
- Forced Planar Probe update modes to (Realtime, Every Update, Mirror Camera)
- Removed Planar Probe mirror plane position and normal fields in inspector, always display mirror plane and normal gizmos
- Screen Space Refraction proxy model uses the proxy of the first environment light (Reflection probe/Planar probe) or the sky
- Moved RTHandle static methods to RTHandles
- Renamed RTHandle to RTHandleSystem.RTHandle
- Move code for PreIntegratedFDG (Lit.shader) into its dedicated folder to be share with other material
- Move code for LTCArea (Lit.shader) into its dedicated folder to be share with other material
 
### Bug fixes
- Fix fog flags in scene view is now taken into account
- Fix sky in preview windows that were disappearing after a load of a new level
- Fix numerical issues in IntersectRayAABB().
- Fix alpha blending of volumetric lighting with transparent objects.
- Fix the near plane of the V-Buffer causing out-of-bounds look-ups in the clustered data structure.
- Depth and color pyramid are properly computed and sampled when the camera renders inside a viewport of a RTHandle.
- Fix decal atlas debug view to work correctly when shadow atlas view is also enabled

## [2018.1.0b13]

...<|MERGE_RESOLUTION|>--- conflicted
+++ resolved
@@ -11,6 +11,7 @@
 
 ## [2018.2 / next ]
 - Add Light -> Planar Reflection Probe command
+- Added a false color mode in rendering debug
 
 ### Improvements
 
@@ -34,12 +35,8 @@
 - Add shortcut to create DensityVolume and PlanarReflection in hierarchy
 - Add a DefaultHDMirrorMaterial material for PlanarReflection
 - Added a script to be able to upgrade material to newer version of HDRP
-<<<<<<< HEAD
-- Added a false color mode in rendering debug
-=======
 - Removed useless duplication of ForwardError passes.
 - Add option to not compile any DEBUG_DISPLAY shader in the player (Faster build) call Support Runtime Debug display
->>>>>>> 2a0e657c
 
 ### Changed, Removals and deprecations
 - Removed GlobalLightLoopSettings.maxPlanarReflectionProbes and instead use value of GlobalLightLoopSettings.planarReflectionProbeCacheSize

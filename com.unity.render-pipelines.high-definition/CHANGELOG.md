# Changelog
All notable changes to this package will be documented in this file.

The format is based on [Keep a Changelog](http://keepachangelog.com/en/1.0.0/)
and this project adheres to [Semantic Versioning](http://semver.org/spec/v2.0.0.html).

## [Unreleased]

### Added
- Ray tracing support for VR single-pass
- Added sharpen filter shader parameter and UI for TemporalAA to control image quality instead of hardcoded value
- Added frame settings option for custom post process and custom passes as well as custom color buffer format option.
- Add check in wizard on SRP Batcher enabled.
- Added default implementations of OnPreprocessMaterialDescription for FBX, Obj, Sketchup and 3DS file formats.
- Added custom pass fade radius
- Added after post process injection point for custom passes
- Added basic alpha compositing support - Alpha is available afterpostprocess when using FP16 buffer format.
- Added falloff distance on Reflection Probe and Planar Reflection Probe
- Added Backplate projection from the HDRISky
- Added Shadow Matte in UnlitMasterNode, which only received shadow without lighting
- Added hability to name LightLayers in HDRenderPipelineAsset
- Added a range compression factor for Reflection Probe and Planar Reflection Probe to avoid saturation of colors.
- Added path tracing support for directional, point and spot lights, as well as emission from Lit and Unlit.
- Added non temporal version of SSAO.
- Added more detailed ray tracing stats in the debug window
- Added Disc area light (bake only)
- Added a warning in the material UI to prevent transparent + subsurface-scattering combination.
- Added XR single-pass setting into HDRP asset
- Added a penumbra tint option for lights
- Added support for depth copy with XR SDK
- Added debug setting to Render Pipeline Debug Window to list the active XR views
- Added an option to filter the result of the volumetric lighting (off by default).
- Added a transmission multiplier for directional lights
- Added XR single-pass test mode to Render Pipeline Debug Window
- Added debug setting to Render Pipeline Window to list the active XR views
- Added a new refraction mode for the Lit shader (thin). Which is a box refraction with small thickness values
- Added the code to support Barn Doors for Area Lights based on a shaderconfig option.
- Added HDRPCameraBinder property binder for Visual Effect Graph
- Added "Celestial Body" controls to the Directional Light
- Added new parameters to the Physically Based Sky
- Added Reflections to the DXR Wizard
- Added the possibility to have ray traced colored and semi-transparent shadows on directional lights.
- Added a check in the custom post process template to throw an error if the default shader is not found.
- Exposed the debug overlay ratio in the debug menu.
- Added a separate frame settings for tonemapping alongside color grading.
- Added the receive fog option in the material UI for ShaderGraphs.
- Added a public virtual bool in the custom post processes API to specify if a post processes should be executed in the scene view.
- Added a menu option that checks scene issues with ray tracing. Also removed the previously existing warning at runtime.
- Added Contrast Adaptive Sharpen (CAS) Upscaling effect.
- Added APIs to update probe settings at runtime.
- Added documentation for the rayTracingSupported method in HDRP
- Added user-selectable format for the post processing passes. 
- Added support for alpha channel in some post-processing passes (DoF, TAA, Uber).
- Added warnings in FrameSettings inspector when using DXR and atempting to use Asynchronous Execution.
- Exposed Stencil bits that can be used by the user.
- Added history rejection based on velocity of intersected objects for directional, point and spot lights.
- Added a affectsVolumetric field to the HDAdditionalLightData API to know if light affects volumetric fog.
- Add OS and Hardware check in the Wizard fixes for DXR.
- Added option to exclude camera motion from motion blur.
- Added semi-transparent shadows for point and spot lights.
- Added support for semi-transparent shadow for unlit shader and unlit shader graph.
<<<<<<< HEAD
- Added decal layer masks on materials and decal layer on decal material.
=======
- Added the alpha clip enabled toggle to the material UI for all HDRP shader graphs.
- Added Material Samples to explain how to use the lit shader features
>>>>>>> 515c6d14

### Fixed
- Update documentation of HDRISky-Backplate, precise how to have Ambient Occlusion on the Backplate
- Sorting, undo, labels, layout in the Lighting Explorer.
- Fixed sky settings and materials in Shader Graph Samples package
- Fix/workaround a probable graphics driver bug in the GTAO shader.
- Fixed Hair and PBR shader graphs double sided modes
- Fixed an issue where updating an HDRP asset in the Quality setting panel would not recreate the pipeline.
- Fixed issue with point lights being considered even when occupying less than a pixel on screen (case 1183196)
- Fix a potential NaN source with iridescence (case 1183216)
- Fixed issue of spotlight breaking when minimizing the cone angle via the gizmo (case 1178279)
- Fixed issue that caused decals not to modify the roughness in the normal buffer, causing SSR to not behave correctly (case 1178336)
- Fixed lit transparent refraction with XR single-pass rendering
- Removed extra jitter for TemporalAA in VR
- Fixed ShaderGraph time in main preview
- Fixed issue on some UI elements in HDRP asset not expanding when clicking the arrow (case 1178369)
- Fixed alpha blending in custom post process
- Fixed the modification of the _AlphaCutoff property in the material UI when exposed with a ShaderGraph parameter.
- Fixed HDRP test `1218_Lit_DiffusionProfiles` on Vulkan.
- Fixed an issue where building a player in non-dev mode would generate render target error logs every frame
- Fixed crash when upgrading version of HDRP
- Fixed rendering issues with material previews
- Fixed NPE when using light module in Shuriken particle systems (1173348).
- Refresh cached shadow on editor changes
- Fixed light supported units caching (1182266)
- Fixed an issue where SSAO (that needs temporal reprojection) was still being rendered when Motion Vectors were not available (case 1184998)
- Fixed a nullref when modifying the height parameters inside the layered lit shader UI.
- Fixed Decal gizmo that become white after exiting play mode
- Fixed Decal pivot position to behave like a spotlight
- Fixed an issue where using the LightingOverrideMask would break sky reflection for regular cameras
- Fix DebugMenu FrameSettingsHistory persistency on close
- Fix DensityVolume, ReflectionProbe aned PlanarReflectionProbe advancedControl display
- Fix DXR scene serialization in wizard
- Fixed an issue where Previews would reallocate History Buffers every frame
- Fixed the SetLightLayer function in HDAdditionalLightData setting the wrong light layer
- Fix error first time a preview is created for planar
- Fixed an issue where SSR would use an incorrect roughness value on ForwardOnly (StackLit, AxF, Fabric, etc.) materials when the pipeline is configured to also allow deferred Lit.
- Fixed issues with light explorer (cases 1183468, 1183269)
- Fix dot colors in LayeredLit material inspector
- Fix undo not resetting all value when undoing the material affectation in LayerLit material
- Fix for issue that caused gizmos to render in render textures (case 1174395)
- Fixed the light emissive mesh not updated when the light was disabled/enabled
- Fixed light and shadow layer sync when setting the HDAdditionalLightData.lightlayersMask property
- Fixed a nullref when a custom post process component that was in the HDRP PP list is removed from the project
- Fixed issue that prevented decals from modifying specular occlusion (case 1178272).
- Fixed exposure of volumetric reprojection
- Fixed multi selection support for Scalable Settings in lights
- Fixed font shaders in test projects for VR by using a Shader Graph version
- Fixed refresh of baked cubemap by incrementing updateCount at the end of the bake (case 1158677).
- Fixed issue with rectangular area light when seen from the back
- Fixed decals not affecting lightmap/lightprobe
- Fixed zBufferParams with XR single-pass rendering
- Fixed moving objects not rendered in custom passes
- Fixed abstract classes listed in the + menu of the custom pass list
- Fixed custom pass that was rendered in previews
- Fixed precision error in zero value normals when applying decals (case 1181639)
- Fixed issue that triggered No Scene Lighting view in game view as well (case 1156102)
- Assign default volume profile when creating a new HDRP Asset
- Fixed fov to 0 in planar probe breaking the projection matrix (case 1182014)
- Fixed bugs with shadow caching
- Reassign the same camera for a realtime probe face render request to have appropriate history buffer during realtime probe rendering.
- Fixed issue causing wrong shading when normal map mode is Object space, no normal map is set, but a detail map is present (case 1143352)
- Fixed issue with decal and htile optimization
- Fixed TerrainLit shader compilation error regarding `_Control0_TexelSize` redefinition (case 1178480).
- Fixed warning about duplicate HDRuntimeReflectionSystem when configuring play mode without domain reload.
- Fixed an editor crash when multiple decal projectors were selected and some had null material
- Added all relevant fix actions to FixAll button in Wizard
- Moved FixAll button on top of the Wizard
- Fixed an issue where fog color was not pre-exposed correctly
- Fix priority order when custom passes are overlapping
- Fix cleanup not called when the custom pass GameObject is destroyed
- Replaced most instances of GraphicsSettings.renderPipelineAsset by GraphicsSettings.currentRenderPipeline. This should fix some parameters not working on Quality Settings overrides.
- Fixed an issue with Realtime GI not working on upgraded projects.
- Fixed issue with screen space shadows fallback texture was not set as a texture array.
- Fixed Pyramid Lights bounding box
- Fixed terrain heightmap default/null values and epsilons
- Fixed custom post-processing effects breaking when an abstract class inherited from `CustomPostProcessVolumeComponent`
- Fixed XR single-pass rendering in Editor by using ShaderConfig.s_XrMaxViews to allocate matrix array
- Multiple different skies rendered at the same time by different cameras are now handled correctly without flickering
- Fixed flickering issue happening when different volumes have shadow settings and multiple cameras are present. 
- Fixed issue causing planar probes to disappear if there is no light in the scene.
- Fixed a number of issues with the prefab isolation mode (Volumes leaking from the main scene and reflection not working properly)
- Fixed an issue with fog volume component upgrade not working properly
- Fixed Spot light Pyramid Shape has shadow artifacts on aspect ratio values lower than 1
- Fixed issue with AO upsampling in XR
- Fixed camera without HDAdditionalCameraData component not rendering
- Removed the macro ENABLE_RAYTRACING for most of the ray tracing code
- Fixed prefab containing camera reloading in loop while selected in the Project view
- Fixed issue causing NaN wheh the Z scale of an object is set to 0.
- Fixed DXR shader passes attempting to render before pipeline loaded
- Fixed black ambient sky issue when importing a project after deleting Library.
- Fixed issue when upgrading a Standard transparent material (case 1186874)
- Fixed area light cookies not working properly with stack lit
- Fixed material render queue not updated when the shader is changed in the material inspector.
- Fixed a number of issues with full screen debug modes not reseting correctly when setting another mutually exclusive mode
- Fixed compile errors for platforms with no VR support
- Fixed an issue with volumetrics and RTHandle scaling (case 1155236)
- Fixed an issue where sky lighting might be updated uselessly
- Fixed issue preventing to allow setting decal material to none (case 1196129)
- Fixed XR multi-pass decals rendering
- Fixed several fields on Light Inspector that not supported Prefab overrides
- Fixed EOL for some files
- Fixed scene view rendering with volumetrics and XR enabled
- Fixed decals to work with multiple cameras
- Fixed optional clear of GBuffer (Was always on)
- Fixed render target clears with XR single-pass rendering
- Fixed HDRP samples file hierarchy
- Fixed Light units not matching light type
- Fixed QualitySettings panel not displaying HDRP Asset
- Fixed black reflection probes the first time loading a project
- Fixed y-flip in scene view with XR SDK
- Fixed Decal projectors do not immediately respond when parent object layer mask is changed in editor.
- Fixed y-flip in scene view with XR SDK
- Fixed a number of issues with Material Quality setting
- Fixed the transparent Cull Mode option in HD unlit master node settings only visible if double sided is ticked.
- Fixed an issue causing shadowed areas by contact shadows at the edge of far clip plane if contact shadow length is very close to far clip plane.
- Fixed editing a scalable settings will edit all loaded asset in memory instead of targetted asset.
- Fixed Planar reflection default viewer FOV
- Fixed flickering issues when moving the mouse in the editor with ray tracing on.
- Fixed the ShaderGraph main preview being black after switching to SSS in the master node settings
- Fixed custom fullscreen passes in VR
- Fixed camera culling masks not taken in account in custom pass volumes
- Fixed object not drawn in custom pass when using a DrawRenderers with an HDRP shader in a build.
- Fixed injection points for Custom Passes (AfterDepthAndNormal and BeforePreRefraction were missing)
- Fixed a enum to choose shader tags used for drawing objects (DepthPrepass or Forward) when there is no override material.
- Fixed lit objects in the BeforePreRefraction, BeforeTransparent and BeforePostProcess.
- Fixed the None option when binding custom pass render targets to allow binding only depth or color.
- Fixed custom pass buffers allocation so they are not allocated if they're not used.
- Fixed the Custom Pass entry in the volume create asset menu items.
- Fixed Prefab Overrides workflow on Camera.
- Fixed alignment issue in Preset for Camera.
- Fixed alignment issue in Physical part for Camera.
- Fixed FrameSettings multi-edition.
- Fixed a bug happening when denoising multiple ray traced light shadows
- Fixed minor naming issues in ShaderGraph settings
- VFX: Removed z-fight glitches that could appear when using deferred depth prepass and lit quad primitives
- VFX: Preserve specular option for lit outputs (matches HDRP lit shader)
- Fixed an issue with Metal Shader Compiler and GTAO shader for metal
- Fixed resources load issue while upgrading HDRP package.
- Fix LOD fade mask by accounting for field of view
- Fixed spot light missing from ray tracing indirect effects.
- Fixed a UI bug in the diffusion profile list after fixing them from the wizard.
- Fixed the hash collision when creating new diffusion profile assets.
- Fixed a light leaking issue with box light casting shadows (case 1184475)
- Fixed Cookie texture type in the cookie slot of lights (Now displays a warning because it is not supported).
- Fixed a nullref that happens when using the Shuriken particle light module
- Fixed alignment in Wizard
- Fixed text overflow in Wizard's helpbox
- Fixed Wizard button fix all that was not automatically grab all required fixes
- Fixed VR tab for MacOS in Wizard
- Fixed local config package workflow in Wizard
- Fixed issue with contact shadows shifting when MSAA is enabled.
- Fixed EV100 in the PBR sky
- Fixed an issue In URP where sometime the camera is not passed to the volume system and causes a null ref exception (case 1199388)
- Fixed nullref when releasing HDRP with custom pass disabled
- Fixed performance issue derived from copying stencil buffer.
- Fixed an editor freeze when importing a diffusion profile asset from a unity package.
- Fixed an exception when trying to reload a builtin resource.
- Fixed the light type intensity unit reset when switching the light type.
- Fixed compilation error related to define guards and CreateLayoutFromXrSdk()
- Fixed documentation link on CustomPassVolume.
- Fixed player build when HDRP is in the project but not assigned in the graphic settings.
- Fixed an issue where ambient probe would be black for the first face of a baked reflection probe
- VFX: Fixed Missing Reference to Visual Effect Graph Runtime Assembly
- Fixed an issue where rendering done by users in EndCameraRendering would be executed before the main render loop.
- Fixed Prefab Override in main scope of Volume.
- Fixed alignment issue in Presset of main scope of Volume.
- Fixed persistence of ShowChromeGizmo and moved it to toolbar for coherency in ReflectionProbe and PlanarReflectionProbe.
- Fixed Alignement issue in ReflectionProbe and PlanarReflectionProbe.
- Fixed Prefab override workflow issue in ReflectionProbe and PlanarReflectionProbe.
- Fixed empty MoreOptions and moved AdvancedManipulation in a dedicated location for coherency in ReflectionProbe and PlanarReflectionProbe.
- Fixed Prefab override workflow issue in DensityVolume.
- Fixed empty MoreOptions and moved AdvancedManipulation in a dedicated location for coherency in DensityVolume.
- Fix light limit counts specified on the HDRP asset
- Fixed Quality Settings for SSR, Contact Shadows and Ambient Occlusion volume components
- Fixed decalui deriving from hdshaderui instead of just shaderui
- Use DelayedIntField instead of IntField for scalable settings
- Fixed init of debug for FrameSettingsHistory on SceneView camera
- Added a fix script to handle the warning 'referenced script in (GameObject 'SceneIDMap') is missing'
- Fix Wizard load when none selected for RenderPipelineAsset
- Fixed TerrainLitGUI when per-pixel normal property is not present.
- Fixed rendering errors when enabling debug modes with custom passes
- Fix an issue that made PCSS dependent on Atlas resolution (not shadow map res)
- Fixing a bug whith histories when n>4 for ray traced shadows
- Fixing wrong behavior in ray traced shadows for mesh renderers if their cast shadow is shadow only or double sided
- Only tracing rays for shadow if the point is inside the code for spotlight shadows
- Only tracing rays if the point is inside the range for point lights
- Fixing ghosting issues when the screen space shadow  indexes change for a light with ray traced shadows
- Fixed an issue with stencil management and Xbox One build that caused corrupted output in deferred mode.
- Fixed a mismatch in behavior between the culling of shadow maps and ray traced point and spot light shadows
- Fixed recursive ray tracing not working anymore after intermediate buffer refactor.
- Fixed ray traced shadow denoising not working (history rejected all the time).
- Fixed shader warning on xbox one
- Fixed cookies not working for spot lights in ray traced reflections, ray traced GI and recursive rendering
- Fixed an inverted handling of CoatSmoothness for SSR in StackLit.
- Fixed missing distortion inputs in Lit and Unlit material UI.
- Fixed issue that propagated NaNs across multiple frames through the exposure texture. 
- Fixed issue with Exclude from TAA stencil ignored. 
- Fixed ray traced reflection exposure issue.
- Fixed issue with TAA history not initialising corretly scale factor for first frame
- Fixed issue with stencil test of material classification not using the correct Mask (causing false positive and bad performance with forward material in deferred)
- Fixed issue with History not reset when chaning antialiasing mode on camera
- Fixed issue with volumetric data not being initialized if default settings have volumetric and reprojection off. 
- Fixed ray tracing reflection denoiser not applied in tier 1
- Fixed the vibility of ray tracing related methods.
- Fixed the diffusion profile list not saved when clicking the fix button in the material UI.
- Fixed crash when pushing bounce count higher than 1 for ray traced GI or reflections
- Fixed PCSS softness scale so that it better match ray traced reference for punctual lights. 
- Fixed exposure management for the path tracer
- Fixed AxF material UI containing two advanced options settings.
- Fixed an issue where cached sky contexts were being destroyed wrongly, breaking lighting in the LookDev
- Fixed issue that clamped PCSS softness too early and not after distance scale.
- Fixed fog affect transparent on HD unlit master node
- Fixed custom post processes re-ordering not saved.
- Fixed NPE when using scalable settings
- Fixed an issue where PBR sky precomputation was reset incorrectly in some cases causing bad performance.
- Fixed a bug due to depth history begin overriden too soon
- Fixed CustomPassSampleCameraColor scale issue when called from Before Transparent injection point.
- Fixed corruption of AO in baked probes.
- Fixed issue with upgrade of projects that still had Very High as shadow filtering quality.
- Fixed issue that caused Distortion UI to appear in Lit.
- Fixed several issues with decal duplicating when editing them.
- Fixed initialization of volumetric buffer params (1204159)
- Fixed an issue where frame count was incorrectly reset for the game view, causing temporal processes to fail.
- Fixed Culling group was not disposed error.
- Fixed issues on some GPU that do not support gathers on integer textures.
- Fixed an issue with ambient probe not being initialized for the first frame after a domain reload for volumetric fog.
- Fixed the scene visibility of decal projectors and density volumes
- Fixed a leak in sky manager.
- Fixed an issue where entering playmode while the light editor is opened would produce null reference exceptions.
- Fixed the debug overlay overlapping the debug menu at runtime.
- Fixed an issue with the framecount when changing scene.
- Fixed errors that occurred when using invalid near and far clip plane values for planar reflections.
- Fixed issue with motion blur sample weighting function.
- Fixed motion vectors in MSAA.
- Fixed sun flare blending (case 1205862).
- Fixed a lot of issues related to ray traced screen space shadows.
- Fixed memory leak caused by apply distortion material not being disposed.
- Fixed Reflection probe incorrectly culled when moving its parent (case 1207660)
- Fixed a nullref when upgrading the Fog volume components while the volume is opened in the inspector.
- Fix issues where decals on PS4 would not correctly write out the tile mask causing bits of the decal to go missing.
- Use appropriate label width and text content so the label is completely visible
- Fixed an issue where final post process pass would not output the default alpha value of 1.0 when using 11_11_10 color buffer format.
- Fixed SSR issue after the MSAA Motion Vector fix.
- Fixed an issue with PCSS on directional light if punctual shadow atlas was not allocated.
- Fixed an issue where shadow resolution would be wrong on the first face of a baked reflection probe.
- Fixed issue with PCSS softness being incorrect for cascades different than the first one.
- Fixed custom post process not rendering when using multiple HDRP asset in quality settings
- Fixed probe gizmo missing id (case 1208975)
- Fixed a warning in raytracingshadowfilter.compute
- Fixed issue with AO breaking with small near plane values.
- Fixed custom post process Cleanup function not called in some cases.
- Fixed shader warning in AO code.
- Fixed a warning in simpledenoiser.compute
- Fixed tube and rectangle light culling to use their shape instead of their range as a bounding box.
- Fixed caused by using gather on a UINT texture in motion blur. 
- Fix issue with ambient occlusion breaking when dynamic resolution is active.
- Fixed some possible NaN causes in Depth of Field.
- Fixed Custom Pass nullref due to the new Profiling Sample API changes
- Fixed the black/grey screen issue on after post process Custom Passes in non dev builds.
- Fixed particle lights.
- Improved behavior of lights and probe going over the HDRP asset limits.
- Fixed issue triggered when last punctual light is disabled and more than one camera is used.
- Fixed Custom Pass nullref due to the new Profiling Sample API changes
- Fixed the black/grey screen issue on after post process Custom Passes in non dev builds.
- Fixed XR rendering locked to vsync of main display with Standalone Player.
- Fixed custom pass cleanup not called at the right time when using multiple volumes.
- Fixed an issue on metal with edge of decal having artifact by delaying discard of fragments during decal projection
- Fixed various shader warning
- Fixing unnecessary memory allocations in the ray tracing cluster build
- Fixed duplicate column labels in LightEditor's light tab
- Fixed white and dark flashes on scenes with very high or very low exposure when Automatic Exposure is being used.
- Fixed an issue where passing a null ProfilingSampler would cause a null ref exception.
- Fixed memory leak in Sky when in matcap mode.
- Fixed compilation issues on platform that don't support VR.
- Fixed migration code called when we create a new HDRP asset.
- Fixed RemoveComponent on Camera contextual menu to not remove Camera while a component depend on it.
- Fixed an issue where ambient occlusion and screen space reflections editors would generate null ref exceptions when HDRP was not set as the current pipeline.
- Fixed a null reference exception in the probe UI when no HDRP asset is present.
- Fixed the outline example in the doc (sampling range was dependent on screen resolution)
- Fixed a null reference exception in the HDRI Sky editor when no HDRP asset is present.
- Fixed an issue where Decal Projectors created from script where rotated around the X axis by 90°.
- Fixed frustum used to compute Density Volumes visibility when projection matrix is oblique.
- Fixed a null reference exception in Path Tracing, Recursive Rendering and raytraced Global Illumination editors when no HDRP asset is present.
- Fixed an issue where ambient occlusion and screen space reflections editors would generate null ref exceptions when HDRP was not set as the current pipeline.
- Fixed a null reference exception in the probe UI when no HDRP asset is present.
- Fixed the outline example in the doc (sampling range was dependent on screen resolution)
- Fixed a null reference exception in the HDRI Sky editor when no HDRP asset is present.
- Fixed an issue where materials newly created from the contextual menu would have an invalid state, causing various problems until it was edited.
- Fixed transparent material created with ZWrite enabled (now it is disabled by default for new transparent materials)
- Fixed mouseover on Move and Rotate tool while DecalProjector is selected.
- Fixed wrong stencil state on some of the pixel shader versions of deferred shader.
- Fixed an issue where creating decals at runtime could cause a null reference exception.
- Fixed issue that displayed material migration dialog on the creation of new project.
- Fixed various issues with time and animated materials (cases 1210068, 1210064).
- Updated light explorer with latest changes to the Fog and fixed issues when no visual environment was present.
- Fixed not handleling properly the recieve SSR feature with ray traced reflections
- Shadow Atlas is no longer allocated for area lights when they are disabled in the shader config file.
- Avoid MRT Clear on PS4 as it is not implemented yet.
- Fixed runtime debug menu BitField control.
- Fixed the radius value used for ray traced directional light.
- Fixed compilation issues with the layered lit in ray tracing shaders.
- Fixed XR autotests viewport size rounding

### Changed
- Color buffer pyramid is not allocated anymore if neither refraction nor distortion are enabled
- Rename Emission Radius to Radius in UI in Point, Spot
- Angular Diameter parameter for directional light is no longuer an advanced property
- DXR: Remove Light Radius and Angular Diamater of Raytrace shadow. Angular Diameter and Radius are used instead.
- Remove MaxSmoothness parameters from UI for point, spot and directional light. The MaxSmoothness is now deduce from Radius Parameters
- DXR: Remove the Ray Tracing Environement Component. Add a Layer Mask to the ray Tracing volume components to define which objects are taken into account for each effect.
- Removed second cubemaps used for shadowing in lookdev
- Disable Physically Based Sky below ground
- Increase max limit of area light and reflection probe to 128
- Change default texture for detailmap to grey
- Optimize Shadow RT load on Tile based architecture platforms. 
- Improved quality of SSAO.
- Moved RequestShadowMapRendering() back to public API.
- Update HDRP DXR Wizard with an option to automatically clone the hdrp config package and setup raytracing to 1 in shaders file.
- Added SceneSelection pass for TerrainLit shader.
- Simplified Light's type API regrouping the logic in one place (Check type in HDAdditionalLightData)
- The support of LOD CrossFade (Dithering transition) in master nodes now required to enable it in the master node settings (Save variant)
- Improved shadow bias, by removing constant depth bias and substituting it with slope-scale bias. 
- Fix the default stencil values when a material is created from a SSS ShaderGraph.
- Tweak test asset to be compatible with XR: unlit SG material for canvas and double-side font material
- Slightly tweaked the behaviour of bloom when resolution is low to reduce artifacts.
- Hidden fields in Light Inspector that is not relevant while in BakingOnly mode.
- Changed parametrization of PCSS, now softness is derived from angular diameter (for directional lights) or shape radius (for point/spot lights) and min filter size is now in the [0..1] range.
- Moved the copy of the geometry history buffers to right after the depth mip chain generation.
- Rename "Luminance" to "Nits" in UX for physical light unit
- Rename FrameSettings "SkyLighting" to "SkyReflection"
- Reworked XR automated tests
- The ray traced screen space shadow history for directional, spot and point lights is discarded if the light transform has changed.
- Changed the behavior for ray tracing in case a mesh renderer has both transparent and opaque submeshes.
- Improve history buffer management
- Replaced PlayerSettings.virtualRealitySupported with XRGraphics.tryEnable.
- Remove redundant FrameSettings RealTimePlanarReflection
- Improved a bit the GC calls generated during the rendering.
- Material update is now only triggered when the relevant settings are touched in the shader graph master nodes
- Changed the way Sky Intensity (on Sky volume components) is handled. It's now a combo box where users can choose between Exposure, Multiplier or Lux (for HDRI sky only) instead of both multiplier and exposure being applied all the time. Added a new menu item to convert old profiles.
- Change how method for specular occlusions is decided on inspector shader (Lit, LitTesselation, LayeredLit, LayeredLitTessellation)
- Unlocked SSS, SSR, Motion Vectors and Distortion frame settings for reflections probes.
- Hide unused LOD settings in Quality Settings legacy window.
- Reduced the constrained distance for temporal reprojection of ray tracing denoising
- Removed shadow near plane from the Directional Light Shadow UI.
- Improved the performances of custom pass culling.
- The scene view camera now replicates the physical parameters from the camera tagged as "MainCamera".
- Reduced the number of GC.Alloc calls, one simple scene without plarnar / probes, it should be 0B.
- Renamed ProfilingSample to ProfilingScope and unified API. Added GPU Timings.
- Updated macros to be compatible with the new shader preprocessor.
- Ray tracing reflection temporal filtering is now done in pre-exposed space
- Search field selects the appropriate fields in both project settings panels 'HDRP Default Settings' and 'Quality/HDRP'
- Disabled the refraction and transmission map keywords if the material is opaque.
- Keep celestial bodies outside the atmosphere.
- Updated the MSAA documentation to specify what features HDRP supports MSAA for and what features it does not.
- Shader use for Runtime Debug Display are now correctly stripper when doing a release build
- Now each camera has its own Volume Stack. This allows Volume Parameters to be updated as early as possible and be ready for the whole frame without conflicts between cameras.
- Disable Async for SSR, SSAO and Contact shadow when aggregated ray tracing frame setting is on.
- Improved performance when entering play mode without domain reload by a factor of ~25
- Renamed the camera profiling sample to include the camera name
- Discarding the ray tracing history for AO, reflection, diffuse shadows and GI when the viewport size changes.
- Renamed the camera profiling sample to include the camera name
- Renamed the post processing graphic formats to match the new convention.
- The restart in Wizard for DXR will always be last fix from now on
- Refactoring pre-existing materials to share more shader code between rasterization and ray tracing.
- Setting a material's Refraction Model to Thin does not overwrite the Thickness and Transmission Absorption Distance anymore.
- Removed Wind textures from runtime as wind is no longer built into the pipeline
- Changed Shader Graph titles of master nodes to be more easily searchable ("HDRP/x" -> "x (HDRP)")
- Expose StartSinglePass() and StopSinglePass() as public interface for XRPass
- Replaced the Texture array for 2D cookies (spot, area and directional lights) and for planar reflections by an atlas.
- Moved the tier defining from the asset to the concerned volume components.
- Changing from a tier management to a "mode" management for reflection and GI and removing the ability to enable/disable deferred and ray bining (they are now implied by performance mode)
- The default FrameSettings for ScreenSpaceShadows is set to true for Camera in order to give a better workflow for DXR.
- Refactor internal usage of Stencil bits.
- Changed how the material upgrader works and added documentation for it.
- Custom passes now disable the stencil when overwriting the depth and not writing into it.
- Renamed the camera profiling sample to include the camera name
- Changed the way the shadow casting property of transparent and tranmissive materials is handeled for ray tracing.
- Changed inspector materials stencil setting code to have more sharing.
- Updated the default scene and default DXR scene and DefaultVolumeProfile.
- Changed the way the length parameter is used for ray traced contact shadows.

## [7.1.1] - 2019-09-05

### Added
- Transparency Overdraw debug mode. Allows to visualize transparent objects draw calls as an "heat map".
- Enabled single-pass instancing support for XR SDK with new API cmd.SetInstanceMultiplier()
- XR settings are now available in the HDRP asset
- Support for Material Quality in Shader Graph
- Material Quality support selection in HDRP Asset
- Renamed XR shader macro from UNITY_STEREO_ASSIGN_COMPUTE_EYE_INDEX to UNITY_XR_ASSIGN_VIEW_INDEX
- Raytracing ShaderGraph node for HDRP shaders
- Custom passes volume component with 3 injection points: Before Rendering, Before Transparent and Before Post Process
- Alpha channel is now properly exported to camera render textures when using FP16 color buffer format
- Support for XR SDK mirror view modes
- HD Master nodes in Shader Graph now support Normal and Tangent modification in vertex stage.
- DepthOfFieldCoC option in the fullscreen debug modes.
- Added override Ambient Occlusion option on debug windows
- Added Custom Post Processes with 3 injection points: Before Transparent, Before Post Process and After Post Process
- Added draft of minimal interactive path tracing (experimental) based on DXR API - Support only 4 area light, lit and unlit shader (non-shadergraph)

### Fixed
- Fixed wizard infinite loop on cancellation
- Fixed with compute shader error about too many threads in threadgroup on low GPU
- Fixed invalid contact shadow shaders being created on metal
- Fixed a bug where if Assembly.GetTypes throws an exception due to mis-versioned dlls, then no preprocessors are used in the shader stripper
- Fixed typo in AXF decal property preventing to compile
- Fixed reflection probe with XR single-pass and FPTL
- Fixed force gizmo shown when selecting camera in hierarchy
- Fixed issue with XR occlusion mesh and dynamic resolution
- Fixed an issue where lighting compute buffers were re-created with the wrong size when resizing the window, causing tile artefacts at the top of the screen.
- Fix FrameSettings names and tooltips
- Fixed error with XR SDK when the Editor is not in focus
- Fixed errors with RenderGraph, XR SDK and occlusion mesh
- Fixed shadow routines compilation errors when "real" type is a typedef on "half".
- Fixed toggle volumetric lighting in the light UI
- Fixed post-processing history reset handling rt-scale incorrectly
- Fixed crash with terrain and XR multi-pass
- Fixed ShaderGraph material synchronization issues
- Fixed a null reference exception when using an Emissive texture with Unlit shader (case 1181335)
- Fixed an issue where area lights and point lights where not counted separately with regards to max lights on screen (case 1183196)

### Changed
- Update Wizard layout.
- Remove almost all Garbage collection call within a frame.
- Rename property AdditionalVeclocityChange to AddPrecomputeVelocity
- Call the End/Begin camera rendering callbacks for camera with customRender enabled
- Changeg framesettings migration order of postprocess flags as a pr for reflection settings flags have been backported to 2019.2
- Replaced usage of ENABLE_VR in XRSystem.cs by version defines based on the presence of the built-in VR and XR modules
- Added an update virtual function to the SkyRenderer class. This is called once per frame. This allows a given renderer to amortize heavy computation at the rate it chooses. Currently only the physically based sky implements this.
- Removed mandatory XRPass argument in HDCamera.GetOrCreate()
- Restored the HDCamera parameter to the sky rendering builtin parameters.
- Removed usage of StructuredBuffer for XR View Constants
- Expose Direct Specular Lighting control in FrameSettings
- Deprecated ExponentialFog and VolumetricFog volume components. Now there is only one exponential fog component (Fog) which can add Volumetric Fog as an option. Added a script in Edit -> Render Pipeline -> Upgrade Fog Volume Components.

## [7.0.1] - 2019-07-25

### Added
- Added option in the config package to disable globally Area Lights and to select shadow quality settings for the deferred pipeline.
- When shader log stripping is enabled, shader stripper statistics will be written at `Temp/shader-strip.json`
- Occlusion mesh support from XR SDK

### Fixed
- Fixed XR SDK mirror view blit, cleanup some XRTODO and removed XRDebug.cs
- Fixed culling for volumetrics with XR single-pass rendering
- Fix shadergraph material pass setup not called
- Fixed documentation links in component's Inspector header bar
- Cookies using the render texture output from a camera are now properly updated
- Allow in ShaderGraph to enable pre/post pass when the alpha clip is disabled

### Changed
- RenderQueue for Opaque now start at Background instead of Geometry.
- Clamp the area light size for scripting API when we change the light type
- Added a warning in the material UI when the diffusion profile assigned is not in the HDRP asset


## [7.0.0] - 2019-07-17

### Added
- `Fixed`, `Viewer`, and `Automatic` modes to compute the FOV used when rendering a `PlanarReflectionProbe`
- A checkbox to toggle the chrome gizmo of `ReflectionProbe`and `PlanarReflectionProbe`
- Added a Light layer in shadows that allow for objects to cast shadows without being affected by light (and vice versa).
- You can now access ShaderGraph blend states from the Material UI (for example, **Surface Type**, **Sorting Priority**, and **Blending Mode**). This change may break Materials that use a ShaderGraph, to fix them, select **Edit > Render Pipeline > Reset all ShaderGraph Scene Materials BlendStates**. This syncs the blendstates of you ShaderGraph master nodes with the Material properties.
- You can now control ZTest, ZWrite, and CullMode for transparent Materials.
- Materials that use Unlit Shaders or Unlit Master Node Shaders now cast shadows.
- Added an option to enable the ztest on **After Post Process** materials when TAA is disabled.
- Added a new SSAO (based on Ground Truth Ambient Occlusion algorithm) to replace the previous one.
- Added support for shadow tint on light
- BeginCameraRendering and EndCameraRendering callbacks are now called with probes
- Adding option to update shadow maps only On Enable and On Demand.
- Shader Graphs that use time-dependent vertex modification now generate correct motion vectors.
- Added option to allow a custom spot angle for spot light shadow maps.
- Added frame settings for individual post-processing effects
- Added dither transition between cascades for Low and Medium quality settings
- Added single-pass instancing support with XR SDK
- Added occlusion mesh support with XR SDK
- Added support of Alembic velocity to various shaders
- Added support for more than 2 views for single-pass instancing
- Added support for per punctual/directional light min roughness in StackLit
- Added mirror view support with XR SDK
- Added VR verification in HDRPWizard
- Added DXR verification in HDRPWizard
- Added feedbacks in UI of Volume regarding skies
- Cube LUT support in Tonemapping. Cube LUT helpers for external grading are available in the Post-processing Sample package.

### Fixed
- Fixed an issue with history buffers causing effects like TAA or auto exposure to flicker when more than one camera was visible in the editor
- The correct preview is displayed when selecting multiple `PlanarReflectionProbe`s
- Fixed volumetric rendering with camera-relative code and XR stereo instancing
- Fixed issue with flashing cyan due to async compilation of shader when selecting a mesh
- Fix texture type mismatch when the contact shadow are disabled (causing errors on IOS devices)
- Fixed Generate Shader Includes while in package
- Fixed issue when texture where deleted in ShadowCascadeGUI
- Fixed issue in FrameSettingsHistory when disabling a camera several time without enabling it in between.
- Fixed volumetric reprojection with camera-relative code and XR stereo instancing
- Added custom BaseShaderPreprocessor in HDEditorUtils.GetBaseShaderPreprocessorList()
- Fixed compile issue when USE_XR_SDK is not defined
- Fixed procedural sky sun disk intensity for high directional light intensities
- Fixed Decal mip level when using texture mip map streaming to avoid dropping to lowest permitted mip (now loading all mips)
- Fixed deferred shading for XR single-pass instancing after lightloop refactor
- Fixed cluster and material classification debug (material classification now works with compute as pixel shader lighting)
- Fixed IOS Nan by adding a maximun epsilon definition REAL_EPS that uses HALF_EPS when fp16 are used
- Removed unnecessary GC allocation in motion blur code
- Fixed locked UI with advanded influence volume inspector for probes
- Fixed invalid capture direction when rendering planar reflection probes
- Fixed Decal HTILE optimization with platform not supporting texture atomatic (Disable it)
- Fixed a crash in the build when the contact shadows are disabled
- Fixed camera rendering callbacks order (endCameraRendering was being called before the actual rendering)
- Fixed issue with wrong opaque blending settings for After Postprocess
- Fixed issue with Low resolution transparency on PS4
- Fixed a memory leak on volume profiles
- Fixed The Parallax Occlusion Mappping node in shader graph and it's UV input slot
- Fixed lighting with XR single-pass instancing by disabling deferred tiles
- Fixed the Bloom prefiltering pass
- Fixed post-processing effect relying on Unity's random number generator
- Fixed camera flickering when using TAA and selecting the camera in the editor
- Fixed issue with single shadow debug view and volumetrics
- Fixed most of the problems with light animation and timeline
- Fixed indirect deferred compute with XR single-pass instancing
- Fixed a slight omission in anisotropy calculations derived from HazeMapping in StackLit
- Improved stack computation numerical stability in StackLit
- Fix PBR master node always opaque (wrong blend modes for forward pass)
- Fixed TAA with XR single-pass instancing (missing macros)
- Fixed an issue causing Scene View selection wire gizmo to not appear when using HDRP Shader Graphs.
- Fixed wireframe rendering mode (case 1083989)
- Fixed the renderqueue not updated when the alpha clip is modified in the material UI.
- Fixed the PBR master node preview
- Remove the ReadOnly flag on Reflection Probe's cubemap assets during bake when there are no VCS active.
- Fixed an issue where setting a material debug view would not reset the other exclusive modes
- Spot light shapes are now correctly taken into account when baking
- Now the static lighting sky will correctly take the default values for non-overridden properties
- Fixed material albedo affecting the lux meter
- Extra test in deferred compute shading to avoid shading pixels that were not rendered by the current camera (for camera stacking)

### Changed
- Optimization: Reduce the group size of the deferred lighting pass from 16x16 to 8x8
- Replaced HDCamera.computePassCount by viewCount
- Removed xrInstancing flag in RTHandles (replaced by TextureXR.slices and TextureXR.dimensions)
- Refactor the HDRenderPipeline and lightloop code to preprare for high level rendergraph
- Removed the **Back Then Front Rendering** option in the fabric Master Node settings. Enabling this option previously did nothing.
- Shader type Real translates to FP16 precision on Nintendo Switch.
- Shader framework refactor: Introduce CBSDF, EvaluateBSDF, IsNonZeroBSDF to replace BSDF functions
- Shader framework refactor:  GetBSDFAngles, LightEvaluation and SurfaceShading functions
- Replace ComputeMicroShadowing by GetAmbientOcclusionForMicroShadowing
- Rename WorldToTangent to TangentToWorld as it was incorrectly named
- Remove SunDisk and Sun Halo size from directional light
- Remove all obsolete wind code from shader
- Renamed DecalProjectorComponent into DecalProjector for API alignment.
- Improved the Volume UI and made them Global by default
- Remove very high quality shadow option
- Change default for shadow quality in Deferred to Medium
- Enlighten now use inverse squared falloff (before was using builtin falloff)
- Enlighten is now deprecated. Please use CPU or GPU lightmaper instead.
- Remove the name in the diffusion profile UI
- Changed how shadow map resolution scaling with distance is computed. Now it uses screen space area rather than light range.
- Updated MoreOptions display in UI
- Moved Display Area Light Emissive Mesh script API functions in the editor namespace
- direct strenght properties in ambient occlusion now affect direct specular as well
- Removed advanced Specular Occlusion control in StackLit: SSAO based SO control is hidden and fixed to behave like Lit, SPTD is the only HQ technique shown for baked SO.
- Shader framework refactor: Changed ClampRoughness signature to include PreLightData access.
- HDRPWizard window is now in Window > General > HD Render Pipeline Wizard
- Moved StaticLightingSky to LightingWindow
- Removes the current "Scene Settings" and replace them with "Sky & Fog Settings" (with Physically Based Sky and Volumetric Fog).
- Changed how cached shadow maps are placed inside the atlas to minimize re-rendering of them.

## [6.7.0-preview] - 2019-05-16

### Added
- Added ViewConstants StructuredBuffer to simplify XR rendering
- Added API to render specific settings during a frame
- Added stadia to the supported platforms (2019.3)
- Enabled cascade blends settings in the HD Shadow component
- Added Hardware Dynamic Resolution support.
- Added MatCap debug view to replace the no scene lighting debug view.
- Added clear GBuffer option in FrameSettings (default to false)
- Added preview for decal shader graph (Only albedo, normal and emission)
- Added exposure weight control for decal
- Screen Space Directional Shadow under a define option. Activated for ray tracing
- Added a new abstraction for RendererList that will help transition to Render Graph and future RendererList API
- Added multipass support for VR
- Added XR SDK integration (multipass only)
- Added Shader Graph samples for Hair, Fabric and Decal master nodes.
- Add fade distance, shadow fade distance and light layers to light explorer
- Add method to draw light layer drawer in a rect to HDEditorUtils

### Fixed
- Fixed deserialization crash at runtime
- Fixed for ShaderGraph Unlit masternode not writing velocity
- Fixed a crash when assiging a new HDRP asset with the 'Verify Saving Assets' option enabled
- Fixed exposure to properly support TEXTURE2D_X
- Fixed TerrainLit basemap texture generation
- Fixed a bug that caused nans when material classification was enabled and a tile contained one standard material + a material with transmission.
- Fixed gradient sky hash that was not using the exposure hash
- Fixed displayed default FrameSettings in HDRenderPipelineAsset wrongly updated on scripts reload.
- Fixed gradient sky hash that was not using the exposure hash.
- Fixed visualize cascade mode with exposure.
- Fixed (enabled) exposure on override lighting debug modes.
- Fixed issue with LightExplorer when volume have no profile
- Fixed issue with SSR for negative, infinite and NaN history values
- Fixed LightLayer in HDReflectionProbe and PlanarReflectionProbe inspector that was not displayed as a mask.
- Fixed NaN in transmission when the thickness and a color component of the scattering distance was to 0
- Fixed Light's ShadowMask multi-edition.
- Fixed motion blur and SMAA with VR single-pass instancing
- Fixed NaNs generated by phase functionsin volumetric lighting
- Fixed NaN issue with refraction effect and IOR of 1 at extreme grazing angle
- Fixed nan tracker not using the exposure
- Fixed sorting priority on lit and unlit materials
- Fixed null pointer exception when there are no AOVRequests defined on a camera
- Fixed dirty state of prefab using disabled ReflectionProbes
- Fixed an issue where gizmos and editor grid were not correctly depth tested
- Fixed created default scene prefab non editable due to wrong file extension.
- Fixed an issue where sky convolution was recomputed for nothing when a preview was visible (causing extreme slowness when fabric convolution is enabled)
- Fixed issue with decal that wheren't working currently in player
- Fixed missing stereo rendering macros in some fragment shaders
- Fixed exposure for ReflectionProbe and PlanarReflectionProbe gizmos
- Fixed single-pass instancing on PSVR
- Fixed Vulkan shader issue with Texture2DArray in ScreenSpaceShadow.compute by re-arranging code (workaround)
- Fixed camera-relative issue with lights and XR single-pass instancing
- Fixed single-pass instancing on Vulkan
- Fixed htile synchronization issue with shader graph decal
- Fixed Gizmos are not drawn in Camera preview
- Fixed pre-exposure for emissive decal
- Fixed wrong values computed in PreIntegrateFGD and in the generation of volumetric lighting data by forcing the use of fp32.
- Fixed NaNs arising during the hair lighting pass
- Fixed synchronization issue in decal HTile that occasionally caused rendering artifacts around decal borders
- Fixed QualitySettings getting marked as modified by HDRP (and thus checked out in Perforce)
- Fixed a bug with uninitialized values in light explorer
- Fixed issue with LOD transition
- Fixed shader warnings related to raytracing and TEXTURE2D_X

### Changed
- Refactor PixelCoordToViewDirWS to be VR compatible and to compute it only once per frame
- Modified the variants stripper to take in account multiple HDRP assets used in the build.
- Improve the ray biasing code to avoid self-intersections during the SSR traversal
- Update Pyramid Spot Light to better match emitted light volume.
- Moved _XRViewConstants out of UnityPerPassStereo constant buffer to fix issues with PSSL
- Removed GetPositionInput_Stereo() and single-pass (double-wide) rendering mode
- Changed label width of the frame settings to accommodate better existing options.
- SSR's Default FrameSettings for camera is now enable.
- Re-enabled the sharpening filter on Temporal Anti-aliasing
- Exposed HDEditorUtils.LightLayerMaskDrawer for integration in other packages and user scripting.
- Rename atmospheric scattering in FrameSettings to Fog
- The size modifier in the override for the culling sphere in Shadow Cascades now defaults to 0.6, which is the same as the formerly hardcoded value.
- Moved LOD Bias and Maximum LOD Level from Frame Setting section `Other` to `Rendering`
- ShaderGraph Decal that affect only emissive, only draw in emissive pass (was drawing in dbuffer pass too)
- Apply decal projector fade factor correctly on all attribut and for shader graph decal
- Move RenderTransparentDepthPostpass after all transparent
- Update exposure prepass to interleave XR single-pass instancing views in a checkerboard pattern
- Removed ScriptRuntimeVersion check in wizard.

## [6.6.0-preview] - 2019-04-01

### Added
- Added preliminary changes for XR deferred shading
- Added support of 111110 color buffer
- Added proper support for Recorder in HDRP
- Added depth offset input in shader graph master nodes
- Added a Parallax Occlusion Mapping node
- Added SMAA support
- Added Homothety and Symetry quick edition modifier on volume used in ReflectionProbe, PlanarReflectionProbe and DensityVolume
- Added multi-edition support for DecalProjectorComponent
- Improve hair shader
- Added the _ScreenToTargetScaleHistory uniform variable to be used when sampling HDRP RTHandle history buffers.
- Added settings in `FrameSettings` to change `QualitySettings.lodBias` and `QualitySettings.maximumLODLevel` during a rendering
- Added an exposure node to retrieve the current, inverse and previous frame exposure value.
- Added an HD scene color node which allow to sample the scene color with mips and a toggle to remove the exposure.
- Added safeguard on HD scene creation if default scene not set in the wizard
- Added Low res transparency rendering pass.

### Fixed
- Fixed HDRI sky intensity lux mode
- Fixed dynamic resolution for XR
- Fixed instance identifier semantic string used by Shader Graph
- Fixed null culling result occuring when changing scene that was causing crashes
- Fixed multi-edition light handles and inspector shapes
- Fixed light's LightLayer field when multi-editing
- Fixed normal blend edition handles on DensityVolume
- Fixed an issue with layered lit shader and height based blend where inactive layers would still have influence over the result
- Fixed multi-selection handles color for DensityVolume
- Fixed multi-edition inspector's blend distances for HDReflectionProbe, PlanarReflectionProbe and DensityVolume
- Fixed metric distance that changed along size in DensityVolume
- Fixed DensityVolume shape handles that have not same behaviour in advance and normal edition mode
- Fixed normal map blending in TerrainLit by only blending the derivatives
- Fixed Xbox One rendering just a grey screen instead of the scene
- Fixed probe handles for multiselection
- Fixed baked cubemap import settings for convolution
- Fixed regression causing crash when attempting to open HDRenderPipelineWizard without an HDRenderPipelineAsset setted
- Fixed FullScreenDebug modes: SSAO, SSR, Contact shadow, Prerefraction Color Pyramid, Final Color Pyramid
- Fixed volumetric rendering with stereo instancing
- Fixed shader warning
- Fixed missing resources in existing asset when updating package
- Fixed PBR master node preview in forward rendering or transparent surface
- Fixed deferred shading with stereo instancing
- Fixed "look at" edition mode of Rotation tool for DecalProjectorComponent
- Fixed issue when switching mode in ReflectionProbe and PlanarReflectionProbe
- Fixed issue where migratable component version where not always serialized when part of prefab's instance
- Fixed an issue where shadow would not be rendered properly when light layer are not enabled
- Fixed exposure weight on unlit materials
- Fixed Light intensity not played in the player when recorded with animation/timeline
- Fixed some issues when multi editing HDRenderPipelineAsset
- Fixed emission node breaking the main shader graph preview in certain conditions.
- Fixed checkout of baked probe asset when baking probes.
- Fixed invalid gizmo position for rotated ReflectionProbe
- Fixed multi-edition of material's SurfaceType and RenderingPath
- Fixed whole pipeline reconstruction on selecting for the first time or modifying other than the currently used HDRenderPipelineAsset
- Fixed single shadow debug mode
- Fixed global scale factor debug mode when scale > 1
- Fixed debug menu material overrides not getting applied to the Terrain Lit shader
- Fixed typo in computeLightVariants
- Fixed deferred pass with XR instancing by disabling ComputeLightEvaluation
- Fixed bloom resolution independence
- Fixed lens dirt intensity not behaving properly
- Fixed the Stop NaN feature
- Fixed some resources to handle more than 2 instanced views for XR
- Fixed issue with black screen (NaN) produced on old GPU hardware or intel GPU hardware with gaussian pyramid
- Fixed issue with disabled punctual light would still render when only directional light is present

### Changed
- DensityVolume scripting API will no longuer allow to change between advance and normal edition mode
- Disabled depth of field, lens distortion and panini projection in the scene view
- TerrainLit shaders and includes are reorganized and made simpler.
- TerrainLit shader GUI now allows custom properties to be displayed in the Terrain fold-out section.
- Optimize distortion pass with stencil
- Disable SceneSelectionPass in shader graph preview
- Control punctual light and area light shadow atlas separately
- Move SMAA anti-aliasing option to after Temporal Anti Aliasing one, to avoid problem with previously serialized project settings
- Optimize rendering with static only lighting and when no cullable lights/decals/density volumes are present.
- Updated handles for DecalProjectorComponent for enhanced spacial position readability and have edition mode for better SceneView management
- DecalProjectorComponent are now scale independent in order to have reliable metric unit (see new Size field for changing the size of the volume)
- Restructure code from HDCamera.Update() by adding UpdateAntialiasing() and UpdateViewConstants()
- Renamed velocity to motion vectors
- Objects rendered during the After Post Process pass while TAA is enabled will not benefit from existing depth buffer anymore. This is done to fix an issue where those object would wobble otherwise
- Removed usage of builtin unity matrix for shadow, shadow now use same constant than other view
- The default volume layer mask for cameras & probes is now `Default` instead of `Everything`

## [6.5.0-preview] - 2019-03-07

### Added
- Added depth-of-field support with stereo instancing
- Adding real time area light shadow support
- Added a new FrameSettings: Specular Lighting to toggle the specular during the rendering

### Fixed
- Fixed diffusion profile upgrade breaking package when upgrading to a new version
- Fixed decals cropped by gizmo not updating correctly if prefab
- Fixed an issue when enabling SSR on multiple view
- Fixed edition of the intensity's unit field while selecting multiple lights
- Fixed wrong calculation in soft voxelization for density volume
- Fixed gizmo not working correctly with pre-exposure
- Fixed issue with setting a not available RT when disabling motion vectors
- Fixed planar reflection when looking at mirror normal
- Fixed mutiselection issue with HDLight Inspector
- Fixed HDAdditionalCameraData data migration
- Fixed failing builds when light explorer window is open
- Fixed cascade shadows border sometime causing artefacts between cascades
- Restored shadows in the Cascade Shadow debug visualization
- `camera.RenderToCubemap` use proper face culling

### Changed
- When rendering reflection probe disable all specular lighting and for metals use fresnelF0 as diffuse color for bake lighting.

## [6.4.0-preview] - 2019-02-21

### Added
- VR: Added TextureXR system to selectively expand TEXTURE2D macros to texture array for single-pass stereo instancing + Convert textures call to these macros
- Added an unit selection dropdown next to shutter speed (camera)
- Added error helpbox when trying to use a sub volume component that require the current HDRenderPipelineAsset to support a feature that it is not supporting.
- Add mesh for tube light when display emissive mesh is enabled

### Fixed
- Fixed Light explorer. The volume explorer used `profile` instead of `sharedProfile` which instantiate a custom volume profile instead of editing the asset itself.
- Fixed UI issue where all is displayed using metric unit in shadow cascade and Percent is set in the unit field (happening when opening the inspector).
- Fixed inspector event error when double clicking on an asset (diffusion profile/material).
- Fixed nullref on layered material UI when the material is not an asset.
- Fixed nullref exception when undo/redo a light property.
- Fixed visual bug when area light handle size is 0.

### Changed
- Update UI for 32bit/16bit shadow precision settings in HDRP asset
- Object motion vectors have been disabled in all but the game view. Camera motion vectors are still enabled everywhere, allowing TAA and Motion Blur to work on static objects.
- Enable texture array by default for most rendering code on DX11 and unlock stereo instancing (DX11 only for now)

## [6.3.0-preview] - 2019-02-18

### Added
- Added emissive property for shader graph decals
- Added a diffusion profile override volume so the list of diffusion profile assets to use can be chanaged without affecting the HDRP asset
- Added a "Stop NaNs" option on cameras and in the Scene View preferences.
- Added metric display option in HDShadowSettings and improve clamping
- Added shader parameter mapping in DebugMenu
- Added scripting API to configure DebugData for DebugMenu

### Fixed
- Fixed decals in forward
- Fixed issue with stencil not correctly setup for various master node and shader for the depth pass, motion vector pass and GBuffer/Forward pass
- Fixed SRP batcher and metal
- Fixed culling and shadows for Pyramid, Box, Rectangle and Tube lights
- Fixed an issue where scissor render state leaking from the editor code caused partially black rendering

### Changed
- When a lit material has a clear coat mask that is not null, we now use the clear coat roughness to compute the screen space reflection.
- Diffusion profiles are now limited to one per asset and can be referenced in materials, shader graphs and vfx graphs. Materials will be upgraded automatically except if they are using a shader graph, in this case it will display an error message.

## [6.2.0-preview] - 2019-02-15

### Added
- Added help box listing feature supported in a given HDRenderPipelineAsset alongs with the drawbacks implied.
- Added cascade visualizer, supporting disabled handles when not overriding.

### Fixed
- Fixed post processing with stereo double-wide
- Fixed issue with Metal: Use sign bit to find the cache type instead of lowest bit.
- Fixed invalid state when creating a planar reflection for the first time
- Fix FrameSettings's LitShaderMode not restrained by supported LitShaderMode regression.

### Changed
- The default value roughness value for the clearcoat has been changed from 0.03 to 0.01
- Update default value of based color for master node
- Update Fabric Charlie Sheen lighting model - Remove Fresnel component that wasn't part of initial model + Remap smoothness to [0.0 - 0.6] range for more artist friendly parameter

### Changed
- Code refactor: all macros with ARGS have been swapped with macros with PARAM. This is because the ARGS macros were incorrectly named.

## [6.1.0-preview] - 2019-02-13

### Added
- Added support for post-processing anti-aliasing in the Scene View (FXAA and TAA). These can be set in Preferences.
- Added emissive property for decal material (non-shader graph)

### Fixed
- Fixed a few UI bugs with the color grading curves.
- Fixed "Post Processing" in the scene view not toggling post-processing effects
- Fixed bake only object with flag `ReflectionProbeStaticFlag` when baking a `ReflectionProbe`

### Changed
- Removed unsupported Clear Depth checkbox in Camera inspector
- Updated the toggle for advanced mode in inspectors.

## [6.0.0-preview] - 2019-02-23

### Added
- Added new API to perform a camera rendering
- Added support for hair master node (Double kajiya kay - Lambert)
- Added Reset behaviour in DebugMenu (ingame mapping is right joystick + B)
- Added Default HD scene at new scene creation while in HDRP
- Added Wizard helping to configure HDRP project
- Added new UI for decal material to allow remapping and scaling of some properties
- Added cascade shadow visualisation toggle in HD shadow settings
- Added icons for assets
- Added replace blending mode for distortion
- Added basic distance fade for density volumes
- Added decal master node for shader graph
- Added HD unlit master node (Cross Pipeline version is name Unlit)
- Added new Rendering Queue in materials
- Added post-processing V3 framework embed in HDRP, remove postprocess V2 framework
- Post-processing now uses the generic volume framework
-   New depth-of-field, bloom, panini projection effects, motion blur
-   Exposure is now done as a pre-exposition pass, the whole system has been revamped
-   Exposure now use EV100 everywhere in the UI (Sky, Emissive Light)
- Added emissive intensity (Luminance and EV100 control) control for Emissive
- Added pre-exposure weigth for Emissive
- Added an emissive color node and a slider to control the pre-exposure percentage of emission color
- Added physical camera support where applicable
- Added more color grading tools
- Added changelog level for Shader Variant stripping
- Added Debug mode for validation of material albedo and metalness/specularColor values
- Added a new dynamic mode for ambient probe and renamed BakingSky to StaticLightingSky
- Added command buffer parameter to all Bind() method of material
- Added Material validator in Render Pipeline Debug
- Added code to future support of DXR (not enabled)
- Added support of multiviewport
- Added HDRenderPipeline.RequestSkyEnvironmentUpdate function to force an update from script when sky is set to OnDemand
- Added a Lighting and BackLighting slots in Lit, StackLit, Fabric and Hair master nodes
- Added support for overriding terrain detail rendering shaders, via the render pipeline editor resources asset
- Added xrInstancing flag support to RTHandle
- Added support for cullmask for decal projectors
- Added software dynamic resolution support
- Added support for "After Post-Process" render pass for unlit shader
- Added support for textured rectangular area lights
- Added stereo instancing macros to MSAA shaders
- Added support for Quarter Res Raytraced Reflections (not enabled)
- Added fade factor for decal projectors.
- Added stereo instancing macros to most shaders used in VR
- Added multi edition support for HDRenderPipelineAsset

### Fixed
- Fixed logic to disable FPTL with stereo rendering
- Fixed stacklit transmission and sun highlight
- Fixed decals with stereo rendering
- Fixed sky with stereo rendering
- Fixed flip logic for postprocessing + VR
- Fixed copyStencilBuffer pass for Switch
- Fixed point light shadow map culling that wasn't taking into account far plane
- Fixed usage of SSR with transparent on all master node
- Fixed SSR and microshadowing on fabric material
- Fixed blit pass for stereo rendering
- Fixed lightlist bounds for stereo rendering
- Fixed windows and in-game DebugMenu sync.
- Fixed FrameSettings' LitShaderMode sync when opening DebugMenu.
- Fixed Metal specific issues with decals, hitting a sampler limit and compiling AxF shader
- Fixed an issue with flipped depth buffer during postprocessing
- Fixed normal map use for shadow bias with forward lit - now use geometric normal
- Fixed transparent depth prepass and postpass access so they can be use without alpha clipping for lit shader
- Fixed support of alpha clip shadow for lit master node
- Fixed unlit master node not compiling
- Fixed issue with debug display of reflection probe
- Fixed issue with phong tessellations not working with lit shader
- Fixed issue with vertex displacement being affected by heightmap setting even if not heightmap where assign
- Fixed issue with density mode on Lit terrain producing NaN
- Fixed issue when going back and forth from Lit to LitTesselation for displacement mode
- Fixed issue with ambient occlusion incorrectly applied to emissiveColor with light layers in deferred
- Fixed issue with fabric convolution not using the correct convolved texture when fabric convolution is enabled
- Fixed issue with Thick mode for Transmission that was disabling transmission with directional light
- Fixed shutdown edge cases with HDRP tests
- Fixed slowdow when enabling Fabric convolution in HDRP asset
- Fixed specularAA not compiling in StackLit Master node
- Fixed material debug view with stereo rendering
- Fixed material's RenderQueue edition in default view.
- Fixed banding issues within volumetric density buffer
- Fixed missing multicompile for MSAA for AxF
- Fixed camera-relative support for stereo rendering
- Fixed remove sync with render thread when updating decal texture atlas.
- Fixed max number of keyword reach [256] issue. Several shader feature are now local
- Fixed Scene Color and Depth nodes
- Fixed SSR in forward
- Fixed custom editor of Unlit, HD Unlit and PBR shader graph master node
- Fixed issue with NewFrame not correctly calculated in Editor when switching scene
- Fixed issue with TerrainLit not compiling with depth only pass and normal buffer
- Fixed geometric normal use for shadow bias with PBR master node in forward
- Fixed instancing macro usage for decals
- Fixed error message when having more than one directional light casting shadow
- Fixed error when trying to display preview of Camera or PlanarReflectionProbe
- Fixed LOAD_TEXTURE2D_ARRAY_MSAA macro
- Fixed min-max and amplitude clamping value in inspector of vertex displacement materials
- Fixed issue with alpha shadow clip (was incorrectly clipping object shadow)
- Fixed an issue where sky cubemap would not be cleared correctly when setting the current sky to None
- Fixed a typo in Static Lighting Sky component UI
- Fixed issue with incorrect reset of RenderQueue when switching shader in inspector GUI
- Fixed issue with variant stripper stripping incorrectly some variants
- Fixed a case of ambient lighting flickering because of previews
- Fixed Decals when rendering multiple camera in a single frame
- Fixed cascade shadow count in shader
- Fixed issue with Stacklit shader with Haze effect
- Fixed an issue with the max sample count for the TAA
- Fixed post-process guard band for XR
- Fixed exposure of emissive of Unlit
- Fixed depth only and motion vector pass for Unlit not working correctly with MSAA
- Fixed an issue with stencil buffer copy causing unnecessary compute dispatches for lighting
- Fixed multi edition issue in FrameSettings
- Fixed issue with SRP batcher and DebugDisplay variant of lit shader
- Fixed issue with debug material mode not doing alpha test
- Fixed "Attempting to draw with missing UAV bindings" errors on Vulkan
- Fixed pre-exposure incorrectly apply to preview
- Fixed issue with duplicate 3D texture in 3D texture altas of volumetric?
- Fixed Camera rendering order (base on the depth parameter)
- Fixed shader graph decals not being cropped by gizmo
- Fixed "Attempting to draw with missing UAV bindings" errors on Vulkan.


### Changed
- ColorPyramid compute shader passes is swapped to pixel shader passes on platforms where the later is faster (Nintendo Switch).
- Removing the simple lightloop used by the simple lit shader
- Whole refactor of reflection system: Planar and reflection probe
- Separated Passthrough from other RenderingPath
- Update several properties naming and caption based on feedback from documentation team
- Remove tile shader variant for transparent backface pass of lit shader
- Rename all HDRenderPipeline to HDRP folder for shaders
- Rename decal property label (based on doc team feedback)
- Lit shader mode now default to Deferred to reduce build time
- Update UI of Emission parameters in shaders
- Improve shader variant stripping including shader graph variant
- Refactored render loop to render realtime probes visible per camera
- Enable SRP batcher by default
- Shader code refactor: Rename LIGHTLOOP_SINGLE_PASS => LIGHTLOOP_DISABLE_TILE_AND_CLUSTER and clean all usage of LIGHTLOOP_TILE_PASS
- Shader code refactor: Move pragma definition of vertex and pixel shader inside pass + Move SURFACE_GRADIENT definition in XXXData.hlsl
- Micro-shadowing in Lit forward now use ambientOcclusion instead of SpecularOcclusion
- Upgraded FrameSettings workflow, DebugMenu and Inspector part relative to it
- Update build light list shader code to support 32 threads in wavefronts on Switch
- LayeredLit layers' foldout are now grouped in one main foldout per layer
- Shadow alpha clip can now be enabled on lit shader and haor shader enven for opaque
- Temporal Antialiasing optimization for Xbox One X
- Parameter depthSlice on SetRenderTarget functions now defaults to -1 to bind the entire resource
- Rename SampleCameraDepth() functions to LoadCameraDepth() and SampleCameraDepth(), same for SampleCameraColor() functions
- Improved Motion Blur quality.
- Update stereo frame settings values for single-pass instancing and double-wide
- Rearrange FetchDepth functions to prepare for stereo-instancing
- Remove unused _ComputeEyeIndex
- Updated HDRenderPipelineAsset inspector
- Re-enable SRP batcher for metal

## [5.2.0-preview] - 2018-11-27

### Added
- Added option to run Contact Shadows and Volumetrics Voxelization stage in Async Compute
- Added camera freeze debug mode - Allow to visually see culling result for a camera
- Added support of Gizmo rendering before and after postprocess in Editor
- Added support of LuxAtDistance for punctual lights

### Fixed
- Fixed Debug.DrawLine and Debug.Ray call to work in game view
- Fixed DebugMenu's enum resetted on change
- Fixed divide by 0 in refraction causing NaN
- Fixed disable rough refraction support
- Fixed refraction, SSS and atmospheric scattering for VR
- Fixed forward clustered lighting for VR (double-wide).
- Fixed Light's UX to not allow negative intensity
- Fixed HDRenderPipelineAsset inspector broken when displaying its FrameSettings from project windows.
- Fixed forward clustered lighting for VR (double-wide).
- Fixed HDRenderPipelineAsset inspector broken when displaying its FrameSettings from project windows.
- Fixed Decals and SSR diable flags for all shader graph master node (Lit, Fabric, StackLit, PBR)
- Fixed Distortion blend mode for shader graph master node (Lit, StackLit)
- Fixed bent Normal for Fabric master node in shader graph
- Fixed PBR master node lightlayers
- Fixed shader stripping for built-in lit shaders.

### Changed
- Rename "Regular" in Diffusion profile UI "Thick Object"
- Changed VBuffer depth parametrization for volumetric from distanceRange to depthExtent - Require update of volumetric settings - Fog start at near plan
- SpotLight with box shape use Lux unit only

## [5.1.0-preview] - 2018-11-19

### Added

- Added a separate Editor resources file for resources Unity does not take when it builds a Player.
- You can now disable SSR on Materials in Shader Graph.
- Added support for MSAA when the Supported Lit Shader Mode is set to Both. Previously HDRP only supported MSAA for Forward mode.
- You can now override the emissive color of a Material when in debug mode.
- Exposed max light for Light Loop Settings in HDRP asset UI.
- HDRP no longer performs a NormalDBuffer pass update if there are no decals in the Scene.
- Added distant (fall-back) volumetric fog and improved the fog evaluation precision.
- Added an option to reflect sky in SSR.
- Added a y-axis offset for the PlanarReflectionProbe and offset tool.
- Exposed the option to run SSR and SSAO on async compute.
- Added support for the _GlossMapScale parameter in the Legacy to HDRP Material converter.
- Added wave intrinsic instructions for use in Shaders (for AMD GCN).


### Fixed
- Fixed sphere shaped influence handles clamping in Reflection Probes.
- Fixed Reflection Probe data migration for projects created before using HDRP.
- Fixed UI of Layered Material where Unity previously rendered the scrollbar above the Copy button.
- Fixed Material tessellations parameters Start fade distance and End fade distance. Originally, Unity clamped these values when you modified them.
- Fixed various distortion and refraction issues - handle a better fall-back.
- Fixed SSR for multiple views.
- Fixed SSR issues related to self-intersections.
- Fixed shape density volume handle speed.
- Fixed density volume shape handle moving too fast.
- Fixed the Camera velocity pass that we removed by mistake.
- Fixed some null pointer exceptions when disabling motion vectors support.
- Fixed viewports for both the Subsurface Scattering combine pass and the transparent depth prepass.
- Fixed the blend mode pop-up in the UI. It previously did not appear when you enabled pre-refraction.
- Fixed some null pointer exceptions that previously occurred when you disabled motion vectors support.
- Fixed Layered Lit UI issue with scrollbar.
- Fixed cubemap assignation on custom ReflectionProbe.
- Fixed Reflection Probes’ capture settings' shadow distance.
- Fixed an issue with the SRP batcher and Shader variables declaration.
- Fixed thickness and subsurface slots for fabric Shader master node that wasn't appearing with the right combination of flags.
- Fixed d3d debug layer warning.
- Fixed PCSS sampling quality.
- Fixed the Subsurface and transmission Material feature enabling for fabric Shader.
- Fixed the Shader Graph UV node’s dimensions when using it in a vertex Shader.
- Fixed the planar reflection mirror gizmo's rotation.
- Fixed HDRenderPipelineAsset's FrameSettings not showing the selected enum in the Inspector drop-down.
- Fixed an error with async compute.
- MSAA now supports transparency.
- The HDRP Material upgrader tool now converts metallic values correctly.
- Volumetrics now render in Reflection Probes.
- Fixed a crash that occurred whenever you set a viewport size to 0.
- Fixed the Camera physic parameter that the UI previously did not display.
- Fixed issue in pyramid shaped spotlight handles manipulation

### Changed

- Renamed Line shaped Lights to Tube Lights.
- HDRP now uses mean height fog parametrization.
- Shadow quality settings are set to All when you use HDRP (This setting is not visible in the UI when using SRP). This avoids Legacy Graphics Quality Settings disabling the shadows and give SRP full control over the Shadows instead.
- HDRP now internally uses premultiplied alpha for all fog.
- Updated default FrameSettings used for realtime Reflection Probes when you create a new HDRenderPipelineAsset.
- Remove multi-camera support. LWRP and HDRP will not support multi-camera layered rendering.
- Updated Shader Graph subshaders to use the new instancing define.
- Changed fog distance calculation from distance to plane to distance to sphere.
- Optimized forward rendering using AMD GCN by scalarizing the light loop.
- Changed the UI of the Light Editor.
- Change ordering of includes in HDRP Materials in order to reduce iteration time for faster compilation.
- Added a StackLit master node replacing the InspectorUI version. IMPORTANT: All previously authored StackLit Materials will be lost. You need to recreate them with the master node.

## [5.0.0-preview] - 2018-09-28

### Added
- Added occlusion mesh to depth prepass for VR (VR still disabled for now)
- Added a debug mode to display only one shadow at once
- Added controls for the highlight created by directional lights
- Added a light radius setting to punctual lights to soften light attenuation and simulate fill lighting
- Added a 'minRoughness' parameter to all non-area lights (was previously only available for certain light types)
- Added separate volumetric light/shadow dimmers
- Added per-pixel jitter to volumetrics to reduce aliasing artifacts
- Added a SurfaceShading.hlsl file, which implements material-agnostic shading functionality in an efficient manner
- Added support for shadow bias for thin object transmission
- Added FrameSettings to control realtime planar reflection
- Added control for SRPBatcher on HDRP Asset
- Added an option to clear the shadow atlases in the debug menu
- Added a color visualization of the shadow atlas rescale in debug mode
- Added support for disabling SSR on materials
- Added intrinsic for XBone
- Added new light volume debugging tool
- Added a new SSR debug view mode
- Added translaction's scale invariance on DensityVolume
- Added multiple supported LitShadermode and per renderer choice in case of both Forward and Deferred supported
- Added custom specular occlusion mode to Lit Shader Graph Master node

### Fixed
- Fixed a normal bias issue with Stacklit (Was causing light leaking)
- Fixed camera preview outputing an error when both scene and game view where display and play and exit was call
- Fixed override debug mode not apply correctly on static GI
- Fixed issue where XRGraphicsConfig values set in the asset inspector GUI weren't propagating correctly (VR still disabled for now)
- Fixed issue with tangent that was using SurfaceGradient instead of regular normal decoding
- Fixed wrong error message display when switching to unsupported target like IOS
- Fixed an issue with ambient occlusion texture sometimes not being created properly causing broken rendering
- Shadow near plane is no longer limited at 0.1
- Fixed decal draw order on transparent material
- Fixed an issue where sometime the lookup texture used for GGX convolution was broken, causing broken rendering
- Fixed an issue where you wouldn't see any fog for certain pipeline/scene configurations
- Fixed an issue with volumetric lighting where the anisotropy value of 0 would not result in perfectly isotropic lighting
- Fixed shadow bias when the atlas is rescaled
- Fixed shadow cascade sampling outside of the atlas when cascade count is inferior to 4
- Fixed shadow filter width in deferred rendering not matching shader config
- Fixed stereo sampling of depth texture in MSAA DepthValues.shader
- Fixed box light UI which allowed negative and zero sizes, thus causing NaNs
- Fixed stereo rendering in HDRISky.shader (VR)
- Fixed normal blend and blend sphere influence for reflection probe
- Fixed distortion filtering (was point filtering, now trilinear)
- Fixed contact shadow for large distance
- Fixed depth pyramid debug view mode
- Fixed sphere shaped influence handles clamping in reflection probes
- Fixed reflection probes data migration for project created before using hdrp
- Fixed ambient occlusion for Lit Master Node when slot is connected

### Changed
- Use samplerunity_ShadowMask instead of samplerunity_samplerLightmap for shadow mask
- Allow to resize reflection probe gizmo's size
- Improve quality of screen space shadow
- Remove support of projection model for ScreenSpaceLighting (SSR always use HiZ and refraction always Proxy)
- Remove all the debug mode from SSR that are obsolete now
- Expose frameSettings and Capture settings for reflection and planar probe
- Update UI for reflection probe, planar probe, camera and HDRP Asset
- Implement proper linear blending for volumetric lighting via deep compositing as described in the paper "Deep Compositing Using Lie Algebras"
- Changed  planar mapping to match terrain convention (XZ instead of ZX)
- XRGraphicsConfig is no longer Read/Write. Instead, it's read-only. This improves consistency of XR behavior between the legacy render pipeline and SRP
- Change reflection probe data migration code (to update old reflection probe to new one)
- Updated gizmo for ReflectionProbes
- Updated UI and Gizmo of DensityVolume

## [4.0.0-preview] - 2018-09-28

### Added
- Added a new TerrainLit shader that supports rendering of Unity terrains.
- Added controls for linear fade at the boundary of density volumes
- Added new API to control decals without monobehaviour object
- Improve Decal Gizmo
- Implement Screen Space Reflections (SSR) (alpha version, highly experimental)
- Add an option to invert the fade parameter on a Density Volume
- Added a Fabric shader (experimental) handling cotton and silk
- Added support for MSAA in forward only for opaque only
- Implement smoothness fade for SSR
- Added support for AxF shader (X-rite format - require special AxF importer from Unity not part of HDRP)
- Added control for sundisc on directional light (hack)
- Added a new HD Lit Master node that implements Lit shader support for Shader Graph
- Added Micro shadowing support (hack)
- Added an event on HDAdditionalCameraData for custom rendering
- HDRP Shader Graph shaders now support 4-channel UVs.

### Fixed
- Fixed an issue where sometimes the deferred shadow texture would not be valid, causing wrong rendering.
- Stencil test during decals normal buffer update is now properly applied
- Decals corectly update normal buffer in forward
- Fixed a normalization problem in reflection probe face fading causing artefacts in some cases
- Fix multi-selection behavior of Density Volumes overwriting the albedo value
- Fixed support of depth texture for RenderTexture. HDRP now correctly output depth to user depth buffer if RenderTexture request it.
- Fixed multi-selection behavior of Density Volumes overwriting the albedo value
- Fixed support of depth for RenderTexture. HDRP now correctly output depth to user depth buffer if RenderTexture request it.
- Fixed support of Gizmo in game view in the editor
- Fixed gizmo for spot light type
- Fixed issue with TileViewDebug mode being inversed in gameview
- Fixed an issue with SAMPLE_TEXTURECUBE_SHADOW macro
- Fixed issue with color picker not display correctly when game and scene view are visible at the same time
- Fixed an issue with reflection probe face fading
- Fixed camera motion vectors shader and associated matrices to update correctly for single-pass double-wide stereo rendering
- Fixed light attenuation functions when range attenuation is disabled
- Fixed shadow component algorithm fixup not dirtying the scene, so changes can be saved to disk.
- Fixed some GC leaks for HDRP
- Fixed contact shadow not affected by shadow dimmer
- Fixed GGX that works correctly for the roughness value of 0 (mean specular highlgiht will disappeard for perfect mirror, we rely on maxSmoothness instead to always have a highlight even on mirror surface)
- Add stereo support to ShaderPassForward.hlsl. Forward rendering now seems passable in limited test scenes with camera-relative rendering disabled.
- Add stereo support to ProceduralSky.shader and OpaqueAtmosphericScattering.shader.
- Added CullingGroupManager to fix more GC.Alloc's in HDRP
- Fixed rendering when multiple cameras render into the same render texture

### Changed
- Changed the way depth & color pyramids are built to be faster and better quality, thus improving the look of distortion and refraction.
- Stabilize the dithered LOD transition mask with respect to the camera rotation.
- Avoid multiple depth buffer copies when decals are present
- Refactor code related to the RT handle system (No more normal buffer manager)
- Remove deferred directional shadow and move evaluation before lightloop
- Add a function GetNormalForShadowBias() that material need to implement to return the normal used for normal shadow biasing
- Remove Jimenez Subsurface scattering code (This code was disabled by default, now remove to ease maintenance)
- Change Decal API, decal contribution is now done in Material. Require update of material using decal
- Move a lot of files from CoreRP to HDRP/CoreRP. All moved files weren't used by Ligthweight pipeline. Long term they could move back to CoreRP after CoreRP become out of preview
- Updated camera inspector UI
- Updated decal gizmo
- Optimization: The objects that are rendered in the Motion Vector Pass are not rendered in the prepass anymore
- Removed setting shader inclue path via old API, use package shader include paths
- The default value of 'maxSmoothness' for punctual lights has been changed to 0.99
- Modified deferred compute and vert/frag shaders for first steps towards stereo support
- Moved material specific Shader Graph files into corresponding material folders.
- Hide environment lighting settings when enabling HDRP (Settings are control from sceneSettings)
- Update all shader includes to use absolute path (allow users to create material in their Asset folder)
- Done a reorganization of the files (Move ShaderPass to RenderPipeline folder, Move all shadow related files to Lighting/Shadow and others)
- Improved performance and quality of Screen Space Shadows

## [3.3.0-preview]

### Added
- Added an error message to say to use Metal or Vulkan when trying to use OpenGL API
- Added a new Fabric shader model that supports Silk and Cotton/Wool
- Added a new HDRP Lighting Debug mode to visualize Light Volumes for Point, Spot, Line, Rectangular and Reflection Probes
- Add support for reflection probe light layers
- Improve quality of anisotropic on IBL

### Fixed
- Fix an issue where the screen where darken when rendering camera preview
- Fix display correct target platform when showing message to inform user that a platform is not supported
- Remove workaround for metal and vulkan in normal buffer encoding/decoding
- Fixed an issue with color picker not working in forward
- Fixed an issue where reseting HDLight do not reset all of its parameters
- Fixed shader compile warning in DebugLightVolumes.shader

### Changed
- Changed default reflection probe to be 256x256x6 and array size to be 64
- Removed dependence on the NdotL for thickness evaluation for translucency (based on artist's input)
- Increased the precision when comparing Planar or HD reflection probe volumes
- Remove various GC alloc in C#. Slightly better performance

## [3.2.0-preview]

### Added
- Added a luminance meter in the debug menu
- Added support of Light, reflection probe, emissive material, volume settings related to lighting to Lighting explorer
- Added support for 16bit shadows

### Fixed
- Fix issue with package upgrading (HDRP resources asset is now versionned to worarkound package manager limitation)
- Fix HDReflectionProbe offset displayed in gizmo different than what is affected.
- Fix decals getting into a state where they could not be removed or disabled.
- Fix lux meter mode - The lux meter isn't affected by the sky anymore
- Fix area light size reset when multi-selected
- Fix filter pass number in HDUtils.BlitQuad
- Fix Lux meter mode that was applying SSS
- Fix planar reflections that were not working with tile/cluster (olbique matrix)
- Fix debug menu at runtime not working after nested prefab PR come to trunk
- Fix scrolling issue in density volume

### Changed
- Shader code refactor: Split MaterialUtilities file in two parts BuiltinUtilities (independent of FragInputs) and MaterialUtilities (Dependent of FragInputs)
- Change screen space shadow rendertarget format from ARGB32 to RG16

## [3.1.0-preview]

### Added
- Decal now support per channel selection mask. There is now two mode. One with BaseColor, Normal and Smoothness and another one more expensive with BaseColor, Normal, Smoothness, Metal and AO. Control is on HDRP Asset. This may require to launch an update script for old scene: 'Edit/Render Pipeline/Single step upgrade script/Upgrade all DecalMaterial MaskBlendMode'.
- Decal now supports depth bias for decal mesh, to prevent z-fighting
- Decal material now supports draw order for decal projectors
- Added LightLayers support (Base on mask from renderers name RenderingLayers and mask from light name LightLayers - if they match, the light apply) - cost an extra GBuffer in deferred (more bandwidth)
- When LightLayers is enabled, the AmbientOclusion is store in the GBuffer in deferred path allowing to avoid double occlusion with SSAO. In forward the double occlusion is now always avoided.
- Added the possibility to add an override transform on the camera for volume interpolation
- Added desired lux intensity and auto multiplier for HDRI sky
- Added an option to disable light by type in the debug menu
- Added gradient sky
- Split EmissiveColor and bakeDiffuseLighting in forward avoiding the emissiveColor to be affect by SSAO
- Added a volume to control indirect light intensity
- Added EV 100 intensity unit for area lights
- Added support for RendererPriority on Renderer. This allow to control order of transparent rendering manually. HDRP have now two stage of sorting for transparent in addition to bact to front. Material have a priority then Renderer have a priority.
- Add Coupling of (HD)Camera and HDAdditionalCameraData for reset and remove in inspector contextual menu of Camera
- Add Coupling of (HD)ReflectionProbe and HDAdditionalReflectionData for reset and remove in inspector contextual menu of ReflectoinProbe
- Add macro to forbid unity_ObjectToWorld/unity_WorldToObject to be use as it doesn't handle camera relative rendering
- Add opacity control on contact shadow

### Fixed
- Fixed an issue with PreIntegratedFGD texture being sometimes destroyed and not regenerated causing rendering to break
- PostProcess input buffers are not copied anymore on PC if the viewport size matches the final render target size
- Fixed an issue when manipulating a lot of decals, it was displaying a lot of errors in the inspector
- Fixed capture material with reflection probe
- Refactored Constant Buffers to avoid hitting the maximum number of bound CBs in some cases.
- Fixed the light range affecting the transform scale when changed.
- Snap to grid now works for Decal projector resizing.
- Added a warning for 128x128 cookie texture without mipmaps
- Replace the sampler used for density volumes for correct wrap mode handling

### Changed
- Move Render Pipeline Debug "Windows from Windows->General-> Render Pipeline debug windows" to "Windows from Windows->Analysis-> Render Pipeline debug windows"
- Update detail map formula for smoothness and albedo, goal it to bright and dark perceptually and scale factor is use to control gradient speed
- Refactor the Upgrade material system. Now a material can be update from older version at any time. Call Edit/Render Pipeline/Upgrade all Materials to newer version
- Change name EnableDBuffer to EnableDecals at several place (shader, hdrp asset...), this require a call to Edit/Render Pipeline/Upgrade all Materials to newer version to have up to date material.
- Refactor shader code: BakeLightingData structure have been replace by BuiltinData. Lot of shader code have been remove/change.
- Refactor shader code: All GBuffer are now handled by the deferred material. Mean ShadowMask and LightLayers are control by lit material in lit.hlsl and not outside anymore. Lot of shader code have been remove/change.
- Refactor shader code: Rename GetBakedDiffuseLighting to ModifyBakedDiffuseLighting. This function now handle lighting model for transmission too. Lux meter debug mode is factor outisde.
- Refactor shader code: GetBakedDiffuseLighting is not call anymore in GBuffer or forward pass, including the ConvertSurfaceDataToBSDFData and GetPreLightData, this is done in ModifyBakedDiffuseLighting now
- Refactor shader code: Added a backBakeDiffuseLighting to BuiltinData to handle lighting for transmission
- Refactor shader code: Material must now call InitBuiltinData (Init all to zero + init bakeDiffuseLighting and backBakeDiffuseLighting ) and PostInitBuiltinData

## [3.0.0-preview]

### Fixed
- Fixed an issue with distortion that was using previous frame instead of current frame
- Fixed an issue where disabled light where not upgrade correctly to the new physical light unit system introduce in 2.0.5-preview

### Changed
- Update assembly definitions to output assemblies that match Unity naming convention (Unity.*).

## [2.0.5-preview]

### Added
- Add option supportDitheringCrossFade on HDRP Asset to allow to remove shader variant during player build if needed
- Add contact shadows for punctual lights (in additional shadow settings), only one light is allowed to cast contact shadows at the same time and so at each frame a dominant light is choosed among all light with contact shadows enabled.
- Add PCSS shadow filter support (from SRP Core)
- Exposed shadow budget parameters in HDRP asset
- Add an option to generate an emissive mesh for area lights (currently rectangle light only). The mesh fits the size, intensity and color of the light.
- Add an option to the HDRP asset to increase the resolution of volumetric lighting.
- Add additional ligth unit support for punctual light (Lumens, Candela) and area lights (Lumens, Luminance)
- Add dedicated Gizmo for the box Influence volume of HDReflectionProbe / PlanarReflectionProbe

### Changed
- Re-enable shadow mask mode in debug view
- SSS and Transmission code have been refactored to be able to share it between various material. Guidelines are in SubsurfaceScattering.hlsl
- Change code in area light with LTC for Lit shader. Magnitude is now take from FGD texture instead of a separate texture
- Improve camera relative rendering: We now apply camera translation on the model matrix, so before the TransformObjectToWorld(). Note: unity_WorldToObject and unity_ObjectToWorld must never be used directly.
- Rename positionWS to positionRWS (Camera relative world position) at a lot of places (mainly in interpolator and FragInputs). In case of custom shader user will be required to update their code.
- Rename positionWS, capturePositionWS, proxyPositionWS, influencePositionWS to positionRWS, capturePositionRWS, proxyPositionRWS, influencePositionRWS (Camera relative world position) in LightDefinition struct.
- Improve the quality of trilinear filtering of density volume textures.
- Improve UI for HDReflectionProbe / PlanarReflectionProbe

### Fixed
- Fixed a shader preprocessor issue when compiling DebugViewMaterialGBuffer.shader against Metal target
- Added a temporary workaround to Lit.hlsl to avoid broken lighting code with Metal/AMD
- Fixed issue when using more than one volume texture mask with density volumes.
- Fixed an error which prevented volumetric lighting from working if no density volumes with 3D textures were present.
- Fix contact shadows applied on transmission
- Fix issue with forward opaque lit shader variant being removed by the shader preprocessor
- Fixed compilation errors on Nintendo Switch (limited XRSetting support).
- Fixed apply range attenuation option on punctual light
- Fixed issue with color temperature not take correctly into account with static lighting
- Don't display fog when diffuse lighting, specular lighting, or lux meter debug mode are enabled.

## [2.0.4-preview]

### Fixed
- Fix issue when disabling rough refraction and building a player. Was causing a crash.

## [2.0.3-preview]

### Added
- Increased debug color picker limit up to 260k lux

## [2.0.2-preview]

### Added
- Add Light -> Planar Reflection Probe command
- Added a false color mode in rendering debug
- Add support for mesh decals
- Add flag to disable projector decals on transparent geometry to save performance and decal texture atlas space
- Add ability to use decal diffuse map as mask only
- Add visualize all shadow masks in lighting debug
- Add export of normal and roughness buffer for forwardOnly and when in supportOnlyForward mode for forward
- Provide a define in lit.hlsl (FORWARD_MATERIAL_READ_FROM_WRITTEN_NORMAL_BUFFER) when output buffer normal is used to read the normal and roughness instead of caclulating it (can save performance, but lower quality due to compression)
- Add color swatch to decal material

### Changed
- Change Render -> Planar Reflection creation to 3D Object -> Mirror
- Change "Enable Reflector" name on SpotLight to "Angle Affect Intensity"
- Change prototype of BSDFData ConvertSurfaceDataToBSDFData(SurfaceData surfaceData) to BSDFData ConvertSurfaceDataToBSDFData(uint2 positionSS, SurfaceData surfaceData)

### Fixed
- Fix issue with StackLit in deferred mode with deferredDirectionalShadow due to GBuffer not being cleared. Gbuffer is still not clear and issue was fix with the new Output of normal buffer.
- Fixed an issue where interpolation volumes were not updated correctly for reflection captures.
- Fixed an exception in Light Loop settings UI

## [2.0.1-preview]

### Added
- Add stripper of shader variant when building a player. Save shader compile time.
- Disable per-object culling that was executed in C++ in HD whereas it was not used (Optimization)
- Enable texture streaming debugging (was not working before 2018.2)
- Added Screen Space Reflection with Proxy Projection Model
- Support correctly scene selection for alpha tested object
- Add per light shadow mask mode control (i.e shadow mask distance and shadow mask). It use the option NonLightmappedOnly
- Add geometric filtering to Lit shader (allow to reduce specular aliasing)
- Add shortcut to create DensityVolume and PlanarReflection in hierarchy
- Add a DefaultHDMirrorMaterial material for PlanarReflection
- Added a script to be able to upgrade material to newer version of HDRP
- Removed useless duplication of ForwardError passes.
- Add option to not compile any DEBUG_DISPLAY shader in the player (Faster build) call Support Runtime Debug display

### Changed
- Changed SupportForwardOnly to SupportOnlyForward in render pipeline settings
- Changed versioning variable name in HDAdditionalXXXData from m_version to version
- Create unique name when creating a game object in the rendering menu (i.e Density Volume(2))
- Re-organize various files and folder location to clean the repository
- Change Debug windows name and location. Now located at:  Windows -> General -> Render Pipeline Debug

### Removed
- Removed GlobalLightLoopSettings.maxPlanarReflectionProbes and instead use value of GlobalLightLoopSettings.planarReflectionProbeCacheSize
- Remove EmissiveIntensity parameter and change EmissiveColor to be HDR (Matching Builtin Unity behavior) - Data need to be updated - Launch Edit -> Single Step Upgrade Script -> Upgrade all Materials emissionColor

### Fixed
- Fix issue with LOD transition and instancing
- Fix discrepency between object motion vector and camera motion vector
- Fix issue with spot and dir light gizmo axis not highlighted correctly
- Fix potential crash while register debug windows inputs at startup
- Fix warning when creating Planar reflection
- Fix specular lighting debug mode (was rendering black)
- Allow projector decal with null material to allow to configure decal when HDRP is not set
- Decal atlas texture offset/scale is updated after allocations (used to be before so it was using date from previous frame)

## [2018.1 experimental]

### Added
- Configure the VolumetricLightingSystem code path to be on by default
- Trigger a build exception when trying to build an unsupported platform
- Introduce the VolumetricLightingController component, which can (and should) be placed on the camera, and allows one to control the near and the far plane of the V-Buffer (volumetric "froxel" buffer) along with the depth distribution (from logarithmic to linear)
- Add 3D texture support for DensityVolumes
- Add a better mapping of roughness to mipmap for planar reflection
- The VolumetricLightingSystem now uses RTHandles, which allows to save memory by sharing buffers between different cameras (history buffers are not shared), and reduce reallocation frequency by reallocating buffers only if the rendering resolution increases (and suballocating within existing buffers if the rendering resolution decreases)
- Add a Volumetric Dimmer slider to lights to control the intensity of the scattered volumetric lighting
- Add UV tiling and offset support for decals.
- Add mipmapping support for volume 3D mask textures

### Changed
- Default number of planar reflection change from 4 to 2
- Rename _MainDepthTexture to _CameraDepthTexture
- The VolumetricLightingController has been moved to the Interpolation Volume framework and now functions similarly to the VolumetricFog settings
- Update of UI of cookie, CubeCookie, Reflection probe and planar reflection probe to combo box
- Allow enabling/disabling shadows for area lights when they are set to baked.
- Hide applyRangeAttenuation and FadeDistance for directional shadow as they are not used

### Removed
- Remove Resource folder of PreIntegratedFGD and add the resource to RenderPipeline Asset

### Fixed
- Fix ConvertPhysicalLightIntensityToLightIntensity() function used when creating light from script to match HDLightEditor behavior
- Fix numerical issues with the default value of mean free path of volumetric fog
- Fix the bug preventing decals from coexisting with density volumes
- Fix issue with alpha tested geometry using planar/triplanar mapping not render correctly or flickering (due to being wrongly alpha tested in depth prepass)
- Fix meta pass with triplanar (was not handling correctly the normal)
- Fix preview when a planar reflection is present
- Fix Camera preview, it is now a Preview cameraType (was a SceneView)
- Fix handling unknown GPUShadowTypes in the shadow manager.
- Fix area light shapes sent as point lights to the baking backends when they are set to baked.
- Fix unnecessary division by PI for baked area lights.
- Fix line lights sent to the lightmappers. The backends don't support this light type.
- Fix issue with shadow mask framesettings not correctly taken into account when shadow mask is enabled for lighting.
- Fix directional light and shadow mask transition, they are now matching making smooth transition
- Fix banding issues caused by high intensity volumetric lighting
- Fix the debug window being emptied on SRP asset reload
- Fix issue with debug mode not correctly clearing the GBuffer in editor after a resize
- Fix issue with ResetMaterialKeyword not resetting correctly ToggleOff/Roggle Keyword
- Fix issue with motion vector not render correctly if there is no depth prepass in deferred

## [2018.1.0f2]

### Added
- Screen Space Refraction projection model (Proxy raycasting, HiZ raymarching)
- Screen Space Refraction settings as volume component
- Added buffered frame history per camera
- Port Global Density Volumes to the Interpolation Volume System.
- Optimize ImportanceSampleLambert() to not require the tangent frame.
- Generalize SampleVBuffer() to handle different sampling and reconstruction methods.
- Improve the quality of volumetric lighting reprojection.
- Optimize Morton Order code in the Subsurface Scattering pass.
- Planar Reflection Probe support roughness (gaussian convolution of captured probe)
- Use an atlas instead of a texture array for cluster transparent decals
- Add a debug view to visualize the decal atlas
- Only store decal textures to atlas if decal is visible, debounce out of memory decal atlas warning.
- Add manipulator gizmo on decal to improve authoring workflow
- Add a minimal StackLit material (work in progress, this version can be used as template to add new material)

### Changed
- EnableShadowMask in FrameSettings (But shadowMaskSupport still disable by default)
- Forced Planar Probe update modes to (Realtime, Every Update, Mirror Camera)
- Screen Space Refraction proxy model uses the proxy of the first environment light (Reflection probe/Planar probe) or the sky
- Moved RTHandle static methods to RTHandles
- Renamed RTHandle to RTHandleSystem.RTHandle
- Move code for PreIntegratedFDG (Lit.shader) into its dedicated folder to be share with other material
- Move code for LTCArea (Lit.shader) into its dedicated folder to be share with other material

### Removed
- Removed Planar Probe mirror plane position and normal fields in inspector, always display mirror plane and normal gizmos

### Fixed
- Fix fog flags in scene view is now taken into account
- Fix sky in preview windows that were disappearing after a load of a new level
- Fix numerical issues in IntersectRayAABB().
- Fix alpha blending of volumetric lighting with transparent objects.
- Fix the near plane of the V-Buffer causing out-of-bounds look-ups in the clustered data structure.
- Depth and color pyramid are properly computed and sampled when the camera renders inside a viewport of a RTHandle.
- Fix decal atlas debug view to work correctly when shadow atlas view is also enabled

## [2018.1.0b13]

...<|MERGE_RESOLUTION|>--- conflicted
+++ resolved
@@ -59,12 +59,9 @@
 - Added option to exclude camera motion from motion blur.
 - Added semi-transparent shadows for point and spot lights.
 - Added support for semi-transparent shadow for unlit shader and unlit shader graph.
-<<<<<<< HEAD
-- Added decal layer masks on materials and decal layer on decal material.
-=======
 - Added the alpha clip enabled toggle to the material UI for all HDRP shader graphs.
 - Added Material Samples to explain how to use the lit shader features
->>>>>>> 515c6d14
+- Added decal layer masks on materials and decal layer on decal material.
 
 ### Fixed
 - Update documentation of HDRISky-Backplate, precise how to have Ambient Occlusion on the Backplate

--- conflicted
+++ resolved
@@ -6,24 +6,15 @@
 
 ## [7.1.1] - 2019-XX-XX
 
-<<<<<<< HEAD
-### Fixed
+### Fixed
+- Fixed wizard infinite loop on cancellation
 - Fixed invalid contact shadow shaders being created on metal
 - Fixed  a bug where if Assembly.GetTypes throws an exception due to mis-versioned dlls, then no preprocessors are used in the shader stripper
 
 ### Changed
+- Update Wizard layout.
 - Remove almost all Garbage collection call within a frame.
 - Rename property AdditionalVeclocityChange to AddPrecomputeVelocity 
-=======
-### Added
-
-### Fixed
-- Fixed wizard infinite loop on cancellation.
-
-### Changed
-- Update Wizard layout.
-
->>>>>>> 204f0733
 
 ## [7.0.1] - 2019-07-25
 

--- conflicted
+++ resolved
@@ -123,9 +123,6 @@
 - Added support for AxF measurements importing into texture resources tilings.
 - Added Layer parameter on Area Light to modify Layer of generated Emissive Mesh
 - Added a flow map parameter to HDRI Sky
-<<<<<<< HEAD
-- Added a Cloud Layer volume override.
-=======
 - Implemented ray traced reflections for transparent objects.
 - Add a new parameter to control reflections in recursive rendering.
 - Added an initial version of SSGI.
@@ -134,7 +131,7 @@
 - Added Histogram guided automatic exposure.
 - Added few exposure debug modes.
 - Added support for multiple path-traced views at once (e.g., scene and game views).
->>>>>>> 0b7a371a
+- Added a Cloud Layer volume override.
 
 ### Fixed
 - Fix when rescale probe all direction below zero (1219246)

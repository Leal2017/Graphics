# Changelog
All notable changes to this package will be documented in this file.

The format is based on [Keep a Changelog](http://keepachangelog.com/en/1.0.0/)
and this project adheres to [Semantic Versioning](http://semver.org/spec/v2.0.0.html).

## [Unreleased]

### Added
- Ray tracing support for VR single-pass
- Added sharpen filter shader parameter and UI for TemporalAA to control image quality instead of hardcoded value
- Added frame settings option for custom post process and custom passes as well as custom color buffer format option.
- Add check in wizard on SRP Batcher enabled.
- Added default implementations of OnPreprocessMaterialDescription for FBX, Obj, Sketchup and 3DS file formats.
- Added custom pass fade radius
- Added after post process injection point for custom passes
- Added basic alpha compositing support - Alpha is available afterpostprocess when using FP16 buffer format.
- Added falloff distance on Reflection Probe and Planar Reflection Probe
- Added Backplate projection from the HDRISky
- Added Shadow Matte in UnlitMasterNode, which only received shadow without lighting
- Added hability to name LightLayers in HDRenderPipelineAsset
- Added a range compression factor for Reflection Probe and Planar Reflection Probe to avoid saturation of colors.
- Added path tracing support for directional, point and spot lights, as well as emission from Lit and Unlit.
- Added non temporal version of SSAO.
- Added more detailed ray tracing stats in the debug window
- Added Disc area light (bake only)
- Added a warning in the material UI to prevent transparent + subsurface-scattering combination.
- Added XR single-pass setting into HDRP asset
- Added a penumbra tint option for lights
- Added support for depth copy with XR SDK
- Added debug setting to Render Pipeline Debug Window to list the active XR views
- Added an option to filter the result of the volumetric lighting (off by default).
- Added a transmission multiplier for directional lights
- Added XR single-pass test mode to Render Pipeline Debug Window
- Added debug setting to Render Pipeline Window to list the active XR views
- Added a new refraction mode for the Lit shader (thin). Which is a box refraction with small thickness values
- Added the code to support Barn Doors for Area Lights based on a shaderconfig option.
- Added HDRPCameraBinder property binder for Visual Effect Graph
- Added "Celestial Body" controls to the Directional Light
- Added new parameters to the Physically Based Sky
- Added Reflections to the DXR Wizard
- Added the possibility to have ray traced colored and semi-transparent shadows on directional lights.
- Added a check in the custom post process template to throw an error if the default shader is not found.
- Exposed the debug overlay ratio in the debug menu.
- Added a separate frame settings for tonemapping alongside color grading.
- Added the receive fog option in the material UI for ShaderGraphs.
- Added a public virtual bool in the custom post processes API to specify if a post processes should be executed in the scene view.
- Added a menu option that checks scene issues with ray tracing. Also removed the previously existing warning at runtime.
- Added Contrast Adaptive Sharpen (CAS) Upscaling effect.
- Added APIs to update probe settings at runtime.
- Added documentation for the rayTracingSupported method in HDRP
- Added user-selectable format for the post processing passes. 
- Added support for alpha channel in some post-processing passes (DoF, TAA, Uber).
- Added warnings in FrameSettings inspector when using DXR and atempting to use Asynchronous Execution.
- Exposed Stencil bits that can be used by the user.
- Added history rejection based on velocity of intersected objects for directional, point and spot lights.
- Added a affectsVolumetric field to the HDAdditionalLightData API to know if light affects volumetric fog.
- Add OS and Hardware check in the Wizard fixes for DXR.
- Added option to exclude camera motion from motion blur.
- Added semi-transparent shadows for point and spot lights.
- Added support for semi-transparent shadow for unlit shader and unlit shader graph.
- Added the alpha clip enabled toggle to the material UI for all HDRP shader graphs.
- Added Material Samples to explain how to use the lit shader features
- Added an initial implementation of ray traced sub surface scattering
- Added AssetPostprocessors and Shadergraphs to handle Arnold Standard Surface and 3DsMax Physical material import from FBX. 
- Added support for Smoothness Fade start work when enabling ray traced reflections

### Fixed
- Update documentation of HDRISky-Backplate, precise how to have Ambient Occlusion on the Backplate
- Sorting, undo, labels, layout in the Lighting Explorer.
- Fixed sky settings and materials in Shader Graph Samples package
- Fix/workaround a probable graphics driver bug in the GTAO shader.
- Fixed Hair and PBR shader graphs double sided modes
- Fixed an issue where updating an HDRP asset in the Quality setting panel would not recreate the pipeline.
- Fixed issue with point lights being considered even when occupying less than a pixel on screen (case 1183196)
- Fix a potential NaN source with iridescence (case 1183216)
- Fixed issue of spotlight breaking when minimizing the cone angle via the gizmo (case 1178279)
- Fixed issue that caused decals not to modify the roughness in the normal buffer, causing SSR to not behave correctly (case 1178336)
- Fixed lit transparent refraction with XR single-pass rendering
- Removed extra jitter for TemporalAA in VR
- Fixed ShaderGraph time in main preview
- Fixed issue on some UI elements in HDRP asset not expanding when clicking the arrow (case 1178369)
- Fixed alpha blending in custom post process
- Fixed the modification of the _AlphaCutoff property in the material UI when exposed with a ShaderGraph parameter.
- Fixed HDRP test `1218_Lit_DiffusionProfiles` on Vulkan.
- Fixed an issue where building a player in non-dev mode would generate render target error logs every frame
- Fixed crash when upgrading version of HDRP
- Fixed rendering issues with material previews
- Fixed NPE when using light module in Shuriken particle systems (1173348).
- Refresh cached shadow on editor changes
- Fixed light supported units caching (1182266)
- Fixed an issue where SSAO (that needs temporal reprojection) was still being rendered when Motion Vectors were not available (case 1184998)
- Fixed a nullref when modifying the height parameters inside the layered lit shader UI.
- Fixed Decal gizmo that become white after exiting play mode
- Fixed Decal pivot position to behave like a spotlight
- Fixed an issue where using the LightingOverrideMask would break sky reflection for regular cameras
- Fix DebugMenu FrameSettingsHistory persistency on close
- Fix DensityVolume, ReflectionProbe aned PlanarReflectionProbe advancedControl display
- Fix DXR scene serialization in wizard
- Fixed an issue where Previews would reallocate History Buffers every frame
- Fixed the SetLightLayer function in HDAdditionalLightData setting the wrong light layer
- Fix error first time a preview is created for planar
- Fixed an issue where SSR would use an incorrect roughness value on ForwardOnly (StackLit, AxF, Fabric, etc.) materials when the pipeline is configured to also allow deferred Lit.
- Fixed issues with light explorer (cases 1183468, 1183269)
- Fix dot colors in LayeredLit material inspector
- Fix undo not resetting all value when undoing the material affectation in LayerLit material
- Fix for issue that caused gizmos to render in render textures (case 1174395)
- Fixed the light emissive mesh not updated when the light was disabled/enabled
- Fixed light and shadow layer sync when setting the HDAdditionalLightData.lightlayersMask property
- Fixed a nullref when a custom post process component that was in the HDRP PP list is removed from the project
- Fixed issue that prevented decals from modifying specular occlusion (case 1178272).
- Fixed exposure of volumetric reprojection
- Fixed multi selection support for Scalable Settings in lights
- Fixed font shaders in test projects for VR by using a Shader Graph version
- Fixed refresh of baked cubemap by incrementing updateCount at the end of the bake (case 1158677).
- Fixed issue with rectangular area light when seen from the back
- Fixed decals not affecting lightmap/lightprobe
- Fixed zBufferParams with XR single-pass rendering
- Fixed moving objects not rendered in custom passes
- Fixed abstract classes listed in the + menu of the custom pass list
- Fixed custom pass that was rendered in previews
- Fixed precision error in zero value normals when applying decals (case 1181639)
- Fixed issue that triggered No Scene Lighting view in game view as well (case 1156102)
- Assign default volume profile when creating a new HDRP Asset
- Fixed fov to 0 in planar probe breaking the projection matrix (case 1182014)
- Fixed bugs with shadow caching
- Reassign the same camera for a realtime probe face render request to have appropriate history buffer during realtime probe rendering.
- Fixed issue causing wrong shading when normal map mode is Object space, no normal map is set, but a detail map is present (case 1143352)
- Fixed issue with decal and htile optimization
- Fixed TerrainLit shader compilation error regarding `_Control0_TexelSize` redefinition (case 1178480).
- Fixed warning about duplicate HDRuntimeReflectionSystem when configuring play mode without domain reload.
- Fixed an editor crash when multiple decal projectors were selected and some had null material
- Added all relevant fix actions to FixAll button in Wizard
- Moved FixAll button on top of the Wizard
- Fixed an issue where fog color was not pre-exposed correctly
- Fix priority order when custom passes are overlapping
- Fix cleanup not called when the custom pass GameObject is destroyed
- Replaced most instances of GraphicsSettings.renderPipelineAsset by GraphicsSettings.currentRenderPipeline. This should fix some parameters not working on Quality Settings overrides.
- Fixed an issue with Realtime GI not working on upgraded projects.
- Fixed issue with screen space shadows fallback texture was not set as a texture array.
- Fixed Pyramid Lights bounding box
- Fixed terrain heightmap default/null values and epsilons
- Fixed custom post-processing effects breaking when an abstract class inherited from `CustomPostProcessVolumeComponent`
- Fixed XR single-pass rendering in Editor by using ShaderConfig.s_XrMaxViews to allocate matrix array
- Multiple different skies rendered at the same time by different cameras are now handled correctly without flickering
- Fixed flickering issue happening when different volumes have shadow settings and multiple cameras are present. 
- Fixed issue causing planar probes to disappear if there is no light in the scene.
- Fixed a number of issues with the prefab isolation mode (Volumes leaking from the main scene and reflection not working properly)
- Fixed an issue with fog volume component upgrade not working properly
- Fixed Spot light Pyramid Shape has shadow artifacts on aspect ratio values lower than 1
- Fixed issue with AO upsampling in XR
- Fixed camera without HDAdditionalCameraData component not rendering
- Removed the macro ENABLE_RAYTRACING for most of the ray tracing code
- Fixed prefab containing camera reloading in loop while selected in the Project view
- Fixed issue causing NaN wheh the Z scale of an object is set to 0.
- Fixed DXR shader passes attempting to render before pipeline loaded
- Fixed black ambient sky issue when importing a project after deleting Library.
- Fixed issue when upgrading a Standard transparent material (case 1186874)
- Fixed area light cookies not working properly with stack lit
- Fixed material render queue not updated when the shader is changed in the material inspector.
- Fixed a number of issues with full screen debug modes not reseting correctly when setting another mutually exclusive mode
- Fixed compile errors for platforms with no VR support
- Fixed an issue with volumetrics and RTHandle scaling (case 1155236)
- Fixed an issue where sky lighting might be updated uselessly
- Fixed issue preventing to allow setting decal material to none (case 1196129)
- Fixed XR multi-pass decals rendering
- Fixed several fields on Light Inspector that not supported Prefab overrides
- Fixed EOL for some files
- Fixed scene view rendering with volumetrics and XR enabled
- Fixed decals to work with multiple cameras
- Fixed optional clear of GBuffer (Was always on)
- Fixed render target clears with XR single-pass rendering
- Fixed HDRP samples file hierarchy
- Fixed Light units not matching light type
- Fixed QualitySettings panel not displaying HDRP Asset
- Fixed black reflection probes the first time loading a project
- Fixed y-flip in scene view with XR SDK
- Fixed Decal projectors do not immediately respond when parent object layer mask is changed in editor.
- Fixed y-flip in scene view with XR SDK
- Fixed a number of issues with Material Quality setting
- Fixed the transparent Cull Mode option in HD unlit master node settings only visible if double sided is ticked.
- Fixed an issue causing shadowed areas by contact shadows at the edge of far clip plane if contact shadow length is very close to far clip plane.
- Fixed editing a scalable settings will edit all loaded asset in memory instead of targetted asset.
- Fixed Planar reflection default viewer FOV
- Fixed flickering issues when moving the mouse in the editor with ray tracing on.
- Fixed the ShaderGraph main preview being black after switching to SSS in the master node settings
- Fixed custom fullscreen passes in VR
- Fixed camera culling masks not taken in account in custom pass volumes
- Fixed object not drawn in custom pass when using a DrawRenderers with an HDRP shader in a build.
- Fixed injection points for Custom Passes (AfterDepthAndNormal and BeforePreRefraction were missing)
- Fixed a enum to choose shader tags used for drawing objects (DepthPrepass or Forward) when there is no override material.
- Fixed lit objects in the BeforePreRefraction, BeforeTransparent and BeforePostProcess.
- Fixed the None option when binding custom pass render targets to allow binding only depth or color.
- Fixed custom pass buffers allocation so they are not allocated if they're not used.
- Fixed the Custom Pass entry in the volume create asset menu items.
- Fixed Prefab Overrides workflow on Camera.
- Fixed alignment issue in Preset for Camera.
- Fixed alignment issue in Physical part for Camera.
- Fixed FrameSettings multi-edition.
- Fixed a bug happening when denoising multiple ray traced light shadows
- Fixed minor naming issues in ShaderGraph settings
- VFX: Removed z-fight glitches that could appear when using deferred depth prepass and lit quad primitives
- VFX: Preserve specular option for lit outputs (matches HDRP lit shader)
- Fixed an issue with Metal Shader Compiler and GTAO shader for metal
- Fixed resources load issue while upgrading HDRP package.
- Fix LOD fade mask by accounting for field of view
- Fixed spot light missing from ray tracing indirect effects.
- Fixed a UI bug in the diffusion profile list after fixing them from the wizard.
- Fixed the hash collision when creating new diffusion profile assets.
- Fixed a light leaking issue with box light casting shadows (case 1184475)
- Fixed Cookie texture type in the cookie slot of lights (Now displays a warning because it is not supported).
- Fixed a nullref that happens when using the Shuriken particle light module
- Fixed alignment in Wizard
- Fixed text overflow in Wizard's helpbox
- Fixed Wizard button fix all that was not automatically grab all required fixes
- Fixed VR tab for MacOS in Wizard
- Fixed local config package workflow in Wizard
- Fixed issue with contact shadows shifting when MSAA is enabled.
- Fixed EV100 in the PBR sky
- Fixed an issue In URP where sometime the camera is not passed to the volume system and causes a null ref exception (case 1199388)
- Fixed nullref when releasing HDRP with custom pass disabled
- Fixed performance issue derived from copying stencil buffer.
- Fixed an editor freeze when importing a diffusion profile asset from a unity package.
- Fixed an exception when trying to reload a builtin resource.
- Fixed the light type intensity unit reset when switching the light type.
- Fixed compilation error related to define guards and CreateLayoutFromXrSdk()
- Fixed documentation link on CustomPassVolume.
- Fixed player build when HDRP is in the project but not assigned in the graphic settings.
- Fixed an issue where ambient probe would be black for the first face of a baked reflection probe
- VFX: Fixed Missing Reference to Visual Effect Graph Runtime Assembly
- Fixed an issue where rendering done by users in EndCameraRendering would be executed before the main render loop.
- Fixed Prefab Override in main scope of Volume.
- Fixed alignment issue in Presset of main scope of Volume.
- Fixed persistence of ShowChromeGizmo and moved it to toolbar for coherency in ReflectionProbe and PlanarReflectionProbe.
- Fixed Alignement issue in ReflectionProbe and PlanarReflectionProbe.
- Fixed Prefab override workflow issue in ReflectionProbe and PlanarReflectionProbe.
- Fixed empty MoreOptions and moved AdvancedManipulation in a dedicated location for coherency in ReflectionProbe and PlanarReflectionProbe.
- Fixed Prefab override workflow issue in DensityVolume.
- Fixed empty MoreOptions and moved AdvancedManipulation in a dedicated location for coherency in DensityVolume.
- Fix light limit counts specified on the HDRP asset
- Fixed Quality Settings for SSR, Contact Shadows and Ambient Occlusion volume components
- Fixed decalui deriving from hdshaderui instead of just shaderui
- Use DelayedIntField instead of IntField for scalable settings
- Fixed init of debug for FrameSettingsHistory on SceneView camera
- Added a fix script to handle the warning 'referenced script in (GameObject 'SceneIDMap') is missing'
- Fix Wizard load when none selected for RenderPipelineAsset
- Fixed TerrainLitGUI when per-pixel normal property is not present.
- Fixed rendering errors when enabling debug modes with custom passes
- Fix an issue that made PCSS dependent on Atlas resolution (not shadow map res)
- Fixing a bug whith histories when n>4 for ray traced shadows
- Fixing wrong behavior in ray traced shadows for mesh renderers if their cast shadow is shadow only or double sided
- Only tracing rays for shadow if the point is inside the code for spotlight shadows
- Only tracing rays if the point is inside the range for point lights
- Fixing ghosting issues when the screen space shadow  indexes change for a light with ray traced shadows
- Fixed an issue with stencil management and Xbox One build that caused corrupted output in deferred mode.
- Fixed a mismatch in behavior between the culling of shadow maps and ray traced point and spot light shadows
- Fixed recursive ray tracing not working anymore after intermediate buffer refactor.
- Fixed ray traced shadow denoising not working (history rejected all the time).
- Fixed shader warning on xbox one
- Fixed cookies not working for spot lights in ray traced reflections, ray traced GI and recursive rendering
- Fixed an inverted handling of CoatSmoothness for SSR in StackLit.
- Fixed missing distortion inputs in Lit and Unlit material UI.
- Fixed issue that propagated NaNs across multiple frames through the exposure texture. 
- Fixed issue with Exclude from TAA stencil ignored. 
- Fixed ray traced reflection exposure issue.
- Fixed issue with TAA history not initialising corretly scale factor for first frame
- Fixed issue with stencil test of material classification not using the correct Mask (causing false positive and bad performance with forward material in deferred)
- Fixed issue with History not reset when chaning antialiasing mode on camera
- Fixed issue with volumetric data not being initialized if default settings have volumetric and reprojection off. 
- Fixed ray tracing reflection denoiser not applied in tier 1
- Fixed the vibility of ray tracing related methods.
- Fixed the diffusion profile list not saved when clicking the fix button in the material UI.
- Fixed crash when pushing bounce count higher than 1 for ray traced GI or reflections
- Fixed PCSS softness scale so that it better match ray traced reference for punctual lights. 
- Fixed exposure management for the path tracer
- Fixed AxF material UI containing two advanced options settings.
- Fixed an issue where cached sky contexts were being destroyed wrongly, breaking lighting in the LookDev
- Fixed issue that clamped PCSS softness too early and not after distance scale.
- Fixed fog affect transparent on HD unlit master node
- Fixed custom post processes re-ordering not saved.
- Fixed NPE when using scalable settings
- Fixed an issue where PBR sky precomputation was reset incorrectly in some cases causing bad performance.
- Fixed a bug due to depth history begin overriden too soon
- Fixed CustomPassSampleCameraColor scale issue when called from Before Transparent injection point.
- Fixed corruption of AO in baked probes.
- Fixed issue with upgrade of projects that still had Very High as shadow filtering quality.
- Fixed issue that caused Distortion UI to appear in Lit.
- Fixed several issues with decal duplicating when editing them.
- Fixed initialization of volumetric buffer params (1204159)
- Fixed an issue where frame count was incorrectly reset for the game view, causing temporal processes to fail.
- Fixed Culling group was not disposed error.
- Fixed issues on some GPU that do not support gathers on integer textures.
- Fixed an issue with ambient probe not being initialized for the first frame after a domain reload for volumetric fog.
- Fixed the scene visibility of decal projectors and density volumes
- Fixed a leak in sky manager.
- Fixed an issue where entering playmode while the light editor is opened would produce null reference exceptions.
- Fixed the debug overlay overlapping the debug menu at runtime.
- Fixed an issue with the framecount when changing scene.
- Fixed errors that occurred when using invalid near and far clip plane values for planar reflections.
- Fixed issue with motion blur sample weighting function.
- Fixed motion vectors in MSAA.
- Fixed sun flare blending (case 1205862).
- Fixed a lot of issues related to ray traced screen space shadows.
- Fixed memory leak caused by apply distortion material not being disposed.
- Fixed Reflection probe incorrectly culled when moving its parent (case 1207660)
- Fixed a nullref when upgrading the Fog volume components while the volume is opened in the inspector.
- Fix issues where decals on PS4 would not correctly write out the tile mask causing bits of the decal to go missing.
- Use appropriate label width and text content so the label is completely visible
- Fixed an issue where final post process pass would not output the default alpha value of 1.0 when using 11_11_10 color buffer format.
- Fixed SSR issue after the MSAA Motion Vector fix.
- Fixed an issue with PCSS on directional light if punctual shadow atlas was not allocated.
- Fixed an issue where shadow resolution would be wrong on the first face of a baked reflection probe.
- Fixed issue with PCSS softness being incorrect for cascades different than the first one.
- Fixed custom post process not rendering when using multiple HDRP asset in quality settings
- Fixed probe gizmo missing id (case 1208975)
- Fixed a warning in raytracingshadowfilter.compute
- Fixed issue with AO breaking with small near plane values.
- Fixed custom post process Cleanup function not called in some cases.
- Fixed shader warning in AO code.
- Fixed a warning in simpledenoiser.compute
- Fixed tube and rectangle light culling to use their shape instead of their range as a bounding box.
- Fixed caused by using gather on a UINT texture in motion blur. 
- Fix issue with ambient occlusion breaking when dynamic resolution is active.
- Fixed some possible NaN causes in Depth of Field.
- Fixed Custom Pass nullref due to the new Profiling Sample API changes
- Fixed the black/grey screen issue on after post process Custom Passes in non dev builds.
- Fixed particle lights.
- Improved behavior of lights and probe going over the HDRP asset limits.
- Fixed issue triggered when last punctual light is disabled and more than one camera is used.
- Fixed Custom Pass nullref due to the new Profiling Sample API changes
- Fixed the black/grey screen issue on after post process Custom Passes in non dev builds.
- Fixed XR rendering locked to vsync of main display with Standalone Player.
- Fixed custom pass cleanup not called at the right time when using multiple volumes.
- Fixed an issue on metal with edge of decal having artifact by delaying discard of fragments during decal projection
- Fixed various shader warning
- Fixing unnecessary memory allocations in the ray tracing cluster build
- Fixed duplicate column labels in LightEditor's light tab
- Fixed white and dark flashes on scenes with very high or very low exposure when Automatic Exposure is being used.
- Fixed an issue where passing a null ProfilingSampler would cause a null ref exception.
- Fixed memory leak in Sky when in matcap mode.
- Fixed compilation issues on platform that don't support VR.
- Fixed migration code called when we create a new HDRP asset.
- Fixed RemoveComponent on Camera contextual menu to not remove Camera while a component depend on it.
- Fixed an issue where ambient occlusion and screen space reflections editors would generate null ref exceptions when HDRP was not set as the current pipeline.
- Fixed a null reference exception in the probe UI when no HDRP asset is present.
- Fixed the outline example in the doc (sampling range was dependent on screen resolution)
- Fixed a null reference exception in the HDRI Sky editor when no HDRP asset is present.
- Fixed an issue where Decal Projectors created from script where rotated around the X axis by 90°.
- Fixed frustum used to compute Density Volumes visibility when projection matrix is oblique.
- Fixed a null reference exception in Path Tracing, Recursive Rendering and raytraced Global Illumination editors when no HDRP asset is present.
- Fix for NaNs on certain geometry with Lit shader -- [case 1210058](https://fogbugz.unity3d.com/f/cases/1210058/)
- Fixed an issue where ambient occlusion and screen space reflections editors would generate null ref exceptions when HDRP was not set as the current pipeline.
- Fixed a null reference exception in the probe UI when no HDRP asset is present.
- Fixed the outline example in the doc (sampling range was dependent on screen resolution)
- Fixed a null reference exception in the HDRI Sky editor when no HDRP asset is present.
- Fixed an issue where materials newly created from the contextual menu would have an invalid state, causing various problems until it was edited.
- Fixed transparent material created with ZWrite enabled (now it is disabled by default for new transparent materials)
- Fixed mouseover on Move and Rotate tool while DecalProjector is selected.
- Fixed wrong stencil state on some of the pixel shader versions of deferred shader.
- Fixed an issue where creating decals at runtime could cause a null reference exception.
- Fixed issue that displayed material migration dialog on the creation of new project.
- Fixed various issues with time and animated materials (cases 1210068, 1210064).
- Updated light explorer with latest changes to the Fog and fixed issues when no visual environment was present.
- Fixed not handleling properly the recieve SSR feature with ray traced reflections
- Shadow Atlas is no longer allocated for area lights when they are disabled in the shader config file.
- Avoid MRT Clear on PS4 as it is not implemented yet.
- Fixed runtime debug menu BitField control.
- Fixed the radius value used for ray traced directional light.
- Fixed compilation issues with the layered lit in ray tracing shaders.
- Fixed XR autotests viewport size rounding
- Fixed mip map slider knob displayed when cubemap have no mipmap
- Remove unnecessary skip of material upgrade dialog box.
- Fixed the profiling sample mismatch errors when enabling the profiler in play mode
- Fixed issue that caused NaNs in reflection probes on consoles.
- Fixed adjusting positive axis of Blend Distance slides the negative axis in the density volume component.
- Fixed the blend of reflections based on the weight.
- Fixed fallback for ray traced reflections when denoising is enabled.
- Fixed error spam issue with terrain detail terrainDetailUnsupported (cases 1211848)

### Changed
- Color buffer pyramid is not allocated anymore if neither refraction nor distortion are enabled
- Rename Emission Radius to Radius in UI in Point, Spot
- Angular Diameter parameter for directional light is no longuer an advanced property
- DXR: Remove Light Radius and Angular Diamater of Raytrace shadow. Angular Diameter and Radius are used instead.
- Remove MaxSmoothness parameters from UI for point, spot and directional light. The MaxSmoothness is now deduce from Radius Parameters
- DXR: Remove the Ray Tracing Environement Component. Add a Layer Mask to the ray Tracing volume components to define which objects are taken into account for each effect.
- Removed second cubemaps used for shadowing in lookdev
- Disable Physically Based Sky below ground
- Increase max limit of area light and reflection probe to 128
- Change default texture for detailmap to grey
- Optimize Shadow RT load on Tile based architecture platforms. 
- Improved quality of SSAO.
- Moved RequestShadowMapRendering() back to public API.
- Update HDRP DXR Wizard with an option to automatically clone the hdrp config package and setup raytracing to 1 in shaders file.
- Added SceneSelection pass for TerrainLit shader.
- Simplified Light's type API regrouping the logic in one place (Check type in HDAdditionalLightData)
- The support of LOD CrossFade (Dithering transition) in master nodes now required to enable it in the master node settings (Save variant)
- Improved shadow bias, by removing constant depth bias and substituting it with slope-scale bias. 
- Fix the default stencil values when a material is created from a SSS ShaderGraph.
- Tweak test asset to be compatible with XR: unlit SG material for canvas and double-side font material
- Slightly tweaked the behaviour of bloom when resolution is low to reduce artifacts.
- Hidden fields in Light Inspector that is not relevant while in BakingOnly mode.
- Changed parametrization of PCSS, now softness is derived from angular diameter (for directional lights) or shape radius (for point/spot lights) and min filter size is now in the [0..1] range.
- Moved the copy of the geometry history buffers to right after the depth mip chain generation.
- Rename "Luminance" to "Nits" in UX for physical light unit
- Rename FrameSettings "SkyLighting" to "SkyReflection"
- Reworked XR automated tests
- The ray traced screen space shadow history for directional, spot and point lights is discarded if the light transform has changed.
- Changed the behavior for ray tracing in case a mesh renderer has both transparent and opaque submeshes.
- Improve history buffer management
- Replaced PlayerSettings.virtualRealitySupported with XRGraphics.tryEnable.
- Remove redundant FrameSettings RealTimePlanarReflection
- Improved a bit the GC calls generated during the rendering.
- Material update is now only triggered when the relevant settings are touched in the shader graph master nodes
- Changed the way Sky Intensity (on Sky volume components) is handled. It's now a combo box where users can choose between Exposure, Multiplier or Lux (for HDRI sky only) instead of both multiplier and exposure being applied all the time. Added a new menu item to convert old profiles.
- Change how method for specular occlusions is decided on inspector shader (Lit, LitTesselation, LayeredLit, LayeredLitTessellation)
- Unlocked SSS, SSR, Motion Vectors and Distortion frame settings for reflections probes.
- Hide unused LOD settings in Quality Settings legacy window.
- Reduced the constrained distance for temporal reprojection of ray tracing denoising
- Removed shadow near plane from the Directional Light Shadow UI.
- Improved the performances of custom pass culling.
- The scene view camera now replicates the physical parameters from the camera tagged as "MainCamera".
- Reduced the number of GC.Alloc calls, one simple scene without plarnar / probes, it should be 0B.
- Renamed ProfilingSample to ProfilingScope and unified API. Added GPU Timings.
- Updated macros to be compatible with the new shader preprocessor.
- Ray tracing reflection temporal filtering is now done in pre-exposed space
- Search field selects the appropriate fields in both project settings panels 'HDRP Default Settings' and 'Quality/HDRP'
- Disabled the refraction and transmission map keywords if the material is opaque.
- Keep celestial bodies outside the atmosphere.
- Updated the MSAA documentation to specify what features HDRP supports MSAA for and what features it does not.
- Shader use for Runtime Debug Display are now correctly stripper when doing a release build
- Now each camera has its own Volume Stack. This allows Volume Parameters to be updated as early as possible and be ready for the whole frame without conflicts between cameras.
- Disable Async for SSR, SSAO and Contact shadow when aggregated ray tracing frame setting is on.
- Improved performance when entering play mode without domain reload by a factor of ~25
- Renamed the camera profiling sample to include the camera name
- Discarding the ray tracing history for AO, reflection, diffuse shadows and GI when the viewport size changes.
- Renamed the camera profiling sample to include the camera name
- Renamed the post processing graphic formats to match the new convention.
- The restart in Wizard for DXR will always be last fix from now on
- Refactoring pre-existing materials to share more shader code between rasterization and ray tracing.
- Setting a material's Refraction Model to Thin does not overwrite the Thickness and Transmission Absorption Distance anymore.
- Removed Wind textures from runtime as wind is no longer built into the pipeline
- Changed Shader Graph titles of master nodes to be more easily searchable ("HDRP/x" -> "x (HDRP)")
- Expose StartSinglePass() and StopSinglePass() as public interface for XRPass
- Replaced the Texture array for 2D cookies (spot, area and directional lights) and for planar reflections by an atlas.
- Moved the tier defining from the asset to the concerned volume components.
- Changing from a tier management to a "mode" management for reflection and GI and removing the ability to enable/disable deferred and ray bining (they are now implied by performance mode)
- The default FrameSettings for ScreenSpaceShadows is set to true for Camera in order to give a better workflow for DXR.
- Refactor internal usage of Stencil bits.
- Changed how the material upgrader works and added documentation for it.
- Custom passes now disable the stencil when overwriting the depth and not writing into it.
- Renamed the camera profiling sample to include the camera name
- Changed the way the shadow casting property of transparent and tranmissive materials is handeled for ray tracing.
- Changed inspector materials stencil setting code to have more sharing.
- Updated the default scene and default DXR scene and DefaultVolumeProfile.
- Changed the way the length parameter is used for ray traced contact shadows.
<<<<<<< HEAD
- Added a small cascade border by default on first two cascades.
=======
- Improved the coherency of PCSS blur between cascades.
- Updated VR checks in Wizard to reflect new XR System.
- Removing unused alpha threshold depth prepass and post pass for fabric shader graph.
- Transform result from CIE XYZ to sRGB color space in EvalSensitivity for iridescence.
- Hide the Probes section in the Renderer editos because it was unused.
>>>>>>> 936135b3

## [7.1.1] - 2019-09-05

### Added
- Transparency Overdraw debug mode. Allows to visualize transparent objects draw calls as an "heat map".
- Enabled single-pass instancing support for XR SDK with new API cmd.SetInstanceMultiplier()
- XR settings are now available in the HDRP asset
- Support for Material Quality in Shader Graph
- Material Quality support selection in HDRP Asset
- Renamed XR shader macro from UNITY_STEREO_ASSIGN_COMPUTE_EYE_INDEX to UNITY_XR_ASSIGN_VIEW_INDEX
- Raytracing ShaderGraph node for HDRP shaders
- Custom passes volume component with 3 injection points: Before Rendering, Before Transparent and Before Post Process
- Alpha channel is now properly exported to camera render textures when using FP16 color buffer format
- Support for XR SDK mirror view modes
- HD Master nodes in Shader Graph now support Normal and Tangent modification in vertex stage.
- DepthOfFieldCoC option in the fullscreen debug modes.
- Added override Ambient Occlusion option on debug windows
- Added Custom Post Processes with 3 injection points: Before Transparent, Before Post Process and After Post Process
- Added draft of minimal interactive path tracing (experimental) based on DXR API - Support only 4 area light, lit and unlit shader (non-shadergraph)

### Fixed
- Fixed wizard infinite loop on cancellation
- Fixed with compute shader error about too many threads in threadgroup on low GPU
- Fixed invalid contact shadow shaders being created on metal
- Fixed a bug where if Assembly.GetTypes throws an exception due to mis-versioned dlls, then no preprocessors are used in the shader stripper
- Fixed typo in AXF decal property preventing to compile
- Fixed reflection probe with XR single-pass and FPTL
- Fixed force gizmo shown when selecting camera in hierarchy
- Fixed issue with XR occlusion mesh and dynamic resolution
- Fixed an issue where lighting compute buffers were re-created with the wrong size when resizing the window, causing tile artefacts at the top of the screen.
- Fix FrameSettings names and tooltips
- Fixed error with XR SDK when the Editor is not in focus
- Fixed errors with RenderGraph, XR SDK and occlusion mesh
- Fixed shadow routines compilation errors when "real" type is a typedef on "half".
- Fixed toggle volumetric lighting in the light UI
- Fixed post-processing history reset handling rt-scale incorrectly
- Fixed crash with terrain and XR multi-pass
- Fixed ShaderGraph material synchronization issues
- Fixed a null reference exception when using an Emissive texture with Unlit shader (case 1181335)
- Fixed an issue where area lights and point lights where not counted separately with regards to max lights on screen (case 1183196)
- Fixed an SSR and Subsurface Scattering issue (appearing black) when using XR.

### Changed
- Update Wizard layout.
- Remove almost all Garbage collection call within a frame.
- Rename property AdditionalVeclocityChange to AddPrecomputeVelocity
- Call the End/Begin camera rendering callbacks for camera with customRender enabled
- Changeg framesettings migration order of postprocess flags as a pr for reflection settings flags have been backported to 2019.2
- Replaced usage of ENABLE_VR in XRSystem.cs by version defines based on the presence of the built-in VR and XR modules
- Added an update virtual function to the SkyRenderer class. This is called once per frame. This allows a given renderer to amortize heavy computation at the rate it chooses. Currently only the physically based sky implements this.
- Removed mandatory XRPass argument in HDCamera.GetOrCreate()
- Restored the HDCamera parameter to the sky rendering builtin parameters.
- Removed usage of StructuredBuffer for XR View Constants
- Expose Direct Specular Lighting control in FrameSettings
- Deprecated ExponentialFog and VolumetricFog volume components. Now there is only one exponential fog component (Fog) which can add Volumetric Fog as an option. Added a script in Edit -> Render Pipeline -> Upgrade Fog Volume Components.

## [7.0.1] - 2019-07-25

### Added
- Added option in the config package to disable globally Area Lights and to select shadow quality settings for the deferred pipeline.
- When shader log stripping is enabled, shader stripper statistics will be written at `Temp/shader-strip.json`
- Occlusion mesh support from XR SDK

### Fixed
- Fixed XR SDK mirror view blit, cleanup some XRTODO and removed XRDebug.cs
- Fixed culling for volumetrics with XR single-pass rendering
- Fix shadergraph material pass setup not called
- Fixed documentation links in component's Inspector header bar
- Cookies using the render texture output from a camera are now properly updated
- Allow in ShaderGraph to enable pre/post pass when the alpha clip is disabled

### Changed
- RenderQueue for Opaque now start at Background instead of Geometry.
- Clamp the area light size for scripting API when we change the light type
- Added a warning in the material UI when the diffusion profile assigned is not in the HDRP asset


## [7.0.0] - 2019-07-17

### Added
- `Fixed`, `Viewer`, and `Automatic` modes to compute the FOV used when rendering a `PlanarReflectionProbe`
- A checkbox to toggle the chrome gizmo of `ReflectionProbe`and `PlanarReflectionProbe`
- Added a Light layer in shadows that allow for objects to cast shadows without being affected by light (and vice versa).
- You can now access ShaderGraph blend states from the Material UI (for example, **Surface Type**, **Sorting Priority**, and **Blending Mode**). This change may break Materials that use a ShaderGraph, to fix them, select **Edit > Render Pipeline > Reset all ShaderGraph Scene Materials BlendStates**. This syncs the blendstates of you ShaderGraph master nodes with the Material properties.
- You can now control ZTest, ZWrite, and CullMode for transparent Materials.
- Materials that use Unlit Shaders or Unlit Master Node Shaders now cast shadows.
- Added an option to enable the ztest on **After Post Process** materials when TAA is disabled.
- Added a new SSAO (based on Ground Truth Ambient Occlusion algorithm) to replace the previous one.
- Added support for shadow tint on light
- BeginCameraRendering and EndCameraRendering callbacks are now called with probes
- Adding option to update shadow maps only On Enable and On Demand.
- Shader Graphs that use time-dependent vertex modification now generate correct motion vectors.
- Added option to allow a custom spot angle for spot light shadow maps.
- Added frame settings for individual post-processing effects
- Added dither transition between cascades for Low and Medium quality settings
- Added single-pass instancing support with XR SDK
- Added occlusion mesh support with XR SDK
- Added support of Alembic velocity to various shaders
- Added support for more than 2 views for single-pass instancing
- Added support for per punctual/directional light min roughness in StackLit
- Added mirror view support with XR SDK
- Added VR verification in HDRPWizard
- Added DXR verification in HDRPWizard
- Added feedbacks in UI of Volume regarding skies
- Cube LUT support in Tonemapping. Cube LUT helpers for external grading are available in the Post-processing Sample package.

### Fixed
- Fixed an issue with history buffers causing effects like TAA or auto exposure to flicker when more than one camera was visible in the editor
- The correct preview is displayed when selecting multiple `PlanarReflectionProbe`s
- Fixed volumetric rendering with camera-relative code and XR stereo instancing
- Fixed issue with flashing cyan due to async compilation of shader when selecting a mesh
- Fix texture type mismatch when the contact shadow are disabled (causing errors on IOS devices)
- Fixed Generate Shader Includes while in package
- Fixed issue when texture where deleted in ShadowCascadeGUI
- Fixed issue in FrameSettingsHistory when disabling a camera several time without enabling it in between.
- Fixed volumetric reprojection with camera-relative code and XR stereo instancing
- Added custom BaseShaderPreprocessor in HDEditorUtils.GetBaseShaderPreprocessorList()
- Fixed compile issue when USE_XR_SDK is not defined
- Fixed procedural sky sun disk intensity for high directional light intensities
- Fixed Decal mip level when using texture mip map streaming to avoid dropping to lowest permitted mip (now loading all mips)
- Fixed deferred shading for XR single-pass instancing after lightloop refactor
- Fixed cluster and material classification debug (material classification now works with compute as pixel shader lighting)
- Fixed IOS Nan by adding a maximun epsilon definition REAL_EPS that uses HALF_EPS when fp16 are used
- Removed unnecessary GC allocation in motion blur code
- Fixed locked UI with advanded influence volume inspector for probes
- Fixed invalid capture direction when rendering planar reflection probes
- Fixed Decal HTILE optimization with platform not supporting texture atomatic (Disable it)
- Fixed a crash in the build when the contact shadows are disabled
- Fixed camera rendering callbacks order (endCameraRendering was being called before the actual rendering)
- Fixed issue with wrong opaque blending settings for After Postprocess
- Fixed issue with Low resolution transparency on PS4
- Fixed a memory leak on volume profiles
- Fixed The Parallax Occlusion Mappping node in shader graph and it's UV input slot
- Fixed lighting with XR single-pass instancing by disabling deferred tiles
- Fixed the Bloom prefiltering pass
- Fixed post-processing effect relying on Unity's random number generator
- Fixed camera flickering when using TAA and selecting the camera in the editor
- Fixed issue with single shadow debug view and volumetrics
- Fixed most of the problems with light animation and timeline
- Fixed indirect deferred compute with XR single-pass instancing
- Fixed a slight omission in anisotropy calculations derived from HazeMapping in StackLit
- Improved stack computation numerical stability in StackLit
- Fix PBR master node always opaque (wrong blend modes for forward pass)
- Fixed TAA with XR single-pass instancing (missing macros)
- Fixed an issue causing Scene View selection wire gizmo to not appear when using HDRP Shader Graphs.
- Fixed wireframe rendering mode (case 1083989)
- Fixed the renderqueue not updated when the alpha clip is modified in the material UI.
- Fixed the PBR master node preview
- Remove the ReadOnly flag on Reflection Probe's cubemap assets during bake when there are no VCS active.
- Fixed an issue where setting a material debug view would not reset the other exclusive modes
- Spot light shapes are now correctly taken into account when baking
- Now the static lighting sky will correctly take the default values for non-overridden properties
- Fixed material albedo affecting the lux meter
- Extra test in deferred compute shading to avoid shading pixels that were not rendered by the current camera (for camera stacking)

### Changed
- Optimization: Reduce the group size of the deferred lighting pass from 16x16 to 8x8
- Replaced HDCamera.computePassCount by viewCount
- Removed xrInstancing flag in RTHandles (replaced by TextureXR.slices and TextureXR.dimensions)
- Refactor the HDRenderPipeline and lightloop code to preprare for high level rendergraph
- Removed the **Back Then Front Rendering** option in the fabric Master Node settings. Enabling this option previously did nothing.
- Shader type Real translates to FP16 precision on Nintendo Switch.
- Shader framework refactor: Introduce CBSDF, EvaluateBSDF, IsNonZeroBSDF to replace BSDF functions
- Shader framework refactor:  GetBSDFAngles, LightEvaluation and SurfaceShading functions
- Replace ComputeMicroShadowing by GetAmbientOcclusionForMicroShadowing
- Rename WorldToTangent to TangentToWorld as it was incorrectly named
- Remove SunDisk and Sun Halo size from directional light
- Remove all obsolete wind code from shader
- Renamed DecalProjectorComponent into DecalProjector for API alignment.
- Improved the Volume UI and made them Global by default
- Remove very high quality shadow option
- Change default for shadow quality in Deferred to Medium
- Enlighten now use inverse squared falloff (before was using builtin falloff)
- Enlighten is now deprecated. Please use CPU or GPU lightmaper instead.
- Remove the name in the diffusion profile UI
- Changed how shadow map resolution scaling with distance is computed. Now it uses screen space area rather than light range.
- Updated MoreOptions display in UI
- Moved Display Area Light Emissive Mesh script API functions in the editor namespace
- direct strenght properties in ambient occlusion now affect direct specular as well
- Removed advanced Specular Occlusion control in StackLit: SSAO based SO control is hidden and fixed to behave like Lit, SPTD is the only HQ technique shown for baked SO.
- Shader framework refactor: Changed ClampRoughness signature to include PreLightData access.
- HDRPWizard window is now in Window > General > HD Render Pipeline Wizard
- Moved StaticLightingSky to LightingWindow
- Removes the current "Scene Settings" and replace them with "Sky & Fog Settings" (with Physically Based Sky and Volumetric Fog).
- Changed how cached shadow maps are placed inside the atlas to minimize re-rendering of them.

## [6.7.0-preview] - 2019-05-16

### Added
- Added ViewConstants StructuredBuffer to simplify XR rendering
- Added API to render specific settings during a frame
- Added stadia to the supported platforms (2019.3)
- Enabled cascade blends settings in the HD Shadow component
- Added Hardware Dynamic Resolution support.
- Added MatCap debug view to replace the no scene lighting debug view.
- Added clear GBuffer option in FrameSettings (default to false)
- Added preview for decal shader graph (Only albedo, normal and emission)
- Added exposure weight control for decal
- Screen Space Directional Shadow under a define option. Activated for ray tracing
- Added a new abstraction for RendererList that will help transition to Render Graph and future RendererList API
- Added multipass support for VR
- Added XR SDK integration (multipass only)
- Added Shader Graph samples for Hair, Fabric and Decal master nodes.
- Add fade distance, shadow fade distance and light layers to light explorer
- Add method to draw light layer drawer in a rect to HDEditorUtils

### Fixed
- Fixed deserialization crash at runtime
- Fixed for ShaderGraph Unlit masternode not writing velocity
- Fixed a crash when assiging a new HDRP asset with the 'Verify Saving Assets' option enabled
- Fixed exposure to properly support TEXTURE2D_X
- Fixed TerrainLit basemap texture generation
- Fixed a bug that caused nans when material classification was enabled and a tile contained one standard material + a material with transmission.
- Fixed gradient sky hash that was not using the exposure hash
- Fixed displayed default FrameSettings in HDRenderPipelineAsset wrongly updated on scripts reload.
- Fixed gradient sky hash that was not using the exposure hash.
- Fixed visualize cascade mode with exposure.
- Fixed (enabled) exposure on override lighting debug modes.
- Fixed issue with LightExplorer when volume have no profile
- Fixed issue with SSR for negative, infinite and NaN history values
- Fixed LightLayer in HDReflectionProbe and PlanarReflectionProbe inspector that was not displayed as a mask.
- Fixed NaN in transmission when the thickness and a color component of the scattering distance was to 0
- Fixed Light's ShadowMask multi-edition.
- Fixed motion blur and SMAA with VR single-pass instancing
- Fixed NaNs generated by phase functionsin volumetric lighting
- Fixed NaN issue with refraction effect and IOR of 1 at extreme grazing angle
- Fixed nan tracker not using the exposure
- Fixed sorting priority on lit and unlit materials
- Fixed null pointer exception when there are no AOVRequests defined on a camera
- Fixed dirty state of prefab using disabled ReflectionProbes
- Fixed an issue where gizmos and editor grid were not correctly depth tested
- Fixed created default scene prefab non editable due to wrong file extension.
- Fixed an issue where sky convolution was recomputed for nothing when a preview was visible (causing extreme slowness when fabric convolution is enabled)
- Fixed issue with decal that wheren't working currently in player
- Fixed missing stereo rendering macros in some fragment shaders
- Fixed exposure for ReflectionProbe and PlanarReflectionProbe gizmos
- Fixed single-pass instancing on PSVR
- Fixed Vulkan shader issue with Texture2DArray in ScreenSpaceShadow.compute by re-arranging code (workaround)
- Fixed camera-relative issue with lights and XR single-pass instancing
- Fixed single-pass instancing on Vulkan
- Fixed htile synchronization issue with shader graph decal
- Fixed Gizmos are not drawn in Camera preview
- Fixed pre-exposure for emissive decal
- Fixed wrong values computed in PreIntegrateFGD and in the generation of volumetric lighting data by forcing the use of fp32.
- Fixed NaNs arising during the hair lighting pass
- Fixed synchronization issue in decal HTile that occasionally caused rendering artifacts around decal borders
- Fixed QualitySettings getting marked as modified by HDRP (and thus checked out in Perforce)
- Fixed a bug with uninitialized values in light explorer
- Fixed issue with LOD transition
- Fixed shader warnings related to raytracing and TEXTURE2D_X

### Changed
- Refactor PixelCoordToViewDirWS to be VR compatible and to compute it only once per frame
- Modified the variants stripper to take in account multiple HDRP assets used in the build.
- Improve the ray biasing code to avoid self-intersections during the SSR traversal
- Update Pyramid Spot Light to better match emitted light volume.
- Moved _XRViewConstants out of UnityPerPassStereo constant buffer to fix issues with PSSL
- Removed GetPositionInput_Stereo() and single-pass (double-wide) rendering mode
- Changed label width of the frame settings to accommodate better existing options.
- SSR's Default FrameSettings for camera is now enable.
- Re-enabled the sharpening filter on Temporal Anti-aliasing
- Exposed HDEditorUtils.LightLayerMaskDrawer for integration in other packages and user scripting.
- Rename atmospheric scattering in FrameSettings to Fog
- The size modifier in the override for the culling sphere in Shadow Cascades now defaults to 0.6, which is the same as the formerly hardcoded value.
- Moved LOD Bias and Maximum LOD Level from Frame Setting section `Other` to `Rendering`
- ShaderGraph Decal that affect only emissive, only draw in emissive pass (was drawing in dbuffer pass too)
- Apply decal projector fade factor correctly on all attribut and for shader graph decal
- Move RenderTransparentDepthPostpass after all transparent
- Update exposure prepass to interleave XR single-pass instancing views in a checkerboard pattern
- Removed ScriptRuntimeVersion check in wizard.

## [6.6.0-preview] - 2019-04-01

### Added
- Added preliminary changes for XR deferred shading
- Added support of 111110 color buffer
- Added proper support for Recorder in HDRP
- Added depth offset input in shader graph master nodes
- Added a Parallax Occlusion Mapping node
- Added SMAA support
- Added Homothety and Symetry quick edition modifier on volume used in ReflectionProbe, PlanarReflectionProbe and DensityVolume
- Added multi-edition support for DecalProjectorComponent
- Improve hair shader
- Added the _ScreenToTargetScaleHistory uniform variable to be used when sampling HDRP RTHandle history buffers.
- Added settings in `FrameSettings` to change `QualitySettings.lodBias` and `QualitySettings.maximumLODLevel` during a rendering
- Added an exposure node to retrieve the current, inverse and previous frame exposure value.
- Added an HD scene color node which allow to sample the scene color with mips and a toggle to remove the exposure.
- Added safeguard on HD scene creation if default scene not set in the wizard
- Added Low res transparency rendering pass.

### Fixed
- Fixed HDRI sky intensity lux mode
- Fixed dynamic resolution for XR
- Fixed instance identifier semantic string used by Shader Graph
- Fixed null culling result occuring when changing scene that was causing crashes
- Fixed multi-edition light handles and inspector shapes
- Fixed light's LightLayer field when multi-editing
- Fixed normal blend edition handles on DensityVolume
- Fixed an issue with layered lit shader and height based blend where inactive layers would still have influence over the result
- Fixed multi-selection handles color for DensityVolume
- Fixed multi-edition inspector's blend distances for HDReflectionProbe, PlanarReflectionProbe and DensityVolume
- Fixed metric distance that changed along size in DensityVolume
- Fixed DensityVolume shape handles that have not same behaviour in advance and normal edition mode
- Fixed normal map blending in TerrainLit by only blending the derivatives
- Fixed Xbox One rendering just a grey screen instead of the scene
- Fixed probe handles for multiselection
- Fixed baked cubemap import settings for convolution
- Fixed regression causing crash when attempting to open HDRenderPipelineWizard without an HDRenderPipelineAsset setted
- Fixed FullScreenDebug modes: SSAO, SSR, Contact shadow, Prerefraction Color Pyramid, Final Color Pyramid
- Fixed volumetric rendering with stereo instancing
- Fixed shader warning
- Fixed missing resources in existing asset when updating package
- Fixed PBR master node preview in forward rendering or transparent surface
- Fixed deferred shading with stereo instancing
- Fixed "look at" edition mode of Rotation tool for DecalProjectorComponent
- Fixed issue when switching mode in ReflectionProbe and PlanarReflectionProbe
- Fixed issue where migratable component version where not always serialized when part of prefab's instance
- Fixed an issue where shadow would not be rendered properly when light layer are not enabled
- Fixed exposure weight on unlit materials
- Fixed Light intensity not played in the player when recorded with animation/timeline
- Fixed some issues when multi editing HDRenderPipelineAsset
- Fixed emission node breaking the main shader graph preview in certain conditions.
- Fixed checkout of baked probe asset when baking probes.
- Fixed invalid gizmo position for rotated ReflectionProbe
- Fixed multi-edition of material's SurfaceType and RenderingPath
- Fixed whole pipeline reconstruction on selecting for the first time or modifying other than the currently used HDRenderPipelineAsset
- Fixed single shadow debug mode
- Fixed global scale factor debug mode when scale > 1
- Fixed debug menu material overrides not getting applied to the Terrain Lit shader
- Fixed typo in computeLightVariants
- Fixed deferred pass with XR instancing by disabling ComputeLightEvaluation
- Fixed bloom resolution independence
- Fixed lens dirt intensity not behaving properly
- Fixed the Stop NaN feature
- Fixed some resources to handle more than 2 instanced views for XR
- Fixed issue with black screen (NaN) produced on old GPU hardware or intel GPU hardware with gaussian pyramid
- Fixed issue with disabled punctual light would still render when only directional light is present

### Changed
- DensityVolume scripting API will no longuer allow to change between advance and normal edition mode
- Disabled depth of field, lens distortion and panini projection in the scene view
- TerrainLit shaders and includes are reorganized and made simpler.
- TerrainLit shader GUI now allows custom properties to be displayed in the Terrain fold-out section.
- Optimize distortion pass with stencil
- Disable SceneSelectionPass in shader graph preview
- Control punctual light and area light shadow atlas separately
- Move SMAA anti-aliasing option to after Temporal Anti Aliasing one, to avoid problem with previously serialized project settings
- Optimize rendering with static only lighting and when no cullable lights/decals/density volumes are present.
- Updated handles for DecalProjectorComponent for enhanced spacial position readability and have edition mode for better SceneView management
- DecalProjectorComponent are now scale independent in order to have reliable metric unit (see new Size field for changing the size of the volume)
- Restructure code from HDCamera.Update() by adding UpdateAntialiasing() and UpdateViewConstants()
- Renamed velocity to motion vectors
- Objects rendered during the After Post Process pass while TAA is enabled will not benefit from existing depth buffer anymore. This is done to fix an issue where those object would wobble otherwise
- Removed usage of builtin unity matrix for shadow, shadow now use same constant than other view
- The default volume layer mask for cameras & probes is now `Default` instead of `Everything`

## [6.5.0-preview] - 2019-03-07

### Added
- Added depth-of-field support with stereo instancing
- Adding real time area light shadow support
- Added a new FrameSettings: Specular Lighting to toggle the specular during the rendering

### Fixed
- Fixed diffusion profile upgrade breaking package when upgrading to a new version
- Fixed decals cropped by gizmo not updating correctly if prefab
- Fixed an issue when enabling SSR on multiple view
- Fixed edition of the intensity's unit field while selecting multiple lights
- Fixed wrong calculation in soft voxelization for density volume
- Fixed gizmo not working correctly with pre-exposure
- Fixed issue with setting a not available RT when disabling motion vectors
- Fixed planar reflection when looking at mirror normal
- Fixed mutiselection issue with HDLight Inspector
- Fixed HDAdditionalCameraData data migration
- Fixed failing builds when light explorer window is open
- Fixed cascade shadows border sometime causing artefacts between cascades
- Restored shadows in the Cascade Shadow debug visualization
- `camera.RenderToCubemap` use proper face culling

### Changed
- When rendering reflection probe disable all specular lighting and for metals use fresnelF0 as diffuse color for bake lighting.

## [6.4.0-preview] - 2019-02-21

### Added
- VR: Added TextureXR system to selectively expand TEXTURE2D macros to texture array for single-pass stereo instancing + Convert textures call to these macros
- Added an unit selection dropdown next to shutter speed (camera)
- Added error helpbox when trying to use a sub volume component that require the current HDRenderPipelineAsset to support a feature that it is not supporting.
- Add mesh for tube light when display emissive mesh is enabled

### Fixed
- Fixed Light explorer. The volume explorer used `profile` instead of `sharedProfile` which instantiate a custom volume profile instead of editing the asset itself.
- Fixed UI issue where all is displayed using metric unit in shadow cascade and Percent is set in the unit field (happening when opening the inspector).
- Fixed inspector event error when double clicking on an asset (diffusion profile/material).
- Fixed nullref on layered material UI when the material is not an asset.
- Fixed nullref exception when undo/redo a light property.
- Fixed visual bug when area light handle size is 0.

### Changed
- Update UI for 32bit/16bit shadow precision settings in HDRP asset
- Object motion vectors have been disabled in all but the game view. Camera motion vectors are still enabled everywhere, allowing TAA and Motion Blur to work on static objects.
- Enable texture array by default for most rendering code on DX11 and unlock stereo instancing (DX11 only for now)

## [6.3.0-preview] - 2019-02-18

### Added
- Added emissive property for shader graph decals
- Added a diffusion profile override volume so the list of diffusion profile assets to use can be chanaged without affecting the HDRP asset
- Added a "Stop NaNs" option on cameras and in the Scene View preferences.
- Added metric display option in HDShadowSettings and improve clamping
- Added shader parameter mapping in DebugMenu
- Added scripting API to configure DebugData for DebugMenu

### Fixed
- Fixed decals in forward
- Fixed issue with stencil not correctly setup for various master node and shader for the depth pass, motion vector pass and GBuffer/Forward pass
- Fixed SRP batcher and metal
- Fixed culling and shadows for Pyramid, Box, Rectangle and Tube lights
- Fixed an issue where scissor render state leaking from the editor code caused partially black rendering

### Changed
- When a lit material has a clear coat mask that is not null, we now use the clear coat roughness to compute the screen space reflection.
- Diffusion profiles are now limited to one per asset and can be referenced in materials, shader graphs and vfx graphs. Materials will be upgraded automatically except if they are using a shader graph, in this case it will display an error message.

## [6.2.0-preview] - 2019-02-15

### Added
- Added help box listing feature supported in a given HDRenderPipelineAsset alongs with the drawbacks implied.
- Added cascade visualizer, supporting disabled handles when not overriding.

### Fixed
- Fixed post processing with stereo double-wide
- Fixed issue with Metal: Use sign bit to find the cache type instead of lowest bit.
- Fixed invalid state when creating a planar reflection for the first time
- Fix FrameSettings's LitShaderMode not restrained by supported LitShaderMode regression.

### Changed
- The default value roughness value for the clearcoat has been changed from 0.03 to 0.01
- Update default value of based color for master node
- Update Fabric Charlie Sheen lighting model - Remove Fresnel component that wasn't part of initial model + Remap smoothness to [0.0 - 0.6] range for more artist friendly parameter

### Changed
- Code refactor: all macros with ARGS have been swapped with macros with PARAM. This is because the ARGS macros were incorrectly named.

## [6.1.0-preview] - 2019-02-13

### Added
- Added support for post-processing anti-aliasing in the Scene View (FXAA and TAA). These can be set in Preferences.
- Added emissive property for decal material (non-shader graph)

### Fixed
- Fixed a few UI bugs with the color grading curves.
- Fixed "Post Processing" in the scene view not toggling post-processing effects
- Fixed bake only object with flag `ReflectionProbeStaticFlag` when baking a `ReflectionProbe`

### Changed
- Removed unsupported Clear Depth checkbox in Camera inspector
- Updated the toggle for advanced mode in inspectors.

## [6.0.0-preview] - 2019-02-23

### Added
- Added new API to perform a camera rendering
- Added support for hair master node (Double kajiya kay - Lambert)
- Added Reset behaviour in DebugMenu (ingame mapping is right joystick + B)
- Added Default HD scene at new scene creation while in HDRP
- Added Wizard helping to configure HDRP project
- Added new UI for decal material to allow remapping and scaling of some properties
- Added cascade shadow visualisation toggle in HD shadow settings
- Added icons for assets
- Added replace blending mode for distortion
- Added basic distance fade for density volumes
- Added decal master node for shader graph
- Added HD unlit master node (Cross Pipeline version is name Unlit)
- Added new Rendering Queue in materials
- Added post-processing V3 framework embed in HDRP, remove postprocess V2 framework
- Post-processing now uses the generic volume framework
-   New depth-of-field, bloom, panini projection effects, motion blur
-   Exposure is now done as a pre-exposition pass, the whole system has been revamped
-   Exposure now use EV100 everywhere in the UI (Sky, Emissive Light)
- Added emissive intensity (Luminance and EV100 control) control for Emissive
- Added pre-exposure weigth for Emissive
- Added an emissive color node and a slider to control the pre-exposure percentage of emission color
- Added physical camera support where applicable
- Added more color grading tools
- Added changelog level for Shader Variant stripping
- Added Debug mode for validation of material albedo and metalness/specularColor values
- Added a new dynamic mode for ambient probe and renamed BakingSky to StaticLightingSky
- Added command buffer parameter to all Bind() method of material
- Added Material validator in Render Pipeline Debug
- Added code to future support of DXR (not enabled)
- Added support of multiviewport
- Added HDRenderPipeline.RequestSkyEnvironmentUpdate function to force an update from script when sky is set to OnDemand
- Added a Lighting and BackLighting slots in Lit, StackLit, Fabric and Hair master nodes
- Added support for overriding terrain detail rendering shaders, via the render pipeline editor resources asset
- Added xrInstancing flag support to RTHandle
- Added support for cullmask for decal projectors
- Added software dynamic resolution support
- Added support for "After Post-Process" render pass for unlit shader
- Added support for textured rectangular area lights
- Added stereo instancing macros to MSAA shaders
- Added support for Quarter Res Raytraced Reflections (not enabled)
- Added fade factor for decal projectors.
- Added stereo instancing macros to most shaders used in VR
- Added multi edition support for HDRenderPipelineAsset

### Fixed
- Fixed logic to disable FPTL with stereo rendering
- Fixed stacklit transmission and sun highlight
- Fixed decals with stereo rendering
- Fixed sky with stereo rendering
- Fixed flip logic for postprocessing + VR
- Fixed copyStencilBuffer pass for Switch
- Fixed point light shadow map culling that wasn't taking into account far plane
- Fixed usage of SSR with transparent on all master node
- Fixed SSR and microshadowing on fabric material
- Fixed blit pass for stereo rendering
- Fixed lightlist bounds for stereo rendering
- Fixed windows and in-game DebugMenu sync.
- Fixed FrameSettings' LitShaderMode sync when opening DebugMenu.
- Fixed Metal specific issues with decals, hitting a sampler limit and compiling AxF shader
- Fixed an issue with flipped depth buffer during postprocessing
- Fixed normal map use for shadow bias with forward lit - now use geometric normal
- Fixed transparent depth prepass and postpass access so they can be use without alpha clipping for lit shader
- Fixed support of alpha clip shadow for lit master node
- Fixed unlit master node not compiling
- Fixed issue with debug display of reflection probe
- Fixed issue with phong tessellations not working with lit shader
- Fixed issue with vertex displacement being affected by heightmap setting even if not heightmap where assign
- Fixed issue with density mode on Lit terrain producing NaN
- Fixed issue when going back and forth from Lit to LitTesselation for displacement mode
- Fixed issue with ambient occlusion incorrectly applied to emissiveColor with light layers in deferred
- Fixed issue with fabric convolution not using the correct convolved texture when fabric convolution is enabled
- Fixed issue with Thick mode for Transmission that was disabling transmission with directional light
- Fixed shutdown edge cases with HDRP tests
- Fixed slowdow when enabling Fabric convolution in HDRP asset
- Fixed specularAA not compiling in StackLit Master node
- Fixed material debug view with stereo rendering
- Fixed material's RenderQueue edition in default view.
- Fixed banding issues within volumetric density buffer
- Fixed missing multicompile for MSAA for AxF
- Fixed camera-relative support for stereo rendering
- Fixed remove sync with render thread when updating decal texture atlas.
- Fixed max number of keyword reach [256] issue. Several shader feature are now local
- Fixed Scene Color and Depth nodes
- Fixed SSR in forward
- Fixed custom editor of Unlit, HD Unlit and PBR shader graph master node
- Fixed issue with NewFrame not correctly calculated in Editor when switching scene
- Fixed issue with TerrainLit not compiling with depth only pass and normal buffer
- Fixed geometric normal use for shadow bias with PBR master node in forward
- Fixed instancing macro usage for decals
- Fixed error message when having more than one directional light casting shadow
- Fixed error when trying to display preview of Camera or PlanarReflectionProbe
- Fixed LOAD_TEXTURE2D_ARRAY_MSAA macro
- Fixed min-max and amplitude clamping value in inspector of vertex displacement materials
- Fixed issue with alpha shadow clip (was incorrectly clipping object shadow)
- Fixed an issue where sky cubemap would not be cleared correctly when setting the current sky to None
- Fixed a typo in Static Lighting Sky component UI
- Fixed issue with incorrect reset of RenderQueue when switching shader in inspector GUI
- Fixed issue with variant stripper stripping incorrectly some variants
- Fixed a case of ambient lighting flickering because of previews
- Fixed Decals when rendering multiple camera in a single frame
- Fixed cascade shadow count in shader
- Fixed issue with Stacklit shader with Haze effect
- Fixed an issue with the max sample count for the TAA
- Fixed post-process guard band for XR
- Fixed exposure of emissive of Unlit
- Fixed depth only and motion vector pass for Unlit not working correctly with MSAA
- Fixed an issue with stencil buffer copy causing unnecessary compute dispatches for lighting
- Fixed multi edition issue in FrameSettings
- Fixed issue with SRP batcher and DebugDisplay variant of lit shader
- Fixed issue with debug material mode not doing alpha test
- Fixed "Attempting to draw with missing UAV bindings" errors on Vulkan
- Fixed pre-exposure incorrectly apply to preview
- Fixed issue with duplicate 3D texture in 3D texture altas of volumetric?
- Fixed Camera rendering order (base on the depth parameter)
- Fixed shader graph decals not being cropped by gizmo
- Fixed "Attempting to draw with missing UAV bindings" errors on Vulkan.


### Changed
- ColorPyramid compute shader passes is swapped to pixel shader passes on platforms where the later is faster (Nintendo Switch).
- Removing the simple lightloop used by the simple lit shader
- Whole refactor of reflection system: Planar and reflection probe
- Separated Passthrough from other RenderingPath
- Update several properties naming and caption based on feedback from documentation team
- Remove tile shader variant for transparent backface pass of lit shader
- Rename all HDRenderPipeline to HDRP folder for shaders
- Rename decal property label (based on doc team feedback)
- Lit shader mode now default to Deferred to reduce build time
- Update UI of Emission parameters in shaders
- Improve shader variant stripping including shader graph variant
- Refactored render loop to render realtime probes visible per camera
- Enable SRP batcher by default
- Shader code refactor: Rename LIGHTLOOP_SINGLE_PASS => LIGHTLOOP_DISABLE_TILE_AND_CLUSTER and clean all usage of LIGHTLOOP_TILE_PASS
- Shader code refactor: Move pragma definition of vertex and pixel shader inside pass + Move SURFACE_GRADIENT definition in XXXData.hlsl
- Micro-shadowing in Lit forward now use ambientOcclusion instead of SpecularOcclusion
- Upgraded FrameSettings workflow, DebugMenu and Inspector part relative to it
- Update build light list shader code to support 32 threads in wavefronts on Switch
- LayeredLit layers' foldout are now grouped in one main foldout per layer
- Shadow alpha clip can now be enabled on lit shader and haor shader enven for opaque
- Temporal Antialiasing optimization for Xbox One X
- Parameter depthSlice on SetRenderTarget functions now defaults to -1 to bind the entire resource
- Rename SampleCameraDepth() functions to LoadCameraDepth() and SampleCameraDepth(), same for SampleCameraColor() functions
- Improved Motion Blur quality.
- Update stereo frame settings values for single-pass instancing and double-wide
- Rearrange FetchDepth functions to prepare for stereo-instancing
- Remove unused _ComputeEyeIndex
- Updated HDRenderPipelineAsset inspector
- Re-enable SRP batcher for metal

## [5.2.0-preview] - 2018-11-27

### Added
- Added option to run Contact Shadows and Volumetrics Voxelization stage in Async Compute
- Added camera freeze debug mode - Allow to visually see culling result for a camera
- Added support of Gizmo rendering before and after postprocess in Editor
- Added support of LuxAtDistance for punctual lights

### Fixed
- Fixed Debug.DrawLine and Debug.Ray call to work in game view
- Fixed DebugMenu's enum resetted on change
- Fixed divide by 0 in refraction causing NaN
- Fixed disable rough refraction support
- Fixed refraction, SSS and atmospheric scattering for VR
- Fixed forward clustered lighting for VR (double-wide).
- Fixed Light's UX to not allow negative intensity
- Fixed HDRenderPipelineAsset inspector broken when displaying its FrameSettings from project windows.
- Fixed forward clustered lighting for VR (double-wide).
- Fixed HDRenderPipelineAsset inspector broken when displaying its FrameSettings from project windows.
- Fixed Decals and SSR diable flags for all shader graph master node (Lit, Fabric, StackLit, PBR)
- Fixed Distortion blend mode for shader graph master node (Lit, StackLit)
- Fixed bent Normal for Fabric master node in shader graph
- Fixed PBR master node lightlayers
- Fixed shader stripping for built-in lit shaders.

### Changed
- Rename "Regular" in Diffusion profile UI "Thick Object"
- Changed VBuffer depth parametrization for volumetric from distanceRange to depthExtent - Require update of volumetric settings - Fog start at near plan
- SpotLight with box shape use Lux unit only

## [5.1.0-preview] - 2018-11-19

### Added

- Added a separate Editor resources file for resources Unity does not take when it builds a Player.
- You can now disable SSR on Materials in Shader Graph.
- Added support for MSAA when the Supported Lit Shader Mode is set to Both. Previously HDRP only supported MSAA for Forward mode.
- You can now override the emissive color of a Material when in debug mode.
- Exposed max light for Light Loop Settings in HDRP asset UI.
- HDRP no longer performs a NormalDBuffer pass update if there are no decals in the Scene.
- Added distant (fall-back) volumetric fog and improved the fog evaluation precision.
- Added an option to reflect sky in SSR.
- Added a y-axis offset for the PlanarReflectionProbe and offset tool.
- Exposed the option to run SSR and SSAO on async compute.
- Added support for the _GlossMapScale parameter in the Legacy to HDRP Material converter.
- Added wave intrinsic instructions for use in Shaders (for AMD GCN).


### Fixed
- Fixed sphere shaped influence handles clamping in Reflection Probes.
- Fixed Reflection Probe data migration for projects created before using HDRP.
- Fixed UI of Layered Material where Unity previously rendered the scrollbar above the Copy button.
- Fixed Material tessellations parameters Start fade distance and End fade distance. Originally, Unity clamped these values when you modified them.
- Fixed various distortion and refraction issues - handle a better fall-back.
- Fixed SSR for multiple views.
- Fixed SSR issues related to self-intersections.
- Fixed shape density volume handle speed.
- Fixed density volume shape handle moving too fast.
- Fixed the Camera velocity pass that we removed by mistake.
- Fixed some null pointer exceptions when disabling motion vectors support.
- Fixed viewports for both the Subsurface Scattering combine pass and the transparent depth prepass.
- Fixed the blend mode pop-up in the UI. It previously did not appear when you enabled pre-refraction.
- Fixed some null pointer exceptions that previously occurred when you disabled motion vectors support.
- Fixed Layered Lit UI issue with scrollbar.
- Fixed cubemap assignation on custom ReflectionProbe.
- Fixed Reflection Probes’ capture settings' shadow distance.
- Fixed an issue with the SRP batcher and Shader variables declaration.
- Fixed thickness and subsurface slots for fabric Shader master node that wasn't appearing with the right combination of flags.
- Fixed d3d debug layer warning.
- Fixed PCSS sampling quality.
- Fixed the Subsurface and transmission Material feature enabling for fabric Shader.
- Fixed the Shader Graph UV node’s dimensions when using it in a vertex Shader.
- Fixed the planar reflection mirror gizmo's rotation.
- Fixed HDRenderPipelineAsset's FrameSettings not showing the selected enum in the Inspector drop-down.
- Fixed an error with async compute.
- MSAA now supports transparency.
- The HDRP Material upgrader tool now converts metallic values correctly.
- Volumetrics now render in Reflection Probes.
- Fixed a crash that occurred whenever you set a viewport size to 0.
- Fixed the Camera physic parameter that the UI previously did not display.
- Fixed issue in pyramid shaped spotlight handles manipulation

### Changed

- Renamed Line shaped Lights to Tube Lights.
- HDRP now uses mean height fog parametrization.
- Shadow quality settings are set to All when you use HDRP (This setting is not visible in the UI when using SRP). This avoids Legacy Graphics Quality Settings disabling the shadows and give SRP full control over the Shadows instead.
- HDRP now internally uses premultiplied alpha for all fog.
- Updated default FrameSettings used for realtime Reflection Probes when you create a new HDRenderPipelineAsset.
- Remove multi-camera support. LWRP and HDRP will not support multi-camera layered rendering.
- Updated Shader Graph subshaders to use the new instancing define.
- Changed fog distance calculation from distance to plane to distance to sphere.
- Optimized forward rendering using AMD GCN by scalarizing the light loop.
- Changed the UI of the Light Editor.
- Change ordering of includes in HDRP Materials in order to reduce iteration time for faster compilation.
- Added a StackLit master node replacing the InspectorUI version. IMPORTANT: All previously authored StackLit Materials will be lost. You need to recreate them with the master node.

## [5.0.0-preview] - 2018-09-28

### Added
- Added occlusion mesh to depth prepass for VR (VR still disabled for now)
- Added a debug mode to display only one shadow at once
- Added controls for the highlight created by directional lights
- Added a light radius setting to punctual lights to soften light attenuation and simulate fill lighting
- Added a 'minRoughness' parameter to all non-area lights (was previously only available for certain light types)
- Added separate volumetric light/shadow dimmers
- Added per-pixel jitter to volumetrics to reduce aliasing artifacts
- Added a SurfaceShading.hlsl file, which implements material-agnostic shading functionality in an efficient manner
- Added support for shadow bias for thin object transmission
- Added FrameSettings to control realtime planar reflection
- Added control for SRPBatcher on HDRP Asset
- Added an option to clear the shadow atlases in the debug menu
- Added a color visualization of the shadow atlas rescale in debug mode
- Added support for disabling SSR on materials
- Added intrinsic for XBone
- Added new light volume debugging tool
- Added a new SSR debug view mode
- Added translaction's scale invariance on DensityVolume
- Added multiple supported LitShadermode and per renderer choice in case of both Forward and Deferred supported
- Added custom specular occlusion mode to Lit Shader Graph Master node

### Fixed
- Fixed a normal bias issue with Stacklit (Was causing light leaking)
- Fixed camera preview outputing an error when both scene and game view where display and play and exit was call
- Fixed override debug mode not apply correctly on static GI
- Fixed issue where XRGraphicsConfig values set in the asset inspector GUI weren't propagating correctly (VR still disabled for now)
- Fixed issue with tangent that was using SurfaceGradient instead of regular normal decoding
- Fixed wrong error message display when switching to unsupported target like IOS
- Fixed an issue with ambient occlusion texture sometimes not being created properly causing broken rendering
- Shadow near plane is no longer limited at 0.1
- Fixed decal draw order on transparent material
- Fixed an issue where sometime the lookup texture used for GGX convolution was broken, causing broken rendering
- Fixed an issue where you wouldn't see any fog for certain pipeline/scene configurations
- Fixed an issue with volumetric lighting where the anisotropy value of 0 would not result in perfectly isotropic lighting
- Fixed shadow bias when the atlas is rescaled
- Fixed shadow cascade sampling outside of the atlas when cascade count is inferior to 4
- Fixed shadow filter width in deferred rendering not matching shader config
- Fixed stereo sampling of depth texture in MSAA DepthValues.shader
- Fixed box light UI which allowed negative and zero sizes, thus causing NaNs
- Fixed stereo rendering in HDRISky.shader (VR)
- Fixed normal blend and blend sphere influence for reflection probe
- Fixed distortion filtering (was point filtering, now trilinear)
- Fixed contact shadow for large distance
- Fixed depth pyramid debug view mode
- Fixed sphere shaped influence handles clamping in reflection probes
- Fixed reflection probes data migration for project created before using hdrp
- Fixed ambient occlusion for Lit Master Node when slot is connected

### Changed
- Use samplerunity_ShadowMask instead of samplerunity_samplerLightmap for shadow mask
- Allow to resize reflection probe gizmo's size
- Improve quality of screen space shadow
- Remove support of projection model for ScreenSpaceLighting (SSR always use HiZ and refraction always Proxy)
- Remove all the debug mode from SSR that are obsolete now
- Expose frameSettings and Capture settings for reflection and planar probe
- Update UI for reflection probe, planar probe, camera and HDRP Asset
- Implement proper linear blending for volumetric lighting via deep compositing as described in the paper "Deep Compositing Using Lie Algebras"
- Changed  planar mapping to match terrain convention (XZ instead of ZX)
- XRGraphicsConfig is no longer Read/Write. Instead, it's read-only. This improves consistency of XR behavior between the legacy render pipeline and SRP
- Change reflection probe data migration code (to update old reflection probe to new one)
- Updated gizmo for ReflectionProbes
- Updated UI and Gizmo of DensityVolume

## [4.0.0-preview] - 2018-09-28

### Added
- Added a new TerrainLit shader that supports rendering of Unity terrains.
- Added controls for linear fade at the boundary of density volumes
- Added new API to control decals without monobehaviour object
- Improve Decal Gizmo
- Implement Screen Space Reflections (SSR) (alpha version, highly experimental)
- Add an option to invert the fade parameter on a Density Volume
- Added a Fabric shader (experimental) handling cotton and silk
- Added support for MSAA in forward only for opaque only
- Implement smoothness fade for SSR
- Added support for AxF shader (X-rite format - require special AxF importer from Unity not part of HDRP)
- Added control for sundisc on directional light (hack)
- Added a new HD Lit Master node that implements Lit shader support for Shader Graph
- Added Micro shadowing support (hack)
- Added an event on HDAdditionalCameraData for custom rendering
- HDRP Shader Graph shaders now support 4-channel UVs.

### Fixed
- Fixed an issue where sometimes the deferred shadow texture would not be valid, causing wrong rendering.
- Stencil test during decals normal buffer update is now properly applied
- Decals corectly update normal buffer in forward
- Fixed a normalization problem in reflection probe face fading causing artefacts in some cases
- Fix multi-selection behavior of Density Volumes overwriting the albedo value
- Fixed support of depth texture for RenderTexture. HDRP now correctly output depth to user depth buffer if RenderTexture request it.
- Fixed multi-selection behavior of Density Volumes overwriting the albedo value
- Fixed support of depth for RenderTexture. HDRP now correctly output depth to user depth buffer if RenderTexture request it.
- Fixed support of Gizmo in game view in the editor
- Fixed gizmo for spot light type
- Fixed issue with TileViewDebug mode being inversed in gameview
- Fixed an issue with SAMPLE_TEXTURECUBE_SHADOW macro
- Fixed issue with color picker not display correctly when game and scene view are visible at the same time
- Fixed an issue with reflection probe face fading
- Fixed camera motion vectors shader and associated matrices to update correctly for single-pass double-wide stereo rendering
- Fixed light attenuation functions when range attenuation is disabled
- Fixed shadow component algorithm fixup not dirtying the scene, so changes can be saved to disk.
- Fixed some GC leaks for HDRP
- Fixed contact shadow not affected by shadow dimmer
- Fixed GGX that works correctly for the roughness value of 0 (mean specular highlgiht will disappeard for perfect mirror, we rely on maxSmoothness instead to always have a highlight even on mirror surface)
- Add stereo support to ShaderPassForward.hlsl. Forward rendering now seems passable in limited test scenes with camera-relative rendering disabled.
- Add stereo support to ProceduralSky.shader and OpaqueAtmosphericScattering.shader.
- Added CullingGroupManager to fix more GC.Alloc's in HDRP
- Fixed rendering when multiple cameras render into the same render texture

### Changed
- Changed the way depth & color pyramids are built to be faster and better quality, thus improving the look of distortion and refraction.
- Stabilize the dithered LOD transition mask with respect to the camera rotation.
- Avoid multiple depth buffer copies when decals are present
- Refactor code related to the RT handle system (No more normal buffer manager)
- Remove deferred directional shadow and move evaluation before lightloop
- Add a function GetNormalForShadowBias() that material need to implement to return the normal used for normal shadow biasing
- Remove Jimenez Subsurface scattering code (This code was disabled by default, now remove to ease maintenance)
- Change Decal API, decal contribution is now done in Material. Require update of material using decal
- Move a lot of files from CoreRP to HDRP/CoreRP. All moved files weren't used by Ligthweight pipeline. Long term they could move back to CoreRP after CoreRP become out of preview
- Updated camera inspector UI
- Updated decal gizmo
- Optimization: The objects that are rendered in the Motion Vector Pass are not rendered in the prepass anymore
- Removed setting shader inclue path via old API, use package shader include paths
- The default value of 'maxSmoothness' for punctual lights has been changed to 0.99
- Modified deferred compute and vert/frag shaders for first steps towards stereo support
- Moved material specific Shader Graph files into corresponding material folders.
- Hide environment lighting settings when enabling HDRP (Settings are control from sceneSettings)
- Update all shader includes to use absolute path (allow users to create material in their Asset folder)
- Done a reorganization of the files (Move ShaderPass to RenderPipeline folder, Move all shadow related files to Lighting/Shadow and others)
- Improved performance and quality of Screen Space Shadows

## [3.3.0-preview]

### Added
- Added an error message to say to use Metal or Vulkan when trying to use OpenGL API
- Added a new Fabric shader model that supports Silk and Cotton/Wool
- Added a new HDRP Lighting Debug mode to visualize Light Volumes for Point, Spot, Line, Rectangular and Reflection Probes
- Add support for reflection probe light layers
- Improve quality of anisotropic on IBL

### Fixed
- Fix an issue where the screen where darken when rendering camera preview
- Fix display correct target platform when showing message to inform user that a platform is not supported
- Remove workaround for metal and vulkan in normal buffer encoding/decoding
- Fixed an issue with color picker not working in forward
- Fixed an issue where reseting HDLight do not reset all of its parameters
- Fixed shader compile warning in DebugLightVolumes.shader

### Changed
- Changed default reflection probe to be 256x256x6 and array size to be 64
- Removed dependence on the NdotL for thickness evaluation for translucency (based on artist's input)
- Increased the precision when comparing Planar or HD reflection probe volumes
- Remove various GC alloc in C#. Slightly better performance

## [3.2.0-preview]

### Added
- Added a luminance meter in the debug menu
- Added support of Light, reflection probe, emissive material, volume settings related to lighting to Lighting explorer
- Added support for 16bit shadows

### Fixed
- Fix issue with package upgrading (HDRP resources asset is now versionned to worarkound package manager limitation)
- Fix HDReflectionProbe offset displayed in gizmo different than what is affected.
- Fix decals getting into a state where they could not be removed or disabled.
- Fix lux meter mode - The lux meter isn't affected by the sky anymore
- Fix area light size reset when multi-selected
- Fix filter pass number in HDUtils.BlitQuad
- Fix Lux meter mode that was applying SSS
- Fix planar reflections that were not working with tile/cluster (olbique matrix)
- Fix debug menu at runtime not working after nested prefab PR come to trunk
- Fix scrolling issue in density volume

### Changed
- Shader code refactor: Split MaterialUtilities file in two parts BuiltinUtilities (independent of FragInputs) and MaterialUtilities (Dependent of FragInputs)
- Change screen space shadow rendertarget format from ARGB32 to RG16

## [3.1.0-preview]

### Added
- Decal now support per channel selection mask. There is now two mode. One with BaseColor, Normal and Smoothness and another one more expensive with BaseColor, Normal, Smoothness, Metal and AO. Control is on HDRP Asset. This may require to launch an update script for old scene: 'Edit/Render Pipeline/Single step upgrade script/Upgrade all DecalMaterial MaskBlendMode'.
- Decal now supports depth bias for decal mesh, to prevent z-fighting
- Decal material now supports draw order for decal projectors
- Added LightLayers support (Base on mask from renderers name RenderingLayers and mask from light name LightLayers - if they match, the light apply) - cost an extra GBuffer in deferred (more bandwidth)
- When LightLayers is enabled, the AmbientOclusion is store in the GBuffer in deferred path allowing to avoid double occlusion with SSAO. In forward the double occlusion is now always avoided.
- Added the possibility to add an override transform on the camera for volume interpolation
- Added desired lux intensity and auto multiplier for HDRI sky
- Added an option to disable light by type in the debug menu
- Added gradient sky
- Split EmissiveColor and bakeDiffuseLighting in forward avoiding the emissiveColor to be affect by SSAO
- Added a volume to control indirect light intensity
- Added EV 100 intensity unit for area lights
- Added support for RendererPriority on Renderer. This allow to control order of transparent rendering manually. HDRP have now two stage of sorting for transparent in addition to bact to front. Material have a priority then Renderer have a priority.
- Add Coupling of (HD)Camera and HDAdditionalCameraData for reset and remove in inspector contextual menu of Camera
- Add Coupling of (HD)ReflectionProbe and HDAdditionalReflectionData for reset and remove in inspector contextual menu of ReflectoinProbe
- Add macro to forbid unity_ObjectToWorld/unity_WorldToObject to be use as it doesn't handle camera relative rendering
- Add opacity control on contact shadow

### Fixed
- Fixed an issue with PreIntegratedFGD texture being sometimes destroyed and not regenerated causing rendering to break
- PostProcess input buffers are not copied anymore on PC if the viewport size matches the final render target size
- Fixed an issue when manipulating a lot of decals, it was displaying a lot of errors in the inspector
- Fixed capture material with reflection probe
- Refactored Constant Buffers to avoid hitting the maximum number of bound CBs in some cases.
- Fixed the light range affecting the transform scale when changed.
- Snap to grid now works for Decal projector resizing.
- Added a warning for 128x128 cookie texture without mipmaps
- Replace the sampler used for density volumes for correct wrap mode handling

### Changed
- Move Render Pipeline Debug "Windows from Windows->General-> Render Pipeline debug windows" to "Windows from Windows->Analysis-> Render Pipeline debug windows"
- Update detail map formula for smoothness and albedo, goal it to bright and dark perceptually and scale factor is use to control gradient speed
- Refactor the Upgrade material system. Now a material can be update from older version at any time. Call Edit/Render Pipeline/Upgrade all Materials to newer version
- Change name EnableDBuffer to EnableDecals at several place (shader, hdrp asset...), this require a call to Edit/Render Pipeline/Upgrade all Materials to newer version to have up to date material.
- Refactor shader code: BakeLightingData structure have been replace by BuiltinData. Lot of shader code have been remove/change.
- Refactor shader code: All GBuffer are now handled by the deferred material. Mean ShadowMask and LightLayers are control by lit material in lit.hlsl and not outside anymore. Lot of shader code have been remove/change.
- Refactor shader code: Rename GetBakedDiffuseLighting to ModifyBakedDiffuseLighting. This function now handle lighting model for transmission too. Lux meter debug mode is factor outisde.
- Refactor shader code: GetBakedDiffuseLighting is not call anymore in GBuffer or forward pass, including the ConvertSurfaceDataToBSDFData and GetPreLightData, this is done in ModifyBakedDiffuseLighting now
- Refactor shader code: Added a backBakeDiffuseLighting to BuiltinData to handle lighting for transmission
- Refactor shader code: Material must now call InitBuiltinData (Init all to zero + init bakeDiffuseLighting and backBakeDiffuseLighting ) and PostInitBuiltinData

## [3.0.0-preview]

### Fixed
- Fixed an issue with distortion that was using previous frame instead of current frame
- Fixed an issue where disabled light where not upgrade correctly to the new physical light unit system introduce in 2.0.5-preview

### Changed
- Update assembly definitions to output assemblies that match Unity naming convention (Unity.*).

## [2.0.5-preview]

### Added
- Add option supportDitheringCrossFade on HDRP Asset to allow to remove shader variant during player build if needed
- Add contact shadows for punctual lights (in additional shadow settings), only one light is allowed to cast contact shadows at the same time and so at each frame a dominant light is choosed among all light with contact shadows enabled.
- Add PCSS shadow filter support (from SRP Core)
- Exposed shadow budget parameters in HDRP asset
- Add an option to generate an emissive mesh for area lights (currently rectangle light only). The mesh fits the size, intensity and color of the light.
- Add an option to the HDRP asset to increase the resolution of volumetric lighting.
- Add additional ligth unit support for punctual light (Lumens, Candela) and area lights (Lumens, Luminance)
- Add dedicated Gizmo for the box Influence volume of HDReflectionProbe / PlanarReflectionProbe

### Changed
- Re-enable shadow mask mode in debug view
- SSS and Transmission code have been refactored to be able to share it between various material. Guidelines are in SubsurfaceScattering.hlsl
- Change code in area light with LTC for Lit shader. Magnitude is now take from FGD texture instead of a separate texture
- Improve camera relative rendering: We now apply camera translation on the model matrix, so before the TransformObjectToWorld(). Note: unity_WorldToObject and unity_ObjectToWorld must never be used directly.
- Rename positionWS to positionRWS (Camera relative world position) at a lot of places (mainly in interpolator and FragInputs). In case of custom shader user will be required to update their code.
- Rename positionWS, capturePositionWS, proxyPositionWS, influencePositionWS to positionRWS, capturePositionRWS, proxyPositionRWS, influencePositionRWS (Camera relative world position) in LightDefinition struct.
- Improve the quality of trilinear filtering of density volume textures.
- Improve UI for HDReflectionProbe / PlanarReflectionProbe

### Fixed
- Fixed a shader preprocessor issue when compiling DebugViewMaterialGBuffer.shader against Metal target
- Added a temporary workaround to Lit.hlsl to avoid broken lighting code with Metal/AMD
- Fixed issue when using more than one volume texture mask with density volumes.
- Fixed an error which prevented volumetric lighting from working if no density volumes with 3D textures were present.
- Fix contact shadows applied on transmission
- Fix issue with forward opaque lit shader variant being removed by the shader preprocessor
- Fixed compilation errors on Nintendo Switch (limited XRSetting support).
- Fixed apply range attenuation option on punctual light
- Fixed issue with color temperature not take correctly into account with static lighting
- Don't display fog when diffuse lighting, specular lighting, or lux meter debug mode are enabled.

## [2.0.4-preview]

### Fixed
- Fix issue when disabling rough refraction and building a player. Was causing a crash.

## [2.0.3-preview]

### Added
- Increased debug color picker limit up to 260k lux

## [2.0.2-preview]

### Added
- Add Light -> Planar Reflection Probe command
- Added a false color mode in rendering debug
- Add support for mesh decals
- Add flag to disable projector decals on transparent geometry to save performance and decal texture atlas space
- Add ability to use decal diffuse map as mask only
- Add visualize all shadow masks in lighting debug
- Add export of normal and roughness buffer for forwardOnly and when in supportOnlyForward mode for forward
- Provide a define in lit.hlsl (FORWARD_MATERIAL_READ_FROM_WRITTEN_NORMAL_BUFFER) when output buffer normal is used to read the normal and roughness instead of caclulating it (can save performance, but lower quality due to compression)
- Add color swatch to decal material

### Changed
- Change Render -> Planar Reflection creation to 3D Object -> Mirror
- Change "Enable Reflector" name on SpotLight to "Angle Affect Intensity"
- Change prototype of BSDFData ConvertSurfaceDataToBSDFData(SurfaceData surfaceData) to BSDFData ConvertSurfaceDataToBSDFData(uint2 positionSS, SurfaceData surfaceData)

### Fixed
- Fix issue with StackLit in deferred mode with deferredDirectionalShadow due to GBuffer not being cleared. Gbuffer is still not clear and issue was fix with the new Output of normal buffer.
- Fixed an issue where interpolation volumes were not updated correctly for reflection captures.
- Fixed an exception in Light Loop settings UI

## [2.0.1-preview]

### Added
- Add stripper of shader variant when building a player. Save shader compile time.
- Disable per-object culling that was executed in C++ in HD whereas it was not used (Optimization)
- Enable texture streaming debugging (was not working before 2018.2)
- Added Screen Space Reflection with Proxy Projection Model
- Support correctly scene selection for alpha tested object
- Add per light shadow mask mode control (i.e shadow mask distance and shadow mask). It use the option NonLightmappedOnly
- Add geometric filtering to Lit shader (allow to reduce specular aliasing)
- Add shortcut to create DensityVolume and PlanarReflection in hierarchy
- Add a DefaultHDMirrorMaterial material for PlanarReflection
- Added a script to be able to upgrade material to newer version of HDRP
- Removed useless duplication of ForwardError passes.
- Add option to not compile any DEBUG_DISPLAY shader in the player (Faster build) call Support Runtime Debug display

### Changed
- Changed SupportForwardOnly to SupportOnlyForward in render pipeline settings
- Changed versioning variable name in HDAdditionalXXXData from m_version to version
- Create unique name when creating a game object in the rendering menu (i.e Density Volume(2))
- Re-organize various files and folder location to clean the repository
- Change Debug windows name and location. Now located at:  Windows -> General -> Render Pipeline Debug

### Removed
- Removed GlobalLightLoopSettings.maxPlanarReflectionProbes and instead use value of GlobalLightLoopSettings.planarReflectionProbeCacheSize
- Remove EmissiveIntensity parameter and change EmissiveColor to be HDR (Matching Builtin Unity behavior) - Data need to be updated - Launch Edit -> Single Step Upgrade Script -> Upgrade all Materials emissionColor

### Fixed
- Fix issue with LOD transition and instancing
- Fix discrepency between object motion vector and camera motion vector
- Fix issue with spot and dir light gizmo axis not highlighted correctly
- Fix potential crash while register debug windows inputs at startup
- Fix warning when creating Planar reflection
- Fix specular lighting debug mode (was rendering black)
- Allow projector decal with null material to allow to configure decal when HDRP is not set
- Decal atlas texture offset/scale is updated after allocations (used to be before so it was using date from previous frame)

## [2018.1 experimental]

### Added
- Configure the VolumetricLightingSystem code path to be on by default
- Trigger a build exception when trying to build an unsupported platform
- Introduce the VolumetricLightingController component, which can (and should) be placed on the camera, and allows one to control the near and the far plane of the V-Buffer (volumetric "froxel" buffer) along with the depth distribution (from logarithmic to linear)
- Add 3D texture support for DensityVolumes
- Add a better mapping of roughness to mipmap for planar reflection
- The VolumetricLightingSystem now uses RTHandles, which allows to save memory by sharing buffers between different cameras (history buffers are not shared), and reduce reallocation frequency by reallocating buffers only if the rendering resolution increases (and suballocating within existing buffers if the rendering resolution decreases)
- Add a Volumetric Dimmer slider to lights to control the intensity of the scattered volumetric lighting
- Add UV tiling and offset support for decals.
- Add mipmapping support for volume 3D mask textures

### Changed
- Default number of planar reflection change from 4 to 2
- Rename _MainDepthTexture to _CameraDepthTexture
- The VolumetricLightingController has been moved to the Interpolation Volume framework and now functions similarly to the VolumetricFog settings
- Update of UI of cookie, CubeCookie, Reflection probe and planar reflection probe to combo box
- Allow enabling/disabling shadows for area lights when they are set to baked.
- Hide applyRangeAttenuation and FadeDistance for directional shadow as they are not used

### Removed
- Remove Resource folder of PreIntegratedFGD and add the resource to RenderPipeline Asset

### Fixed
- Fix ConvertPhysicalLightIntensityToLightIntensity() function used when creating light from script to match HDLightEditor behavior
- Fix numerical issues with the default value of mean free path of volumetric fog
- Fix the bug preventing decals from coexisting with density volumes
- Fix issue with alpha tested geometry using planar/triplanar mapping not render correctly or flickering (due to being wrongly alpha tested in depth prepass)
- Fix meta pass with triplanar (was not handling correctly the normal)
- Fix preview when a planar reflection is present
- Fix Camera preview, it is now a Preview cameraType (was a SceneView)
- Fix handling unknown GPUShadowTypes in the shadow manager.
- Fix area light shapes sent as point lights to the baking backends when they are set to baked.
- Fix unnecessary division by PI for baked area lights.
- Fix line lights sent to the lightmappers. The backends don't support this light type.
- Fix issue with shadow mask framesettings not correctly taken into account when shadow mask is enabled for lighting.
- Fix directional light and shadow mask transition, they are now matching making smooth transition
- Fix banding issues caused by high intensity volumetric lighting
- Fix the debug window being emptied on SRP asset reload
- Fix issue with debug mode not correctly clearing the GBuffer in editor after a resize
- Fix issue with ResetMaterialKeyword not resetting correctly ToggleOff/Roggle Keyword
- Fix issue with motion vector not render correctly if there is no depth prepass in deferred

## [2018.1.0f2]

### Added
- Screen Space Refraction projection model (Proxy raycasting, HiZ raymarching)
- Screen Space Refraction settings as volume component
- Added buffered frame history per camera
- Port Global Density Volumes to the Interpolation Volume System.
- Optimize ImportanceSampleLambert() to not require the tangent frame.
- Generalize SampleVBuffer() to handle different sampling and reconstruction methods.
- Improve the quality of volumetric lighting reprojection.
- Optimize Morton Order code in the Subsurface Scattering pass.
- Planar Reflection Probe support roughness (gaussian convolution of captured probe)
- Use an atlas instead of a texture array for cluster transparent decals
- Add a debug view to visualize the decal atlas
- Only store decal textures to atlas if decal is visible, debounce out of memory decal atlas warning.
- Add manipulator gizmo on decal to improve authoring workflow
- Add a minimal StackLit material (work in progress, this version can be used as template to add new material)

### Changed
- EnableShadowMask in FrameSettings (But shadowMaskSupport still disable by default)
- Forced Planar Probe update modes to (Realtime, Every Update, Mirror Camera)
- Screen Space Refraction proxy model uses the proxy of the first environment light (Reflection probe/Planar probe) or the sky
- Moved RTHandle static methods to RTHandles
- Renamed RTHandle to RTHandleSystem.RTHandle
- Move code for PreIntegratedFDG (Lit.shader) into its dedicated folder to be share with other material
- Move code for LTCArea (Lit.shader) into its dedicated folder to be share with other material

### Removed
- Removed Planar Probe mirror plane position and normal fields in inspector, always display mirror plane and normal gizmos

### Fixed
- Fix fog flags in scene view is now taken into account
- Fix sky in preview windows that were disappearing after a load of a new level
- Fix numerical issues in IntersectRayAABB().
- Fix alpha blending of volumetric lighting with transparent objects.
- Fix the near plane of the V-Buffer causing out-of-bounds look-ups in the clustered data structure.
- Depth and color pyramid are properly computed and sampled when the camera renders inside a viewport of a RTHandle.
- Fix decal atlas debug view to work correctly when shadow atlas view is also enabled

## [2018.1.0b13]

...<|MERGE_RESOLUTION|>--- conflicted
+++ resolved
@@ -454,15 +454,12 @@
 - Changed inspector materials stencil setting code to have more sharing.
 - Updated the default scene and default DXR scene and DefaultVolumeProfile.
 - Changed the way the length parameter is used for ray traced contact shadows.
-<<<<<<< HEAD
-- Added a small cascade border by default on first two cascades.
-=======
 - Improved the coherency of PCSS blur between cascades.
 - Updated VR checks in Wizard to reflect new XR System.
 - Removing unused alpha threshold depth prepass and post pass for fabric shader graph.
 - Transform result from CIE XYZ to sRGB color space in EvalSensitivity for iridescence.
 - Hide the Probes section in the Renderer editos because it was unused.
->>>>>>> 936135b3
+- Added a small cascade border by default on first two cascades.
 
 ## [7.1.1] - 2019-09-05
 

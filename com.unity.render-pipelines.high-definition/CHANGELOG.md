--- conflicted
+++ resolved
@@ -126,14 +126,11 @@
 - Implemented ray traced reflections for transparent objects.
 - Add a new parameter to control reflections in recursive rendering.
 - Added an initial version of SSGI.
-<<<<<<< HEAD
 - Added Virtual Texturing cache settings to control the size of the Streaming Virtual Texturing caches.
-=======
 - Added back-compatibility with builtin stereo matrices.
 - Added CustomPassUtils API to simplify Blur, Copy and DrawRenderers custom passes.
 - Added Histogram guided automatic exposure.
 - Added few exposure debug modes.
->>>>>>> d7f9a9e0
 
 ### Fixed
 - Fix when rescale probe all direction below zero (1219246)

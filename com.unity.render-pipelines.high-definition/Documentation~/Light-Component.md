--- conflicted
+++ resolved
@@ -82,11 +82,7 @@
 | **Inner Angle (%)** | Determines where the attenuation between the inner cone and the outer cone starts. Higher values cause the light at the edges of the Spot Light to fade out. Lower values stop the light from fading at the edges. This property is only for Lights with a **Cone Shape**. |
 | **Spot Angle**      | The angle in degrees used to determine the size of a Spot Light using a **Pyramid** shape. |
 | **Aspect Ratio**    | Adjusts the shape of a Pyramid Spot Light to create rectangular Spot Lights. Set this to 1 for a square projection. Values lower than 1 make the Light wider, from the point of origin. Values higher than 1 make the Light longer. This property is only for Lights with a **Pyramid Shape**. |
-<<<<<<< HEAD
-| **Radius**          | The radius of the light source. This has an impact on the size of specular highlights, diffuse lighting falloff and the softness of baked shadows, ray-traced and PCSS shadows. |
-=======
 | **Radius**          | The radius of the light source. This has an impact on the size of specular highlights, diffuse lighting falloff, and the softness of baked, ray-traced, and PCSS shadows. |
->>>>>>> 194dc4b2
 | **Size X**          | For **Box**. Adjusts the horizontal size of the Box Light. No light shines outside of the dimensions you set. |
 | **Size Y**          | For **Box**. Adjusts the vertical size of the Box Light. No light shines outside of the dimensions you set. |
 
@@ -96,11 +92,7 @@
 
 | **Property**         | **Description**                                              |
 | -------------------- | ------------------------------------------------------------ |
-<<<<<<< HEAD
-| **Angular Diameter** | Allows you to set the area of a distant light source through an angle in degrees. This has an impact on the size of specular highlights and the softness of baked shadows and ray-traced shadows. |
-=======
 | **Angular Diameter** | Allows you to set the area of a distant light source through an angle in degrees. This has an impact on the size of specular highlights, and the softness of baked, ray-traced, and PCSS shadows.|
->>>>>>> 194dc4b2
 
 <a name="PointLight"></a>
 
@@ -122,21 +114,6 @@
 
 <a name="CelestialBodyProperties"></a>
 
-<<<<<<< HEAD
-### **Celestial Body (directional lights only)**
-
-These settings define the behavior of the light when used as a celestial body with the Physically Based Sky.
-
-| **Property**         | **Description**                                              |
-| -------------------- | ------------------------------------------------------------ |
-| **Affect Physically Based Sky** | When **Physically Based Sky** is in use, displays a sun disc in the sky in the direction of the directional light with a diameter, color and intensity that match the parameters of the directional light.<br />This property only appears when you enable [more options](More-Options.html) for this section. |
-| **- Flare Size** | Controls the size of the flare around the celestial body (in degrees).. |
-| **- Flare Falloff** | Controls the falloff rate of flare intensity as the angle from the light increases. |
-| **- Flare Tint** | Controls the tint of the flare of the celestial body. |
-| **- Surface Texture** | 2D (disk) texture of the surface of the celestial body. Acts like a multiplier. |
-| **- Surface Tint** | Controls the tints the surface of the celestial body. |
-| **- Distance** | Controls the distance of the sun disc which is useful for tweaking the sorting of multiple sun discs displayed in the sky. Smaller distance discs draw on top of longer distance discs.<br />This property only appears when you enable [more options](More-Options.html) for this section. |
-=======
 ### **Celestial Body (Directional only)**
 
 These settings define the behavior of the light when you use it as a celestial body with the [Physically Based Sky](Override-Physically-Based-Sky.html).
@@ -150,7 +127,6 @@
 | **- Surface Texture** | Sets a 2D (disk) Texture for the surface of the celestial body. This acts like a multiplier. |
 | **- Surface Tint** | Tints the surface of the celestial body. |
 | **- Distance** | Controls the distance of the sun disc. This is useful if you have multiple sun discs in the sky and want to change their sort order. HDRP draws sun discs with smaller **Distance** values on top of those with larger **Distance** values.<br />This property only appears when you enable [more options](More-Options.html) for this section. |
->>>>>>> 194dc4b2
 
 <a name="EmissionProperties"></a>
 

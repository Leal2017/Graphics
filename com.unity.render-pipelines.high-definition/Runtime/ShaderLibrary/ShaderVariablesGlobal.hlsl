#ifndef UNITY_SHADER_VARIABLES_GLOBAL_INCLUDED
#define UNITY_SHADER_VARIABLES_GLOBAL_INCLUDED

// ----------------------------------------------------------------------------
// Macros that override the register local for constant buffers (for ray tracing mainly)
// ----------------------------------------------------------------------------
#if (SHADER_STAGE_RAY_TRACING && UNITY_RAY_TRACING_GLOBAL_RESOURCES)
#define GLOBAL_RESOURCE(type, name, reg) type name : register(reg, space1);
#define GLOBAL_CBUFFER_START(name, reg) cbuffer name : register(reg, space1) {
#else
#define GLOBAL_RESOURCE(type, name, reg) type name;
#define GLOBAL_CBUFFER_START(name, reg) CBUFFER_START(name)
#endif

<<<<<<< HEAD
// Global Constant Buffers - b registers. Unity supports a maximum of 16 global constant buffers.
	// Ray tracing specific constant buffers
#define UNITY_RAY_TRACING_GLOBAL_CBUFFER_REGISTER               b3
#define UNITY_RAY_TRACING_LIGHT_LOOP_CBUFFER_REGISTER           b4

=======
>>>>>>> bea41bd2
// Global Input Resources - t registers. Unity supports a maximum of 64 global input resources (compute buffers, textures, acceleration structure).
#define RAY_TRACING_ACCELERATION_STRUCTURE_REGISTER             t0
#define RAY_TRACING_LIGHT_CLUSTER_REGISTER                      t1
#define RAY_TRACING_LIGHT_DATA_REGISTER                         t3
#define RAY_TRACING_ENV_LIGHT_DATA_REGISTER                     t4

#include "Packages/com.unity.render-pipelines.high-definition/Runtime/ShaderLibrary/ShaderVariablesGlobal.cs.hlsl"

#endif // UNITY_SHADER_VARIABLES_GLOBAL_INCLUDED<|MERGE_RESOLUTION|>--- conflicted
+++ resolved
@@ -12,14 +12,6 @@
 #define GLOBAL_CBUFFER_START(name, reg) CBUFFER_START(name)
 #endif
 
-<<<<<<< HEAD
-// Global Constant Buffers - b registers. Unity supports a maximum of 16 global constant buffers.
-	// Ray tracing specific constant buffers
-#define UNITY_RAY_TRACING_GLOBAL_CBUFFER_REGISTER               b3
-#define UNITY_RAY_TRACING_LIGHT_LOOP_CBUFFER_REGISTER           b4
-
-=======
->>>>>>> bea41bd2
 // Global Input Resources - t registers. Unity supports a maximum of 64 global input resources (compute buffers, textures, acceleration structure).
 #define RAY_TRACING_ACCELERATION_STRUCTURE_REGISTER             t0
 #define RAY_TRACING_LIGHT_CLUSTER_REGISTER                      t1

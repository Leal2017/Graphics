%YAML 1.1
%TAG !u! tag:unity3d.com,2011:
--- !u!114 &11400000
MonoBehaviour:
  m_ObjectHideFlags: 0
  m_CorrespondingSourceObject: {fileID: 0}
  m_PrefabInstance: {fileID: 0}
  m_PrefabAsset: {fileID: 0}
  m_GameObject: {fileID: 0}
  m_Enabled: 1
  m_EditorHideFlags: 0
  m_Script: {fileID: 11500000, guid: 8b6f86e1523e69a4282e92d393be89a4, type: 3}
  m_Name: HDRenderPipelineResources
  m_EditorClassIdentifier: 
  m_Version: 4
  shaders:
    defaultPS: {fileID: 4800000, guid: 6e4ae4064600d784cac1e41a9e6f2e59, type: 3}
    debugDisplayLatlongPS: {fileID: 4800000, guid: c1d1d149a043a5349ba367da6c2051ba,
      type: 3}
    debugViewMaterialGBufferPS: {fileID: 4800000, guid: 439949ea1bfa91b4ba0d04269fcde33d,
      type: 3}
    debugViewTilesPS: {fileID: 4800000, guid: c7c2bd17b06ceb4468e14081aaf1b96f, type: 3}
    debugFullScreenPS: {fileID: 4800000, guid: e874aca2df8300a488258738c31f85cf, type: 3}
    debugColorPickerPS: {fileID: 4800000, guid: 8137b807709e178498f22ed710864bb0,
      type: 3}
    debugLightVolumePS: {fileID: 4800000, guid: 8e706c0e71fcec34a8f5c9713e5e2943,
      type: 3}
    debugLightVolumeCS: {fileID: 7200000, guid: f5d5d21faef5cf445ac2c5d8ff9c4184,
      type: 3}
    debugBlitQuad: {fileID: 4800000, guid: cf5ca5b6ef18b3f429ed707ee9ceac9f, type: 3}
    deferredPS: {fileID: 4800000, guid: 00dd221e34a6ab349a1196b0f2fab693, type: 3}
    colorPyramidPS: {fileID: 4800000, guid: 2fcfb8d92f45e4549b3f0bad5d0654bf, type: 3}
    depthPyramidCS: {fileID: 7200000, guid: 64a553bb564274041906f78ffba955e4, type: 3}
    copyChannelCS: {fileID: 7200000, guid: a4d45eda75e8e474dbe24a31f741f3b4, type: 3}
    screenSpaceReflectionsCS: {fileID: 7200000, guid: d1de9ac7d9016204da289affe9677942,
      type: 3}
    applyDistortionPS: {fileID: 4800000, guid: 02ae56f4306413c4a96dcf005cde1971, type: 3}
    clearDispatchIndirectCS: {fileID: 7200000, guid: fc1f553acb80a6446a32d33e403d0656,
      type: 3}
    clearLightListsCS: {fileID: 7200000, guid: 743eb3491795b9545955695d591195a1, type: 3}
    buildDispatchIndirectCS: {fileID: 7200000, guid: 4eb1b418be7044c40bb5200496c50f14,
      type: 3}
    buildScreenAABBCS: {fileID: 7200000, guid: 728dce960f8a9c44bbc3abb3b851d8f6, type: 3}
    buildPerTileLightListCS: {fileID: 7200000, guid: 65af3444cbf4b3747a4dead7ee00cfee,
      type: 3}
    buildPerBigTileLightListCS: {fileID: 7200000, guid: 5ee1f9d6e09abe045b2f5e0b784b9072,
      type: 3}
    buildPerVoxelLightListCS: {fileID: 7200000, guid: 0bb1b7e0ddcd5c44baf3ddc7456eb196,
      type: 3}
    lightListClusterClearAtomicIndexCS: {fileID: 7200000, guid: 1e3472a94b14a334a93230bbc700d7b2,
      type: 3}
    buildMaterialFlagsCS: {fileID: 7200000, guid: fb3eda953cd6e634e877fb777be2cd08,
      type: 3}
    deferredCS: {fileID: 7200000, guid: 0b64f79746d2daf4198eaf6eab9af259, type: 3}
    contactShadowCS: {fileID: 7200000, guid: 3e6900e06dc185a4380af4dacb4db0a4, type: 3}
    volumeVoxelizationCS: {fileID: 7200000, guid: c20b371db720da244b73830ec74a343a,
      type: 3}
    volumetricLightingCS: {fileID: 7200000, guid: b4901a10df2d1e24282725e9fbc77c97,
      type: 3}
    volumetricLightingFilteringCS: {fileID: 7200000, guid: ef9a910d0ec6ebb41ae3f5c7a69daf46,
      type: 3}
    deferredTilePS: {fileID: 4800000, guid: dedaf4ea0d134ca4aad1d95a558c46e5, type: 3}
    screenSpaceShadowPS: {fileID: 4800000, guid: bfa43a48695613b4ea19c58858ae1a61,
      type: 3}
    probeVolumeAtlasBlitCS: {fileID: 7200000, guid: 07f429bf534edb44eb5a0e4b2c65b108,
      type: 3}
    probeVolumeAtlasOctahedralDepthBlitCS: {fileID: 7200000, guid: f60c895d3a3061848844b36ccf9e44a9,
      type: 3}
    probeVolumeAtlasOctahedralDepthConvolveCS: {fileID: 7200000, guid: 7ef71ce05401a4c4081039b475d3b9ee,
      type: 3}
    debugDisplayProbeVolumePS: {fileID: 4800000, guid: e7c19cfee7a88394fbb53652b9644cc0,
      type: 3}
    subsurfaceScatteringCS: {fileID: 7200000, guid: b06a7993621def248addd55d0fe931b1,
      type: 3}
    combineLightingPS: {fileID: 4800000, guid: 2e37131331fbdca449b1a2bc47a639ca, type: 3}
    cameraMotionVectorsPS: {fileID: 4800000, guid: 035941b63024d1943af48811c1db20d9,
      type: 3}
    clearStencilBufferPS: {fileID: 4800000, guid: 8ea49ef16606acd489439e676ab84040,
      type: 3}
    copyStencilBufferPS: {fileID: 4800000, guid: 3d1574f1cdfa0ce4995f9bc79ed7f8ec,
      type: 3}
    copyDepthBufferPS: {fileID: 4800000, guid: 42dfcc8fe803ece4096c58630689982f, type: 3}
    blitPS: {fileID: 4800000, guid: 370f7a9cc4e362d488af024d371091e8, type: 3}
    downsampleDepthPS: {fileID: 4800000, guid: 67d6171b0acc6554aad48c845ec7e67f, type: 3}
    upsampleTransparentPS: {fileID: 4800000, guid: 2ad7ce40f0dbaf64dadef1f58d8524d3,
      type: 3}
    resolveStencilCS: {fileID: 7200000, guid: 65b89cac5f286b043a31bf8041776ee7, type: 3}
    blitCubemapPS: {fileID: 4800000, guid: d05913e251bed7a4992c921c62e1b647, type: 3}
    buildProbabilityTablesCS: {fileID: 7200000, guid: b9f26cf340afe9145a699753531b2a4c,
      type: 3}
    computeGgxIblSampleDataCS: {fileID: 7200000, guid: 764a24bb47ef5ba4781d9ae82ca07445,
      type: 3}
    GGXConvolvePS: {fileID: 4800000, guid: 123ed592ad5c2494b8aed301fd609e7b, type: 3}
    charlieConvolvePS: {fileID: 4800000, guid: 5685fd17e71045e4ca9fefca38a7c177, type: 3}
    opaqueAtmosphericScatteringPS: {fileID: 4800000, guid: 32f724728cf19904291226f239ec16f0,
      type: 3}
    hdriSkyPS: {fileID: 4800000, guid: 9bd32a6ece529fd4f9408b8d7e00c10d, type: 3}
    integrateHdriSkyPS: {fileID: 4800000, guid: 48db2705cf2856d4e893eb30a6892d1b,
      type: 3}
    skyboxCubemapPS: {fileID: 103, guid: 0000000000000000f000000000000000, type: 0}
    gradientSkyPS: {fileID: 4800000, guid: 2b5d4f1b26f03dc4a873b093e0c4adb1, type: 3}
    ambientProbeConvolutionCS: {fileID: 7200000, guid: 6d048f7b1bd45e840b4e79ec92639fa8,
      type: 3}
    groundIrradiancePrecomputationCS: {fileID: 7200000, guid: eb6ae6f326207ee4d987a3e5adddf63a,
      type: 3}
    inScatteredRadiancePrecomputationCS: {fileID: 7200000, guid: 70c69d514688f8545855680760d77418,
      type: 3}
    physicallyBasedSkyPS: {fileID: 4800000, guid: a06934a4863e778498be65d8f865b7a4,
      type: 3}
    preIntegratedFGD_GGXDisneyDiffusePS: {fileID: 4800000, guid: 123f13d52852ef547b2962de4bd9eaad,
      type: 3}
    preIntegratedFGD_CharlieFabricLambertPS: {fileID: 4800000, guid: 3b3bf235775cf8b4baae7f3306787ab0,
      type: 3}
    preIntegratedFGD_WardPS: {fileID: 4800000, guid: d279c46a545b0af4f9f0c4fa82cd489e,
      type: 3}
    preIntegratedFGD_CookTorrancePS: {fileID: 4800000, guid: a6402c19b020b4a4fb7073aaa2e26aba,
      type: 3}
    encodeBC6HCS: {fileID: 7200000, guid: aa922d239de60304f964e24488559eeb, type: 3}
    cubeToPanoPS: {fileID: 4800000, guid: 595434cc3b6405246b6cd3086d0b6f7d, type: 3}
    blitCubeTextureFacePS: {fileID: 4800000, guid: d850d0a2481878d4bbf17e5126b04163,
      type: 3}
    filterAreaLightCookiesPS: {fileID: 4800000, guid: c243aac96dda5fa40bed693ed5ba02c4,
      type: 3}
    clearUIntTextureCS: {fileID: 7200000, guid: d067ad4b88af51c498875426894aef76,
      type: 3}
    customPassUtils: {fileID: 4800000, guid: 7e3722d0388000848acb25fd3cc8c088, type: 3}
    xrMirrorViewPS: {fileID: 4800000, guid: e6255f98cf405eb45ab6f9006cf11e1f, type: 3}
    xrOcclusionMeshPS: {fileID: 4800000, guid: 46a45b32bb110604fb36216b63bcdb81, type: 3}
    shadowClearPS: {fileID: 4800000, guid: e3cab24f27741f44d8af1e94d006267c, type: 3}
    evsmBlurCS: {fileID: 7200000, guid: fb36979473602464fa32deacb9630c08, type: 3}
    debugHDShadowMapPS: {fileID: 4800000, guid: 93d40cc9a6e13994f86f576a624efa18,
      type: 3}
    momentShadowsCS: {fileID: 7200000, guid: 4dea53e2ff15ed0448817c2aa4246e53, type: 3}
    decalNormalBufferPS: {fileID: 4800000, guid: fd532bf1795188c4daaa66ea798b8b0a,
      type: 3}
    decalClearPropertyMaskBufferCS: {fileID: 7200000, guid: 1076a08965d4a91479b72599724f7fd6,
      type: 3}
    GTAOCS: {fileID: 7200000, guid: 6710b06492bd58c4bb8aec0fdc1fced3, type: 3}
    GTAOSpatialDenoiseCS: {fileID: 7200000, guid: 2cb33c21587d12b4388d7866ab6c65f6,
      type: 3}
    GTAOTemporalDenoiseCS: {fileID: 7200000, guid: 31e0ca4c210f97c468037d11a5b832bb,
      type: 3}
    GTAOCopyHistoryCS: {fileID: 7200000, guid: 7f43be57ffd12ff469d4fc175c00c4b4, type: 3}
    GTAOBlurAndUpsample: {fileID: 7200000, guid: 9eb1abde882538a4ea46fa23e49ab9fa,
      type: 3}
    screenSpaceGlobalIlluminationCS: {fileID: 7200000, guid: 96170a954eb538b40a5ff369552c3629,
      type: 3}
    depthValuesPS: {fileID: 4800000, guid: 6e6a4a3dbb788234594aa74f2d6aeb6f, type: 3}
    colorResolvePS: {fileID: 4800000, guid: dd7047092f3c82b40b3a07868f9c4de2, type: 3}
<<<<<<< HEAD
    resolveMotionVecPS: {fileID: 4800000, guid: ea18ca9826385e943979c46cf98968cc, type: 3}
=======
    resolveMotionVecPS: {fileID: 4800000, guid: ea18ca9826385e943979c46cf98968cc,
      type: 3}
>>>>>>> 24dc3536
    copyAlphaCS: {fileID: 7200000, guid: c2c7eb6611725264187721ef9df0354b, type: 3}
    nanKillerCS: {fileID: 7200000, guid: 83982f199acf927499576a99abc9bea9, type: 3}
    exposureCS: {fileID: 7200000, guid: 976d7bce54fae534fb9ec67e9c18570c, type: 3}
    applyExposureCS: {fileID: 7200000, guid: 1a6fea1dc099b984d8f2b27d504dc096, type: 3}
    uberPostCS: {fileID: 7200000, guid: f1bf52f7c71bffd4f91e6cd90d12a4f7, type: 3}
    lutBuilder3DCS: {fileID: 7200000, guid: 37f2b1b0ecd6f1c439e4c1b4f2fdb524, type: 3}
    depthOfFieldKernelCS: {fileID: 7200000, guid: 7869415cc3e4eaa4d82ac21a752a2780,
      type: 3}
    depthOfFieldCoCCS: {fileID: 7200000, guid: 048b235b54fbfaa4d80ec85ea847d4f8, type: 3}
    depthOfFieldCoCReprojectCS: {fileID: 7200000, guid: 4980decaa3878d6448569489f5fc7931,
      type: 3}
    depthOfFieldDilateCS: {fileID: 7200000, guid: 1c93af4338c0c1b42b92464992eebc10,
      type: 3}
    depthOfFieldMipCS: {fileID: 7200000, guid: d3ef53de069ded64e8377cba6eb951fa, type: 3}
    depthOfFieldMipSafeCS: {fileID: 7200000, guid: 2d24ee7b2c804d947a5c371c12ed46bd,
      type: 3}
    depthOfFieldPrefilterCS: {fileID: 7200000, guid: f2b89d19910854346b792fe7177ce634,
      type: 3}
    depthOfFieldTileMaxCS: {fileID: 7200000, guid: 84f84585ea8a7a849bea4a581adb93a7,
      type: 3}
    depthOfFieldGatherCS: {fileID: 7200000, guid: 486be52dddc4e054fb10a7b9b78788c2,
      type: 3}
    depthOfFieldCombineCS: {fileID: 7200000, guid: c8049ca85c4c7d047ba28f34d800c663,
      type: 3}
    depthOfFieldPreCombineFarCS: {fileID: 7200000, guid: 3b4a2acd03d1ce2438d93c325d588735,
      type: 3}
    depthOfFieldClearIndirectArgsCS: {fileID: 7200000, guid: 69905045e1d0a65458b205d6ab55502b,
      type: 3}
    paniniProjectionCS: {fileID: 7200000, guid: 0ddbf72c8fbb6e44b983f470c8384ef6,
      type: 3}
    motionBlurMotionVecPrepCS: {fileID: 7200000, guid: ed9438fa777911d48933402087203b15,
      type: 3}
    motionBlurGenTileCS: {fileID: 7200000, guid: 336e1fdbb3a1b8647b06208415f87804,
      type: 3}
    motionBlurMergeTileCS: {fileID: 7200000, guid: cd14ddf849edeed43b0e3ccf66023038,
      type: 3}
    motionBlurNeighborhoodTileCS: {fileID: 7200000, guid: 5ea9865df3e53b448856785b88f8e7b9,
      type: 3}
    motionBlurCS: {fileID: 7200000, guid: 2af5c49c7865edb4b823826970ec176a, type: 3}
    bloomPrefilterCS: {fileID: 7200000, guid: 243b24008041aaa4a91800690f63c684, type: 3}
    bloomBlurCS: {fileID: 7200000, guid: 133a68380d324de4ea8d3ff8657b02d8, type: 3}
    bloomUpsampleCS: {fileID: 7200000, guid: 5dbb0ac12cb11f84084b7e5633481bd1, type: 3}
    FXAACS: {fileID: 7200000, guid: 1535d29f35ea86b4282b6ca652002e2a, type: 3}
    finalPassPS: {fileID: 4800000, guid: 5ac9ef0c50282754b93c7692488e7ee7, type: 3}
    clearBlackPS: {fileID: 4800000, guid: 3330c1503ea8c6d4d9408df3f64227eb, type: 3}
    SMAAPS: {fileID: 4800000, guid: 9655f4aa89a469c49aceaceabf9bc77b, type: 3}
    temporalAntialiasingPS: {fileID: 4800000, guid: 3dd9fd928fdb83743b1f27d15df22179,
      type: 3}
    contrastAdaptiveSharpenCS: {fileID: 7200000, guid: 560896aec2f412c48995be35551a4ac6,
      type: 3}
    accumulationCS: {fileID: 7200000, guid: ed80add7a217efa468d137d6f7c668f3, type: 3}
    alphaInjectionPS: {fileID: 4800000, guid: 4edd96259a5e8b44c90479928f0cd11e, type: 3}
    chromaKeyingPS: {fileID: 4800000, guid: 49feb6b111e82ec4eb6d3d08e4b6903e, type: 3}
    customClearPS: {fileID: 4800000, guid: 9cef3686fa32c8840947ed99b561195c, type: 3}
    ssGIDenoiserCS: {fileID: 7200000, guid: a435d803bc32d0845ba1a713b7a1c8b1, type: 3}
    bilateralUpsampleCS: {fileID: 7200000, guid: 68e831c555284d741b985e05369f0e63,
      type: 3}
  textures:
    debugFontTex: {fileID: 2800000, guid: a3ad2df0e49aaa341a3b3a80f93b3f66, type: 3}
    colorGradient: {fileID: 2800000, guid: 4ea52e665573c1644bf05dd9b11fd2a4, type: 3}
    matcapTex: {fileID: 2800000, guid: e655445a13b501944a2641ea144edda5, type: 3}
    blueNoise16LTex:
    - {fileID: 2800000, guid: efa2ea5416a18da46b64f1266464ffc7, type: 3}
    - {fileID: 2800000, guid: 0330b95d1d741fc4281eac4aec9d2eae, type: 3}
    - {fileID: 2800000, guid: 8a51abfa06f36a24e8621796aa6cd4b3, type: 3}
    - {fileID: 2800000, guid: 29f15236a89d7d748abaa25d8f69f614, type: 3}
    - {fileID: 2800000, guid: 6abadf255584bba4c944b1e00436ef03, type: 3}
    - {fileID: 2800000, guid: 979eec7b1833b0441a2cc73bf8db2544, type: 3}
    - {fileID: 2800000, guid: 8f520abb155364c46b0f0748ef34ec0d, type: 3}
    - {fileID: 2800000, guid: 8b7bdf66a62cb51409d47548bb0d542f, type: 3}
    - {fileID: 2800000, guid: fed7135c4936ff947b1477236ec392cd, type: 3}
    - {fileID: 2800000, guid: 3c2108b42cf27e3479d8587367508c6f, type: 3}
    - {fileID: 2800000, guid: b6fa54cec31997445a1b5fd8e2887484, type: 3}
    - {fileID: 2800000, guid: 79f42a2cc0e32614ba4e0fee3e0f88b9, type: 3}
    - {fileID: 2800000, guid: a75de30c08d74744c9e973e42c2e00e5, type: 3}
    - {fileID: 2800000, guid: c6c47a7f59293a847a8471bb74b9a262, type: 3}
    - {fileID: 2800000, guid: 55e474b0d2c992240aed7e3bcbebb78a, type: 3}
    - {fileID: 2800000, guid: b987ab952dc89bc439eebfaf7b977f51, type: 3}
    - {fileID: 2800000, guid: f242013130364874486ad0854d54b5d9, type: 3}
    - {fileID: 2800000, guid: 5e40f3339a0a5be4ea4442562c53575a, type: 3}
    - {fileID: 2800000, guid: 6f6e861d2ff8cd641b424245a18393a0, type: 3}
    - {fileID: 2800000, guid: 96b4b7db9e972c54db03d280a7924fb8, type: 3}
    - {fileID: 2800000, guid: f8c387db83f623d4c875b355974b1398, type: 3}
    - {fileID: 2800000, guid: ba5d54ee870713c41a40c8435ad4fdea, type: 3}
    - {fileID: 2800000, guid: 98de916e94bbf4541981fe7c1bd7008f, type: 3}
    - {fileID: 2800000, guid: e013b0f34384ea242b2366eafe8d66b4, type: 3}
    - {fileID: 2800000, guid: 08e7f74e876f85247ad1104f35322e19, type: 3}
    - {fileID: 2800000, guid: eaed38d1a2336e14b8fd351f65d3eddb, type: 3}
    - {fileID: 2800000, guid: 9b47ce76307ef714d9c08f1f7d37a173, type: 3}
    - {fileID: 2800000, guid: 4cf893d4f07705d40a404330fb6694d5, type: 3}
    - {fileID: 2800000, guid: 4ba6dd9a348fff64aba90f736da533bd, type: 3}
    - {fileID: 2800000, guid: faedd3bf25384dc47b38a94a658e19fc, type: 3}
    - {fileID: 2800000, guid: cb7d595d4b67de146abf1b1f4d45f417, type: 3}
    - {fileID: 2800000, guid: a836cbb14cfefd54a8b9ca37d6aadde6, type: 3}
    blueNoise16RGBTex:
    - {fileID: 2800000, guid: b232903ea527aba4786ab9a725e610e9, type: 3}
    - {fileID: 2800000, guid: fe6c6d7fed228ae4c9034639926613ff, type: 3}
    - {fileID: 2800000, guid: 1dae10311eb6da5428b4247f883f9f0c, type: 3}
    - {fileID: 2800000, guid: 668a0101474cc3149bdf7b69bdaad1eb, type: 3}
    - {fileID: 2800000, guid: a3a352512b3774b44aeeb7414aafce58, type: 3}
    - {fileID: 2800000, guid: f3767acdf061ed14380a360366ffe91c, type: 3}
    - {fileID: 2800000, guid: a0d5f1353077a9d4d9bf0fdfbc07d718, type: 3}
    - {fileID: 2800000, guid: 5a195bcf888979144a5db9a99c43a747, type: 3}
    - {fileID: 2800000, guid: 8d79e4efe64973b4ab5c6e3982b15772, type: 3}
    - {fileID: 2800000, guid: eaf67a58951a945428cb394e81ed3765, type: 3}
    - {fileID: 2800000, guid: 287dda93fa25eea4fbb9f7f5ef014718, type: 3}
    - {fileID: 2800000, guid: 4cb7c602f368c2d44b42c51c353e5b2c, type: 3}
    - {fileID: 2800000, guid: 3fa94aebb9c04c54aa0cebde90c210ff, type: 3}
    - {fileID: 2800000, guid: aa35bbfe9eac94d49bb95cd8804c51a7, type: 3}
    - {fileID: 2800000, guid: ba3b2a48f5297c74eb3b4b2771629d60, type: 3}
    - {fileID: 2800000, guid: 17165acde01c02f4bb45d0ffd25d5158, type: 3}
    - {fileID: 2800000, guid: 280a79ac7e2b6e940a7199b8f7e10407, type: 3}
    - {fileID: 2800000, guid: b75a320b602f27c4ab28904a10142a98, type: 3}
    - {fileID: 2800000, guid: 226149deca448e745a7c377133e6ca7f, type: 3}
    - {fileID: 2800000, guid: 059fba768df29964e9f07bd4fffb5776, type: 3}
    - {fileID: 2800000, guid: 9dee14979276d81489a17afa605f3030, type: 3}
    - {fileID: 2800000, guid: 3963568f414ac1545b64e5f1ff5daf5d, type: 3}
    - {fileID: 2800000, guid: a96a5d146fa164d4ebd67318a957a75a, type: 3}
    - {fileID: 2800000, guid: b5fa2a735b9278349a91f3dbb77691c0, type: 3}
    - {fileID: 2800000, guid: d3c864eb1f6e4b34c91d1931ad0064a3, type: 3}
    - {fileID: 2800000, guid: 97f308a7009457545a975a9a498499ce, type: 3}
    - {fileID: 2800000, guid: daa405d7e1e253a40952bed9e9ca63cc, type: 3}
    - {fileID: 2800000, guid: 4dbadef8044229d47b9a391147dad1c4, type: 3}
    - {fileID: 2800000, guid: 7ce9507d3d1997743b39f335a7f868fd, type: 3}
    - {fileID: 2800000, guid: 7641a2b116fafd64d9c3d6459fdfe801, type: 3}
    - {fileID: 2800000, guid: c6a5e40e6746fef4fa486e8f620ee8d4, type: 3}
    - {fileID: 2800000, guid: fd4189357c6dfb94fa2d36afbce72086, type: 3}
    owenScrambledRGBATex: {fileID: 2800000, guid: b0fe077c1ee7d80428f3d8dfa28a027d,
      type: 3}
    owenScrambled256Tex: {fileID: 2800000, guid: 2a205358e67aa9e4a94a128ac9362f4e,
      type: 3}
    scramblingTex: {fileID: 2800000, guid: bf25cd6288e2c8d43854a61a8496a830, type: 3}
    rankingTile1SPP: {fileID: 2800000, guid: f2fe0251f704c4c478a8063775cffedb, type: 3}
    scramblingTile1SPP: {fileID: 2800000, guid: 6185473f62ad3e74da4acac5d482917a,
      type: 3}
    rankingTile8SPP: {fileID: 2800000, guid: af4bd638a4b3eb14781e6441adcdfbb9, type: 3}
    scramblingTile8SPP: {fileID: 2800000, guid: 152f8b933250a7b448fc2d4d301b9944,
      type: 3}
    rankingTile256SPP: {fileID: 2800000, guid: 1e604a266c415cd46b36d97cd9220aa8, type: 3}
    scramblingTile256SPP: {fileID: 2800000, guid: 882fb55d7b3e7c94598a318df9376e32,
      type: 3}
    filmGrainTex:
    - {fileID: 2800000, guid: 284a1ac236869fa4eacf377d73c7dff8, type: 3}
    - {fileID: 2800000, guid: bd74961b009b93145a998ae93a5fc186, type: 3}
    - {fileID: 2800000, guid: 58c1a5135746f854e8841c70a4b588b9, type: 3}
    - {fileID: 2800000, guid: bdc6fb6e37de5824bb06e17ac19a8a1d, type: 3}
    - {fileID: 2800000, guid: e4d8303457ba4854090965d854a7a741, type: 3}
    - {fileID: 2800000, guid: 75e19bf5d3ef41d489aa05586243b58b, type: 3}
    - {fileID: 2800000, guid: 6cafd4bed3e420a45a5702d61df0762c, type: 3}
    - {fileID: 2800000, guid: a187955d1d88a954cb32c3c4e5f0aeda, type: 3}
    - {fileID: 2800000, guid: 3f3cb0f4924d7a241b82a9081875f30d, type: 3}
    - {fileID: 2800000, guid: a35bdcb2008832646b3c8d2eb11e38a9, type: 3}
    SMAASearchTex: {fileID: 2800000, guid: dc95d70472e232b438d0fd38651e7ec2, type: 3}
    SMAAAreaTex: {fileID: 2800000, guid: 92e0d85ab4eca874098e7fcf6f8f674e, type: 3}
    defaultHDRISky: {fileID: 8900000, guid: 8253d41e6e8b11a4cbe77a4f8f82934d, type: 3}
  assets:
    defaultDiffusionProfile: {fileID: 11400000, guid: 2b7005ba3a4d8474b8cdc34141ad766e,
      type: 2}
    emissiveCylinderMesh: {fileID: 2534964839176971238, guid: accb6d90f0d50fe4ca0f68159b4323de,
      type: 3}
    emissiveQuadMesh: {fileID: 4300000, guid: 1d5a8595286f94f4bb54171d49f473c3, type: 3}<|MERGE_RESOLUTION|>--- conflicted
+++ resolved
@@ -147,12 +147,8 @@
       type: 3}
     depthValuesPS: {fileID: 4800000, guid: 6e6a4a3dbb788234594aa74f2d6aeb6f, type: 3}
     colorResolvePS: {fileID: 4800000, guid: dd7047092f3c82b40b3a07868f9c4de2, type: 3}
-<<<<<<< HEAD
-    resolveMotionVecPS: {fileID: 4800000, guid: ea18ca9826385e943979c46cf98968cc, type: 3}
-=======
     resolveMotionVecPS: {fileID: 4800000, guid: ea18ca9826385e943979c46cf98968cc,
       type: 3}
->>>>>>> 24dc3536
     copyAlphaCS: {fileID: 7200000, guid: c2c7eb6611725264187721ef9df0354b, type: 3}
     nanKillerCS: {fileID: 7200000, guid: 83982f199acf927499576a99abc9bea9, type: 3}
     exposureCS: {fileID: 7200000, guid: 976d7bce54fae534fb9ec67e9c18570c, type: 3}

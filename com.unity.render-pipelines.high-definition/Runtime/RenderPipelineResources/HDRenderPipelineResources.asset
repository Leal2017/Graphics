%YAML 1.1
%TAG !u! tag:unity3d.com,2011:
--- !u!114 &11400000
MonoBehaviour:
  m_ObjectHideFlags: 0
  m_CorrespondingSourceObject: {fileID: 0}
  m_PrefabInstance: {fileID: 0}
  m_PrefabAsset: {fileID: 0}
  m_GameObject: {fileID: 0}
  m_Enabled: 1
  m_EditorHideFlags: 0
  m_Script: {fileID: 11500000, guid: 8b6f86e1523e69a4282e92d393be89a4, type: 3}
  m_Name: HDRenderPipelineResources
  m_EditorClassIdentifier: 
  m_Version: 4
  shaders:
    defaultPS: {fileID: 4800000, guid: 6e4ae4064600d784cac1e41a9e6f2e59, type: 3}
    debugDisplayLatlongPS: {fileID: 4800000, guid: c1d1d149a043a5349ba367da6c2051ba, type: 3}
    debugViewMaterialGBufferPS: {fileID: 4800000, guid: 439949ea1bfa91b4ba0d04269fcde33d, type: 3}
    debugViewTilesPS: {fileID: 4800000, guid: c7c2bd17b06ceb4468e14081aaf1b96f, type: 3}
    debugFullScreenPS: {fileID: 4800000, guid: e874aca2df8300a488258738c31f85cf, type: 3}
    debugColorPickerPS: {fileID: 4800000, guid: 8137b807709e178498f22ed710864bb0, type: 3}
    debugLightVolumePS: {fileID: 4800000, guid: 8e706c0e71fcec34a8f5c9713e5e2943, type: 3}
    debugLightVolumeCS: {fileID: 7200000, guid: f5d5d21faef5cf445ac2c5d8ff9c4184, type: 3}
    debugBlitQuad: {fileID: 4800000, guid: cf5ca5b6ef18b3f429ed707ee9ceac9f, type: 3}
    deferredPS: {fileID: 4800000, guid: 00dd221e34a6ab349a1196b0f2fab693, type: 3}
    colorPyramidPS: {fileID: 4800000, guid: 2fcfb8d92f45e4549b3f0bad5d0654bf, type: 3}
    depthPyramidCS: {fileID: 7200000, guid: 64a553bb564274041906f78ffba955e4, type: 3}
    copyChannelCS: {fileID: 7200000, guid: a4d45eda75e8e474dbe24a31f741f3b4, type: 3}
    screenSpaceReflectionsCS: {fileID: 7200000, guid: d1de9ac7d9016204da289affe9677942, type: 3}
    applyDistortionPS: {fileID: 4800000, guid: 02ae56f4306413c4a96dcf005cde1971, type: 3}
    clearDispatchIndirectCS: {fileID: 7200000, guid: fc1f553acb80a6446a32d33e403d0656, type: 3}
    clearLightListsCS: {fileID: 7200000, guid: 743eb3491795b9545955695d591195a1, type: 3}
    buildDispatchIndirectCS: {fileID: 7200000, guid: 4eb1b418be7044c40bb5200496c50f14, type: 3}
    buildScreenAABBCS: {fileID: 7200000, guid: 728dce960f8a9c44bbc3abb3b851d8f6, type: 3}
<<<<<<< HEAD
    buildPerTileLightListCS: {fileID: 7200000, guid: 65af3444cbf4b3747a4dead7ee00cfee, type: 3}
    buildPerBigTileLightListCS: {fileID: 7200000, guid: 5ee1f9d6e09abe045b2f5e0b784b9072, type: 3}
    buildPerVoxelLightListCS: {fileID: 7200000, guid: 0bb1b7e0ddcd5c44baf3ddc7456eb196, type: 3}
    buildMaterialFlagsCS: {fileID: 7200000, guid: fb3eda953cd6e634e877fb777be2cd08, type: 3}
    deferredCS: {fileID: 7200000, guid: 0b64f79746d2daf4198eaf6eab9af259, type: 3}
    contactShadowCS: {fileID: 7200000, guid: 3e6900e06dc185a4380af4dacb4db0a4, type: 3}
    volumeVoxelizationCS: {fileID: 7200000, guid: c20b371db720da244b73830ec74a343a, type: 3}
    volumetricLightingCS: {fileID: 7200000, guid: b4901a10df2d1e24282725e9fbc77c97, type: 3}
=======
    buildPerTileLightListCS: {fileID: 7200000, guid: 65af3444cbf4b3747a4dead7ee00cfee,
      type: 3}
    buildPerBigTileLightListCS: {fileID: 7200000, guid: 5ee1f9d6e09abe045b2f5e0b784b9072,
      type: 3}
    buildPerVoxelLightListCS: {fileID: 7200000, guid: 0bb1b7e0ddcd5c44baf3ddc7456eb196,
      type: 3}
    lightListClusterClearAtomicIndexCS: {fileID: 7200000, guid: 1e3472a94b14a334a93230bbc700d7b2,
      type: 3}
    buildMaterialFlagsCS: {fileID: 7200000, guid: fb3eda953cd6e634e877fb777be2cd08,
      type: 3}
    deferredCS: {fileID: 7200000, guid: 0b64f79746d2daf4198eaf6eab9af259, type: 3}
    contactShadowCS: {fileID: 7200000, guid: 3e6900e06dc185a4380af4dacb4db0a4, type: 3}
    volumeVoxelizationCS: {fileID: 7200000, guid: c20b371db720da244b73830ec74a343a,
      type: 3}
    volumetricLightingCS: {fileID: 7200000, guid: b4901a10df2d1e24282725e9fbc77c97,
      type: 3}
    volumetricLightingFilteringCS: {fileID: 7200000, guid: ef9a910d0ec6ebb41ae3f5c7a69daf46,
      type: 3}
>>>>>>> e99bdf12
    deferredTilePS: {fileID: 4800000, guid: dedaf4ea0d134ca4aad1d95a558c46e5, type: 3}
    screenSpaceShadowPS: {fileID: 4800000, guid: bfa43a48695613b4ea19c58858ae1a61, type: 3}
    probeVolumeAtlasBlitCS: {fileID: 7200000, guid: 07f429bf534edb44eb5a0e4b2c65b108, type: 3}
    probeVolumeAtlasOctahedralDepthBlitCS: {fileID: 7200000, guid: f60c895d3a3061848844b36ccf9e44a9, type: 3}
    probeVolumeAtlasOctahedralDepthConvolveCS: {fileID: 7200000, guid: 7ef71ce05401a4c4081039b475d3b9ee, type: 3}
    debugDisplayProbeVolumePS: {fileID: 4800000, guid: e7c19cfee7a88394fbb53652b9644cc0, type: 3}
    subsurfaceScatteringCS: {fileID: 7200000, guid: b06a7993621def248addd55d0fe931b1, type: 3}
    combineLightingPS: {fileID: 4800000, guid: 2e37131331fbdca449b1a2bc47a639ca, type: 3}
    cameraMotionVectorsPS: {fileID: 4800000, guid: 035941b63024d1943af48811c1db20d9, type: 3}
    clearStencilBufferPS: {fileID: 4800000, guid: 8ea49ef16606acd489439e676ab84040, type: 3}
    copyStencilBufferPS: {fileID: 4800000, guid: 3d1574f1cdfa0ce4995f9bc79ed7f8ec, type: 3}
    copyDepthBufferPS: {fileID: 4800000, guid: 42dfcc8fe803ece4096c58630689982f, type: 3}
    blitPS: {fileID: 4800000, guid: 370f7a9cc4e362d488af024d371091e8, type: 3}
    downsampleDepthPS: {fileID: 4800000, guid: 67d6171b0acc6554aad48c845ec7e67f, type: 3}
    upsampleTransparentPS: {fileID: 4800000, guid: 2ad7ce40f0dbaf64dadef1f58d8524d3, type: 3}
    resolveStencilCS: {fileID: 7200000, guid: 65b89cac5f286b043a31bf8041776ee7, type: 3}
    blitCubemapPS: {fileID: 4800000, guid: d05913e251bed7a4992c921c62e1b647, type: 3}
    buildProbabilityTablesCS: {fileID: 7200000, guid: b9f26cf340afe9145a699753531b2a4c, type: 3}
    computeGgxIblSampleDataCS: {fileID: 7200000, guid: 764a24bb47ef5ba4781d9ae82ca07445, type: 3}
    GGXConvolvePS: {fileID: 4800000, guid: 123ed592ad5c2494b8aed301fd609e7b, type: 3}
    charlieConvolvePS: {fileID: 4800000, guid: 5685fd17e71045e4ca9fefca38a7c177, type: 3}
    opaqueAtmosphericScatteringPS: {fileID: 4800000, guid: 32f724728cf19904291226f239ec16f0, type: 3}
    hdriSkyPS: {fileID: 4800000, guid: 9bd32a6ece529fd4f9408b8d7e00c10d, type: 3}
    integrateHdriSkyPS: {fileID: 4800000, guid: 48db2705cf2856d4e893eb30a6892d1b, type: 3}
    skyboxCubemapPS: {fileID: 103, guid: 0000000000000000f000000000000000, type: 0}
    gradientSkyPS: {fileID: 4800000, guid: 2b5d4f1b26f03dc4a873b093e0c4adb1, type: 3}
    ambientProbeConvolutionCS: {fileID: 7200000, guid: 6d048f7b1bd45e840b4e79ec92639fa8, type: 3}
    groundIrradiancePrecomputationCS: {fileID: 7200000, guid: eb6ae6f326207ee4d987a3e5adddf63a, type: 3}
    inScatteredRadiancePrecomputationCS: {fileID: 7200000, guid: 70c69d514688f8545855680760d77418, type: 3}
    physicallyBasedSkyPS: {fileID: 4800000, guid: a06934a4863e778498be65d8f865b7a4, type: 3}
    preIntegratedFGD_GGXDisneyDiffusePS: {fileID: 4800000, guid: 123f13d52852ef547b2962de4bd9eaad, type: 3}
    preIntegratedFGD_CharlieFabricLambertPS: {fileID: 4800000, guid: 3b3bf235775cf8b4baae7f3306787ab0, type: 3}
    preIntegratedFGD_WardPS: {fileID: 4800000, guid: d279c46a545b0af4f9f0c4fa82cd489e, type: 3}
    preIntegratedFGD_CookTorrancePS: {fileID: 4800000, guid: a6402c19b020b4a4fb7073aaa2e26aba, type: 3}
    encodeBC6HCS: {fileID: 7200000, guid: aa922d239de60304f964e24488559eeb, type: 3}
    cubeToPanoPS: {fileID: 4800000, guid: 595434cc3b6405246b6cd3086d0b6f7d, type: 3}
    blitCubeTextureFacePS: {fileID: 4800000, guid: d850d0a2481878d4bbf17e5126b04163, type: 3}
    filterAreaLightCookiesPS: {fileID: 4800000, guid: c243aac96dda5fa40bed693ed5ba02c4, type: 3}
    clearUIntTextureCS: {fileID: 7200000, guid: d067ad4b88af51c498875426894aef76, type: 3}
    xrMirrorViewPS: {fileID: 4800000, guid: e6255f98cf405eb45ab6f9006cf11e1f, type: 3}
    xrOcclusionMeshPS: {fileID: 4800000, guid: 46a45b32bb110604fb36216b63bcdb81, type: 3}
    shadowClearPS: {fileID: 4800000, guid: e3cab24f27741f44d8af1e94d006267c, type: 3}
    evsmBlurCS: {fileID: 7200000, guid: fb36979473602464fa32deacb9630c08, type: 3}
    debugHDShadowMapPS: {fileID: 4800000, guid: 93d40cc9a6e13994f86f576a624efa18, type: 3}
    momentShadowsCS: {fileID: 7200000, guid: 4dea53e2ff15ed0448817c2aa4246e53, type: 3}
    decalNormalBufferPS: {fileID: 4800000, guid: fd532bf1795188c4daaa66ea798b8b0a, type: 3}
    decalClearPropertyMaskBufferCS: {fileID: 7200000, guid: 1076a08965d4a91479b72599724f7fd6, type: 3}
    GTAOCS: {fileID: 7200000, guid: 6710b06492bd58c4bb8aec0fdc1fced3, type: 3}
<<<<<<< HEAD
    GTAODenoiseCS: {fileID: 7200000, guid: 414b49640e3c719488fae81080e089c5, type: 3}
    GTAOBlurAndUpsample: {fileID: 7200000, guid: 9eb1abde882538a4ea46fa23e49ab9fa, type: 3}
=======
    GTAOSpatialDenoiseCS: {fileID: 7200000, guid: 2cb33c21587d12b4388d7866ab6c65f6,
      type: 3}
    GTAOTemporalDenoiseCS: {fileID: 7200000, guid: 31e0ca4c210f97c468037d11a5b832bb,
      type: 3}
    GTAOCopyHistoryCS: {fileID: 7200000, guid: 7f43be57ffd12ff469d4fc175c00c4b4, type: 3}
    GTAOBlurAndUpsample: {fileID: 7200000, guid: 9eb1abde882538a4ea46fa23e49ab9fa,
      type: 3}
>>>>>>> e99bdf12
    depthValuesPS: {fileID: 4800000, guid: 6e6a4a3dbb788234594aa74f2d6aeb6f, type: 3}
    colorResolvePS: {fileID: 4800000, guid: dd7047092f3c82b40b3a07868f9c4de2, type: 3}
    copyAlphaCS: {fileID: 7200000, guid: c2c7eb6611725264187721ef9df0354b, type: 3}
    nanKillerCS: {fileID: 7200000, guid: 83982f199acf927499576a99abc9bea9, type: 3}
    exposureCS: {fileID: 7200000, guid: 976d7bce54fae534fb9ec67e9c18570c, type: 3}
    applyExposureCS: {fileID: 7200000, guid: 1a6fea1dc099b984d8f2b27d504dc096, type: 3}
    uberPostCS: {fileID: 7200000, guid: f1bf52f7c71bffd4f91e6cd90d12a4f7, type: 3}
    lutBuilder3DCS: {fileID: 7200000, guid: 37f2b1b0ecd6f1c439e4c1b4f2fdb524, type: 3}
    depthOfFieldKernelCS: {fileID: 7200000, guid: 7869415cc3e4eaa4d82ac21a752a2780, type: 3}
    depthOfFieldCoCCS: {fileID: 7200000, guid: 048b235b54fbfaa4d80ec85ea847d4f8, type: 3}
    depthOfFieldCoCReprojectCS: {fileID: 7200000, guid: 4980decaa3878d6448569489f5fc7931, type: 3}
    depthOfFieldDilateCS: {fileID: 7200000, guid: 1c93af4338c0c1b42b92464992eebc10, type: 3}
    depthOfFieldMipCS: {fileID: 7200000, guid: d3ef53de069ded64e8377cba6eb951fa, type: 3}
<<<<<<< HEAD
    depthOfFieldMipSafeCS: {fileID: 7200000, guid: 2d24ee7b2c804d947a5c371c12ed46bd, type: 3}
    depthOfFieldPrefilterCS: {fileID: 7200000, guid: f2b89d19910854346b792fe7177ce634, type: 3}
    depthOfFieldTileMaxCS: {fileID: 7200000, guid: 84f84585ea8a7a849bea4a581adb93a7, type: 3}
    depthOfFieldGatherCS: {fileID: 7200000, guid: 486be52dddc4e054fb10a7b9b78788c2, type: 3}
    depthOfFieldCombineCS: {fileID: 7200000, guid: c8049ca85c4c7d047ba28f34d800c663, type: 3}
    paniniProjectionCS: {fileID: 7200000, guid: 0ddbf72c8fbb6e44b983f470c8384ef6, type: 3}
    motionBlurMotionVecPrepCS: {fileID: 7200000, guid: ed9438fa777911d48933402087203b15, type: 3}
    motionBlurTileGenCS: {fileID: 7200000, guid: 5ee43b1e23a3bf743b4def192d377762, type: 3}
=======
    depthOfFieldMipSafeCS: {fileID: 7200000, guid: 2d24ee7b2c804d947a5c371c12ed46bd,
      type: 3}
    depthOfFieldPrefilterCS: {fileID: 7200000, guid: f2b89d19910854346b792fe7177ce634,
      type: 3}
    depthOfFieldTileMaxCS: {fileID: 7200000, guid: 84f84585ea8a7a849bea4a581adb93a7,
      type: 3}
    depthOfFieldGatherCS: {fileID: 7200000, guid: 486be52dddc4e054fb10a7b9b78788c2,
      type: 3}
    depthOfFieldCombineCS: {fileID: 7200000, guid: c8049ca85c4c7d047ba28f34d800c663,
      type: 3}
    depthOfFieldPreCombineFarCS: {fileID: 7200000, guid: 3b4a2acd03d1ce2438d93c325d588735,
      type: 3}
    depthOfFieldClearIndirectArgsCS: {fileID: 7200000, guid: 69905045e1d0a65458b205d6ab55502b,
      type: 3}
    paniniProjectionCS: {fileID: 7200000, guid: 0ddbf72c8fbb6e44b983f470c8384ef6,
      type: 3}
    motionBlurMotionVecPrepCS: {fileID: 7200000, guid: ed9438fa777911d48933402087203b15,
      type: 3}
    motionBlurGenTileCS: {fileID: 7200000, guid: 336e1fdbb3a1b8647b06208415f87804,
      type: 3}
    motionBlurMergeTileCS: {fileID: 7200000, guid: cd14ddf849edeed43b0e3ccf66023038,
      type: 3}
    motionBlurNeighborhoodTileCS: {fileID: 7200000, guid: 5ea9865df3e53b448856785b88f8e7b9,
      type: 3}
>>>>>>> e99bdf12
    motionBlurCS: {fileID: 7200000, guid: 2af5c49c7865edb4b823826970ec176a, type: 3}
    bloomPrefilterCS: {fileID: 7200000, guid: 243b24008041aaa4a91800690f63c684, type: 3}
    bloomBlurCS: {fileID: 7200000, guid: 133a68380d324de4ea8d3ff8657b02d8, type: 3}
    bloomUpsampleCS: {fileID: 7200000, guid: 5dbb0ac12cb11f84084b7e5633481bd1, type: 3}
    FXAACS: {fileID: 7200000, guid: 1535d29f35ea86b4282b6ca652002e2a, type: 3}
    finalPassPS: {fileID: 4800000, guid: 5ac9ef0c50282754b93c7692488e7ee7, type: 3}
    clearBlackPS: {fileID: 4800000, guid: 3330c1503ea8c6d4d9408df3f64227eb, type: 3}
    SMAAPS: {fileID: 4800000, guid: 9655f4aa89a469c49aceaceabf9bc77b, type: 3}
<<<<<<< HEAD
    temporalAntialiasingPS: {fileID: 4800000, guid: d22a37b5c800a0040a87b2a58de74e13, type: 3}
    contrastAdaptiveSharpenCS: {fileID: 7200000, guid: 560896aec2f412c48995be35551a4ac6, type: 3}
=======
    temporalAntialiasingPS: {fileID: 4800000, guid: d22a37b5c800a0040a87b2a58de74e13,
      type: 3}
    contrastAdaptiveSharpenCS: {fileID: 7200000, guid: 560896aec2f412c48995be35551a4ac6,
      type: 3}
    accumulationCS: {fileID: 7200000, guid: ed80add7a217efa468d137d6f7c668f3, type: 3}
>>>>>>> e99bdf12
  textures:
    debugFontTex: {fileID: 2800000, guid: a3ad2df0e49aaa341a3b3a80f93b3f66, type: 3}
    colorGradient: {fileID: 2800000, guid: 4ea52e665573c1644bf05dd9b11fd2a4, type: 3}
    matcapTex: {fileID: 2800000, guid: e655445a13b501944a2641ea144edda5, type: 3}
    blueNoise16LTex:
    - {fileID: 2800000, guid: efa2ea5416a18da46b64f1266464ffc7, type: 3}
    - {fileID: 2800000, guid: 0330b95d1d741fc4281eac4aec9d2eae, type: 3}
    - {fileID: 2800000, guid: 8a51abfa06f36a24e8621796aa6cd4b3, type: 3}
    - {fileID: 2800000, guid: 29f15236a89d7d748abaa25d8f69f614, type: 3}
    - {fileID: 2800000, guid: 6abadf255584bba4c944b1e00436ef03, type: 3}
    - {fileID: 2800000, guid: 979eec7b1833b0441a2cc73bf8db2544, type: 3}
    - {fileID: 2800000, guid: 8f520abb155364c46b0f0748ef34ec0d, type: 3}
    - {fileID: 2800000, guid: 8b7bdf66a62cb51409d47548bb0d542f, type: 3}
    - {fileID: 2800000, guid: fed7135c4936ff947b1477236ec392cd, type: 3}
    - {fileID: 2800000, guid: 3c2108b42cf27e3479d8587367508c6f, type: 3}
    - {fileID: 2800000, guid: b6fa54cec31997445a1b5fd8e2887484, type: 3}
    - {fileID: 2800000, guid: 79f42a2cc0e32614ba4e0fee3e0f88b9, type: 3}
    - {fileID: 2800000, guid: a75de30c08d74744c9e973e42c2e00e5, type: 3}
    - {fileID: 2800000, guid: c6c47a7f59293a847a8471bb74b9a262, type: 3}
    - {fileID: 2800000, guid: 55e474b0d2c992240aed7e3bcbebb78a, type: 3}
    - {fileID: 2800000, guid: b987ab952dc89bc439eebfaf7b977f51, type: 3}
    - {fileID: 2800000, guid: f242013130364874486ad0854d54b5d9, type: 3}
    - {fileID: 2800000, guid: 5e40f3339a0a5be4ea4442562c53575a, type: 3}
    - {fileID: 2800000, guid: 6f6e861d2ff8cd641b424245a18393a0, type: 3}
    - {fileID: 2800000, guid: 96b4b7db9e972c54db03d280a7924fb8, type: 3}
    - {fileID: 2800000, guid: f8c387db83f623d4c875b355974b1398, type: 3}
    - {fileID: 2800000, guid: ba5d54ee870713c41a40c8435ad4fdea, type: 3}
    - {fileID: 2800000, guid: 98de916e94bbf4541981fe7c1bd7008f, type: 3}
    - {fileID: 2800000, guid: e013b0f34384ea242b2366eafe8d66b4, type: 3}
    - {fileID: 2800000, guid: 08e7f74e876f85247ad1104f35322e19, type: 3}
    - {fileID: 2800000, guid: eaed38d1a2336e14b8fd351f65d3eddb, type: 3}
    - {fileID: 2800000, guid: 9b47ce76307ef714d9c08f1f7d37a173, type: 3}
    - {fileID: 2800000, guid: 4cf893d4f07705d40a404330fb6694d5, type: 3}
    - {fileID: 2800000, guid: 4ba6dd9a348fff64aba90f736da533bd, type: 3}
    - {fileID: 2800000, guid: faedd3bf25384dc47b38a94a658e19fc, type: 3}
    - {fileID: 2800000, guid: cb7d595d4b67de146abf1b1f4d45f417, type: 3}
    - {fileID: 2800000, guid: a836cbb14cfefd54a8b9ca37d6aadde6, type: 3}
    blueNoise16RGBTex:
    - {fileID: 2800000, guid: b232903ea527aba4786ab9a725e610e9, type: 3}
    - {fileID: 2800000, guid: fe6c6d7fed228ae4c9034639926613ff, type: 3}
    - {fileID: 2800000, guid: 1dae10311eb6da5428b4247f883f9f0c, type: 3}
    - {fileID: 2800000, guid: 668a0101474cc3149bdf7b69bdaad1eb, type: 3}
    - {fileID: 2800000, guid: a3a352512b3774b44aeeb7414aafce58, type: 3}
    - {fileID: 2800000, guid: f3767acdf061ed14380a360366ffe91c, type: 3}
    - {fileID: 2800000, guid: a0d5f1353077a9d4d9bf0fdfbc07d718, type: 3}
    - {fileID: 2800000, guid: 5a195bcf888979144a5db9a99c43a747, type: 3}
    - {fileID: 2800000, guid: 8d79e4efe64973b4ab5c6e3982b15772, type: 3}
    - {fileID: 2800000, guid: eaf67a58951a945428cb394e81ed3765, type: 3}
    - {fileID: 2800000, guid: 287dda93fa25eea4fbb9f7f5ef014718, type: 3}
    - {fileID: 2800000, guid: 4cb7c602f368c2d44b42c51c353e5b2c, type: 3}
    - {fileID: 2800000, guid: 3fa94aebb9c04c54aa0cebde90c210ff, type: 3}
    - {fileID: 2800000, guid: aa35bbfe9eac94d49bb95cd8804c51a7, type: 3}
    - {fileID: 2800000, guid: ba3b2a48f5297c74eb3b4b2771629d60, type: 3}
    - {fileID: 2800000, guid: 17165acde01c02f4bb45d0ffd25d5158, type: 3}
    - {fileID: 2800000, guid: 280a79ac7e2b6e940a7199b8f7e10407, type: 3}
    - {fileID: 2800000, guid: b75a320b602f27c4ab28904a10142a98, type: 3}
    - {fileID: 2800000, guid: 226149deca448e745a7c377133e6ca7f, type: 3}
    - {fileID: 2800000, guid: 059fba768df29964e9f07bd4fffb5776, type: 3}
    - {fileID: 2800000, guid: 9dee14979276d81489a17afa605f3030, type: 3}
    - {fileID: 2800000, guid: 3963568f414ac1545b64e5f1ff5daf5d, type: 3}
    - {fileID: 2800000, guid: a96a5d146fa164d4ebd67318a957a75a, type: 3}
    - {fileID: 2800000, guid: b5fa2a735b9278349a91f3dbb77691c0, type: 3}
    - {fileID: 2800000, guid: d3c864eb1f6e4b34c91d1931ad0064a3, type: 3}
    - {fileID: 2800000, guid: 97f308a7009457545a975a9a498499ce, type: 3}
    - {fileID: 2800000, guid: daa405d7e1e253a40952bed9e9ca63cc, type: 3}
    - {fileID: 2800000, guid: 4dbadef8044229d47b9a391147dad1c4, type: 3}
    - {fileID: 2800000, guid: 7ce9507d3d1997743b39f335a7f868fd, type: 3}
    - {fileID: 2800000, guid: 7641a2b116fafd64d9c3d6459fdfe801, type: 3}
    - {fileID: 2800000, guid: c6a5e40e6746fef4fa486e8f620ee8d4, type: 3}
    - {fileID: 2800000, guid: fd4189357c6dfb94fa2d36afbce72086, type: 3}
    owenScrambledRGBATex: {fileID: 2800000, guid: b0fe077c1ee7d80428f3d8dfa28a027d, type: 3}
    owenScrambled256Tex: {fileID: 2800000, guid: 2a205358e67aa9e4a94a128ac9362f4e, type: 3}
    scramblingTex: {fileID: 2800000, guid: bf25cd6288e2c8d43854a61a8496a830, type: 3}
    rankingTile1SPP: {fileID: 2800000, guid: f2fe0251f704c4c478a8063775cffedb, type: 3}
    scramblingTile1SPP: {fileID: 2800000, guid: 6185473f62ad3e74da4acac5d482917a, type: 3}
    rankingTile8SPP: {fileID: 2800000, guid: af4bd638a4b3eb14781e6441adcdfbb9, type: 3}
    scramblingTile8SPP: {fileID: 2800000, guid: 152f8b933250a7b448fc2d4d301b9944, type: 3}
    rankingTile256SPP: {fileID: 2800000, guid: 1e604a266c415cd46b36d97cd9220aa8, type: 3}
    scramblingTile256SPP: {fileID: 2800000, guid: 882fb55d7b3e7c94598a318df9376e32, type: 3}
    filmGrainTex:
    - {fileID: 2800000, guid: 284a1ac236869fa4eacf377d73c7dff8, type: 3}
    - {fileID: 2800000, guid: bd74961b009b93145a998ae93a5fc186, type: 3}
    - {fileID: 2800000, guid: 58c1a5135746f854e8841c70a4b588b9, type: 3}
    - {fileID: 2800000, guid: bdc6fb6e37de5824bb06e17ac19a8a1d, type: 3}
    - {fileID: 2800000, guid: e4d8303457ba4854090965d854a7a741, type: 3}
    - {fileID: 2800000, guid: 75e19bf5d3ef41d489aa05586243b58b, type: 3}
    - {fileID: 2800000, guid: 6cafd4bed3e420a45a5702d61df0762c, type: 3}
    - {fileID: 2800000, guid: a187955d1d88a954cb32c3c4e5f0aeda, type: 3}
    - {fileID: 2800000, guid: 3f3cb0f4924d7a241b82a9081875f30d, type: 3}
    - {fileID: 2800000, guid: a35bdcb2008832646b3c8d2eb11e38a9, type: 3}
    SMAASearchTex: {fileID: 2800000, guid: dc95d70472e232b438d0fd38651e7ec2, type: 3}
    SMAAAreaTex: {fileID: 2800000, guid: 92e0d85ab4eca874098e7fcf6f8f674e, type: 3}
    defaultHDRISky: {fileID: 8900000, guid: 8253d41e6e8b11a4cbe77a4f8f82934d, type: 3}
  assets:
<<<<<<< HEAD
    defaultDiffusionProfile: {fileID: 11400000, guid: 2b7005ba3a4d8474b8cdc34141ad766e, type: 2}
=======
    defaultDiffusionProfile: {fileID: 11400000, guid: 2b7005ba3a4d8474b8cdc34141ad766e,
      type: 2}
    emissiveCylinderMesh: {fileID: 2534964839176971238, guid: accb6d90f0d50fe4ca0f68159b4323de,
      type: 3}
    emissiveQuadMesh: {fileID: 4300000, guid: 1d5a8595286f94f4bb54171d49f473c3, type: 3}
>>>>>>> e99bdf12
<|MERGE_RESOLUTION|>--- conflicted
+++ resolved
@@ -33,16 +33,6 @@
     clearLightListsCS: {fileID: 7200000, guid: 743eb3491795b9545955695d591195a1, type: 3}
     buildDispatchIndirectCS: {fileID: 7200000, guid: 4eb1b418be7044c40bb5200496c50f14, type: 3}
     buildScreenAABBCS: {fileID: 7200000, guid: 728dce960f8a9c44bbc3abb3b851d8f6, type: 3}
-<<<<<<< HEAD
-    buildPerTileLightListCS: {fileID: 7200000, guid: 65af3444cbf4b3747a4dead7ee00cfee, type: 3}
-    buildPerBigTileLightListCS: {fileID: 7200000, guid: 5ee1f9d6e09abe045b2f5e0b784b9072, type: 3}
-    buildPerVoxelLightListCS: {fileID: 7200000, guid: 0bb1b7e0ddcd5c44baf3ddc7456eb196, type: 3}
-    buildMaterialFlagsCS: {fileID: 7200000, guid: fb3eda953cd6e634e877fb777be2cd08, type: 3}
-    deferredCS: {fileID: 7200000, guid: 0b64f79746d2daf4198eaf6eab9af259, type: 3}
-    contactShadowCS: {fileID: 7200000, guid: 3e6900e06dc185a4380af4dacb4db0a4, type: 3}
-    volumeVoxelizationCS: {fileID: 7200000, guid: c20b371db720da244b73830ec74a343a, type: 3}
-    volumetricLightingCS: {fileID: 7200000, guid: b4901a10df2d1e24282725e9fbc77c97, type: 3}
-=======
     buildPerTileLightListCS: {fileID: 7200000, guid: 65af3444cbf4b3747a4dead7ee00cfee,
       type: 3}
     buildPerBigTileLightListCS: {fileID: 7200000, guid: 5ee1f9d6e09abe045b2f5e0b784b9072,
@@ -61,7 +51,6 @@
       type: 3}
     volumetricLightingFilteringCS: {fileID: 7200000, guid: ef9a910d0ec6ebb41ae3f5c7a69daf46,
       type: 3}
->>>>>>> e99bdf12
     deferredTilePS: {fileID: 4800000, guid: dedaf4ea0d134ca4aad1d95a558c46e5, type: 3}
     screenSpaceShadowPS: {fileID: 4800000, guid: bfa43a48695613b4ea19c58858ae1a61, type: 3}
     probeVolumeAtlasBlitCS: {fileID: 7200000, guid: 07f429bf534edb44eb5a0e4b2c65b108, type: 3}
@@ -110,18 +99,12 @@
     decalNormalBufferPS: {fileID: 4800000, guid: fd532bf1795188c4daaa66ea798b8b0a, type: 3}
     decalClearPropertyMaskBufferCS: {fileID: 7200000, guid: 1076a08965d4a91479b72599724f7fd6, type: 3}
     GTAOCS: {fileID: 7200000, guid: 6710b06492bd58c4bb8aec0fdc1fced3, type: 3}
-<<<<<<< HEAD
-    GTAODenoiseCS: {fileID: 7200000, guid: 414b49640e3c719488fae81080e089c5, type: 3}
+    GTAOSpatialDenoiseCS: {fileID: 7200000, guid: 2cb33c21587d12b4388d7866ab6c65f6,
+      type: 3}
+    GTAOTemporalDenoiseCS: {fileID: 7200000, guid: 31e0ca4c210f97c468037d11a5b832bb,
+      type: 3}
+    GTAOCopyHistoryCS: {fileID: 7200000, guid: 7f43be57ffd12ff469d4fc175c00c4b4, type: 3}
     GTAOBlurAndUpsample: {fileID: 7200000, guid: 9eb1abde882538a4ea46fa23e49ab9fa, type: 3}
-=======
-    GTAOSpatialDenoiseCS: {fileID: 7200000, guid: 2cb33c21587d12b4388d7866ab6c65f6,
-      type: 3}
-    GTAOTemporalDenoiseCS: {fileID: 7200000, guid: 31e0ca4c210f97c468037d11a5b832bb,
-      type: 3}
-    GTAOCopyHistoryCS: {fileID: 7200000, guid: 7f43be57ffd12ff469d4fc175c00c4b4, type: 3}
-    GTAOBlurAndUpsample: {fileID: 7200000, guid: 9eb1abde882538a4ea46fa23e49ab9fa,
-      type: 3}
->>>>>>> e99bdf12
     depthValuesPS: {fileID: 4800000, guid: 6e6a4a3dbb788234594aa74f2d6aeb6f, type: 3}
     colorResolvePS: {fileID: 4800000, guid: dd7047092f3c82b40b3a07868f9c4de2, type: 3}
     copyAlphaCS: {fileID: 7200000, guid: c2c7eb6611725264187721ef9df0354b, type: 3}
@@ -135,16 +118,6 @@
     depthOfFieldCoCReprojectCS: {fileID: 7200000, guid: 4980decaa3878d6448569489f5fc7931, type: 3}
     depthOfFieldDilateCS: {fileID: 7200000, guid: 1c93af4338c0c1b42b92464992eebc10, type: 3}
     depthOfFieldMipCS: {fileID: 7200000, guid: d3ef53de069ded64e8377cba6eb951fa, type: 3}
-<<<<<<< HEAD
-    depthOfFieldMipSafeCS: {fileID: 7200000, guid: 2d24ee7b2c804d947a5c371c12ed46bd, type: 3}
-    depthOfFieldPrefilterCS: {fileID: 7200000, guid: f2b89d19910854346b792fe7177ce634, type: 3}
-    depthOfFieldTileMaxCS: {fileID: 7200000, guid: 84f84585ea8a7a849bea4a581adb93a7, type: 3}
-    depthOfFieldGatherCS: {fileID: 7200000, guid: 486be52dddc4e054fb10a7b9b78788c2, type: 3}
-    depthOfFieldCombineCS: {fileID: 7200000, guid: c8049ca85c4c7d047ba28f34d800c663, type: 3}
-    paniniProjectionCS: {fileID: 7200000, guid: 0ddbf72c8fbb6e44b983f470c8384ef6, type: 3}
-    motionBlurMotionVecPrepCS: {fileID: 7200000, guid: ed9438fa777911d48933402087203b15, type: 3}
-    motionBlurTileGenCS: {fileID: 7200000, guid: 5ee43b1e23a3bf743b4def192d377762, type: 3}
-=======
     depthOfFieldMipSafeCS: {fileID: 7200000, guid: 2d24ee7b2c804d947a5c371c12ed46bd,
       type: 3}
     depthOfFieldPrefilterCS: {fileID: 7200000, guid: f2b89d19910854346b792fe7177ce634,
@@ -169,7 +142,6 @@
       type: 3}
     motionBlurNeighborhoodTileCS: {fileID: 7200000, guid: 5ea9865df3e53b448856785b88f8e7b9,
       type: 3}
->>>>>>> e99bdf12
     motionBlurCS: {fileID: 7200000, guid: 2af5c49c7865edb4b823826970ec176a, type: 3}
     bloomPrefilterCS: {fileID: 7200000, guid: 243b24008041aaa4a91800690f63c684, type: 3}
     bloomBlurCS: {fileID: 7200000, guid: 133a68380d324de4ea8d3ff8657b02d8, type: 3}
@@ -178,16 +150,11 @@
     finalPassPS: {fileID: 4800000, guid: 5ac9ef0c50282754b93c7692488e7ee7, type: 3}
     clearBlackPS: {fileID: 4800000, guid: 3330c1503ea8c6d4d9408df3f64227eb, type: 3}
     SMAAPS: {fileID: 4800000, guid: 9655f4aa89a469c49aceaceabf9bc77b, type: 3}
-<<<<<<< HEAD
-    temporalAntialiasingPS: {fileID: 4800000, guid: d22a37b5c800a0040a87b2a58de74e13, type: 3}
-    contrastAdaptiveSharpenCS: {fileID: 7200000, guid: 560896aec2f412c48995be35551a4ac6, type: 3}
-=======
     temporalAntialiasingPS: {fileID: 4800000, guid: d22a37b5c800a0040a87b2a58de74e13,
       type: 3}
     contrastAdaptiveSharpenCS: {fileID: 7200000, guid: 560896aec2f412c48995be35551a4ac6,
       type: 3}
     accumulationCS: {fileID: 7200000, guid: ed80add7a217efa468d137d6f7c668f3, type: 3}
->>>>>>> e99bdf12
   textures:
     debugFontTex: {fileID: 2800000, guid: a3ad2df0e49aaa341a3b3a80f93b3f66, type: 3}
     colorGradient: {fileID: 2800000, guid: 4ea52e665573c1644bf05dd9b11fd2a4, type: 3}
@@ -282,12 +249,8 @@
     SMAAAreaTex: {fileID: 2800000, guid: 92e0d85ab4eca874098e7fcf6f8f674e, type: 3}
     defaultHDRISky: {fileID: 8900000, guid: 8253d41e6e8b11a4cbe77a4f8f82934d, type: 3}
   assets:
-<<<<<<< HEAD
-    defaultDiffusionProfile: {fileID: 11400000, guid: 2b7005ba3a4d8474b8cdc34141ad766e, type: 2}
-=======
     defaultDiffusionProfile: {fileID: 11400000, guid: 2b7005ba3a4d8474b8cdc34141ad766e,
       type: 2}
     emissiveCylinderMesh: {fileID: 2534964839176971238, guid: accb6d90f0d50fe4ca0f68159b4323de,
       type: 3}
-    emissiveQuadMesh: {fileID: 4300000, guid: 1d5a8595286f94f4bb54171d49f473c3, type: 3}
->>>>>>> e99bdf12
+    emissiveQuadMesh: {fileID: 4300000, guid: 1d5a8595286f94f4bb54171d49f473c3, type: 3}
using System;
using System.Collections.Generic;
using UnityEngine.Rendering;

namespace UnityEngine.Experimental.Rendering.HDPipeline
{
    public static class VisibleLightExtensionMethods
    {
        public static Vector3 GetPosition(this VisibleLight value)
        {
            return value.localToWorldMatrix.GetColumn(3);
        }

        public static Vector3 GetForward(this VisibleLight value)
        {
            return value.localToWorldMatrix.GetColumn(2);
        }

        public static Vector3 GetUp(this VisibleLight value)
        {
            return value.localToWorldMatrix.GetColumn(1);
        }

        public static Vector3 GetRight(this VisibleLight value)
        {
            return value.localToWorldMatrix.GetColumn(0);
        }
    }

    //-----------------------------------------------------------------------------
    // structure definition
    //-----------------------------------------------------------------------------

    [GenerateHLSL]
    public enum LightVolumeType
    {
        Cone,
        Sphere,
        Box,
        Count
    }

    [GenerateHLSL]
    public enum LightCategory
    {
        Punctual,
        Area,
        Env,
        Decal,
        DensityVolume,
        Count
    }

    [GenerateHLSL]
    public enum LightFeatureFlags
    {
        // Light bit mask must match LightDefinitions.s_LightFeatureMaskFlags value
        Punctual    = 1 << 12,
        Area        = 1 << 13,
        Directional = 1 << 14,
        Env         = 1 << 15,
        Sky         = 1 << 16,
        SSRefraction = 1 << 17,
        SSReflection = 1 << 18
            // If adding more light be sure to not overflow LightDefinitions.s_LightFeatureMaskFlags
    }

    [GenerateHLSL]
    public class LightDefinitions
    {
        public static int s_MaxNrBigTileLightsPlusOne = 512;      // may be overkill but the footprint is 2 bits per pixel using uint16.
        public static float s_ViewportScaleZ = 1.0f;
        public static int s_UseLeftHandCameraSpace = 1;

        public static int s_TileSizeFptl = 16;
        public static int s_TileSizeClustered = 32;
        public static int s_TileSizeBigTile = 64;
<<<<<<< HEAD

        // Tile indexing constants for indirect dispatch deferred pass : [2 bits for eye index | 15 bits for tileX | 15 bits for tileY]
        public static int s_TileIndexMask = 0x7FFF;
        public static int s_TileIndexShiftX = 0;
        public static int s_TileIndexShiftY = 15;
        public static int s_TileIndexShiftEye = 30;
=======
>>>>>>> 2ae00547

        // feature variants
        public static int s_NumFeatureVariants = 29;

        // Following define the maximum number of bits use in each feature category.
        public static uint s_LightFeatureMaskFlags = 0xFFF000;
        public static uint s_LightFeatureMaskFlagsOpaque = 0xFFF000 & ~((uint)LightFeatureFlags.SSRefraction); // Opaque don't support screen space refraction
        public static uint s_LightFeatureMaskFlagsTransparent = 0xFFF000 & ~((uint)LightFeatureFlags.SSReflection); // Transparent don't support screen space reflection
        public static uint s_MaterialFeatureMaskFlags = 0x000FFF;   // don't use all bits just to be safe from signed and/or float conversions :/
    }

    [GenerateHLSL]
    public struct SFiniteLightBound
    {
        public Vector3 boxAxisX;
        public Vector3 boxAxisY;
        public Vector3 boxAxisZ;
        public Vector3 center;        // a center in camera space inside the bounding volume of the light source.
        public Vector2 scaleXY;
        public float radius;
    };

    [GenerateHLSL]
    public struct LightVolumeData
    {
        public Vector3 lightPos;
        public uint lightVolume;

        public Vector3 lightAxisX;
        public uint lightCategory;

        public Vector3 lightAxisY;
        public float radiusSq;

        public Vector3 lightAxisZ;      // spot +Z axis
        public float cotan;

        public Vector3 boxInnerDist;
        public uint featureFlags;

        public Vector3 boxInvRange;
        public float unused2;
    };

    public class LightLoop
    {
        public enum TileClusterDebug : int
        {
            None,
            Tile,
            Cluster,
            MaterialFeatureVariants
        };

        public enum LightVolumeDebug : int
        {
            Gradient,
            ColorAndEdge
        };

        public enum TileClusterCategoryDebug : int
        {
            Punctual = 1,
            Area = 2,
            AreaAndPunctual = 3,
            Environment = 4,
            EnvironmentAndPunctual = 5,
            EnvironmentAndArea = 6,
            EnvironmentAndAreaAndPunctual = 7,
            Decal = 8,
            DensityVolumes = 16
        };

        internal const int k_MaxCacheSize = 2000000000; //2 GigaByte
        public const int k_MaxDirectionalLightsOnScreen = 16;
        public const int k_MaxPunctualLightsOnScreen    = 512;
        public const int k_MaxAreaLightsOnScreen        = 64;
        public const int k_MaxDecalsOnScreen = 512;
<<<<<<< HEAD
        public const int k_MaxLightsOnScreen = k_MaxDirectionalLightsOnScreen + k_MaxPunctualLightsOnScreen + k_MaxAreaLightsOnScreen + k_MaxEnvLightsOnScreen;
        public const int k_MaxEnvLightsOnScreen = 64;
        public static readonly Vector3 k_BoxCullingExtentThreshold = Vector3.one * 0.01f;

        #if UNITY_SWITCH
        public static bool k_PreferFragment = true;
        #else
        public static bool k_PreferFragment = false;
        #endif
        #if !UNITY_EDITOR && UNITY_SWITCH
        public const bool k_HasNativeQuadSupport = true;
        #else
        public const bool k_HasNativeQuadSupport = false;
        #endif

        #if !UNITY_EDITOR && UNITY_SWITCH
        public const int k_ThreadGroupOptimalSize = 32;
        #else
        public const int k_ThreadGroupOptimalSize = 64;
        #endif

=======
        public const int k_MaxLightFlagsOnScreen = 512;
        public const int k_MaxLightsOnScreen = k_MaxDirectionalLightsOnScreen + k_MaxPunctualLightsOnScreen + k_MaxAreaLightsOnScreen + k_MaxEnvLightsOnScreen;
        public const int k_MaxEnvLightsOnScreen = 64;
        public const int k_MaxStereoEyes = 2;
        public static readonly Vector3 k_BoxCullingExtentThreshold = Vector3.one * 0.01f;

>>>>>>> 2ae00547
        public int m_MaxDirectionalLightsOnScreen;
        public int m_MaxPunctualLightsOnScreen;
        public int m_MaxAreaLightsOnScreen;
        public int m_MaxDecalsOnScreen;
        public int m_MaxLightsOnScreen;
        public int m_MaxEnvLightsOnScreen;

        // Static keyword is required here else we get a "DestroyBuffer can only be called from the main thread"
        ComputeBuffer m_DirectionalLightDatas = null;
        public ComputeBuffer directionalLightDatas { get { return m_DirectionalLightDatas; } }
        ComputeBuffer m_LightDatas = null;
        ComputeBuffer m_EnvLightDatas = null;
        ComputeBuffer m_DecalDatas = null;
        ComputeBuffer m_LightFlagDatas = null;


        Texture2DArray  m_DefaultTexture2DArray;
        Cubemap         m_DefaultTextureCube;

        PlanarReflectionProbeCache m_ReflectionPlanarProbeCache;
        ReflectionProbeCache m_ReflectionProbeCache;

        // Structure for cookies used by directional and spotlights
        public TextureCache2D cookieTexArray { get { return m_CookieTexArray; } }
        TextureCache2D m_CookieTexArray;

        // Structure for cookies used by point lights
        public TextureCacheCubemap cubeCookieTexArray { get { return m_CubeCookieTexArray; } }
        TextureCacheCubemap m_CubeCookieTexArray;
        List<Matrix4x4> m_Env2DCaptureVP = new List<Matrix4x4>();
        List<float> m_Env2DCaptureForward = new List<float>();

        // Structure for cookies used by area lights
        public LTCAreaLightCookieManager areaLightCookieManager { get { return m_AreaLightCookieManager; } }
        LTCAreaLightCookieManager m_AreaLightCookieManager;

        // For now we don't use shadow cascade borders.
        static public readonly bool s_UseCascadeBorders = false;

        // Keep sorting array around to avoid garbage
        uint[] m_SortKeys = null;

        void UpdateSortKeysArray(int count)
        {
            if (m_SortKeys == null ||count > m_SortKeys.Length)
            {
                m_SortKeys = new uint[count];
            }
        }

        // Keep track of the maximum number of XR instanced views
        int m_MaxViewCount = 1;

        // Matrix used for LightList building, keep them around to avoid GC
        Matrix4x4[] m_LightListProjMatrices;
        Matrix4x4[] m_LightListProjscrMatrices;
        Matrix4x4[] m_LightListInvProjscrMatrices;
        Matrix4x4[] m_LightListProjHMatrices;
        Matrix4x4[] m_LightListInvProjHMatrices;

        public class LightList
        {
            public List<DirectionalLightData> directionalLights;
            public List<LightData> lights;
            public List<EnvLightData> envLights;
            public List<HDLightFlag.LightClipPlaneData> lightFlags;

            public List<SFiniteLightBound> bounds;
            public List<LightVolumeData> lightVolumes;
            public List<SFiniteLightBound> rightEyeBounds;
            public List<LightVolumeData> rightEyeLightVolumes;

            public void Clear()
            {
                directionalLights.Clear();
                lights.Clear();
                envLights.Clear();
				lightFlags.Clear();


                bounds.Clear();
                lightVolumes.Clear();
                rightEyeBounds.Clear();
                rightEyeLightVolumes.Clear();
            }

            public void Allocate()
            {
                directionalLights = new List<DirectionalLightData>();
                lights = new List<LightData>();
                envLights = new List<EnvLightData>();
				lightFlags = new List<HDLightFlag.LightClipPlaneData>();

                bounds = new List<SFiniteLightBound>();
                lightVolumes = new List<LightVolumeData>();

                rightEyeBounds = new List<SFiniteLightBound>();
                rightEyeLightVolumes = new List<LightVolumeData>();
            }
        }

        // This array is used to compute the area shadow when using raytracing by the HDRaytracingShadowManager
        internal LightList m_lightList;
        int m_punctualLightCount = 0;
        int m_areaLightCount = 0;
        int m_lightCount = 0;
        int m_densityVolumeCount = 0;
        bool m_enableBakeShadowMask = false; // Track if any light require shadow mask. In this case we will need to enable the keyword shadow mask
        bool m_hasRunLightListPrevFrame = false;

        // This value is used to compute the area shadow when using raytracing by the HDRaytracingShadowManager
        public int areaLightCount { get { return m_areaLightCount; } }
        public ComputeBuffer lightDatas { get { return m_LightDatas; } }

        private ComputeShader buildScreenAABBShader { get { return m_Resources.shaders.buildScreenAABBCS; } }
        private ComputeShader buildPerTileLightListShader { get { return m_Resources.shaders.buildPerTileLightListCS; } }
        private ComputeShader buildPerBigTileLightListShader { get { return m_Resources.shaders.buildPerBigTileLightListCS; } }
        private ComputeShader buildPerVoxelLightListShader { get { return m_Resources.shaders.buildPerVoxelLightListCS; } }

        private ComputeShader buildMaterialFlagsShader { get { return m_Resources.shaders.buildMaterialFlagsCS; } }
        private ComputeShader buildDispatchIndirectShader { get { return m_Resources.shaders.buildDispatchIndirectCS; } }
        private ComputeShader clearDispatchIndirectShader { get { return m_Resources.shaders.clearDispatchIndirectCS; } }
        private ComputeShader deferredComputeShader { get { return m_Resources.shaders.deferredCS; } }
        private ComputeShader screenSpaceShadowComputeShader { get { return m_Resources.shaders.screenSpaceShadowCS; } }

        private Shader deferredTilePixelShader { get { return m_Resources.shaders.deferredTilePS; } }


        static int s_GenAABBKernel;
        static int s_GenAABBKernel_Oblique;
        static int s_GenListPerTileKernel;
        static int s_GenListPerTileKernel_Oblique;
        static int s_GenListPerVoxelKernel;
        static int s_GenListPerVoxelKernelOblique;
        static int s_ClearVoxelAtomicKernel;
        static int s_ClearDispatchIndirectKernel;
        static int s_BuildDispatchIndirectKernel;
        static int s_ClearDrawInstancedIndirectKernel;
        static int s_BuildDrawInstancedIndirectKernel;
        static int s_BuildMaterialFlagsWriteKernel;
        static int s_BuildMaterialFlagsOrKernel;

        static int s_shadeOpaqueDirectFptlKernel;
        static int s_shadeOpaqueDirectFptlDebugDisplayKernel;
        static int s_shadeOpaqueDirectShadowMaskFptlKernel;
        static int s_shadeOpaqueDirectShadowMaskFptlDebugDisplayKernel;

        static int[] s_shadeOpaqueIndirectFptlKernels = new int[LightDefinitions.s_NumFeatureVariants];
        static int[] s_shadeOpaqueIndirectShadowMaskFptlKernels = new int[LightDefinitions.s_NumFeatureVariants];

        static int s_deferredContactShadowKernel;
        static int s_deferredContactShadowKernelMSAA;

        static ComputeBuffer s_LightVolumeDataBuffer = null;
        static ComputeBuffer s_ConvexBoundsBuffer = null;
        static ComputeBuffer s_AABBBoundsBuffer = null;
        static ComputeBuffer s_LightList = null;
        static ComputeBuffer s_TileList = null;
        static ComputeBuffer s_TileFeatureFlags = null;
        static ComputeBuffer s_DispatchIndirectBuffer = null;

        static ComputeBuffer s_BigTileLightList = null;        // used for pre-pass coarse culling on 64x64 tiles
        static int s_GenListPerBigTileKernel;

        const bool k_UseDepthBuffer = true;      // only has an impact when EnableClustered is true (requires a depth-prepass)

#if !UNITY_EDITOR && UNITY_SWITCH
        const int k_Log2NumClusters = 5;     // accepted range is from 0 to 5 (NR_THREADS is set to 32 on Switch). NumClusters is 1<<g_iLog2NumClusters
#else
        const int k_Log2NumClusters = 6;     // accepted range is from 0 to 6 (NR_THREADS is set to 64 on other platforms). NumClusters is 1<<g_iLog2NumClusters
#endif
        const float k_ClustLogBase = 1.02f;     // each slice 2% bigger than the previous
        float m_ClustScale;
        static ComputeBuffer s_PerVoxelLightLists = null;
        static ComputeBuffer s_PerVoxelOffset = null;
        static ComputeBuffer s_PerTileLogBaseTweak = null;
        static ComputeBuffer s_GlobalLightListAtomic = null;

        static DebugLightVolumes s_lightVolumes = null;

<<<<<<< HEAD
        static Material s_DeferredTileRegularLightingMat;   // stencil-test set to touch regular pixels only
        static Material s_DeferredTileSplitLightingMat;     // stencil-test set to touch split-lighting pixels only
        static Material s_DeferredTileMat;                  // fallback when regular and split-lighting pixels must be touch
        static String[] s_variantNames = new String[LightDefinitions.s_NumFeatureVariants];

=======
>>>>>>> 2ae00547
        public enum ClusterPrepassSource : int
        {
            None = 0,
            BigTile = 1,
            Count = 2,
        }

        public enum ClusterDepthSource : int
        {
            NoDepth = 0,
            Depth = 1,
            MSAA_Depth = 2,
            Count = 3,
        }

        static string[,] s_ClusterKernelNames = new string[(int)ClusterPrepassSource.Count, (int)ClusterDepthSource.Count]
        {
            { "TileLightListGen_NoDepthRT", "TileLightListGen_DepthRT", "TileLightListGen_DepthRT_MSAA" },
            { "TileLightListGen_NoDepthRT_SrcBigTile", "TileLightListGen_DepthRT_SrcBigTile", "TileLightListGen_DepthRT_MSAA_SrcBigTile" }
        };
        static string[,] s_ClusterObliqueKernelNames = new string[(int)ClusterPrepassSource.Count, (int)ClusterDepthSource.Count]
        {
            { "TileLightListGen_NoDepthRT", "TileLightListGen_DepthRT_Oblique", "TileLightListGen_DepthRT_MSAA_Oblique" },
            { "TileLightListGen_NoDepthRT_SrcBigTile", "TileLightListGen_DepthRT_SrcBigTile_Oblique", "TileLightListGen_DepthRT_MSAA_SrcBigTile_Oblique" }
        };
        // clustered light list specific buffers and data end

        static int[] s_TempScreenDimArray = new int[2]; // Used to avoid GC stress when calling SetComputeIntParams

        FrameSettings m_FrameSettings;
        RenderPipelineResources m_Resources = null;

        ContactShadows m_ContactShadows = null;
        bool m_EnableContactShadow = false;

        IndirectLightingController m_indirectLightingController = null;

        // Following is an array of material of size eight for all combination of keyword: OUTPUT_SPLIT_LIGHTING - LIGHTLOOP_DISABLE_TILE_AND_CLUSTER - SHADOWS_SHADOWMASK - USE_FPTL_LIGHTLIST/USE_CLUSTERED_LIGHTLIST - DEBUG_DISPLAY
        Material[] m_deferredLightingMaterial;
        Material m_DebugViewTilesMaterial;
        Material m_DebugHDShadowMapMaterial;
        Material m_CubeToPanoMaterial;

        Light m_CurrentSunLight;
        int m_CurrentShadowSortedSunLightIndex = -1;

        // Used to get the current dominant casting shadow light on screen (the one which takes the biggest part of the screen)
        int m_DominantLightIndex = -1;
        float m_DominantLightValue;
        // Store the dominant light to give to ScreenSpaceShadow.compute (null is the dominant light is directional)
        LightData m_DominantLightData;

        public Light GetCurrentSunLight() { return m_CurrentSunLight; }

        // shadow related stuff
        HDShadowManager                     m_ShadowManager;
        HDShadowInitParameters              m_ShadowInitParameters;

#if ENABLE_RAYTRACING
        HDRaytracingManager                 m_RayTracingManager;
#endif

        // Used to shadow shadow maps with use selection enabled in the debug menu
        int m_DebugSelectedLightShadowIndex;
        int m_DebugSelectedLightShadowCount;

<<<<<<< HEAD
        public bool HasLightToCull()
        {
            return m_lightCount > 0;
        }

=======
>>>>>>> 2ae00547
        public ComputeBuffer GetBigTileLightList()
        {
            return s_BigTileLightList;
        }
        public int GetNumTileBigTileX(HDCamera hdCamera)
        {
            return HDUtils.DivRoundUp((int)hdCamera.screenSize.x, LightDefinitions.s_TileSizeBigTile);
        }

        public int GetNumTileBigTileY(HDCamera hdCamera)
        {
            return HDUtils.DivRoundUp((int)hdCamera.screenSize.y, LightDefinitions.s_TileSizeBigTile);
        }

        public int GetNumTileFtplX(HDCamera hdCamera)
        {
            return HDUtils.DivRoundUp((int)hdCamera.screenSize.x, LightDefinitions.s_TileSizeFptl);
        }

        void InitShadowSystem(HDRenderPipelineAsset hdAsset)
        {
            m_ShadowInitParameters = hdAsset.currentPlatformRenderPipelineSettings.hdShadowInitParams;
            m_ShadowManager = new HDShadowManager(
                hdAsset.renderPipelineResources,
                m_ShadowInitParameters.directionalShadowsDepthBits,
                m_ShadowInitParameters.punctualLightShadowAtlas,
                m_ShadowInitParameters.areaLightShadowAtlas,
                m_ShadowInitParameters.maxShadowRequests,
                hdAsset.renderPipelineResources.shaders.shadowClearPS
            );
        }

        void DeinitShadowSystem()
        {
<<<<<<< HEAD
            if(m_ShadowManager != null)
            {
                m_ShadowManager.Dispose();
                m_ShadowManager = null;
            }
=======
            m_ShadowManager.Dispose();
            m_ShadowManager = null;
>>>>>>> 2ae00547
        }

        int GetNumTileFtplY(HDCamera hdCamera)
        {
            return HDUtils.DivRoundUp((int)hdCamera.screenSize.y, LightDefinitions.s_TileSizeFptl);
        }

        int GetNumTileClusteredX(HDCamera hdCamera)
        {
            return HDUtils.DivRoundUp((int)hdCamera.screenSize.x, LightDefinitions.s_TileSizeClustered);
        }

        int GetNumTileClusteredY(HDCamera hdCamera)
        {
            return HDUtils.DivRoundUp((int)hdCamera.screenSize.y, LightDefinitions.s_TileSizeClustered);
        }

<<<<<<< HEAD
        public bool GetFeatureVariantsEnabled() =>
            m_FrameSettings.litShaderMode == LitShaderMode.Deferred
            && m_FrameSettings.fptl
            && m_FrameSettings.IsEnabled(FrameSettingsField.ComputeLightEvaluation)
            && (m_FrameSettings.IsEnabled(FrameSettingsField.ComputeLightVariants) || m_FrameSettings.IsEnabled(FrameSettingsField.ComputeMaterialVariants));
=======
        public bool GetFeatureVariantsEnabled()
        {
            return m_FrameSettings.shaderLitMode == LitShaderMode.Deferred && m_FrameSettings.lightLoopSettings.isFptlEnabled && m_FrameSettings.lightLoopSettings.enableComputeLightEvaluation &&
                (m_FrameSettings.lightLoopSettings.enableComputeLightVariants || m_FrameSettings.lightLoopSettings.enableComputeMaterialVariants);
        }
>>>>>>> 2ae00547

        public LightLoop()
        {}

        int GetDeferredLightingMaterialIndex(int outputSplitLighting, int lightLoopDisableTileAndCluster, int shadowMask, int debugDisplay)
        {
            return (outputSplitLighting) | (lightLoopDisableTileAndCluster << 1) | (shadowMask << 2) | (debugDisplay << 3);
        }

        public void Build(HDRenderPipelineAsset hdAsset, IBLFilterBSDF[] iBLFilterBSDFArray)
        {
            m_Resources = hdAsset.renderPipelineResources;
<<<<<<< HEAD
            var lightLoopSettings = hdAsset.currentPlatformRenderPipelineSettings.lightLoopSettings;
=======
            var lightLoopSettings = hdAsset.renderPipelineSettings.lightLoopSettings;
>>>>>>> 2ae00547

            m_DebugViewTilesMaterial = CoreUtils.CreateEngineMaterial(m_Resources.shaders.debugViewTilesPS);
            m_DebugHDShadowMapMaterial = CoreUtils.CreateEngineMaterial(m_Resources.shaders.debugHDShadowMapPS);
            m_CubeToPanoMaterial = CoreUtils.CreateEngineMaterial(m_Resources.shaders.cubeToPanoPS);

            m_MaxDirectionalLightsOnScreen = lightLoopSettings.maxDirectionalLightsOnScreen;
            m_MaxPunctualLightsOnScreen = lightLoopSettings.maxPunctualLightsOnScreen;
            m_MaxAreaLightsOnScreen = lightLoopSettings.maxAreaLightsOnScreen;
            m_MaxDecalsOnScreen = lightLoopSettings.maxDecalsOnScreen;
            m_MaxEnvLightsOnScreen = lightLoopSettings.maxEnvLightsOnScreen;
            m_MaxLightsOnScreen = m_MaxDirectionalLightsOnScreen + m_MaxPunctualLightsOnScreen + m_MaxAreaLightsOnScreen + m_MaxEnvLightsOnScreen;

            m_lightList = new LightList();
            m_lightList.Allocate();
            m_Env2DCaptureVP.Clear();
<<<<<<< HEAD
            m_Env2DCaptureForward.Clear();
            for (int i = 0, c = Mathf.Max(1, lightLoopSettings.planarReflectionProbeCacheSize); i < c; ++i)
            {
=======
            for (int i = 0, c = Mathf.Max(1, lightLoopSettings.planarReflectionProbeCacheSize); i < c; ++i)
>>>>>>> 2ae00547
                m_Env2DCaptureVP.Add(Matrix4x4.identity);
                m_Env2DCaptureForward.Add(0);
                m_Env2DCaptureForward.Add(0);
                m_Env2DCaptureForward.Add(0);
            }

<<<<<<< HEAD
            GlobalLightLoopSettings gLightLoopSettings = hdAsset.currentPlatformRenderPipelineSettings.lightLoopSettings;
=======
            m_DirectionalLightDatas = new ComputeBuffer(m_MaxDirectionalLightsOnScreen, System.Runtime.InteropServices.Marshal.SizeOf(typeof(DirectionalLightData)));
            m_LightDatas = new ComputeBuffer(m_MaxPunctualLightsOnScreen + m_MaxAreaLightsOnScreen, System.Runtime.InteropServices.Marshal.SizeOf(typeof(LightData)));
            m_EnvLightDatas = new ComputeBuffer(m_MaxEnvLightsOnScreen, System.Runtime.InteropServices.Marshal.SizeOf(typeof(EnvLightData)));
            m_DecalDatas = new ComputeBuffer(m_MaxDecalsOnScreen, System.Runtime.InteropServices.Marshal.SizeOf(typeof(DecalData)));
			m_LightFlagDatas = new ComputeBuffer(k_MaxLightFlagsOnScreen, System.Runtime.InteropServices.Marshal.SizeOf(typeof(HDLightFlag.LightClipPlaneData)));


            GlobalLightLoopSettings gLightLoopSettings = hdAsset.GetRenderPipelineSettings().lightLoopSettings;
>>>>>>> 2ae00547
            m_CookieTexArray = new TextureCache2D("Cookie");
            int coockieSize = gLightLoopSettings.cookieTexArraySize;
            int coockieResolution = (int)gLightLoopSettings.cookieSize;
            if (TextureCache2D.GetApproxCacheSizeInByte(coockieSize, coockieResolution, 1) > k_MaxCacheSize)
                coockieSize = TextureCache2D.GetMaxCacheSizeForWeightInByte(k_MaxCacheSize, coockieResolution, 1);
            m_CookieTexArray.AllocTextureArray(coockieSize, coockieResolution, coockieResolution, TextureFormat.RGBA32, true);
            m_CubeCookieTexArray = new TextureCacheCubemap("Cookie");
            int coockieCubeSize = gLightLoopSettings.cubeCookieTexArraySize;
            int coockieCubeResolution = (int)gLightLoopSettings.pointCookieSize;
            if (TextureCacheCubemap.GetApproxCacheSizeInByte(coockieCubeSize, coockieCubeResolution, 1) > k_MaxCacheSize)
                coockieCubeSize = TextureCacheCubemap.GetMaxCacheSizeForWeightInByte(k_MaxCacheSize, coockieCubeResolution, 1);
            m_CubeCookieTexArray.AllocTextureArray(coockieCubeSize, coockieCubeResolution, TextureFormat.RGBA32, true, m_CubeToPanoMaterial);

<<<<<<< HEAD
            // Create the cookie manager
            m_AreaLightCookieManager = new LTCAreaLightCookieManager(hdAsset, k_MaxCacheSize);

=======
>>>>>>> 2ae00547
            // For regular reflection probes, we need to convolve with all the BSDF functions
            TextureFormat probeCacheFormat = gLightLoopSettings.reflectionCacheCompressed ? TextureFormat.BC6H : TextureFormat.RGBAHalf;
            int reflectionCubeSize = gLightLoopSettings.reflectionProbeCacheSize;
            int reflectionCubeResolution = (int)gLightLoopSettings.reflectionCubemapSize;
            if (ReflectionProbeCache.GetApproxCacheSizeInByte(reflectionCubeSize, reflectionCubeResolution, iBLFilterBSDFArray.Length) > k_MaxCacheSize)
                reflectionCubeSize = ReflectionProbeCache.GetMaxCacheSizeForWeightInByte(k_MaxCacheSize, reflectionCubeResolution, iBLFilterBSDFArray.Length);
            m_ReflectionProbeCache = new ReflectionProbeCache(hdAsset, iBLFilterBSDFArray, reflectionCubeSize, reflectionCubeResolution, probeCacheFormat, true);

            // For planar reflection we only convolve with the GGX filter, otherwise it would be too expensive
            TextureFormat planarProbeCacheFormat = gLightLoopSettings.planarReflectionCacheCompressed ? TextureFormat.BC6H : TextureFormat.RGBAHalf;
            int reflectionPlanarSize = gLightLoopSettings.planarReflectionProbeCacheSize;
            int reflectionPlanarResolution = (int)gLightLoopSettings.planarReflectionTextureSize;
            if (ReflectionProbeCache.GetApproxCacheSizeInByte(reflectionPlanarSize, reflectionPlanarResolution, 1) > k_MaxCacheSize)
                reflectionPlanarSize = ReflectionProbeCache.GetMaxCacheSizeForWeightInByte(k_MaxCacheSize, reflectionPlanarResolution, 1);
            m_ReflectionPlanarProbeCache = new PlanarReflectionProbeCache(hdAsset, (IBLFilterGGX)iBLFilterBSDFArray[0], reflectionPlanarSize, reflectionPlanarResolution, planarProbeCacheFormat, true);

            s_GenAABBKernel = buildScreenAABBShader.FindKernel("ScreenBoundsAABB");
            s_GenAABBKernel_Oblique = buildScreenAABBShader.FindKernel("ScreenBoundsAABB_Oblique");

<<<<<<< HEAD
=======
            // The bounds and light volumes are view-dependent, and AABB is additionally projection dependent.
            // The view and proj matrices are per eye in stereo. This means we have to double the size of these buffers.
            // TODO: Maybe in stereo, we will only support half as many lights total, in order to minimize buffer size waste.
            // Alternatively, we could re-size these buffers if any stereo camera is active, instead of unilaterally increasing buffer size.
            // TODO: I don't think k_MaxLightsOnScreen corresponds to the actual correct light count for cullable light types (punctual, area, env, decal)
            s_AABBBoundsBuffer = new ComputeBuffer(k_MaxStereoEyes * 2 * m_MaxLightsOnScreen, 4 * sizeof(float));
            s_ConvexBoundsBuffer = new ComputeBuffer(k_MaxStereoEyes * m_MaxLightsOnScreen, System.Runtime.InteropServices.Marshal.SizeOf(typeof(SFiniteLightBound)));
            s_LightVolumeDataBuffer = new ComputeBuffer(k_MaxStereoEyes * m_MaxLightsOnScreen, System.Runtime.InteropServices.Marshal.SizeOf(typeof(LightVolumeData)));
            s_DispatchIndirectBuffer = new ComputeBuffer(LightDefinitions.s_NumFeatureVariants * 3, sizeof(uint), ComputeBufferType.IndirectArguments);
>>>>>>> 2ae00547

            // Cluster
            {
                s_ClearVoxelAtomicKernel = buildPerVoxelLightListShader.FindKernel("ClearAtomic");
            }

            s_GenListPerBigTileKernel = buildPerBigTileLightListShader.FindKernel("BigTileLightListGen");

            s_BuildDispatchIndirectKernel = buildDispatchIndirectShader.FindKernel("BuildDispatchIndirect");
            s_ClearDispatchIndirectKernel = clearDispatchIndirectShader.FindKernel("ClearDispatchIndirect");

            s_BuildDrawInstancedIndirectKernel = buildDispatchIndirectShader.FindKernel("BuildDrawInstancedIndirect");
            s_ClearDrawInstancedIndirectKernel = clearDispatchIndirectShader.FindKernel("ClearDrawInstancedIndirect");

            s_BuildMaterialFlagsOrKernel = buildMaterialFlagsShader.FindKernel("MaterialFlagsGen_Or");
            s_BuildMaterialFlagsWriteKernel = buildMaterialFlagsShader.FindKernel("MaterialFlagsGen_Write");

            s_shadeOpaqueDirectFptlKernel = deferredComputeShader.FindKernel("Deferred_Direct_Fptl");
            s_shadeOpaqueDirectFptlDebugDisplayKernel = deferredComputeShader.FindKernel("Deferred_Direct_Fptl_DebugDisplay");

            s_shadeOpaqueDirectShadowMaskFptlKernel = deferredComputeShader.FindKernel("Deferred_Direct_ShadowMask_Fptl");
            s_shadeOpaqueDirectShadowMaskFptlDebugDisplayKernel = deferredComputeShader.FindKernel("Deferred_Direct_ShadowMask_Fptl_DebugDisplay");

            s_deferredContactShadowKernel = screenSpaceShadowComputeShader.FindKernel("DeferredContactShadow");
            s_deferredContactShadowKernelMSAA = screenSpaceShadowComputeShader.FindKernel("DeferredContactShadowMSAA");

            for (int variant = 0; variant < LightDefinitions.s_NumFeatureVariants; variant++)
            {
                s_shadeOpaqueIndirectFptlKernels[variant] = deferredComputeShader.FindKernel("Deferred_Indirect_Fptl_Variant" + variant);
                s_shadeOpaqueIndirectShadowMaskFptlKernels[variant] = deferredComputeShader.FindKernel("Deferred_Indirect_ShadowMask_Fptl_Variant" + variant);
            }

            // All the allocation of the compute buffers need to happend after the kernel finding in order to avoid the leek loop when a shader does not compile or is not available
            m_DirectionalLightDatas = new ComputeBuffer(m_MaxDirectionalLightsOnScreen, System.Runtime.InteropServices.Marshal.SizeOf(typeof(DirectionalLightData)));
            m_LightDatas = new ComputeBuffer(m_MaxPunctualLightsOnScreen + m_MaxAreaLightsOnScreen, System.Runtime.InteropServices.Marshal.SizeOf(typeof(LightData)));
            m_EnvLightDatas = new ComputeBuffer(m_MaxEnvLightsOnScreen, System.Runtime.InteropServices.Marshal.SizeOf(typeof(EnvLightData)));
            m_DecalDatas = new ComputeBuffer(m_MaxDecalsOnScreen, System.Runtime.InteropServices.Marshal.SizeOf(typeof(DecalData)));

            s_GlobalLightListAtomic = new ComputeBuffer(1, sizeof(uint));

            s_LightList = null;
            s_TileList = null;
            s_TileFeatureFlags = null;

            // OUTPUT_SPLIT_LIGHTING - LIGHTLOOP_DISABLE_TILE_AND_CLUSTER - SHADOWS_SHADOWMASK - DEBUG_DISPLAY
            m_deferredLightingMaterial = new Material[16];

            for (int outputSplitLighting = 0; outputSplitLighting < 2; ++outputSplitLighting)
            {
                for (int lightLoopDisableTileAndCluster = 0; lightLoopDisableTileAndCluster < 2; ++lightLoopDisableTileAndCluster)
                {
                    for (int shadowMask = 0; shadowMask < 2; ++shadowMask)
                    {
                        for (int debugDisplay = 0; debugDisplay < 2; ++debugDisplay)
                        {
                            int index = GetDeferredLightingMaterialIndex(outputSplitLighting, lightLoopDisableTileAndCluster, shadowMask, debugDisplay);

                            m_deferredLightingMaterial[index] = CoreUtils.CreateEngineMaterial(m_Resources.shaders.deferredPS);
                            m_deferredLightingMaterial[index].name = string.Format("{0}_{1}", m_Resources.shaders.deferredPS.name, index);
                            CoreUtils.SetKeyword(m_deferredLightingMaterial[index], "OUTPUT_SPLIT_LIGHTING", outputSplitLighting == 1);
                            CoreUtils.SetKeyword(m_deferredLightingMaterial[index], "LIGHTLOOP_DISABLE_TILE_AND_CLUSTER", lightLoopDisableTileAndCluster == 1);
                            CoreUtils.SetKeyword(m_deferredLightingMaterial[index], "SHADOWS_SHADOWMASK", shadowMask == 1);
                            CoreUtils.SetKeyword(m_deferredLightingMaterial[index], "DEBUG_DISPLAY", debugDisplay == 1);

                            m_deferredLightingMaterial[index].SetInt(HDShaderIDs._StencilMask, (int)HDRenderPipeline.StencilBitMask.LightingMask);
                            m_deferredLightingMaterial[index].SetInt(HDShaderIDs._StencilRef, outputSplitLighting == 1 ? (int)StencilLightingUsage.SplitLighting : (int)StencilLightingUsage.RegularLighting);
                            m_deferredLightingMaterial[index].SetInt(HDShaderIDs._StencilCmp, (int)CompareFunction.Equal);
                        }
                    }
                }
            }

            // Stencil set to only touch "regular lighting" pixels.
            s_DeferredTileRegularLightingMat = CoreUtils.CreateEngineMaterial(deferredTilePixelShader);
            s_DeferredTileRegularLightingMat.SetInt(HDShaderIDs._StencilRef, (int)StencilLightingUsage.RegularLighting);
            s_DeferredTileRegularLightingMat.SetInt(HDShaderIDs._StencilCmp, (int)CompareFunction.Equal);

            // Stencil set to only touch "split-lighting" pixels.
            s_DeferredTileSplitLightingMat = CoreUtils.CreateEngineMaterial(deferredTilePixelShader);
            s_DeferredTileSplitLightingMat.SetInt(HDShaderIDs._StencilRef, (int)StencilLightingUsage.SplitLighting);
            s_DeferredTileSplitLightingMat.SetInt(HDShaderIDs._StencilCmp, (int)CompareFunction.Equal);

            // Stencil set to touch all pixels excepted background/sky.
            s_DeferredTileMat = CoreUtils.CreateEngineMaterial(deferredTilePixelShader);
            s_DeferredTileMat.SetInt(HDShaderIDs._StencilRef, (int)StencilLightingUsage.NoLighting);
            s_DeferredTileMat.SetInt(HDShaderIDs._StencilCmp, (int)CompareFunction.NotEqual);

            for (int i = 0; i < LightDefinitions.s_NumFeatureVariants; ++i)
                s_variantNames[i] = "VARIANT" + i;

            m_DefaultTexture2DArray = new Texture2DArray(1, 1, 1, TextureFormat.ARGB32, false);
            m_DefaultTexture2DArray.hideFlags = HideFlags.HideAndDontSave;
            m_DefaultTexture2DArray.name = CoreUtils.GetTextureAutoName(1, 1, TextureFormat.ARGB32, depth: 1, dim: TextureDimension.Tex2DArray, name: "LightLoopDefault");
            m_DefaultTexture2DArray.SetPixels32(new Color32[1] { new Color32(128, 128, 128, 128) }, 0);
            m_DefaultTexture2DArray.Apply();

            m_DefaultTextureCube = new Cubemap(16, TextureFormat.ARGB32, false);
            m_DefaultTextureCube.Apply();

            // Setup shadow algorithms
<<<<<<< HEAD
            var shadowParams = hdAsset.currentPlatformRenderPipelineSettings.hdShadowInitParams;
            var shadowKeywords = new[]{"SHADOW_LOW", "SHADOW_MEDIUM", "SHADOW_HIGH", "SHADOW_VERY_HIGH"};
=======
            var shadowParams = hdAsset.renderPipelineSettings.hdShadowInitParams;
            var shadowKeywords = new[]{"SHADOW_LOW", "SHADOW_MEDIUM", "SHADOW_HIGH"};
>>>>>>> 2ae00547
            foreach (var p in shadowKeywords)
                Shader.DisableKeyword(p);
            Shader.EnableKeyword(shadowKeywords[(int)shadowParams.shadowQuality]);

            InitShadowSystem(hdAsset);

            s_lightVolumes = new DebugLightVolumes();
            s_lightVolumes.InitData(m_Resources);
        }

        public void Cleanup()
        {
            s_lightVolumes.ReleaseData();

            DeinitShadowSystem();

            CoreUtils.Destroy(m_DefaultTexture2DArray);
            CoreUtils.Destroy(m_DefaultTextureCube);

            CoreUtils.SafeRelease(m_DirectionalLightDatas);
            CoreUtils.SafeRelease(m_LightDatas);
            CoreUtils.SafeRelease(m_EnvLightDatas);
            CoreUtils.SafeRelease(m_DecalDatas);
			CoreUtils.SafeRelease(m_LightFlagDatas);


            if (m_ReflectionProbeCache != null)
            {
                m_ReflectionProbeCache.Release();
                m_ReflectionProbeCache = null;
            }
            if (m_ReflectionPlanarProbeCache != null)
            {
                m_ReflectionPlanarProbeCache.Release();
                m_ReflectionPlanarProbeCache = null;
            }
            if (m_CookieTexArray != null)
            {
                m_CookieTexArray.Release();
                m_CookieTexArray = null;
            }
            if (m_CubeCookieTexArray != null)
            {
                m_CubeCookieTexArray.Release();
                m_CubeCookieTexArray = null;
            }

            if (m_AreaLightCookieManager != null)
            {
                m_AreaLightCookieManager.ReleaseResources();
                m_AreaLightCookieManager = null;
            }

            ReleaseResolutionDependentBuffers();

            // enableClustered
            CoreUtils.SafeRelease(s_GlobalLightListAtomic);

            for (int outputSplitLighting = 0; outputSplitLighting < 2; ++outputSplitLighting)
            {
                for (int lightLoopDisableTileAndCluster = 0; lightLoopDisableTileAndCluster < 2; ++lightLoopDisableTileAndCluster)
                {
                    for (int shadowMask = 0; shadowMask < 2; ++shadowMask)
                    {
                        for (int debugDisplay = 0; debugDisplay < 2; ++debugDisplay)
                        {
                            int index = GetDeferredLightingMaterialIndex(outputSplitLighting, lightLoopDisableTileAndCluster, shadowMask, debugDisplay);
                            CoreUtils.Destroy(m_deferredLightingMaterial[index]);
                        }
                    }
                }
            }

            CoreUtils.Destroy(s_DeferredTileRegularLightingMat);
            CoreUtils.Destroy(s_DeferredTileSplitLightingMat);
            CoreUtils.Destroy(s_DeferredTileMat);

            CoreUtils.Destroy(m_DebugViewTilesMaterial);
            CoreUtils.Destroy(m_DebugHDShadowMapMaterial);
            CoreUtils.Destroy(m_CubeToPanoMaterial);
        }

#if ENABLE_RAYTRACING
        public void InitRaytracing(HDRaytracingManager raytracingManager)
        {
            m_RayTracingManager = raytracingManager;
        }
#endif

        public void NewFrame(FrameSettings frameSettings)
        {
            m_FrameSettings = frameSettings;

            m_ContactShadows = VolumeManager.instance.stack.GetComponent<ContactShadows>();
            m_EnableContactShadow = m_FrameSettings.IsEnabled(FrameSettingsField.ContactShadows) && m_ContactShadows.enable.value && m_ContactShadows.length.value > 0;
            m_indirectLightingController = VolumeManager.instance.stack.GetComponent<IndirectLightingController>();

            // Cluster
            {
                var clustPrepassSourceIdx = m_FrameSettings.IsEnabled(FrameSettingsField.BigTilePrepass) ? ClusterPrepassSource.BigTile : ClusterPrepassSource.None;
                var clustDepthSourceIdx = ClusterDepthSource.NoDepth;
                if (k_UseDepthBuffer)
                {
                    if (m_FrameSettings.IsEnabled(FrameSettingsField.MSAA))
                        clustDepthSourceIdx = ClusterDepthSource.MSAA_Depth;
                    else
                        clustDepthSourceIdx = ClusterDepthSource.Depth;
                }
                var kernelName = s_ClusterKernelNames[(int)clustPrepassSourceIdx, (int)clustDepthSourceIdx];
                var kernelObliqueName = s_ClusterObliqueKernelNames[(int)clustPrepassSourceIdx, (int)clustDepthSourceIdx];

                s_GenListPerVoxelKernel = buildPerVoxelLightListShader.FindKernel(kernelName);
                s_GenListPerVoxelKernelOblique = buildPerVoxelLightListShader.FindKernel(kernelObliqueName);
            }

            if (GetFeatureVariantsEnabled())
            {
                s_GenListPerTileKernel = buildPerTileLightListShader.FindKernel(m_FrameSettings.IsEnabled(FrameSettingsField.BigTilePrepass) ? "TileLightListGen_SrcBigTile_FeatureFlags" : "TileLightListGen_FeatureFlags");
                s_GenListPerTileKernel_Oblique = buildPerTileLightListShader.FindKernel(m_FrameSettings.IsEnabled(FrameSettingsField.BigTilePrepass) ? "TileLightListGen_SrcBigTile_FeatureFlags_Oblique" : "TileLightListGen_FeatureFlags_Oblique");

            }
            else
            {
                s_GenListPerTileKernel = buildPerTileLightListShader.FindKernel(m_FrameSettings.IsEnabled(FrameSettingsField.BigTilePrepass) ? "TileLightListGen_SrcBigTile" : "TileLightListGen");
                s_GenListPerTileKernel_Oblique = buildPerTileLightListShader.FindKernel(m_FrameSettings.IsEnabled(FrameSettingsField.BigTilePrepass) ? "TileLightListGen_SrcBigTile_Oblique" : "TileLightListGen_Oblique");
            }

            m_CookieTexArray.NewFrame();
            m_CubeCookieTexArray.NewFrame();
            m_ReflectionProbeCache.NewFrame();
            m_ReflectionPlanarProbeCache.NewFrame();
        }

        public bool NeedResize(int viewCount)
        {
            return s_LightList == null || s_TileList == null || s_TileFeatureFlags == null ||
                s_AABBBoundsBuffer == null || s_ConvexBoundsBuffer == null || s_LightVolumeDataBuffer == null ||
                (s_BigTileLightList == null && m_FrameSettings.IsEnabled(FrameSettingsField.BigTilePrepass)) ||
                (s_DispatchIndirectBuffer == null && m_FrameSettings.IsEnabled(FrameSettingsField.DeferredTile)) ||
                (s_PerVoxelLightLists == null) || (viewCount > m_MaxViewCount);
        }

        public void ReleaseResolutionDependentBuffers()
        {
            m_MaxViewCount = 1;

            CoreUtils.SafeRelease(s_LightList);
            CoreUtils.SafeRelease(s_TileList);
            CoreUtils.SafeRelease(s_TileFeatureFlags);

            // enableClustered
            CoreUtils.SafeRelease(s_PerVoxelLightLists);
            CoreUtils.SafeRelease(s_PerVoxelOffset);
            CoreUtils.SafeRelease(s_PerTileLogBaseTweak);

            // enableBigTilePrepass
            CoreUtils.SafeRelease(s_BigTileLightList);

            // LightList building
            CoreUtils.SafeRelease(s_AABBBoundsBuffer);
            CoreUtils.SafeRelease(s_ConvexBoundsBuffer);
            CoreUtils.SafeRelease(s_LightVolumeDataBuffer);
            CoreUtils.SafeRelease(s_DispatchIndirectBuffer);
        }

        int NumLightIndicesPerClusteredTile()
        {
            return 32 * (1 << k_Log2NumClusters);       // total footprint for all layers of the tile (measured in light index entries)
        }

        public void AllocResolutionDependentBuffers(int width, int height, int viewCount)
        {
            m_MaxViewCount = Math.Max(viewCount, m_MaxViewCount);
            var nrTilesX = (width + LightDefinitions.s_TileSizeFptl - 1) / LightDefinitions.s_TileSizeFptl;
            var nrTilesY = (height + LightDefinitions.s_TileSizeFptl - 1) / LightDefinitions.s_TileSizeFptl;
            var nrTiles = nrTilesX * nrTilesY * m_MaxViewCount;
            const int capacityUShortsPerTile = 32;
            const int dwordsPerTile = (capacityUShortsPerTile + 1) >> 1;        // room for 31 lights and a nrLights value.

            s_LightList = new ComputeBuffer((int)LightCategory.Count * dwordsPerTile * nrTiles, sizeof(uint));       // enough list memory for a 4k x 4k display
            s_TileList = new ComputeBuffer((int)LightDefinitions.s_NumFeatureVariants * nrTiles, sizeof(uint));
            s_TileFeatureFlags = new ComputeBuffer(nrTiles, sizeof(uint));

            // Cluster
            {
                var nrClustersX = (width + LightDefinitions.s_TileSizeClustered - 1) / LightDefinitions.s_TileSizeClustered;
                var nrClustersY = (height + LightDefinitions.s_TileSizeClustered - 1) / LightDefinitions.s_TileSizeClustered;
                var nrClusterTiles = nrClustersX * nrClustersY * m_MaxViewCount;

                s_PerVoxelOffset = new ComputeBuffer((int)LightCategory.Count * (1 << k_Log2NumClusters) * nrClusterTiles, sizeof(uint));
                s_PerVoxelLightLists = new ComputeBuffer(NumLightIndicesPerClusteredTile() * nrClusterTiles, sizeof(uint));

                if (k_UseDepthBuffer)
                {
                    s_PerTileLogBaseTweak = new ComputeBuffer(nrClusterTiles, sizeof(float));
                }
            }

            if (m_FrameSettings.IsEnabled(FrameSettingsField.BigTilePrepass))
            {
                var nrBigTilesX = (width + 63) / 64;
                var nrBigTilesY = (height + 63) / 64;
                var nrBigTiles = nrBigTilesX * nrBigTilesY * m_MaxViewCount;
                s_BigTileLightList = new ComputeBuffer(LightDefinitions.s_MaxNrBigTileLightsPlusOne * nrBigTiles, sizeof(uint));
            }

            // Allocate matrix arrays used for LightList building
            {
                m_LightListProjMatrices = new Matrix4x4[m_MaxViewCount];
                m_LightListProjscrMatrices = new Matrix4x4[m_MaxViewCount];
                m_LightListInvProjscrMatrices = new Matrix4x4[m_MaxViewCount];
                m_LightListProjHMatrices = new Matrix4x4[m_MaxViewCount];
                m_LightListInvProjHMatrices = new Matrix4x4[m_MaxViewCount];
            }

            // The bounds and light volumes are view-dependent, and AABB is additionally projection dependent.
            // TODO: I don't think k_MaxLightsOnScreen corresponds to the actual correct light count for cullable light types (punctual, area, env, decal)
            s_AABBBoundsBuffer = new ComputeBuffer(m_MaxViewCount * 2 * m_MaxLightsOnScreen, 4 * sizeof(float));
            s_ConvexBoundsBuffer = new ComputeBuffer(m_MaxViewCount * m_MaxLightsOnScreen, System.Runtime.InteropServices.Marshal.SizeOf(typeof(SFiniteLightBound)));
            s_LightVolumeDataBuffer = new ComputeBuffer(m_MaxViewCount * m_MaxLightsOnScreen, System.Runtime.InteropServices.Marshal.SizeOf(typeof(LightVolumeData)));

            // Need 3 ints for DispatchIndirect, but need 4 ints for DrawInstancedIndirect.
            s_DispatchIndirectBuffer = new ComputeBuffer(m_MaxViewCount * LightDefinitions.s_NumFeatureVariants * 4, sizeof(uint), ComputeBufferType.IndirectArguments);
        }

        public static Matrix4x4 WorldToCamera(Camera camera)
        {
            // camera.worldToCameraMatrix is RHS and Unity's transforms are LHS
            // We need to flip it to work with transforms
            return Matrix4x4.Scale(new Vector3(1, 1, -1)) * camera.worldToCameraMatrix;
        }

        static Matrix4x4 WorldToViewStereo(Camera camera, Camera.StereoscopicEye eyeIndex)
        {
            return Matrix4x4.Scale(new Vector3(1, 1, -1)) * camera.GetStereoViewMatrix(eyeIndex);
        }

        // For light culling system, we need non oblique projection matrices
        static Matrix4x4 CameraProjectionNonObliqueLHS(HDCamera camera)
        {
            // camera.projectionMatrix expect RHS data and Unity's transforms are LHS
            // We need to flip it to work with transforms
            return camera.nonObliqueProjMatrix * Matrix4x4.Scale(new Vector3(1, 1, -1));
        }

        static Matrix4x4 CameraProjectionStereoLHS(Camera camera, Camera.StereoscopicEye eyeIndex)
        {
            return camera.GetStereoProjectionMatrix(eyeIndex) * Matrix4x4.Scale(new Vector3(1, 1, -1));
        }

        public Vector3 GetLightColor(VisibleLight light)
        {
            return new Vector3(light.finalColor.r, light.finalColor.g, light.finalColor.b);
        }

        bool GetDominantLightWithShadows(AdditionalShadowData additionalShadowData, VisibleLight light, Light lightComponent, int lightIndex = -1)
        {
            // Can happen for particle lights (where we don't support shadows anyway)
            if (lightComponent == null)
                return false;

            // Ratio of the size of the light on screen and its intensity, gives a value used to compare light importance
            float lightDominanceValue = light.screenRect.size.magnitude * lightComponent.intensity;;

            if (additionalShadowData == null || !additionalShadowData.contactShadows)
                return false;
            if (lightDominanceValue <= m_DominantLightValue || m_DominantLightValue == Single.PositiveInfinity)
                return false;

            // Directional lights are always considered first.
            if (light.lightType == LightType.Directional)
                m_DominantLightValue = Single.PositiveInfinity;
            else
            {
                m_DominantLightData = m_lightList.lights[lightIndex];
                m_DominantLightIndex = lightIndex;
                m_DominantLightValue = lightDominanceValue;
            }
            return true;
        }

        public bool GetDirectionalLightData(CommandBuffer cmd, GPULightType gpuLightType, VisibleLight light, Light lightComponent, HDAdditionalLightData additionalLightData, AdditionalShadowData additionalShadowData, int lightIndex, int shadowIndex, DebugDisplaySettings debugDisplaySettings, int sortedIndex)
        {
            // Clamp light list to the maximum allowed lights on screen to avoid ComputeBuffer overflow
            if (m_lightList.directionalLights.Count >= m_MaxDirectionalLightsOnScreen)
                return false;

            bool contributesToLighting = ((additionalLightData.lightDimmer > 0) && (additionalLightData.affectDiffuse || additionalLightData.affectSpecular)) || (additionalLightData.volumetricDimmer > 0);

            if (!contributesToLighting)
                return false;

            // Discard light if disabled in debug display settings
            if (!debugDisplaySettings.data.lightingDebugSettings.showDirectionalLight)
                return false;

            var lightData = new DirectionalLightData();

            lightData.lightLayers = additionalLightData.GetLightLayers();

            // Light direction for directional is opposite to the forward direction
            lightData.forward = light.GetForward();
            // Rescale for cookies and windowing.
            lightData.right      = light.GetRight() * 2 / Mathf.Max(additionalLightData.shapeWidth, 0.001f);
            lightData.up         = light.GetUp() * 2 / Mathf.Max(additionalLightData.shapeHeight, 0.001f);
            lightData.positionRWS = light.GetPosition();
            lightData.color = GetLightColor(light);

            // Caution: This is bad but if additionalData == HDUtils.s_DefaultHDAdditionalLightData it mean we are trying to promote legacy lights, which is the case for the preview for example, so we need to multiply by PI as legacy Unity do implicit divide by PI for direct intensity.
            // So we expect that all light with additionalData == HDUtils.s_DefaultHDAdditionalLightData are currently the one from the preview, light in scene MUST have additionalData
            lightData.color *= (HDUtils.s_DefaultHDAdditionalLightData == additionalLightData) ? Mathf.PI : 1.0f;

            lightData.lightDimmer           = additionalLightData.lightDimmer;
            lightData.diffuseDimmer         = additionalLightData.affectDiffuse  ? additionalLightData.lightDimmer : 0;
            lightData.specularDimmer        = additionalLightData.affectSpecular ? additionalLightData.lightDimmer * m_FrameSettings.specularGlobalDimmer : 0;
            lightData.volumetricLightDimmer = additionalLightData.volumetricDimmer;

            lightData.shadowIndex = lightData.cookieIndex = -1;


            if (lightComponent != null && lightComponent.cookie != null)
            {
                lightData.tileCookie = lightComponent.cookie.wrapMode == TextureWrapMode.Repeat ? 1 : 0;
                lightData.cookieIndex = m_CookieTexArray.FetchSlice(cmd, lightComponent.cookie);
            }

            if (additionalShadowData)
            {
                lightData.shadowDimmer           = additionalShadowData.shadowDimmer;
                lightData.volumetricShadowDimmer = additionalShadowData.volumetricShadowDimmer;
            }
            else
            {
                lightData.shadowDimmer           = 1.0f;
                lightData.volumetricShadowDimmer = 1.0f;
            }

            // fix up shadow information
            lightData.shadowIndex = shadowIndex;
            if (shadowIndex != -1)
            {
                m_CurrentSunLight = lightComponent;
                m_CurrentShadowSortedSunLightIndex = sortedIndex;
            }

            // Value of max smoothness is from artists point of view, need to convert from perceptual smoothness to roughness
            lightData.minRoughness = Mathf.Max((1.0f - additionalLightData.maxSmoothness) * (1.0f - additionalLightData.maxSmoothness));

            lightData.shadowMaskSelector = Vector4.zero;

            if (IsBakedShadowMaskLight(lightComponent))
            {
                lightData.shadowMaskSelector[lightComponent.bakingOutput.occlusionMaskChannel] = 1.0f;
                lightData.nonLightMappedOnly = lightComponent.lightShadowCasterMode == LightShadowCasterMode.NonLightmappedOnly ? 1 : 0;
            }
            else
            {
                // use -1 to say that we don't use shadow mask
                lightData.shadowMaskSelector.x = -1.0f;
                lightData.nonLightMappedOnly = 0;
            }

            // Sun disk.
            {
                var sunDiskAngle = additionalLightData.sunDiskSize;
                var sunHaloSize  = additionalLightData.sunHaloSize;

                var cosConeInnerHalfAngle = Mathf.Clamp(Mathf.Cos(sunDiskAngle * 0.5f * Mathf.Deg2Rad), 0.0f, 1.0f);
                var cosConeOuterHalfAngle = Mathf.Clamp(Mathf.Cos(sunDiskAngle * 0.5f * (1 + sunHaloSize) * Mathf.Deg2Rad), 0.0f, 1.0f);

                var val = Mathf.Max(0.0001f, (cosConeInnerHalfAngle - cosConeOuterHalfAngle));
                lightData.angleScale = 1.0f / val;
                lightData.angleOffset = -cosConeOuterHalfAngle * lightData.angleScale;

            }

            lightData.contactShadowIndex = -1;

            // Fallback to the first non shadow casting directional light.
            m_CurrentSunLight = m_CurrentSunLight == null ? lightComponent : m_CurrentSunLight;

<<<<<<< HEAD
=======
            lightData.contactShadowIndex = -1;

>>>>>>> 2ae00547
            // The first directional light with contact shadow enabled is always taken as dominant light
            if (GetDominantLightWithShadows(additionalShadowData, light, lightComponent))
                lightData.contactShadowIndex = 0;

            m_lightList.directionalLights.Add(lightData);

            return true;
        }

        public bool GetLightData(CommandBuffer cmd, HDShadowSettings shadowSettings, Camera camera, GPULightType gpuLightType,
            VisibleLight light, Light lightComponent, HDAdditionalLightData additionalLightData, AdditionalShadowData additionalShadowData,
<<<<<<< HEAD
            int lightIndex, int shadowIndex, ref Vector3 lightDimensions, DebugDisplaySettings debugDisplaySettings
#if ENABLE_RAYTRACING
            , int maxAreaLightShadows, ref int areaShadowIndex
#endif
            )
=======
            int lightIndex, int shadowIndex, ref Vector3 lightDimensions, ref int lightFlagOffset, DebugDisplaySettings debugDisplaySettings)
>>>>>>> 2ae00547
        {
            // Clamp light list to the maximum allowed lights on screen to avoid ComputeBuffer overflow
            if (m_lightList.lights.Count >= m_MaxPunctualLightsOnScreen + m_MaxAreaLightsOnScreen)
                return false;

            // Both of these positions are non-camera-relative.
            float distanceToCamera  = (light.GetPosition() - camera.transform.position).magnitude;
            float lightDistanceFade = HDUtils.ComputeLinearDistanceFade(distanceToCamera, additionalLightData.fadeDistance);

            bool contributesToLighting = ((additionalLightData.lightDimmer > 0) && (additionalLightData.affectDiffuse || additionalLightData.affectSpecular)) || (additionalLightData.volumetricDimmer > 0);
                 contributesToLighting = contributesToLighting && (lightDistanceFade > 0);

            if (!contributesToLighting)
                return false;

            var lightData = new LightData();

            lightData.lightLayers = additionalLightData.GetLightLayers();

            lightData.lightType = gpuLightType;

            lightData.positionRWS = light.GetPosition();

            bool applyRangeAttenuation = additionalLightData.applyRangeAttenuation && (gpuLightType != GPULightType.ProjectorBox);

            // Discard light if disabled in debug display settings
            if (lightData.lightType.IsAreaLight())
            {
                if (!debugDisplaySettings.data.lightingDebugSettings.showAreaLight)
                    return false;
            }
            else
            {
                if (!debugDisplaySettings.data.lightingDebugSettings.showPunctualLight)
                    return false;
            }

            lightData.range = light.range;

            if (applyRangeAttenuation)
            {
                lightData.rangeAttenuationScale = 1.0f / (light.range * light.range);
                lightData.rangeAttenuationBias  = 1.0f;

                if (lightData.lightType == GPULightType.Rectangle)
                {
                    // Rect lights are currently a special case because they use the normalized
                    // [0, 1] attenuation range rather than the regular [0, r] one.
                    lightData.rangeAttenuationScale = 1.0f;
                }
            }
            else // Don't apply any attenuation but do a 'step' at range
            {
                // Solve f(x) = b - (a * x)^2 where x = (d/r)^2.
                // f(0) = huge -> b = huge.
                // f(1) = 0    -> huge - a^2 = 0 -> a = sqrt(huge).
                const float hugeValue = 16777216.0f;
                const float sqrtHuge  = 4096.0f;
                lightData.rangeAttenuationScale = sqrtHuge / (light.range * light.range);
                lightData.rangeAttenuationBias  = hugeValue;

                if (lightData.lightType == GPULightType.Rectangle)
                {
                    // Rect lights are currently a special case because they use the normalized
                    // [0, 1] attenuation range rather than the regular [0, r] one.
                    lightData.rangeAttenuationScale = sqrtHuge;
                }
            }

            lightData.color = GetLightColor(light);

            lightData.forward = light.GetForward();
            lightData.up = light.GetUp();
            lightData.right = light.GetRight();

            lightDimensions.x = additionalLightData.shapeWidth;
            lightDimensions.y = additionalLightData.shapeHeight;
            lightDimensions.z = light.range;

            if (lightData.lightType == GPULightType.ProjectorBox)
            {
                // Rescale for cookies and windowing.
                lightData.right *= 2.0f / Mathf.Max(additionalLightData.shapeWidth, 0.001f);
                lightData.up    *= 2.0f / Mathf.Max(additionalLightData.shapeHeight, 0.001f);
            }
            else if (lightData.lightType == GPULightType.ProjectorPyramid)
            {
                // Get width and height for the current frustum
                var spotAngle = light.spotAngle;

                float frustumWidth, frustumHeight;

                if (additionalLightData.aspectRatio >= 1.0f)
                {
                    frustumHeight = 2.0f * Mathf.Tan(spotAngle * 0.5f * Mathf.Deg2Rad);
                    frustumWidth = frustumHeight * additionalLightData.aspectRatio;
                }
                else
                {
                    frustumWidth = 2.0f * Mathf.Tan(spotAngle * 0.5f * Mathf.Deg2Rad);
                    frustumHeight = frustumWidth / additionalLightData.aspectRatio;
                }

                // Adjust based on the new parametrization.
                lightDimensions.x = frustumWidth;
                lightDimensions.y = frustumHeight;

                // Rescale for cookies and windowing.
                lightData.right *= 2.0f / frustumWidth;
                lightData.up *= 2.0f / frustumHeight;
            }

            if (lightData.lightType == GPULightType.Spot)
            {
                var spotAngle = light.spotAngle;

                var innerConePercent = additionalLightData.GetInnerSpotPercent01();
                var cosSpotOuterHalfAngle = Mathf.Clamp(Mathf.Cos(spotAngle * 0.5f * Mathf.Deg2Rad), 0.0f, 1.0f);
                var sinSpotOuterHalfAngle = Mathf.Sqrt(1.0f - cosSpotOuterHalfAngle * cosSpotOuterHalfAngle);
                var cosSpotInnerHalfAngle = Mathf.Clamp(Mathf.Cos(spotAngle * 0.5f * innerConePercent * Mathf.Deg2Rad), 0.0f, 1.0f); // inner cone

                var val = Mathf.Max(0.0001f, (cosSpotInnerHalfAngle - cosSpotOuterHalfAngle));
                lightData.angleScale = 1.0f / val;
                lightData.angleOffset = -cosSpotOuterHalfAngle * lightData.angleScale;

                // Rescale for cookies and windowing.
                float cotOuterHalfAngle = cosSpotOuterHalfAngle / sinSpotOuterHalfAngle;
                lightData.up    *= cotOuterHalfAngle;
                lightData.right *= cotOuterHalfAngle;
            }
            else
            {
                // These are the neutral values allowing GetAngleAnttenuation in shader code to return 1.0
                lightData.angleScale = 0.0f;
                lightData.angleOffset = 1.0f;
            }

            if (lightData.lightType != GPULightType.Directional && lightData.lightType != GPULightType.ProjectorBox)
            {
                // Store the squared radius of the light to simulate a fill light.
                lightData.size = new Vector2(additionalLightData.shapeRadius * additionalLightData.shapeRadius, 0);
            }

            if (lightData.lightType == GPULightType.Rectangle || lightData.lightType == GPULightType.Tube)
            {
                lightData.size = new Vector2(additionalLightData.shapeWidth, additionalLightData.shapeHeight);
            }

            lightData.lightDimmer           = lightDistanceFade * (additionalLightData.lightDimmer);
            lightData.diffuseDimmer         = lightDistanceFade * (additionalLightData.affectDiffuse  ? additionalLightData.lightDimmer : 0);
            lightData.specularDimmer        = lightDistanceFade * (additionalLightData.affectSpecular ? additionalLightData.lightDimmer * m_FrameSettings.specularGlobalDimmer : 0);
            lightData.volumetricLightDimmer = lightDistanceFade * (additionalLightData.volumetricDimmer);

            lightData.contactShadowIndex = -1;
            lightData.cookieIndex = -1;
            lightData.shadowIndex = -1;
#if ENABLE_RAYTRACING
            lightData.rayTracedAreaShadowIndex = -1;
#endif

            if (lightComponent != null && lightComponent.cookie != null)
            {
                // TODO: add texture atlas support for cookie textures.
                switch (light.lightType)
                {
                    case LightType.Spot:
                        lightData.cookieIndex = m_CookieTexArray.FetchSlice(cmd, lightComponent.cookie);
                        break;
                    case LightType.Point:
                        lightData.cookieIndex = m_CubeCookieTexArray.FetchSlice(cmd, lightComponent.cookie);
                        break;
                }
            }
            else if (light.lightType == LightType.Spot && additionalLightData.spotLightShape != SpotLightShape.Cone)
            {
                // Projectors lights must always have a cookie texture.
                // As long as the cache is a texture array and not an atlas, the 4x4 white texture will be rescaled to 128
                lightData.cookieIndex = m_CookieTexArray.FetchSlice(cmd, Texture2D.whiteTexture);
            }
            else if (lightData.lightType == GPULightType.Rectangle && additionalLightData.areaLightCookie != null)
            {
                lightData.cookieIndex = m_AreaLightCookieManager.FetchSlice(cmd, additionalLightData.areaLightCookie);
            }

            if (additionalShadowData)
            {
                float shadowDistanceFade         = HDUtils.ComputeLinearDistanceFade(distanceToCamera, Mathf.Min(shadowSettings.maxShadowDistance.value, additionalShadowData.shadowFadeDistance));
                lightData.shadowDimmer           = shadowDistanceFade * additionalShadowData.shadowDimmer;
                lightData.volumetricShadowDimmer = shadowDistanceFade * additionalShadowData.volumetricShadowDimmer;
            }
            else
            {
                lightData.shadowDimmer = 1.0f;
                lightData.volumetricShadowDimmer = 1.0f;
            }

#if ENABLE_RAYTRACING
            if(gpuLightType == GPULightType.Rectangle && lightComponent.shadows != LightShadows.None && areaShadowIndex < maxAreaLightShadows && additionalLightData.useRayTracedShadows)
            {
                lightData.rayTracedAreaShadowIndex = areaShadowIndex;
                additionalLightData.shadowIndex = -1;
                areaShadowIndex++;
            }
            else
            {
                // fix up shadow information
                lightData.shadowIndex = shadowIndex;
                additionalLightData.shadowIndex = shadowIndex;
            }
#else
            // fix up shadow information
            lightData.shadowIndex = shadowIndex;
<<<<<<< HEAD
            #endif
=======

            //Punctual light flags
            HDLightFlag[] flags = additionalLightData.LightFlags;
            int flagCount = (flags != null) ? flags.Length : 0;
            int numFlags = flagCount;

            for (int i = 0; i < flagCount; i++)
            {
                HDLightFlag hdFlag = flags[i];
                if (hdFlag == null)
                {
                    numFlags--;
                }
                else
                {
                    m_lightList.lightFlags.Add(hdFlag.ClipParams);
                }
            }
            
            lightData.flagIndex = lightFlagOffset;
            lightData.flagCount = numFlags;
            lightFlagOffset += lightData.flagCount;


>>>>>>> 2ae00547
            // Value of max smoothness is from artists point of view, need to convert from perceptual smoothness to roughness
            lightData.minRoughness = (1.0f - additionalLightData.maxSmoothness) * (1.0f - additionalLightData.maxSmoothness);

            lightData.shadowMaskSelector = Vector4.zero;

            if (IsBakedShadowMaskLight(lightComponent))
            {
                lightData.shadowMaskSelector[lightComponent.bakingOutput.occlusionMaskChannel] = 1.0f;
                lightData.nonLightMappedOnly = lightComponent.lightShadowCasterMode == LightShadowCasterMode.NonLightmappedOnly ? 1 : 0;
            }
            else
            {
                // use -1 to say that we don't use shadow mask
                lightData.shadowMaskSelector.x = -1.0f;
                lightData.nonLightMappedOnly = 0;
            }


            m_lightList.lights.Add(lightData);

            // Check if the current light is dominant and store it's index to change it's property later,
            // as we can't know which one will be dominant before checking all the lights
            GetDominantLightWithShadows(additionalShadowData, light, lightComponent, m_lightList.lights.Count -1);

            return true;
        }

        // TODO: we should be able to do this calculation only with LightData without VisibleLight light, but for now pass both
        public void GetLightVolumeDataAndBound(LightCategory lightCategory, GPULightType gpuLightType, LightVolumeType lightVolumeType,
            VisibleLight light, LightData lightData, Vector3 lightDimensions, Matrix4x4 worldToView,
            Camera.StereoscopicEye eyeIndex = Camera.StereoscopicEye.Left)
        {
            // Then Culling side
            var range = lightDimensions.z;
            var lightToWorld = light.localToWorldMatrix;
            Vector3 positionWS = lightData.positionRWS;
            Vector3 positionVS = worldToView.MultiplyPoint(positionWS);

            Matrix4x4 lightToView = worldToView * lightToWorld;
            Vector3   xAxisVS     = lightToView.GetColumn(0);
            Vector3   yAxisVS     = lightToView.GetColumn(1);
            Vector3   zAxisVS     = lightToView.GetColumn(2);

            // Fill bounds
            var bound = new SFiniteLightBound();
            var lightVolumeData = new LightVolumeData();

            lightVolumeData.lightCategory = (uint)lightCategory;
            lightVolumeData.lightVolume = (uint)lightVolumeType;

            if (gpuLightType == GPULightType.Spot || gpuLightType == GPULightType.ProjectorPyramid)
            {
                Vector3 lightDir = lightToWorld.GetColumn(2);

                // represents a left hand coordinate system in world space since det(worldToView)<0
                Vector3 vx = xAxisVS;
                Vector3 vy = yAxisVS;
                Vector3 vz = zAxisVS;

                const float pi = 3.1415926535897932384626433832795f;
                const float degToRad = (float)(pi / 180.0);

                var sa = light.spotAngle;
                var cs = Mathf.Cos(0.5f * sa * degToRad);
                var si = Mathf.Sin(0.5f * sa * degToRad);

                if (gpuLightType == GPULightType.ProjectorPyramid)
                {
                    Vector3 lightPosToProjWindowCorner = (0.5f * lightDimensions.x) * vx + (0.5f * lightDimensions.y) * vy + 1.0f * vz;
                    cs = Vector3.Dot(vz, Vector3.Normalize(lightPosToProjWindowCorner));
                    si = Mathf.Sqrt(1.0f - cs * cs);
                }

                const float FltMax = 3.402823466e+38F;
                var ta = cs > 0.0f ? (si / cs) : FltMax;
                var cota = si > 0.0f ? (cs / si) : FltMax;

                //const float cotasa = l.GetCotanHalfSpotAngle();

                // apply nonuniform scale to OBB of spot light
                var squeeze = true;//sa < 0.7f * 90.0f;      // arb heuristic
                var fS = squeeze ? ta : si;
                bound.center = worldToView.MultiplyPoint(positionWS + ((0.5f * range) * lightDir));    // use mid point of the spot as the center of the bounding volume for building screen-space AABB for tiled lighting.

                // scale axis to match box or base of pyramid
                bound.boxAxisX = (fS * range) * vx;
                bound.boxAxisY = (fS * range) * vy;
                bound.boxAxisZ = (0.5f * range) * vz;

                // generate bounding sphere radius
                var fAltDx = si;
                var fAltDy = cs;
                fAltDy = fAltDy - 0.5f;
                //if(fAltDy<0) fAltDy=-fAltDy;

                fAltDx *= range; fAltDy *= range;

                // Handle case of pyramid with this select (currently unused)
                var altDist = Mathf.Sqrt(fAltDy * fAltDy + (true ? 1.0f : 2.0f) * fAltDx * fAltDx);
                bound.radius = altDist > (0.5f * range) ? altDist : (0.5f * range);       // will always pick fAltDist
                bound.scaleXY = squeeze ? new Vector2(0.01f, 0.01f) : new Vector2(1.0f, 1.0f);

                lightVolumeData.lightAxisX = vx;
                lightVolumeData.lightAxisY = vy;
                lightVolumeData.lightAxisZ = vz;
                lightVolumeData.lightPos = positionVS;
                lightVolumeData.radiusSq = range * range;
                lightVolumeData.cotan = cota;
                lightVolumeData.featureFlags = (uint)LightFeatureFlags.Punctual;
            }
            else if (gpuLightType == GPULightType.Point)
            {
                Vector3 vx = xAxisVS;
                Vector3 vy = yAxisVS;
                Vector3 vz = zAxisVS;

                bound.center   = positionVS;
                bound.boxAxisX = vx * range;
                bound.boxAxisY = vy * range;
                bound.boxAxisZ = vz * range;
                bound.scaleXY.Set(1.0f, 1.0f);
                bound.radius = range;

                // fill up ldata
                lightVolumeData.lightAxisX = vx;
                lightVolumeData.lightAxisY = vy;
                lightVolumeData.lightAxisZ = vz;
                lightVolumeData.lightPos = bound.center;
                lightVolumeData.radiusSq = range * range;
                lightVolumeData.featureFlags = (uint)LightFeatureFlags.Punctual;
            }
            else if (gpuLightType == GPULightType.Tube)
            {
                Vector3 dimensions = new Vector3(lightDimensions.x + 2 * range, 2 * range, 2 * range); // Omni-directional
                Vector3 extents = 0.5f * dimensions;

                bound.center = positionVS;
                bound.boxAxisX = extents.x * xAxisVS;
                bound.boxAxisY = extents.y * yAxisVS;
                bound.boxAxisZ = extents.z * zAxisVS;
                bound.scaleXY.Set(1.0f, 1.0f);
                bound.radius = extents.magnitude;

                lightVolumeData.lightPos = positionVS;
                lightVolumeData.lightAxisX = xAxisVS;
                lightVolumeData.lightAxisY = yAxisVS;
                lightVolumeData.lightAxisZ = zAxisVS;
                lightVolumeData.boxInnerDist = new Vector3(lightDimensions.x, 0, 0);
                lightVolumeData.boxInvRange.Set(1.0f / range, 1.0f / range, 1.0f / range);
                lightVolumeData.featureFlags = (uint)LightFeatureFlags.Area;
            }
            else if (gpuLightType == GPULightType.Rectangle)
            {
                Vector3 dimensions = new Vector3(lightDimensions.x + 2 * range, lightDimensions.y + 2 * range, range); // One-sided
                Vector3 extents = 0.5f * dimensions;
                Vector3 centerVS = positionVS + extents.z * zAxisVS;

                bound.center = centerVS;
                bound.boxAxisX = extents.x * xAxisVS;
                bound.boxAxisY = extents.y * yAxisVS;
                bound.boxAxisZ = extents.z * zAxisVS;
                bound.scaleXY.Set(1.0f, 1.0f);
                bound.radius = extents.magnitude;

                lightVolumeData.lightPos     = centerVS;
                lightVolumeData.lightAxisX   = xAxisVS;
                lightVolumeData.lightAxisY   = yAxisVS;
                lightVolumeData.lightAxisZ   = zAxisVS;
                lightVolumeData.boxInnerDist = extents;
                lightVolumeData.boxInvRange.Set(Mathf.Infinity, Mathf.Infinity, Mathf.Infinity);
                lightVolumeData.featureFlags = (uint)LightFeatureFlags.Area;
            }
            else if (gpuLightType == GPULightType.ProjectorBox)
            {
                Vector3 dimensions  = new Vector3(lightDimensions.x, lightDimensions.y, range);  // One-sided
                Vector3 extents = 0.5f * dimensions;
                Vector3 centerVS = positionVS + extents.z * zAxisVS;

                bound.center   = centerVS;
                bound.boxAxisX = extents.x * xAxisVS;
                bound.boxAxisY = extents.y * yAxisVS;
                bound.boxAxisZ = extents.z * zAxisVS;
                bound.radius   = extents.magnitude;
                bound.scaleXY.Set(1.0f, 1.0f);

                lightVolumeData.lightPos     = centerVS;
                lightVolumeData.lightAxisX   = xAxisVS;
                lightVolumeData.lightAxisY   = yAxisVS;
                lightVolumeData.lightAxisZ   = zAxisVS;
                lightVolumeData.boxInnerDist = extents;
                lightVolumeData.boxInvRange.Set(Mathf.Infinity, Mathf.Infinity, Mathf.Infinity);
                lightVolumeData.featureFlags = (uint)LightFeatureFlags.Punctual;
            }
            else
            {
                Debug.Assert(false, "TODO: encountered an unknown GPULightType.");
            }

            if (eyeIndex == Camera.StereoscopicEye.Left)
            {
                m_lightList.bounds.Add(bound);
                m_lightList.lightVolumes.Add(lightVolumeData);
            }
            else
            {
                m_lightList.rightEyeBounds.Add(bound);
                m_lightList.rightEyeLightVolumes.Add(lightVolumeData);
            }
        }

        public bool GetEnvLightData(CommandBuffer cmd, HDCamera hdCamera, HDProbe probe, DebugDisplaySettings debugDisplaySettings)
        {
            Camera camera = hdCamera.camera;

            // For now we won't display real time probe when rendering one.
            // TODO: We may want to display last frame result but in this case we need to be careful not to update the atlas before all realtime probes are rendered (for frame coherency).
            // Unfortunately we don't have this information at the moment.
            if (probe.mode == ProbeSettings.Mode.Realtime && camera.cameraType == CameraType.Reflection)
                return false;

            // Discard probe if disabled in debug menu
            if (!debugDisplaySettings.data.lightingDebugSettings.showReflectionProbe)
                return false;

            var capturePosition = Vector3.zero;
            var influenceToWorld = probe.influenceToWorld;

            // 31 bits index, 1 bit cache type
            var envIndex = int.MinValue;
            switch (probe)
            {
                case PlanarReflectionProbe planarProbe:
                    {
                        if (probe.mode == ProbeSettings.Mode.Realtime
                            && !hdCamera.frameSettings.IsEnabled(FrameSettingsField.RealtimePlanarReflection))
                            break;

                        var fetchIndex = m_ReflectionPlanarProbeCache.FetchSlice(cmd, probe.texture);
                        // Indices start at 1, because -0 == 0, we can know from the bit sign which cache to use
                        envIndex = fetchIndex == -1 ? int.MinValue : -(fetchIndex + 1);

                        var renderData = planarProbe.renderData;
                        var worldToCameraRHSMatrix = renderData.worldToCameraRHS;
                        var projectionMatrix = renderData.projectionMatrix;

                        // We don't need to provide the capture position
                        // It is already encoded in the 'worldToCameraRHSMatrix'
                        capturePosition = Vector3.zero;

                        // get the device dependent projection matrix
                        var gpuProj = GL.GetGPUProjectionMatrix(projectionMatrix, true);
                        var gpuView = worldToCameraRHSMatrix;
                        var vp = gpuProj * gpuView;
                        m_Env2DCaptureVP[fetchIndex] = vp;

                        var capturedForwardWS = renderData.captureRotation * Vector3.forward;
                        //capturedForwardWS.z *= -1; // Transform to RHS standard
                        m_Env2DCaptureForward[fetchIndex * 3 + 0] = capturedForwardWS.x;
                        m_Env2DCaptureForward[fetchIndex * 3 + 1] = capturedForwardWS.y;
                        m_Env2DCaptureForward[fetchIndex * 3 + 2] = capturedForwardWS.z;
                        break;
                    }
                case HDAdditionalReflectionData _:
                    {
                        envIndex = m_ReflectionProbeCache.FetchSlice(cmd, probe.texture);
                        // Indices start at 1, because -0 == 0, we can know from the bit sign which cache to use
                        envIndex = envIndex == -1 ? int.MinValue : (envIndex + 1);

                        // Calculate settings to use for the probe
                        var probePositionSettings = ProbeCapturePositionSettings.ComputeFrom(probe, camera.transform);
                        HDRenderUtilities.ComputeCameraSettingsFromProbeSettings(
                            probe.settings, probePositionSettings,
                            out _, out var cameraPositionSettings
                        );
                        capturePosition = cameraPositionSettings.position;

                        break;
                    }
            }
            // int.MinValue means that the texture is not ready yet (ie not convolved/compressed yet)
            if (envIndex == int.MinValue)
                return false;

            // Build light data
            var envLightData = new EnvLightData();

            InfluenceVolume influence = probe.influenceVolume;
            envLightData.lightLayers = probe.lightLayersAsUInt;
            envLightData.influenceShapeType = influence.envShape;
            envLightData.weight = probe.weight;
<<<<<<< HEAD
            envLightData.multiplier = probe.multiplier * m_indirectLightingController.indirectSpecularIntensity.value;
            envLightData.influenceExtents = influence.extents;
=======
            envLightData.multiplier = probe.multiplier * m_indirectLightingController.indirectSpecularIntensity;
            envLightData.influenceExtents = influence.extends;
>>>>>>> 2ae00547
            switch (influence.envShape)
            {
                case EnvShapeType.Box:
                    envLightData.blendNormalDistancePositive = influence.boxBlendNormalDistancePositive;
                    envLightData.blendNormalDistanceNegative = influence.boxBlendNormalDistanceNegative;
                    envLightData.blendDistancePositive = influence.boxBlendDistancePositive;
                    envLightData.blendDistanceNegative = influence.boxBlendDistanceNegative;
                    envLightData.boxSideFadePositive = influence.boxSideFadePositive;
                    envLightData.boxSideFadeNegative = influence.boxSideFadeNegative;
                    break;
                case EnvShapeType.Sphere:
                    envLightData.blendNormalDistancePositive.x = influence.sphereBlendNormalDistance;
                    envLightData.blendDistancePositive.x = influence.sphereBlendDistance;
                    break;
                default:
                    throw new ArgumentOutOfRangeException("Unknown EnvShapeType");
            }

            envLightData.influenceRight = influenceToWorld.GetColumn(0).normalized;
            envLightData.influenceUp = influenceToWorld.GetColumn(1).normalized;
            envLightData.influenceForward = influenceToWorld.GetColumn(2).normalized;
            envLightData.capturePositionRWS = capturePosition;
            envLightData.influencePositionRWS = influenceToWorld.GetColumn(3);

            envLightData.envIndex = envIndex;

            // Proxy data
            var proxyToWorld = probe.proxyToWorld;
            envLightData.proxyExtents = probe.proxyExtents;
            envLightData.minProjectionDistance = probe.isProjectionInfinite ? 65504f : 0;
            envLightData.proxyRight = proxyToWorld.GetColumn(0).normalized;
            envLightData.proxyUp = proxyToWorld.GetColumn(1).normalized;
            envLightData.proxyForward = proxyToWorld.GetColumn(2).normalized;
            envLightData.proxyPositionRWS = proxyToWorld.GetColumn(3);

            m_lightList.envLights.Add(envLightData);
            return true;
        }

        public void GetEnvLightVolumeDataAndBound(HDProbe probe, LightVolumeType lightVolumeType, Matrix4x4 worldToView, Camera.StereoscopicEye eyeIndex = Camera.StereoscopicEye.Left)
        {
            var bound = new SFiniteLightBound();
            var lightVolumeData = new LightVolumeData();

            // C is reflection volume center in world space (NOT same as cube map capture point)
            var influenceExtents = probe.influenceExtents;       // 0.5f * Vector3.Max(-boxSizes[p], boxSizes[p]);

            var influenceToWorld = probe.influenceToWorld;

            // transform to camera space (becomes a left hand coordinate frame in Unity since Determinant(worldToView)<0)
            var influenceRightVS = worldToView.MultiplyVector(influenceToWorld.GetColumn(0).normalized);
            var influenceUpVS = worldToView.MultiplyVector(influenceToWorld.GetColumn(1).normalized);
            var influenceForwardVS = worldToView.MultiplyVector(influenceToWorld.GetColumn(2).normalized);
            var influencePositionVS = worldToView.MultiplyPoint(influenceToWorld.GetColumn(3));

            lightVolumeData.lightCategory = (uint)LightCategory.Env;
            lightVolumeData.lightVolume = (uint)lightVolumeType;
            lightVolumeData.featureFlags = (uint)LightFeatureFlags.Env;

            switch (lightVolumeType)
            {
                case LightVolumeType.Sphere:
                {
                    lightVolumeData.lightPos = influencePositionVS;
                    lightVolumeData.radiusSq = influenceExtents.x * influenceExtents.x;
                    lightVolumeData.lightAxisX = influenceRightVS;
                    lightVolumeData.lightAxisY = influenceUpVS;
                    lightVolumeData.lightAxisZ = influenceForwardVS;

                    bound.center = influencePositionVS;
                    bound.boxAxisX = influenceRightVS * influenceExtents.x;
                    bound.boxAxisY = influenceUpVS * influenceExtents.x;
                    bound.boxAxisZ = influenceForwardVS * influenceExtents.x;
                    bound.scaleXY.Set(1.0f, 1.0f);
                    bound.radius = influenceExtents.x;
                    break;
                }
                case LightVolumeType.Box:
                {
                    bound.center = influencePositionVS;
                    bound.boxAxisX = influenceExtents.x * influenceRightVS;
                    bound.boxAxisY = influenceExtents.y * influenceUpVS;
                    bound.boxAxisZ = influenceExtents.z * influenceForwardVS;
                    bound.scaleXY.Set(1.0f, 1.0f);
                    bound.radius = influenceExtents.magnitude;

                    // The culling system culls pixels that are further
                    //   than a threshold to the box influence extents.
                    // So we use an arbitrary threshold here (k_BoxCullingExtentOffset)
                    lightVolumeData.lightPos = influencePositionVS;
                    lightVolumeData.lightAxisX = influenceRightVS;
                    lightVolumeData.lightAxisY = influenceUpVS;
                    lightVolumeData.lightAxisZ = influenceForwardVS;
                    lightVolumeData.boxInnerDist = influenceExtents - k_BoxCullingExtentThreshold;
                    lightVolumeData.boxInvRange.Set(1.0f / k_BoxCullingExtentThreshold.x, 1.0f / k_BoxCullingExtentThreshold.y, 1.0f / k_BoxCullingExtentThreshold.z);
                    break;
                }
            }

            if (eyeIndex == Camera.StereoscopicEye.Left)
            {
                m_lightList.bounds.Add(bound);
                m_lightList.lightVolumes.Add(lightVolumeData);
            }
            else
            {
                m_lightList.rightEyeBounds.Add(bound);
                m_lightList.rightEyeLightVolumes.Add(lightVolumeData);
            }
        }

        public void AddBoxVolumeDataAndBound(OrientedBBox obb, LightCategory category, LightFeatureFlags featureFlags, Matrix4x4 worldToView, bool stereoEnabled)
        {
            var bound      = new SFiniteLightBound();
            var volumeData = new LightVolumeData();

            // transform to camera space (becomes a left hand coordinate frame in Unity since Determinant(worldToView)<0)
            var positionVS = worldToView.MultiplyPoint(obb.center);
            var rightVS    = worldToView.MultiplyVector(obb.right);
            var upVS       = worldToView.MultiplyVector(obb.up);
            var forwardVS  = Vector3.Cross(upVS, rightVS);
            var extents    = new Vector3(obb.extentX, obb.extentY, obb.extentZ);

            volumeData.lightVolume   = (uint)LightVolumeType.Box;
            volumeData.lightCategory = (uint)category;
            volumeData.featureFlags  = (uint)featureFlags;

            bound.center   = positionVS;
            bound.boxAxisX = obb.extentX * rightVS;
            bound.boxAxisY = obb.extentY * upVS;
            bound.boxAxisZ = obb.extentZ * forwardVS;
            bound.radius   = extents.magnitude;
            bound.scaleXY.Set(1.0f, 1.0f);

            // The culling system culls pixels that are further
            //   than a threshold to the box influence extents.
            // So we use an arbitrary threshold here (k_BoxCullingExtentOffset)
            volumeData.lightPos     = positionVS;
            volumeData.lightAxisX   = rightVS;
            volumeData.lightAxisY   = upVS;
            volumeData.lightAxisZ   = forwardVS;
            volumeData.boxInnerDist = extents - k_BoxCullingExtentThreshold; // We have no blend range, but the culling code needs a small EPS value for some reason???
            volumeData.boxInvRange.Set(1.0f / k_BoxCullingExtentThreshold.x, 1.0f / k_BoxCullingExtentThreshold.y, 1.0f / k_BoxCullingExtentThreshold.z);

            m_lightList.bounds.Add(bound);
            m_lightList.lightVolumes.Add(volumeData);

            // XRTODO: use rightEyeWorldToView here too?
            if (stereoEnabled)
            {
                m_lightList.rightEyeBounds.Add(bound);
                m_lightList.rightEyeLightVolumes.Add(volumeData);
            }
        }

        public int GetCurrentShadowCount()
        {
            return m_ShadowManager.GetShadowRequestCount();
        }

        public void UpdateCullingParameters(ref ScriptableCullingParameters cullingParams)
        {
            m_ShadowManager.UpdateCullingParameters(ref cullingParams);

            // In HDRP we don't need per object light/probe info so we disable the native code that handles it.
            cullingParams.cullingOptions |= CullingOptions.DisablePerObjectCulling;
        }

        public bool IsBakedShadowMaskLight(Light light)
        {
            // This can happen for particle lights.
            if (light == null)
                return false;

            return light.bakingOutput.lightmapBakeType == LightmapBakeType.Mixed &&
                light.bakingOutput.mixedLightingMode == MixedLightingMode.Shadowmask &&
                light.bakingOutput.occlusionMaskChannel != -1;     // We need to have an occlusion mask channel assign, else we have no shadow mask
        }

        HDProbe SelectProbe(VisibleReflectionProbe probe, PlanarReflectionProbe planarProbe)
        {
            if (probe.reflectionProbe != null)
            {
                var add = probe.reflectionProbe.GetComponent<HDAdditionalReflectionData>();
                if (add == null)
                {
                    add = HDUtils.s_DefaultHDAdditionalReflectionData;
                    Vector3 distance = Vector3.one * probe.blendDistance;
                    add.influenceVolume.boxBlendDistancePositive = distance;
                    add.influenceVolume.boxBlendDistanceNegative = distance;
                    add.influenceVolume.shape = InfluenceShape.Box;
                }
                return add;
            }
            if (planarProbe != null)
                return planarProbe;

            throw new ArgumentException();
        }

        // Return true if BakedShadowMask are enabled
        public bool PrepareLightsForGPU(CommandBuffer cmd, HDCamera hdCamera, CullingResults cullResults,
            HDProbeCullingResults hdProbeCullingResults, DensityVolumeList densityVolumes, DebugDisplaySettings debugDisplaySettings)
        {
        #if ENABLE_RAYTRACING
            HDRaytracingEnvironment raytracingEnv = m_RayTracingManager.CurrentEnvironment();
        #endif

            using (new ProfilingSample(cmd, "Prepare Lights For GPU"))
            {
                Camera camera = hdCamera.camera;

                // If any light require it, we need to enabled bake shadow mask feature
                m_enableBakeShadowMask = false;

                m_lightList.Clear();

                // We need to properly reset this here otherwise if we go from 1 light to no visible light we would keep the old reference active.
                m_CurrentSunLight = null;
                m_CurrentShadowSortedSunLightIndex = -1;
                m_DominantLightIndex = -1;
                m_DominantLightValue = 0;
                m_DebugSelectedLightShadowIndex = -1;

                int decalDatasCount = Math.Min(DecalSystem.m_DecalDatasCount, m_MaxDecalsOnScreen);

                var stereoEnabled = hdCamera.camera.stereoEnabled;

                var hdShadowSettings = VolumeManager.instance.stack.GetComponent<HDShadowSettings>();

                Vector3 camPosWS = camera.transform.position;

                var worldToView = WorldToCamera(camera);
                var rightEyeWorldToView = Matrix4x4.identity;
                if (stereoEnabled)
                {
                    worldToView = WorldToViewStereo(camera, Camera.StereoscopicEye.Left);
                    rightEyeWorldToView = WorldToViewStereo(camera, Camera.StereoscopicEye.Right);
                }

                // We must clear the shadow requests before checking if they are any visible light because we would have requests from the last frame executed in the case where we don't see any lights
                m_ShadowManager.Clear();

                // Note: Light with null intensity/Color are culled by the C++, no need to test it here
                if (cullResults.visibleLights.Length != 0 || cullResults.visibleReflectionProbes.Length != 0)
                {
                    // 1. Count the number of lights and sort all lights by category, type and volume - This is required for the fptl/cluster shader code
                    // If we reach maximum of lights available on screen, then we discard the light.
                    // Lights are processed in order, so we don't discards light based on their importance but based on their ordering in visible lights list.
                    int directionalLightcount = 0;
                    int punctualLightcount = 0;
                    int areaLightCount = 0;
                    int lightFlagOffset = 0;


<<<<<<< HEAD
                    int lightCount = Math.Min(cullResults.visibleLights.Length, m_MaxLightsOnScreen);
=======
                    int lightCount = Math.Min(cullResults.visibleLights.Count, m_MaxLightsOnScreen);
>>>>>>> 2ae00547
                    UpdateSortKeysArray(lightCount);
                    int sortCount = 0;
                    for (int lightIndex = 0, numLights = cullResults.visibleLights.Length; (lightIndex < numLights) && (sortCount < lightCount); ++lightIndex)
                    {
                        var light = cullResults.visibleLights[lightIndex];
                        var lightComponent = light.light;

                        // Light should always have additional data, however preview light right don't have, so we must handle the case by assigning HDUtils.s_DefaultHDAdditionalLightData
                        var additionalData = GetHDAdditionalLightData(lightComponent);

                        // Reserve shadow map resolutions and check if light needs to render shadows
                        additionalData.ReserveShadows(camera, m_ShadowManager, m_ShadowInitParameters, cullResults, m_FrameSettings, lightIndex);

                        LightCategory lightCategory = LightCategory.Count;
                        GPULightType gpuLightType = GPULightType.Point;
                        LightVolumeType lightVolumeType = LightVolumeType.Count;

                        if (additionalData.lightTypeExtent == LightTypeExtent.Punctual)
                        {
                            lightCategory = LightCategory.Punctual;

                            switch (light.lightType)
                            {
                                case LightType.Spot:
                                    if (punctualLightcount >= m_MaxPunctualLightsOnScreen)
                                        continue;
                                    switch (additionalData.spotLightShape)
                                    {
                                        case SpotLightShape.Cone:
                                            gpuLightType = GPULightType.Spot;
                                            lightVolumeType = LightVolumeType.Cone;
                                            break;
                                        case SpotLightShape.Pyramid:
                                            gpuLightType = GPULightType.ProjectorPyramid;
                                            lightVolumeType = LightVolumeType.Cone;
                                            break;
                                        case SpotLightShape.Box:
                                            gpuLightType = GPULightType.ProjectorBox;
                                            lightVolumeType = LightVolumeType.Box;
                                            break;
                                        default:
                                            Debug.Assert(false, "Encountered an unknown SpotLightShape.");
                                            break;
                                    }
                                    break;

                                case LightType.Directional:
                                    if (directionalLightcount >= m_MaxDirectionalLightsOnScreen)
                                        continue;
                                    gpuLightType = GPULightType.Directional;
                                    // No need to add volume, always visible
                                    lightVolumeType = LightVolumeType.Count; // Count is none
                                    break;

                                case LightType.Point:
                                    if (punctualLightcount >= m_MaxPunctualLightsOnScreen)
                                        continue;
                                    gpuLightType = GPULightType.Point;
                                    lightVolumeType = LightVolumeType.Sphere;
                                    break;

                                default:
                                    Debug.Assert(false, "Encountered an unknown LightType.");
                                    break;
                            }
                        }
                        else
                        {
                            lightCategory = LightCategory.Area;

                            switch (additionalData.lightTypeExtent)
                            {
                                case LightTypeExtent.Rectangle:
                                    if (areaLightCount >= m_MaxAreaLightsOnScreen)
                                        continue;
                                    gpuLightType = GPULightType.Rectangle;
                                    lightVolumeType = LightVolumeType.Box;
                                    break;

                                case LightTypeExtent.Tube:
                                    if (areaLightCount >= m_MaxAreaLightsOnScreen)
                                        continue;
                                    gpuLightType = GPULightType.Tube;
                                    lightVolumeType = LightVolumeType.Box;
                                    break;

                                default:
                                    Debug.Assert(false, "Encountered an unknown LightType.");
                                    break;
                            }
                        }

                        // 5 bit (0x1F) light category, 5 bit (0x1F) GPULightType, 5 bit (0x1F) lightVolume, 1 bit for shadow casting, 16 bit index
                        m_SortKeys[sortCount++] = (uint)lightCategory << 27 | (uint)gpuLightType << 22 | (uint)lightVolumeType << 17 | (uint)lightIndex;
                    }

                    CoreUnsafeUtils.QuickSort(m_SortKeys, 0, sortCount - 1); // Call our own quicksort instead of Array.Sort(sortKeys, 0, sortCount) so we don't allocate memory (note the SortCount-1 that is different from original call).

                    // Now that all the lights have requested a shadow resolution, we can layout them in the atlas
                    // And if needed rescale the whole atlas
                    m_ShadowManager.LayoutShadowMaps(debugDisplaySettings.data.lightingDebugSettings);

                    // TODO: Refactor shadow management
                    // The good way of managing shadow:
                    // Here we sort everyone and we decide which light is important or not (this is the responsibility of the lightloop)
                    // we allocate shadow slot based on maximum shadow allowed on screen and attribute slot by bigger solid angle
                    // THEN we ask to the ShadowRender to render the shadow, not the reverse as it is today (i.e render shadow than expect they
                    // will be use...)
                    // The lightLoop is in charge, not the shadow pass.
                    // For now we will still apply the maximum of shadow here but we don't apply the sorting by priority + slot allocation yet

                    // 2. Go through all lights, convert them to GPU format.
                    // Simultaneously create data for culling (LightVolumeData and SFiniteLightBound)

                    #if ENABLE_RAYTRACING
                    int areaLightShadowIndex = 0;
                    int maxAreaLightShadows = raytracingEnv != null && raytracingEnv.raytracedShadows ? raytracingEnv.numAreaLightShadows : 0;
                    #endif

                    for (int sortIndex = 0; sortIndex < sortCount; ++sortIndex)
                    {
                        // In 1. we have already classify and sorted the light, we need to use this sorted order here
                        uint sortKey = m_SortKeys[sortIndex];
                        LightCategory lightCategory = (LightCategory)((sortKey >> 27) & 0x1F);
                        GPULightType gpuLightType = (GPULightType)((sortKey >> 22) & 0x1F);
                        LightVolumeType lightVolumeType = (LightVolumeType)((sortKey >> 17) & 0x1F);
                        int lightIndex = (int)(sortKey & 0xFFFF);

                        var light = cullResults.visibleLights[lightIndex];
                        var lightComponent = light.light;

                        m_enableBakeShadowMask = m_enableBakeShadowMask || IsBakedShadowMaskLight(lightComponent);

                        // Light should always have additional data, however preview light right don't have, so we must handle the case by assigning HDUtils.s_DefaultHDAdditionalLightData
                        var additionalLightData = GetHDAdditionalLightData(lightComponent);
                        var additionalShadowData = lightComponent != null ? lightComponent.GetComponent<AdditionalShadowData>() : null; // Can be null

                        int shadowIndex = -1;

                        // Manage shadow requests
                        #if ENABLE_RAYTRACING
                        if (additionalLightData.WillRenderShadows() && !additionalLightData.useRayTracedShadows)
                        #else
                        if (additionalLightData.WillRenderShadows())
                        #endif
                        {
                                int shadowRequestCount;
                            shadowIndex = additionalLightData.UpdateShadowRequest(hdCamera, m_ShadowManager, light, cullResults, lightIndex, out shadowRequestCount);

#if UNITY_EDITOR
                            if ((debugDisplaySettings.data.lightingDebugSettings.shadowDebugUseSelection
                                    || debugDisplaySettings.data.lightingDebugSettings.shadowDebugMode == ShadowMapDebugMode.SingleShadow)
                                && UnityEditor.Selection.activeGameObject == lightComponent.gameObject)
                            {
                                m_DebugSelectedLightShadowIndex = shadowIndex;
                                m_DebugSelectedLightShadowCount = shadowRequestCount;
                            }
#endif
                        }

                        // Directional rendering side, it is separated as it is always visible so no volume to handle here
                        if (gpuLightType == GPULightType.Directional)
                        {
                            if (GetDirectionalLightData(cmd, gpuLightType, light, lightComponent, additionalLightData, additionalShadowData, lightIndex, shadowIndex, debugDisplaySettings, directionalLightcount))
                            {
                                directionalLightcount++;

                                // We make the light position camera-relative as late as possible in order
                                // to allow the preceding code to work with the absolute world space coordinates.
                                if (ShaderConfig.s_CameraRelativeRendering != 0)
                                {
                                    // Caution: 'DirectionalLightData.positionWS' is camera-relative after this point.
                                    int last = m_lightList.directionalLights.Count - 1;
                                    DirectionalLightData lightData = m_lightList.directionalLights[last];
                                    lightData.positionRWS -= camPosWS;
                                    m_lightList.directionalLights[last] = lightData;
                                }
                            }
                            continue;
                        }

                        Vector3 lightDimensions = new Vector3(); // X = length or width, Y = height, Z = range (depth)

                        // Punctual, area, projector lights - the rendering side.
<<<<<<< HEAD
                        if (GetLightData(cmd, hdShadowSettings, camera, gpuLightType, light, lightComponent, additionalLightData, additionalShadowData, lightIndex, shadowIndex, ref lightDimensions, debugDisplaySettings
                        #if ENABLE_RAYTRACING
                            , maxAreaLightShadows, ref areaLightShadowIndex
                        #endif
                        ))
=======
                        if (GetLightData(cmd, hdShadowSettings, camera, gpuLightType, light, lightComponent, additionalLightData, additionalShadowData, lightIndex, shadowIndex, ref lightDimensions, ref lightFlagOffset, debugDisplaySettings))
>>>>>>> 2ae00547
                        {
                            switch (lightCategory)
                            {
                                case LightCategory.Punctual:
                                    punctualLightcount++;
                                    break;
                                case LightCategory.Area:
                                    areaLightCount++;
                                    break;
                                default:
                                    Debug.Assert(false, "TODO: encountered an unknown LightCategory.");
                                    break;
                            }

                            // Then culling side. Must be call in this order as we pass the created Light data to the function
                            GetLightVolumeDataAndBound(lightCategory, gpuLightType, lightVolumeType, light, m_lightList.lights[m_lightList.lights.Count - 1], lightDimensions, worldToView);
                            if (stereoEnabled)
                                GetLightVolumeDataAndBound(lightCategory, gpuLightType, lightVolumeType, light, m_lightList.lights[m_lightList.lights.Count - 1], lightDimensions, rightEyeWorldToView, Camera.StereoscopicEye.Right);

                            // We make the light position camera-relative as late as possible in order
                            // to allow the preceding code to work with the absolute world space coordinates.
                            if (ShaderConfig.s_CameraRelativeRendering != 0)
                            {
                                // Caution: 'LightData.positionWS' is camera-relative after this point.
                                int last = m_lightList.lights.Count - 1;
                                LightData lightData = m_lightList.lights[last];
                                lightData.positionRWS -= camPosWS;
                                m_lightList.lights[last] = lightData;
                            }
                        }
                    }

                    // Update the compute buffer with the shadow request datas
                    m_ShadowManager.PrepareGPUShadowDatas(cullResults, camera);

                    //Activate contact shadows on dominant light
                    if (m_DominantLightIndex != -1)
                    {
                        m_DominantLightData =  m_lightList.lights[m_DominantLightIndex];
                        m_DominantLightData.contactShadowIndex = 0;
                        m_lightList.lights[m_DominantLightIndex] = m_DominantLightData;
                    }

                    // Sanity check
                    Debug.Assert(m_lightList.directionalLights.Count == directionalLightcount);
                    Debug.Assert(m_lightList.lights.Count == areaLightCount + punctualLightcount);

                    m_punctualLightCount = punctualLightcount;
                    m_areaLightCount = areaLightCount;

                    // Redo everything but this time with envLights
                    Debug.Assert(m_MaxEnvLightsOnScreen <= 256); //for key construction
                    int envLightCount = 0;

<<<<<<< HEAD
                    var totalProbes = cullResults.visibleReflectionProbes.Length + hdProbeCullingResults.visibleProbes.Count;
=======
                    var totalProbes = cullResults.visibleReflectionProbes.Count + reflectionProbeCullResults.visiblePlanarReflectionProbeCount;
>>>>>>> 2ae00547
                    int probeCount = Math.Min(totalProbes, m_MaxEnvLightsOnScreen);
                    UpdateSortKeysArray(probeCount);
                    sortCount = 0;

                    for (int probeIndex = 0, numProbes = totalProbes; (probeIndex < numProbes) && (sortCount < probeCount); probeIndex++)
                    {
                        if (probeIndex < cullResults.visibleReflectionProbes.Length)
                        {
                            var probe = cullResults.visibleReflectionProbes[probeIndex];
                            if (probe.reflectionProbe == null || probe.reflectionProbe.Equals(null) || !probe.reflectionProbe.isActiveAndEnabled)
                                continue;

<<<<<<< HEAD
                            // Exclude env lights based on hdCamera.probeLayerMask
                            if ((hdCamera.probeLayerMask.value & (1 << probe.reflectionProbe.gameObject.layer)) == 0)
=======
                            // probe.texture can be null when we are adding a reflection probe in the editor
                            if (probe.texture == null || envLightCount >= m_MaxEnvLightsOnScreen)
>>>>>>> 2ae00547
                                continue;

                            var additional = probe.reflectionProbe.GetComponent<HDAdditionalReflectionData>();

                            // probe.texture can be null when we are adding a reflection probe in the editor
                            if (additional.texture == null || envLightCount >= m_MaxEnvLightsOnScreen)
                                continue;

                            // Work around the data issues.
                            if (probe.localToWorldMatrix.determinant == 0)
                            {
                                Debug.LogError("Reflection probe " + probe.reflectionProbe.name + " has an invalid local frame and needs to be fixed.");
                                continue;
                            }

                            LightVolumeType lightVolumeType = LightVolumeType.Box;
                            if (additional != null && additional.influenceVolume.shape == InfluenceShape.Sphere)
                                lightVolumeType = LightVolumeType.Sphere;
                            ++envLightCount;

                            var logVolume = CalculateProbeLogVolume(probe.bounds);

                            m_SortKeys[sortCount++] = PackProbeKey(logVolume, lightVolumeType, 0u, probeIndex); // Sort by volume
                        }
                        else
                        {
                            var planarProbeIndex = probeIndex - cullResults.visibleReflectionProbes.Length;
                            var probe = hdProbeCullingResults.visibleProbes[planarProbeIndex];

                            // probe.texture can be null when we are adding a reflection probe in the editor
<<<<<<< HEAD
                            if (probe.texture == null || envLightCount >= k_MaxEnvLightsOnScreen)
                                continue;

                            // Exclude env lights based on hdCamera.probeLayerMask
                            if ((hdCamera.probeLayerMask.value & (1 << probe.gameObject.layer)) == 0)
=======
                            if (probe.currentTexture == null || envLightCount >= m_MaxEnvLightsOnScreen)
>>>>>>> 2ae00547
                                continue;

                            var lightVolumeType = LightVolumeType.Box;
                            if (probe.influenceVolume.shape == InfluenceShape.Sphere)
                                lightVolumeType = LightVolumeType.Sphere;
                            ++envLightCount;

                            var logVolume = CalculateProbeLogVolume(probe.bounds);

                            m_SortKeys[sortCount++] = PackProbeKey(logVolume, lightVolumeType, 1u, planarProbeIndex); // Sort by volume
                        }
                    }

                    // Not necessary yet but call it for future modification with sphere influence volume
                    CoreUnsafeUtils.QuickSort(m_SortKeys, 0, sortCount - 1); // Call our own quicksort instead of Array.Sort(sortKeys, 0, sortCount) so we don't allocate memory (note the SortCount-1 that is different from original call).

                    for (int sortIndex = 0; sortIndex < sortCount; ++sortIndex)
                    {
                        // In 1. we have already classify and sorted the light, we need to use this sorted order here
                        uint sortKey = m_SortKeys[sortIndex];
                        LightVolumeType lightVolumeType;
                        int probeIndex;
                        int listType;
                        UnpackProbeSortKey(sortKey, out lightVolumeType, out probeIndex, out listType);

                        PlanarReflectionProbe planarProbe = null;
                        VisibleReflectionProbe probe = default(VisibleReflectionProbe);
                        if (listType == 0)
                            probe = cullResults.visibleReflectionProbes[probeIndex];
                        else
                            planarProbe = (PlanarReflectionProbe)hdProbeCullingResults.visibleProbes[probeIndex];

                        var probeWrapper = SelectProbe(probe, planarProbe);

                        if (GetEnvLightData(cmd, hdCamera, probeWrapper, debugDisplaySettings))
                        {
                            GetEnvLightVolumeDataAndBound(probeWrapper, lightVolumeType, worldToView);
                            if (stereoEnabled)
                                GetEnvLightVolumeDataAndBound(probeWrapper, lightVolumeType, rightEyeWorldToView, Camera.StereoscopicEye.Right);

                            // We make the light position camera-relative as late as possible in order
                            // to allow the preceding code to work with the absolute world space coordinates.
                            if (ShaderConfig.s_CameraRelativeRendering != 0)
                            {
                                // Caution: 'EnvLightData.positionRWS' is camera-relative after this point.
                                int last = m_lightList.envLights.Count - 1;
                                EnvLightData envLightData = m_lightList.envLights[last];
                                envLightData.capturePositionRWS -= camPosWS;
                                envLightData.influencePositionRWS -= camPosWS;
                                envLightData.proxyPositionRWS -= camPosWS;
                                m_lightList.envLights[last] = envLightData;
                            }
                        }
                    }
                }

                if (decalDatasCount > 0)
                {
                    for (int i = 0; i < decalDatasCount; i++)
                    {
                        m_lightList.bounds.Add(DecalSystem.m_Bounds[i]);
                        m_lightList.lightVolumes.Add(DecalSystem.m_LightVolumes[i]);

                        if (camera.stereoEnabled)
                        {
                            m_lightList.rightEyeBounds.Add(DecalSystem.m_Bounds[i]);
                            m_lightList.rightEyeLightVolumes.Add(DecalSystem.m_LightVolumes[i]);
                        }
                    }
                }

                // Inject density volumes into the clustered data structure for efficient look up.
                m_densityVolumeCount = densityVolumes.bounds != null ? densityVolumes.bounds.Count : 0;

                Matrix4x4 worldToViewCR = worldToView;

                if (ShaderConfig.s_CameraRelativeRendering != 0)
                {
                    // The OBBs are camera-relative, the matrix is not. Fix it.
                    worldToViewCR.SetColumn(3, new Vector4(0, 0, 0, 1));
                }

                for (int i = 0, n = m_densityVolumeCount; i < n; i++)
                {
                    // Density volumes are not lights and therefore should not affect light classification.
                    LightFeatureFlags featureFlags = 0;
                    AddBoxVolumeDataAndBound(densityVolumes.bounds[i], LightCategory.DensityVolume, featureFlags, worldToViewCR, camera.stereoEnabled);
                }

                m_lightCount = m_lightList.lights.Count + m_lightList.envLights.Count + decalDatasCount + m_densityVolumeCount;
                Debug.Assert(m_lightCount == m_lightList.bounds.Count);
                Debug.Assert(m_lightCount == m_lightList.lightVolumes.Count);

                if (stereoEnabled)
                {
                    // TODO: Proper decal + stereo cull management

                    Debug.Assert(m_lightList.rightEyeBounds.Count == m_lightCount);
                    Debug.Assert(m_lightList.rightEyeLightVolumes.Count == m_lightCount);

                    // TODO: GC considerations?
                    m_lightList.bounds.AddRange(m_lightList.rightEyeBounds);
                    m_lightList.lightVolumes.AddRange(m_lightList.rightEyeLightVolumes);
                }

                UpdateDataBuffers();

                cmd.SetGlobalInt(HDShaderIDs._EnvLightIndexShift, m_lightList.lights.Count);
                cmd.SetGlobalInt(HDShaderIDs._DecalIndexShift, m_lightList.lights.Count + m_lightList.envLights.Count);
                cmd.SetGlobalInt(HDShaderIDs._DensityVolumeIndexShift, m_lightList.lights.Count + m_lightList.envLights.Count + decalDatasCount);
            }

            m_enableBakeShadowMask = m_enableBakeShadowMask && hdCamera.frameSettings.IsEnabled(FrameSettingsField.ShadowMask);

            // We push this parameter here because we know that normal/deferred shadows are not yet rendered
            if (debugDisplaySettings.data.lightingDebugSettings.shadowDebugMode == ShadowMapDebugMode.SingleShadow)
            {
                int shadowIndex = (int)debugDisplaySettings.data.lightingDebugSettings.shadowMapIndex;

                if (debugDisplaySettings.data.lightingDebugSettings.shadowDebugUseSelection)
                    shadowIndex = m_DebugSelectedLightShadowIndex;
                cmd.SetGlobalInt(HDShaderIDs._DebugSingleShadowIndex, shadowIndex);
            }

            return m_enableBakeShadowMask;
        }

        static float CalculateProbeLogVolume(Bounds bounds)
        {
            //Notes:
            // - 1+ term is to prevent having negative values in the log result
            // - 1000* is too keep 3 digit after the dot while we truncate the result later
            // - 1048575 is 2^20-1 as we pack the result on 20bit later
            float boxVolume = 8f* bounds.extents.x * bounds.extents.y * bounds.extents.z;
            float logVolume = Mathf.Clamp(Mathf.Log(1 + boxVolume, 1.05f)*1000, 0, 1048575);
            return logVolume;
        }

        static void UnpackProbeSortKey(uint sortKey, out LightVolumeType lightVolumeType, out int probeIndex, out int listType)
        {
            lightVolumeType = (LightVolumeType)((sortKey >> 9) & 0x3);
            probeIndex = (int)(sortKey & 0xFF);
            listType = (int)((sortKey >> 8) & 1);
        }

        static uint PackProbeKey(float logVolume, LightVolumeType lightVolumeType, uint listType, int probeIndex)
        {
            // 20 bit volume, 3 bit LightVolumeType, 1 bit list type, 8 bit index
            return (uint)logVolume << 12 | (uint)lightVolumeType << 9 | listType << 8 | ((uint)probeIndex & 0xFF);
        }

        void VoxelLightListGeneration(CommandBuffer cmd, HDCamera hdCamera, Matrix4x4[] projscrArr, Matrix4x4[] invProjscrArr, RenderTargetIdentifier cameraDepthBufferRT)
        {
            Camera camera = hdCamera.camera;

            var isProjectionOblique = GeometryUtils.IsProjectionMatrixOblique(camera.projectionMatrix);

            // clear atomic offset index
            cmd.SetComputeBufferParam(buildPerVoxelLightListShader, s_ClearVoxelAtomicKernel, HDShaderIDs.g_LayeredSingleIdxBuffer, s_GlobalLightListAtomic);
            cmd.DispatchCompute(buildPerVoxelLightListShader, s_ClearVoxelAtomicKernel, 1, 1, 1);

            bool isOrthographic = camera.orthographic;
            cmd.SetComputeIntParam(buildPerVoxelLightListShader, HDShaderIDs.g_isOrthographic, isOrthographic ? 1 : 0);
            cmd.SetComputeIntParam(buildPerVoxelLightListShader, HDShaderIDs.g_iNrVisibLights, m_lightCount);
            cmd.SetComputeMatrixArrayParam(buildPerVoxelLightListShader, HDShaderIDs.g_mScrProjectionArr, projscrArr);
            cmd.SetComputeMatrixArrayParam(buildPerVoxelLightListShader, HDShaderIDs.g_mInvScrProjectionArr, invProjscrArr);

            cmd.SetComputeIntParam(buildPerVoxelLightListShader, HDShaderIDs.g_iLog2NumClusters, k_Log2NumClusters);

            cmd.SetComputeVectorParam(buildPerVoxelLightListShader, HDShaderIDs.g_screenSize, hdCamera.screenSize);
            cmd.SetComputeIntParam(buildPerVoxelLightListShader, HDShaderIDs.g_iNumSamplesMSAA, (int)hdCamera.msaaSamples);

            //Vector4 v2_near = invProjscr * new Vector4(0.0f, 0.0f, 0.0f, 1.0f);
            //Vector4 v2_far = invProjscr * new Vector4(0.0f, 0.0f, 1.0f, 1.0f);
            //float nearPlane2 = -(v2_near.z/v2_near.w);
            //float farPlane2 = -(v2_far.z/v2_far.w);
            var nearPlane = camera.nearClipPlane;
            var farPlane = camera.farClipPlane;
            cmd.SetComputeFloatParam(buildPerVoxelLightListShader, HDShaderIDs.g_fNearPlane, nearPlane);
            cmd.SetComputeFloatParam(buildPerVoxelLightListShader, HDShaderIDs.g_fFarPlane, farPlane);

            const float C = (float)(1 << k_Log2NumClusters);
            var geomSeries = (1.0 - Mathf.Pow(k_ClustLogBase, C)) / (1 - k_ClustLogBase);        // geometric series: sum_k=0^{C-1} base^k
            m_ClustScale = (float)(geomSeries / (farPlane - nearPlane));

            cmd.SetComputeFloatParam(buildPerVoxelLightListShader, HDShaderIDs.g_fClustScale, m_ClustScale);
            cmd.SetComputeFloatParam(buildPerVoxelLightListShader, HDShaderIDs.g_fClustBase, k_ClustLogBase);

            var genListPerVoxelKernel = isProjectionOblique ? s_GenListPerVoxelKernelOblique : s_GenListPerVoxelKernel;

            cmd.SetComputeTextureParam(buildPerVoxelLightListShader, genListPerVoxelKernel, HDShaderIDs.g_depth_tex, cameraDepthBufferRT);
            cmd.SetComputeBufferParam(buildPerVoxelLightListShader, genListPerVoxelKernel, HDShaderIDs.g_vLayeredLightList, s_PerVoxelLightLists);
            cmd.SetComputeBufferParam(buildPerVoxelLightListShader, genListPerVoxelKernel, HDShaderIDs.g_LayeredOffset, s_PerVoxelOffset);
            cmd.SetComputeBufferParam(buildPerVoxelLightListShader, genListPerVoxelKernel, HDShaderIDs.g_LayeredSingleIdxBuffer, s_GlobalLightListAtomic);
            if (m_FrameSettings.IsEnabled(FrameSettingsField.BigTilePrepass))
                cmd.SetComputeBufferParam(buildPerVoxelLightListShader, genListPerVoxelKernel, HDShaderIDs.g_vBigTileLightList, s_BigTileLightList);

            if (k_UseDepthBuffer)
            {
                cmd.SetComputeBufferParam(buildPerVoxelLightListShader, genListPerVoxelKernel, HDShaderIDs.g_logBaseBuffer, s_PerTileLogBaseTweak);
            }

            cmd.SetComputeBufferParam(buildPerVoxelLightListShader, genListPerVoxelKernel, HDShaderIDs.g_vBoundsBuffer, s_AABBBoundsBuffer);
            cmd.SetComputeBufferParam(buildPerVoxelLightListShader, genListPerVoxelKernel, HDShaderIDs._LightVolumeData, s_LightVolumeDataBuffer);
            cmd.SetComputeBufferParam(buildPerVoxelLightListShader, genListPerVoxelKernel, HDShaderIDs.g_data, s_ConvexBoundsBuffer);

            var numTilesX = GetNumTileClusteredX(hdCamera);
            var numTilesY = GetNumTileClusteredY(hdCamera);

            cmd.DispatchCompute(buildPerVoxelLightListShader, genListPerVoxelKernel, numTilesX, numTilesY, hdCamera.computePassCount);
        }

        public void BuildGPULightListsCommon(HDCamera hdCamera, CommandBuffer cmd, RenderTargetIdentifier cameraDepthBufferRT, RenderTargetIdentifier stencilTextureRT, bool skyEnabled)
        {
            bool runLightList = m_lightCount > 0;

            var camera = hdCamera.camera;
            cmd.BeginSample("Build Light List");

            var w = (int)hdCamera.screenSize.x;
            var h = (int)hdCamera.screenSize.y;
            s_TempScreenDimArray[0] = w;
            s_TempScreenDimArray[1] = h;
            var numBigTilesX = (w + 63) / 64;
            var numBigTilesY = (h + 63) / 64;

            var temp = new Matrix4x4();
            temp.SetRow(0, new Vector4(0.5f * w, 0.0f, 0.0f, 0.5f * w));
            temp.SetRow(1, new Vector4(0.0f, 0.5f * h, 0.0f, 0.5f * h));
            temp.SetRow(2, new Vector4(0.0f, 0.0f, 0.5f, 0.5f));
            temp.SetRow(3, new Vector4(0.0f, 0.0f, 0.0f, 1.0f));
            bool isOrthographic = camera.orthographic;

            // camera to screen matrix (and it's inverse)
            if (camera.stereoEnabled)
            {
                // XRTODO: If possible, we could generate a non-oblique stereo projection
                // matrix.  It's ok if it's not the exact same matrix, as long as it encompasses
                // the same FOV as the original projection matrix (which would mean padding each half
                // of the frustum with the max half-angle). We don't need the light information in
                // real projection space.  We just use screen space to figure out what is proximal
                // to a cluster or tile.
                // Once we generate this non-oblique projection matrix, it can be shared across both eyes (un-array)
                for (int eyeIndex = 0; eyeIndex < 2; eyeIndex++)
                {
                    m_LightListProjMatrices[eyeIndex] = CameraProjectionStereoLHS(hdCamera.camera, (Camera.StereoscopicEye)eyeIndex);
                    m_LightListProjscrMatrices[eyeIndex] = temp * m_LightListProjMatrices[eyeIndex];
                    m_LightListInvProjscrMatrices[eyeIndex] = m_LightListProjscrMatrices[eyeIndex].inverse;

                }
            }
            else
            {
                m_LightListProjMatrices[0] = GeometryUtils.GetProjectionMatrixLHS(hdCamera.camera);
                m_LightListProjscrMatrices[0] = temp * m_LightListProjMatrices[0];
                m_LightListInvProjscrMatrices[0] = m_LightListProjscrMatrices[0].inverse;
            }
            var isProjectionOblique = GeometryUtils.IsProjectionMatrixOblique(m_LightListProjMatrices[0]);

            // If we don't need to run the light list, we still run it for the first frame that is not needed in order to keep the lists in a clean state. 
            if (!runLightList && m_hasRunLightListPrevFrame)
            {
                m_hasRunLightListPrevFrame = false;
                runLightList = true;
            }
            else
            {
                m_hasRunLightListPrevFrame = runLightList;
            }

            // generate screen-space AABBs (used for both fptl and clustered).
            if (m_lightCount != 0)
            {
                temp.SetRow(0, new Vector4(1.0f, 0.0f, 0.0f, 0.0f));
                temp.SetRow(1, new Vector4(0.0f, 1.0f, 0.0f, 0.0f));
                temp.SetRow(2, new Vector4(0.0f, 0.0f, 0.5f, 0.5f));
                temp.SetRow(3, new Vector4(0.0f, 0.0f, 0.0f, 1.0f));

                if (camera.stereoEnabled)
                {
                    for (int eyeIndex = 0; eyeIndex < 2; eyeIndex++)
                    {
                        m_LightListProjHMatrices[eyeIndex] = temp * m_LightListProjMatrices[eyeIndex];
                        m_LightListInvProjHMatrices[eyeIndex] = m_LightListProjHMatrices[eyeIndex].inverse;
                    }
                }
                else
                {
                    m_LightListProjHMatrices[0] = temp * m_LightListProjMatrices[0];
                    m_LightListInvProjHMatrices[0] = m_LightListProjHMatrices[0].inverse;
                }

                var genAABBKernel = isProjectionOblique ? s_GenAABBKernel_Oblique : s_GenAABBKernel;

                cmd.SetComputeIntParam(buildScreenAABBShader, HDShaderIDs.g_isOrthographic, isOrthographic ? 1 : 0);

                // In the stereo case, we have two sets of light bounds to iterate over (bounds are in per-eye view space)
                cmd.SetComputeIntParam(buildScreenAABBShader, HDShaderIDs.g_iNrVisibLights, m_lightCount);
                cmd.SetComputeBufferParam(buildScreenAABBShader, genAABBKernel, HDShaderIDs.g_data, s_ConvexBoundsBuffer);

                cmd.SetComputeMatrixArrayParam(buildScreenAABBShader, HDShaderIDs.g_mProjectionArr, m_LightListProjHMatrices);
                cmd.SetComputeMatrixArrayParam(buildScreenAABBShader, HDShaderIDs.g_mInvProjectionArr, m_LightListInvProjHMatrices);

                // In stereo, we output two sets of AABB bounds
                cmd.SetComputeBufferParam(buildScreenAABBShader, genAABBKernel, HDShaderIDs.g_vBoundsBuffer, s_AABBBoundsBuffer);

<<<<<<< HEAD
                cmd.DispatchCompute(buildScreenAABBShader, genAABBKernel, (m_lightCount + 7) / 8, hdCamera.computePassCount, 1);
=======
                int tgY = (int)hdCamera.numEyes;
                cmd.DispatchCompute(buildScreenAABBShader, genAABBKernel, (m_lightCount + 7) / 8, tgY, 1);
>>>>>>> 2ae00547
            }

            // enable coarse 2D pass on 64x64 tiles (used for both fptl and clustered).
            if (runLightList && m_FrameSettings.IsEnabled(FrameSettingsField.BigTilePrepass))
            {
                cmd.SetComputeIntParam(buildPerBigTileLightListShader, HDShaderIDs.g_iNrVisibLights, m_lightCount);
                cmd.SetComputeIntParam(buildPerBigTileLightListShader, HDShaderIDs.g_isOrthographic, isOrthographic ? 1 : 0);
                cmd.SetComputeIntParams(buildPerBigTileLightListShader, HDShaderIDs.g_viDimensions, s_TempScreenDimArray);

                // TODO: These two aren't actually used...
                cmd.SetComputeIntParam(buildPerBigTileLightListShader, HDShaderIDs._EnvLightIndexShift, m_lightList.lights.Count);
                cmd.SetComputeIntParam(buildPerBigTileLightListShader, HDShaderIDs._DecalIndexShift, m_lightList.lights.Count + m_lightList.envLights.Count);

                cmd.SetComputeMatrixArrayParam(buildPerBigTileLightListShader, HDShaderIDs.g_mScrProjectionArr, m_LightListProjscrMatrices);
                cmd.SetComputeMatrixArrayParam(buildPerBigTileLightListShader, HDShaderIDs.g_mInvScrProjectionArr, m_LightListInvProjscrMatrices);

                cmd.SetComputeFloatParam(buildPerBigTileLightListShader, HDShaderIDs.g_fNearPlane, camera.nearClipPlane);
                cmd.SetComputeFloatParam(buildPerBigTileLightListShader, HDShaderIDs.g_fFarPlane, camera.farClipPlane);
                cmd.SetComputeBufferParam(buildPerBigTileLightListShader, s_GenListPerBigTileKernel, HDShaderIDs.g_vLightList, s_BigTileLightList);
                cmd.SetComputeBufferParam(buildPerBigTileLightListShader, s_GenListPerBigTileKernel, HDShaderIDs.g_vBoundsBuffer, s_AABBBoundsBuffer);
                cmd.SetComputeBufferParam(buildPerBigTileLightListShader, s_GenListPerBigTileKernel, HDShaderIDs._LightVolumeData, s_LightVolumeDataBuffer);
                cmd.SetComputeBufferParam(buildPerBigTileLightListShader, s_GenListPerBigTileKernel, HDShaderIDs.g_data, s_ConvexBoundsBuffer);

<<<<<<< HEAD
                cmd.DispatchCompute(buildPerBigTileLightListShader, s_GenListPerBigTileKernel, numBigTilesX, numBigTilesY, hdCamera.computePassCount);
=======
                int tgZ = (int)hdCamera.numEyes;
                cmd.DispatchCompute(buildPerBigTileLightListShader, s_GenListPerBigTileKernel, numBigTilesX, numBigTilesY, tgZ);
>>>>>>> 2ae00547
            }

            var numTilesX = GetNumTileFtplX(hdCamera);
            var numTilesY = GetNumTileFtplY(hdCamera);
            var numTiles = numTilesX * numTilesY;
            bool enableFeatureVariants = GetFeatureVariantsEnabled();
            bool tileFlagsWritten = false;
            bool computeMaterialVariants = m_FrameSettings.IsEnabled(FrameSettingsField.ComputeMaterialVariants);
            bool computeLightVariants = m_FrameSettings.IsEnabled(FrameSettingsField.ComputeLightVariants);

            // optimized for opaques only
            if (runLightList && m_FrameSettings.fptl)
            {
                var genListPerTileKernel = isProjectionOblique ? s_GenListPerTileKernel_Oblique : s_GenListPerTileKernel;

                cmd.SetComputeIntParam(buildPerTileLightListShader, HDShaderIDs.g_isOrthographic, isOrthographic ? 1 : 0);
                cmd.SetComputeIntParams(buildPerTileLightListShader, HDShaderIDs.g_viDimensions, s_TempScreenDimArray);
                cmd.SetComputeIntParam(buildPerTileLightListShader, HDShaderIDs._EnvLightIndexShift, m_lightList.lights.Count);
                cmd.SetComputeIntParam(buildPerTileLightListShader, HDShaderIDs._DecalIndexShift, m_lightList.lights.Count + m_lightList.envLights.Count);
                cmd.SetComputeIntParam(buildPerTileLightListShader, HDShaderIDs.g_iNrVisibLights, m_lightCount);

                cmd.SetComputeBufferParam(buildPerTileLightListShader, genListPerTileKernel, HDShaderIDs.g_vBoundsBuffer, s_AABBBoundsBuffer);
                cmd.SetComputeBufferParam(buildPerTileLightListShader, genListPerTileKernel, HDShaderIDs._LightVolumeData, s_LightVolumeDataBuffer);
                cmd.SetComputeBufferParam(buildPerTileLightListShader, genListPerTileKernel, HDShaderIDs.g_data, s_ConvexBoundsBuffer);

                cmd.SetComputeMatrixArrayParam(buildPerTileLightListShader, HDShaderIDs.g_mScrProjectionArr, m_LightListProjscrMatrices);
                cmd.SetComputeMatrixArrayParam(buildPerTileLightListShader, HDShaderIDs.g_mInvScrProjectionArr, m_LightListInvProjscrMatrices);

                cmd.SetComputeTextureParam(buildPerTileLightListShader, genListPerTileKernel, HDShaderIDs.g_depth_tex, cameraDepthBufferRT);
                cmd.SetComputeBufferParam(buildPerTileLightListShader, genListPerTileKernel, HDShaderIDs.g_vLightList, s_LightList);
                if (m_FrameSettings.IsEnabled(FrameSettingsField.BigTilePrepass))
                    cmd.SetComputeBufferParam(buildPerTileLightListShader, genListPerTileKernel, HDShaderIDs.g_vBigTileLightList, s_BigTileLightList);

                if (enableFeatureVariants)
                {
                    uint baseFeatureFlags = 0;
                    if (m_lightList.directionalLights.Count > 0)
                    {
                        baseFeatureFlags |= (uint)LightFeatureFlags.Directional;
                    }
                    if (skyEnabled)
                    {
                        baseFeatureFlags |= (uint)LightFeatureFlags.Sky;
                    }
                    if (!computeMaterialVariants)
                    {
                        baseFeatureFlags |= LightDefinitions.s_MaterialFeatureMaskFlags;
                    }
                    cmd.SetComputeIntParam(buildPerTileLightListShader, HDShaderIDs.g_BaseFeatureFlags, (int)baseFeatureFlags);
                    cmd.SetComputeBufferParam(buildPerTileLightListShader, genListPerTileKernel, HDShaderIDs.g_TileFeatureFlags, s_TileFeatureFlags);
                    tileFlagsWritten = true;
                }

                cmd.DispatchCompute(buildPerTileLightListShader, genListPerTileKernel, numTilesX, numTilesY, hdCamera.computePassCount);
            }

            // Cluster
            if(runLightList)
                VoxelLightListGeneration(cmd, hdCamera, m_LightListProjscrMatrices, m_LightListInvProjscrMatrices, cameraDepthBufferRT);

            if (enableFeatureVariants)
            {
                // We need to touch up the tile flags if we need material classification or, if disabled, to patch up for missing flags during the skipped light tile gen
                bool needModifyingTileFeatures = !tileFlagsWritten || computeMaterialVariants;
                if (needModifyingTileFeatures)
                {
                    int buildMaterialFlagsKernel = (!tileFlagsWritten || !computeLightVariants) ? s_BuildMaterialFlagsWriteKernel  : s_BuildMaterialFlagsOrKernel;

                    uint baseFeatureFlags = 0;
                    if (!computeLightVariants)
                    {
                        baseFeatureFlags |= LightDefinitions.s_LightFeatureMaskFlags;
                    }

                    // If we haven't run the light list building, we are missing some basic lighting flags.
                    if(!tileFlagsWritten)
                    {
                        if (m_lightList.directionalLights.Count > 0)
                        {
                            baseFeatureFlags |= (uint)LightFeatureFlags.Directional;
                        }
                        if (skyEnabled)
                        {
                            baseFeatureFlags |= (uint)LightFeatureFlags.Sky;
                        }
                        if (!computeMaterialVariants)
                        {
                            baseFeatureFlags |= LightDefinitions.s_MaterialFeatureMaskFlags;
                        }
                    }

                    cmd.SetComputeIntParam(buildMaterialFlagsShader, HDShaderIDs.g_BaseFeatureFlags, (int)baseFeatureFlags);
                    cmd.SetComputeIntParams(buildMaterialFlagsShader, HDShaderIDs.g_viDimensions, s_TempScreenDimArray);
                    cmd.SetComputeBufferParam(buildMaterialFlagsShader, buildMaterialFlagsKernel, HDShaderIDs.g_TileFeatureFlags, s_TileFeatureFlags);

                    cmd.SetComputeTextureParam(buildMaterialFlagsShader, buildMaterialFlagsKernel, HDShaderIDs._StencilTexture, stencilTextureRT);

                    cmd.DispatchCompute(buildMaterialFlagsShader, buildMaterialFlagsKernel, numTilesX, numTilesY, hdCamera.computePassCount);
                }

                // clear dispatch indirect buffer
                if (k_PreferFragment)
                {
                    cmd.SetComputeBufferParam(clearDispatchIndirectShader, s_ClearDrawInstancedIndirectKernel, HDShaderIDs.g_DispatchIndirectBuffer, s_DispatchIndirectBuffer);
                    cmd.SetComputeIntParam(clearDispatchIndirectShader, HDShaderIDs.g_NumTiles, numTiles);
                    cmd.SetComputeIntParam(clearDispatchIndirectShader, HDShaderIDs.g_VertexPerTile, k_HasNativeQuadSupport ? 4 : 6);
                    cmd.DispatchCompute(clearDispatchIndirectShader, s_ClearDrawInstancedIndirectKernel, 1, 1, 1);

                    // add tiles to indirect buffer
                    cmd.SetComputeBufferParam(buildDispatchIndirectShader, s_BuildDrawInstancedIndirectKernel, HDShaderIDs.g_DispatchIndirectBuffer, s_DispatchIndirectBuffer);
                    cmd.SetComputeBufferParam(buildDispatchIndirectShader, s_BuildDrawInstancedIndirectKernel, HDShaderIDs.g_TileList, s_TileList);
                    cmd.SetComputeBufferParam(buildDispatchIndirectShader, s_BuildDrawInstancedIndirectKernel, HDShaderIDs.g_TileFeatureFlags, s_TileFeatureFlags);
                    cmd.SetComputeIntParam(buildDispatchIndirectShader, HDShaderIDs.g_NumTiles, numTiles);
                    cmd.SetComputeIntParam(buildDispatchIndirectShader, HDShaderIDs.g_NumTilesX, numTilesX);
                    cmd.DispatchCompute(buildDispatchIndirectShader, s_BuildDrawInstancedIndirectKernel, (numTiles + k_ThreadGroupOptimalSize - 1) / k_ThreadGroupOptimalSize, 1, hdCamera.computePassCount);
                }
                else
                {
                    cmd.SetComputeBufferParam(clearDispatchIndirectShader, s_ClearDispatchIndirectKernel, HDShaderIDs.g_DispatchIndirectBuffer, s_DispatchIndirectBuffer);
                    cmd.DispatchCompute(clearDispatchIndirectShader, s_ClearDispatchIndirectKernel, 1, 1, 1);

                    // add tiles to indirect buffer
                    cmd.SetComputeBufferParam(buildDispatchIndirectShader, s_BuildDispatchIndirectKernel, HDShaderIDs.g_DispatchIndirectBuffer, s_DispatchIndirectBuffer);
                    cmd.SetComputeBufferParam(buildDispatchIndirectShader, s_BuildDispatchIndirectKernel, HDShaderIDs.g_TileList, s_TileList);
                    cmd.SetComputeBufferParam(buildDispatchIndirectShader, s_BuildDispatchIndirectKernel, HDShaderIDs.g_TileFeatureFlags, s_TileFeatureFlags);
                    cmd.SetComputeIntParam(buildDispatchIndirectShader, HDShaderIDs.g_NumTiles, numTiles);
                    cmd.SetComputeIntParam(buildDispatchIndirectShader, HDShaderIDs.g_NumTilesX, numTilesX);
                    cmd.DispatchCompute(buildDispatchIndirectShader, s_BuildDispatchIndirectKernel, (numTiles + k_ThreadGroupOptimalSize - 1) / k_ThreadGroupOptimalSize, 1, hdCamera.computePassCount);
                }
            }

            cmd.EndSample("Build Light List");
        }

        public void BuildGPULightLists(HDCamera hdCamera, CommandBuffer cmd, RenderTargetIdentifier cameraDepthBufferRT, RenderTargetIdentifier stencilTextureRT, bool skyEnabled)
        {
            cmd.SetRenderTarget(BuiltinRenderTextureType.None);

            BuildGPULightListsCommon(hdCamera, cmd, cameraDepthBufferRT, stencilTextureRT, skyEnabled);
            PushGlobalParams(hdCamera, cmd);
        }
        void UpdateDataBuffers()
        {
            m_DirectionalLightDatas.SetData(m_lightList.directionalLights);
            m_LightDatas.SetData(m_lightList.lights);
            m_EnvLightDatas.SetData(m_lightList.envLights);
<<<<<<< HEAD
=======
			m_LightFlagDatas.SetData(m_lightList.lightFlags);
>>>>>>> 2ae00547
            m_DecalDatas.SetData(DecalSystem.m_DecalDatas, 0, 0, Math.Min(DecalSystem.m_DecalDatasCount, m_MaxDecalsOnScreen)); // don't add more than the size of the buffer

            // These two buffers have been set in Rebuild()
            s_ConvexBoundsBuffer.SetData(m_lightList.bounds);
            s_LightVolumeDataBuffer.SetData(m_lightList.lightVolumes);
        }

        HDAdditionalLightData GetHDAdditionalLightData(Light light)
        {
            // Light reference can be null for particle lights.
            var add = light != null ? light.GetComponent<HDAdditionalLightData>() : null;
            if (add == null)
            {
                add = HDUtils.s_DefaultHDAdditionalLightData;
            }
            return add;
        }

        public void PushGlobalParams(HDCamera hdCamera, CommandBuffer cmd)
        {
            using (new ProfilingSample(cmd, "Push Global Parameters", CustomSamplerId.TPPushGlobalParameters.GetSampler()))
            {
                Camera camera = hdCamera.camera;

                // Shadows
                m_ShadowManager.SyncData();
                m_ShadowManager.BindResources(cmd);

                cmd.SetGlobalTexture(HDShaderIDs._CookieTextures, m_CookieTexArray.GetTexCache());
                cmd.SetGlobalTexture(HDShaderIDs._AreaCookieTextures, m_AreaLightCookieManager.GetTexCache());
                cmd.SetGlobalTexture(HDShaderIDs._CookieCubeTextures, m_CubeCookieTexArray.GetTexCache());
                cmd.SetGlobalTexture(HDShaderIDs._EnvCubemapTextures, m_ReflectionProbeCache.GetTexCache());
                cmd.SetGlobalInt(HDShaderIDs._EnvSliceSize, m_ReflectionProbeCache.GetEnvSliceSize());
<<<<<<< HEAD
                // Compute the power of 2 size of the texture
                int pot = Mathf.RoundToInt( 1.4426950408889634073599246810019f * Mathf.Log( m_CookieTexArray.GetTexCache().width ) );
                cmd.SetGlobalInt(HDShaderIDs._CookieSizePOT, pot);
=======
>>>>>>> 2ae00547
                cmd.SetGlobalTexture(HDShaderIDs._Env2DTextures, m_ReflectionPlanarProbeCache.GetTexCache());
                cmd.SetGlobalMatrixArray(HDShaderIDs._Env2DCaptureVP, m_Env2DCaptureVP);
                cmd.SetGlobalFloatArray(HDShaderIDs._Env2DCaptureForward, m_Env2DCaptureForward);

                cmd.SetGlobalBuffer(HDShaderIDs._DirectionalLightDatas, m_DirectionalLightDatas);
                cmd.SetGlobalInt(HDShaderIDs._DirectionalLightCount, m_lightList.directionalLights.Count);
                cmd.SetGlobalBuffer(HDShaderIDs._LightDatas, m_LightDatas);
                cmd.SetGlobalInt(HDShaderIDs._PunctualLightCount, m_punctualLightCount);
                cmd.SetGlobalInt(HDShaderIDs._AreaLightCount, m_areaLightCount);
                cmd.SetGlobalBuffer(HDShaderIDs._EnvLightDatas, m_EnvLightDatas);
                cmd.SetGlobalInt(HDShaderIDs._EnvLightCount, m_lightList.envLights.Count);
                cmd.SetGlobalBuffer(HDShaderIDs._DecalDatas, m_DecalDatas);
                cmd.SetGlobalInt(HDShaderIDs._DecalCount, DecalSystem.m_DecalDatasCount);
				cmd.SetGlobalBuffer(HDShaderIDs._LightFlagDatas, m_LightFlagDatas);


                cmd.SetGlobalInt(HDShaderIDs._NumTileBigTileX, GetNumTileBigTileX(hdCamera));
                cmd.SetGlobalInt(HDShaderIDs._NumTileBigTileY, GetNumTileBigTileY(hdCamera));

                cmd.SetGlobalInt(HDShaderIDs._NumTileBigTileX, GetNumTileBigTileX(hdCamera));
                cmd.SetGlobalInt(HDShaderIDs._NumTileBigTileY, GetNumTileBigTileY(hdCamera));

                cmd.SetGlobalInt(HDShaderIDs._NumTileFtplX, GetNumTileFtplX(hdCamera));
                cmd.SetGlobalInt(HDShaderIDs._NumTileFtplY, GetNumTileFtplY(hdCamera));

                cmd.SetGlobalInt(HDShaderIDs._NumTileClusteredX, GetNumTileClusteredX(hdCamera));
                cmd.SetGlobalInt(HDShaderIDs._NumTileClusteredY, GetNumTileClusteredY(hdCamera));

<<<<<<< HEAD
                cmd.SetGlobalInt(HDShaderIDs._EnableSSRefraction, hdCamera.frameSettings.IsEnabled(FrameSettingsField.RoughRefraction) ? 1 : 0);

                if (m_FrameSettings.IsEnabled(FrameSettingsField.BigTilePrepass))
=======
                cmd.SetGlobalInt(HDShaderIDs._EnableSSRefraction, hdCamera.frameSettings.enableRoughRefraction ? 1 : 0);

                if (m_FrameSettings.lightLoopSettings.enableBigTilePrepass)
>>>>>>> 2ae00547
                    cmd.SetGlobalBuffer(HDShaderIDs.g_vBigTileLightList, s_BigTileLightList);

                // Cluster
                {
                    cmd.SetGlobalFloat(HDShaderIDs.g_fClustScale, m_ClustScale);
                    cmd.SetGlobalFloat(HDShaderIDs.g_fClustBase, k_ClustLogBase);
                    cmd.SetGlobalFloat(HDShaderIDs.g_fNearPlane, camera.nearClipPlane);
                    cmd.SetGlobalFloat(HDShaderIDs.g_fFarPlane, camera.farClipPlane);
                    cmd.SetGlobalInt(HDShaderIDs.g_iLog2NumClusters, k_Log2NumClusters);

                    cmd.SetGlobalInt(HDShaderIDs.g_isLogBaseBufferEnabled, k_UseDepthBuffer ? 1 : 0);

                    cmd.SetGlobalBuffer(HDShaderIDs.g_vLayeredOffsetsBuffer, s_PerVoxelOffset);
                    if (k_UseDepthBuffer)
                    {
                        cmd.SetGlobalBuffer(HDShaderIDs.g_logBaseBuffer, s_PerTileLogBaseTweak);
                    }

                    // Set up clustered lighting for volumetrics.
                    cmd.SetGlobalBuffer(HDShaderIDs.g_vLightListGlobal, s_PerVoxelLightLists);
                }

                // Push global params
                AdditionalShadowData sunShadowData = m_CurrentSunLight != null ? m_CurrentSunLight.GetComponent<AdditionalShadowData>() : null;
                bool sunLightShadow = sunShadowData != null && m_CurrentShadowSortedSunLightIndex >= 0;
                if (sunLightShadow)
                {
                    cmd.SetGlobalInt(HDShaderIDs._DirectionalShadowIndex, m_CurrentShadowSortedSunLightIndex);
                }
                else
                {
                    cmd.SetGlobalInt(HDShaderIDs._DirectionalShadowIndex, -1);
                }
<<<<<<< HEAD
=======


>>>>>>> 2ae00547
            }
        }

        public void RenderShadows(ScriptableRenderContext renderContext, CommandBuffer cmd, CullingResults cullResults, HDCamera hdCamera)
        {
            // kick off the shadow jobs here
            m_ShadowManager.RenderShadows(renderContext, cmd, cullResults, hdCamera);
        }

        public struct LightingPassOptions
        {
            public bool outputSplitLighting;
        }

        public void SetScreenSpaceShadowsTexture(HDCamera hdCamera, RTHandleSystem.RTHandle deferredShadowRT, CommandBuffer cmd)
        {
            AdditionalShadowData sunShadowData = m_CurrentSunLight != null ? m_CurrentSunLight.GetComponent<AdditionalShadowData>() : null;
            bool needsContactShadows = (m_CurrentSunLight != null && sunShadowData != null && sunShadowData.contactShadows) || m_DominantLightIndex != -1;
            if (!m_EnableContactShadow || !needsContactShadows)
            {
<<<<<<< HEAD
                cmd.SetGlobalTexture(HDShaderIDs._DeferredShadowTexture, TextureXR.GetBlackTexture());
=======
                cmd.SetGlobalTexture(HDShaderIDs._DeferredShadowTexture, RuntimeUtilities.blackTexture);
>>>>>>> 2ae00547
                return;
            }
            cmd.SetGlobalTexture(HDShaderIDs._DeferredShadowTexture, deferredShadowRT);
        }

        public void RenderScreenSpaceShadows(HDCamera hdCamera, RTHandleSystem.RTHandle deferredShadowRT, RenderTargetIdentifier depthTexture, int firstMipOffsetY, CommandBuffer cmd)
        {
            AdditionalShadowData sunShadowData = m_CurrentSunLight != null ? m_CurrentSunLight.GetComponent<AdditionalShadowData>() : null;
            // if there is no need to compute contact shadows, we just quit
            bool needsContactShadows = (m_CurrentSunLight != null && sunShadowData != null && sunShadowData.contactShadows) || m_DominantLightIndex != -1;
            if (!m_EnableContactShadow || !needsContactShadows)
            {
                return;
            }

            using (new ProfilingSample(cmd, "Screen Space Shadow", CustomSamplerId.TPScreenSpaceShadows.GetSampler()))
            {
                Vector4         lightDirection = Vector4.zero;
                Vector4         lightPosition = Vector4.zero;
                int             kernel;

                // Pick the adequate kenel
                kernel = hdCamera.frameSettings.IsEnabled(FrameSettingsField.MSAA) ? s_deferredContactShadowKernelMSAA : s_deferredContactShadowKernel;

                // We use the .w component of the direction/position vectors to choose in the shader the
                // light direction of the contact shadows (direction light direction or (pixel position - light position))
                if (m_CurrentSunLight != null)
                {
                    lightDirection = -m_CurrentSunLight.transform.forward;
                    lightDirection.w = 1;
                }
                if (m_DominantLightIndex != -1)
                {
                    lightPosition = m_DominantLightData.positionRWS;
                    lightPosition.w = 1;
                    lightDirection.w = 0;
                }

                m_ShadowManager.BindResources(cmd);

                float contactShadowRange = Mathf.Clamp(m_ContactShadows.fadeDistance.value, 0.0f, m_ContactShadows.maxDistance.value);
                float contactShadowFadeEnd = m_ContactShadows.maxDistance.value;
                float contactShadowOneOverFadeRange = 1.0f / Math.Max(1e-6f, contactShadowRange);
<<<<<<< HEAD
                Vector4 contactShadowParams = new Vector4(m_ContactShadows.length.value, m_ContactShadows.distanceScaleFactor.value, contactShadowFadeEnd, contactShadowOneOverFadeRange);
                Vector4 contactShadowParams2 = new Vector4(m_ContactShadows.opacity.value, firstMipOffsetY, 0.0f, 0.0f);
=======
                Vector4 contactShadowParams = new Vector4(m_ContactShadows.length, m_ContactShadows.distanceScaleFactor, contactShadowFadeEnd, contactShadowOneOverFadeRange);
                Vector4 contactShadowParams2 = new Vector4(m_ContactShadows.opacity, firstMipOffsetY, 0.0f, 0.0f);
>>>>>>> 2ae00547
                cmd.SetComputeVectorParam(screenSpaceShadowComputeShader, HDShaderIDs._ContactShadowParamsParameters, contactShadowParams);
                cmd.SetComputeVectorParam(screenSpaceShadowComputeShader, HDShaderIDs._ContactShadowParamsParameters2, contactShadowParams2);
                cmd.SetComputeIntParam(screenSpaceShadowComputeShader, HDShaderIDs._DirectionalContactShadowSampleCount, m_ContactShadows.sampleCount.value);
                cmd.SetComputeVectorParam(screenSpaceShadowComputeShader, HDShaderIDs._DirectionalLightDirection, lightDirection);
                cmd.SetComputeVectorParam(screenSpaceShadowComputeShader, HDShaderIDs._PunctualLightPosition, lightPosition);

                // Inject the texture in the adequate slot
                cmd.SetComputeTextureParam(screenSpaceShadowComputeShader, kernel, hdCamera.frameSettings.IsEnabled(FrameSettingsField.MSAA) ? HDShaderIDs._CameraDepthValuesTexture : HDShaderIDs._CameraDepthTexture, depthTexture);

                cmd.SetComputeTextureParam(screenSpaceShadowComputeShader, kernel, HDShaderIDs._DeferredShadowTextureUAV, deferredShadowRT);

                int deferredShadowTileSize = 16; // Must match DeferreDirectionalShadow.compute
<<<<<<< HEAD
                int numTilesX = (hdCamera.actualWidth  + (deferredShadowTileSize - 1)) / deferredShadowTileSize;
                int numTilesY = (hdCamera.actualHeight + (deferredShadowTileSize - 1)) / deferredShadowTileSize;

                cmd.DispatchCompute(screenSpaceShadowComputeShader, kernel, numTilesX, numTilesY, hdCamera.computePassCount);
=======
                int numTilesX = hdCamera.camera.stereoEnabled ? ((hdCamera.actualWidth / 2) + (deferredShadowTileSize - 1)) / deferredShadowTileSize : (hdCamera.actualWidth + (deferredShadowTileSize - 1)) / deferredShadowTileSize;
                int numTilesY = (hdCamera.actualHeight + (deferredShadowTileSize - 1)) / deferredShadowTileSize;

                for (int eye = 0; eye < hdCamera.numEyes; eye++)
                {
                    cmd.SetGlobalInt(HDShaderIDs._ComputeEyeIndex, (int)eye);
                    cmd.DispatchCompute(screenSpaceShadowComputeShader, kernel, numTilesX, numTilesY, 1);
                }
>>>>>>> 2ae00547
            }
        }

        public void RenderDeferredLighting(HDCamera hdCamera, CommandBuffer cmd, DebugDisplaySettings debugDisplaySettings,
            RenderTargetIdentifier[] colorBuffers, RenderTargetIdentifier depthStencilBuffer, RenderTargetIdentifier depthTexture,
            LightingPassOptions options)
        {
            cmd.SetGlobalBuffer(HDShaderIDs.g_vLightListGlobal, s_LightList);
            if (m_FrameSettings.IsEnabled(FrameSettingsField.DeferredTile) && m_FrameSettings.IsEnabled(FrameSettingsField.ComputeLightEvaluation) && options.outputSplitLighting && !k_PreferFragment)
            {
                // The CS is always in the MRT mode. Do not execute the same shader twice.
                return;
            }

            // Predeclared to reduce GC pressure
            string tilePassName = "TilePass - Deferred Lighting Pass";
            string tilePassMRTName = "TilePass - Deferred Lighting Pass MRT";
            string singlePassName = "SinglePass - Deferred Lighting Pass";
            string SinglePassMRTName = "SinglePass - Deferred Lighting Pass MRT";

            string sLabel = m_FrameSettings.IsEnabled(FrameSettingsField.DeferredTile) ?
                (options.outputSplitLighting ? tilePassMRTName : tilePassName) :
                (options.outputSplitLighting ? SinglePassMRTName : singlePassName);

            using (new ProfilingSample(cmd, sLabel, CustomSamplerId.TPRenderDeferredLighting.GetSampler()))
            {
                // Compute path
                if (m_FrameSettings.IsEnabled(FrameSettingsField.DeferredTile) && m_FrameSettings.IsEnabled(FrameSettingsField.ComputeLightEvaluation) && !k_PreferFragment)
                {
                    int w = hdCamera.actualWidth;
                    int h = hdCamera.actualHeight;
<<<<<<< HEAD
                    int numTilesX = (w + 15) / 16;
                    int numTilesY = (h + 15) / 16;
                    int numTiles = numTilesX * numTilesY;

                    bool enableFeatureVariants = GetFeatureVariantsEnabled() && !debugDisplaySettings.IsDebugDisplayEnabled();
=======
                    int numTilesX = hdCamera.camera.stereoEnabled ? ((w / 2) + 15) / 16 : (w + 15) / 16;
                    int numTilesY = (h + 15) / 16;
                    int numTiles = numTilesX * numTilesY;

                    bool enableFeatureVariants = GetFeatureVariantsEnabled() && !debugDisplaySettings.IsDebugDisplayEnabled() && !hdCamera.camera.stereoEnabled; // TODO VR: Reenable later
>>>>>>> 2ae00547

                    int numVariants = 1;
                    if (enableFeatureVariants)
                        numVariants = LightDefinitions.s_NumFeatureVariants;

                    for (int variant = 0; variant < numVariants; variant++)
                    {
                        int kernel;

                        if (enableFeatureVariants)
                        {
                            if (m_enableBakeShadowMask)
                                kernel = s_shadeOpaqueIndirectShadowMaskFptlKernels[variant];
                            else
                                kernel = s_shadeOpaqueIndirectFptlKernels[variant];
                        }
                        else
                        {
                            if (m_enableBakeShadowMask)
                            {
                                kernel = debugDisplaySettings.IsDebugDisplayEnabled() ? s_shadeOpaqueDirectShadowMaskFptlDebugDisplayKernel : s_shadeOpaqueDirectShadowMaskFptlKernel;
                            }
                            else
                            {
                                kernel = debugDisplaySettings.IsDebugDisplayEnabled() ? s_shadeOpaqueDirectFptlDebugDisplayKernel : s_shadeOpaqueDirectFptlKernel;
                            }
                        }

                        cmd.SetComputeTextureParam(deferredComputeShader, kernel, HDShaderIDs._CameraDepthTexture, depthTexture);

                        // TODO: Is it possible to setup this outside the loop ? Can figure out how, get this: Property (specularLightingUAV) at kernel index (21) is not set
                        cmd.SetComputeTextureParam(deferredComputeShader, kernel, HDShaderIDs.specularLightingUAV, colorBuffers[0]);
                        cmd.SetComputeTextureParam(deferredComputeShader, kernel, HDShaderIDs.diffuseLightingUAV,  colorBuffers[1]);

                        // always do deferred lighting in blocks of 16x16 (not same as tiled light size)

                        if (enableFeatureVariants)
                        {
                            cmd.SetComputeBufferParam(deferredComputeShader, kernel, HDShaderIDs.g_TileFeatureFlags, s_TileFeatureFlags);
                            cmd.SetComputeIntParam(deferredComputeShader, HDShaderIDs.g_TileListOffset, variant * numTiles);
                            cmd.SetComputeBufferParam(deferredComputeShader, kernel, HDShaderIDs.g_TileList, s_TileList);
                            cmd.DispatchCompute(deferredComputeShader, kernel, s_DispatchIndirectBuffer, (uint)variant * 3 * sizeof(uint));
                        }
                        else
                        {
                            cmd.DispatchCompute(deferredComputeShader, kernel, numTilesX, numTilesY, hdCamera.computePassCount);
                        }
                    }
                }
                // Compute as pixel shader (faster on some platforms)
                else if (m_FrameSettings.IsEnabled(FrameSettingsField.DeferredTile) && m_FrameSettings.IsEnabled(FrameSettingsField.ComputeLightEvaluation) && k_PreferFragment)
                {
                    int w = hdCamera.actualWidth;
                    int h = hdCamera.actualHeight;
                    int numTilesX = (w + 15) / 16;
                    int numTilesY = (h + 15) / 16;
                    int numTiles = numTilesX * numTilesY;

                    bool enableFeatureVariants = GetFeatureVariantsEnabled() && !debugDisplaySettings.IsDebugDisplayEnabled();

                    if (options.outputSplitLighting)
                        cmd.SetRenderTarget(colorBuffers, depthStencilBuffer);
                    else
                        cmd.SetRenderTarget(colorBuffers[0], depthStencilBuffer);
                    cmd.SetGlobalTexture(HDShaderIDs._CameraDepthTexture, depthTexture);
                    cmd.SetGlobalBuffer(HDShaderIDs.g_TileFeatureFlags, s_TileFeatureFlags);
                    cmd.SetGlobalBuffer(HDShaderIDs.g_TileList, s_TileList);

                    // If SSS is disabled, do lighting for both split lighting and no split lighting
                    // Must set stencil parameters through Material.
                    Material deferredMat;

                    if (options.outputSplitLighting)
                        deferredMat = s_DeferredTileSplitLightingMat;
                    else if (m_FrameSettings.IsEnabled(FrameSettingsField.SubsurfaceScattering))
                        deferredMat = s_DeferredTileRegularLightingMat;
                    else
                        deferredMat = s_DeferredTileMat;

                    CoreUtils.SetKeyword(cmd, "OUTPUT_SPLIT_LIGHTING", options.outputSplitLighting);
                    CoreUtils.SetKeyword(cmd, "SHADOWS_SHADOWMASK", m_enableBakeShadowMask);

                    if (enableFeatureVariants)
                    {
                        int numVariants = LightDefinitions.s_NumFeatureVariants;

                        for (int variant = 0; variant < numVariants; variant++)
                        {
                            cmd.SetGlobalInt(HDShaderIDs.g_TileListOffset, variant * numTiles);

                            cmd.EnableShaderKeyword(s_variantNames[variant]);

                            MeshTopology topology = k_HasNativeQuadSupport ? MeshTopology.Quads : MeshTopology.Triangles;
                            cmd.DrawProceduralIndirect(Matrix4x4.identity, deferredMat, 0, topology, s_DispatchIndirectBuffer, variant * 4 * sizeof(uint), null);

                            // Must disable variant keyword because it will not get overriden.
                            cmd.DisableShaderKeyword(s_variantNames[variant]);
                        }
                    }
                    else
                    {
                        CoreUtils.SetKeyword(cmd, "LIGHTLOOP_DISABLE_TILE_AND_CLUSTER", m_FrameSettings.IsEnabled(FrameSettingsField.DeferredTile));
                        CoreUtils.SetKeyword(cmd, "DEBUG_DISPLAY", debugDisplaySettings.IsDebugDisplayEnabled());

                        if (options.outputSplitLighting)
                            CoreUtils.DrawFullScreen(cmd, deferredMat, colorBuffers, depthStencilBuffer, null, 1);
                        else
                            CoreUtils.DrawFullScreen(cmd, deferredMat, colorBuffers[0], depthStencilBuffer, null, 1);
                    }
                }
                else // Pixel shader evaluation
                {
                    int index = GetDeferredLightingMaterialIndex(options.outputSplitLighting ? 1 : 0,
                            m_FrameSettings.IsEnabled(FrameSettingsField.DeferredTile) ? 1 : 0,
                            m_enableBakeShadowMask ? 1 : 0,
                            debugDisplaySettings.IsDebugDisplayEnabled() ? 1 : 0);

                    Material currentLightingMaterial = m_deferredLightingMaterial[index];

                    if (options.outputSplitLighting)
                    {
                        CoreUtils.DrawFullScreen(cmd, currentLightingMaterial, colorBuffers, depthStencilBuffer);
                    }
                    else
                    {
                        // If SSS is disable, do lighting for both split lighting and no split lighting
                        // This is for debug purpose, so fine to use immediate material mode here to modify render state
                        if (!m_FrameSettings.IsEnabled(FrameSettingsField.SubsurfaceScattering))
                        {
                            currentLightingMaterial.SetInt(HDShaderIDs._StencilRef, (int)StencilLightingUsage.NoLighting);
                            currentLightingMaterial.SetInt(HDShaderIDs._StencilCmp, (int)CompareFunction.NotEqual);
                        }
                        else
                        {
                            currentLightingMaterial.SetInt(HDShaderIDs._StencilRef, (int)StencilLightingUsage.RegularLighting);
                            currentLightingMaterial.SetInt(HDShaderIDs._StencilCmp, (int)CompareFunction.Equal);
                        }

                        CoreUtils.DrawFullScreen(cmd, currentLightingMaterial, colorBuffers[0], depthStencilBuffer);
                    }
                }
            } // End profiling
        }

        public void RenderForward(Camera camera, CommandBuffer cmd, bool renderOpaque)
        {
            // Note: SHADOWS_SHADOWMASK keyword is enabled in HDRenderPipeline.cs ConfigureForShadowMask

            bool useFptl = renderOpaque && m_FrameSettings.IsEnabled(FrameSettingsField.FPTLForForwardOpaque);

            using (new ProfilingSample(cmd, useFptl ? "Forward Tiled pass" : "Forward Clustered pass", CustomSamplerId.TPForwardTiledClusterpass.GetSampler()))
            {
                // say that we want to use tile/cluster light loop
                CoreUtils.SetKeyword(cmd, "USE_FPTL_LIGHTLIST", useFptl);
                CoreUtils.SetKeyword(cmd, "USE_CLUSTERED_LIGHTLIST", !useFptl);
                cmd.SetGlobalBuffer(HDShaderIDs.g_vLightListGlobal, useFptl ? s_LightList : s_PerVoxelLightLists);
            }
        }

        public void RenderDebugOverlay(HDCamera hdCamera, CommandBuffer cmd, DebugDisplaySettings debugDisplaySettings, ref float x, ref float y, float overlaySize, float width, CullingResults cullResults, RTHandleSystem.RTHandle finalRT)
        {
            LightingDebugSettings lightingDebug = debugDisplaySettings.data.lightingDebugSettings;

            if (lightingDebug.tileClusterDebug != LightLoop.TileClusterDebug.None)
            {
                using (new ProfilingSample(cmd, "Tiled/cluster Lighting Debug", CustomSamplerId.TPTiledLightingDebug.GetSampler()))
                {
                    int w = hdCamera.actualWidth;
                    int h = hdCamera.actualHeight;
                    int numTilesX = (w + 15) / 16;
                    int numTilesY = (h + 15) / 16;
                    int numTiles = numTilesX * numTilesY;

                    // Debug tiles
                    if (lightingDebug.tileClusterDebug == LightLoop.TileClusterDebug.MaterialFeatureVariants)
                    {
                        if (GetFeatureVariantsEnabled())
                        {
                            // featureVariants
                            m_DebugViewTilesMaterial.SetInt(HDShaderIDs._NumTiles, numTiles);
                            m_DebugViewTilesMaterial.SetInt(HDShaderIDs._ViewTilesFlags, (int)lightingDebug.tileClusterDebugByCategory);
                            m_DebugViewTilesMaterial.SetVector(HDShaderIDs._MousePixelCoord, HDUtils.GetMouseCoordinates(hdCamera));
                            m_DebugViewTilesMaterial.SetVector(HDShaderIDs._MouseClickPixelCoord, HDUtils.GetMouseClickCoordinates(hdCamera));
                            m_DebugViewTilesMaterial.SetBuffer(HDShaderIDs.g_TileList, s_TileList);
                            m_DebugViewTilesMaterial.SetBuffer(HDShaderIDs.g_DispatchIndirectBuffer, s_DispatchIndirectBuffer);
                            m_DebugViewTilesMaterial.EnableKeyword("USE_FPTL_LIGHTLIST");
                            m_DebugViewTilesMaterial.DisableKeyword("USE_CLUSTERED_LIGHTLIST");
                            m_DebugViewTilesMaterial.DisableKeyword("SHOW_LIGHT_CATEGORIES");
                            m_DebugViewTilesMaterial.EnableKeyword("SHOW_FEATURE_VARIANTS");
                            cmd.DrawProcedural(Matrix4x4.identity, m_DebugViewTilesMaterial, 0, MeshTopology.Triangles, numTiles * 6);
                        }
                    }
                    else // tile or cluster
                    {
                        bool bUseClustered = lightingDebug.tileClusterDebug == LightLoop.TileClusterDebug.Cluster;

                        // lightCategories
                        m_DebugViewTilesMaterial.SetInt(HDShaderIDs._ViewTilesFlags, (int)lightingDebug.tileClusterDebugByCategory);
                        m_DebugViewTilesMaterial.SetVector(HDShaderIDs._MousePixelCoord, HDUtils.GetMouseCoordinates(hdCamera));
                        m_DebugViewTilesMaterial.SetVector(HDShaderIDs._MouseClickPixelCoord, HDUtils.GetMouseClickCoordinates(hdCamera));
                        m_DebugViewTilesMaterial.SetBuffer(HDShaderIDs.g_vLightListGlobal, bUseClustered ? s_PerVoxelLightLists : s_LightList);
                        m_DebugViewTilesMaterial.EnableKeyword(bUseClustered ? "USE_CLUSTERED_LIGHTLIST" : "USE_FPTL_LIGHTLIST");
                        m_DebugViewTilesMaterial.DisableKeyword(!bUseClustered ? "USE_CLUSTERED_LIGHTLIST" : "USE_FPTL_LIGHTLIST");
                        m_DebugViewTilesMaterial.EnableKeyword("SHOW_LIGHT_CATEGORIES");
                        m_DebugViewTilesMaterial.DisableKeyword("SHOW_FEATURE_VARIANTS");

                        CoreUtils.DrawFullScreen(cmd, m_DebugViewTilesMaterial, 0);
                    }
                }
            }

            if (lightingDebug.shadowDebugMode != ShadowMapDebugMode.None)
            {
                using (new ProfilingSample(cmd, "Display Shadows", CustomSamplerId.TPDisplayShadows.GetSampler()))
                {
                    switch (lightingDebug.shadowDebugMode)
                    {
                        case ShadowMapDebugMode.VisualizeShadowMap:
                            int startShadowIndex = (int)lightingDebug.shadowMapIndex;
                            int shadowRequestCount = 1;

#if UNITY_EDITOR
                            if (lightingDebug.shadowDebugUseSelection && m_DebugSelectedLightShadowIndex != -1)
                            {
                                startShadowIndex = m_DebugSelectedLightShadowIndex;
                                shadowRequestCount = m_DebugSelectedLightShadowCount;
                            }
#endif

                            for (int shadowIndex = startShadowIndex; shadowIndex < startShadowIndex + shadowRequestCount; shadowIndex++)
                            {
                                m_ShadowManager.DisplayShadowMap(shadowIndex, cmd, m_DebugHDShadowMapMaterial, x, y, overlaySize, overlaySize, lightingDebug.shadowMinValue, lightingDebug.shadowMaxValue);
                                HDUtils.NextOverlayCoord(ref x, ref y, overlaySize, overlaySize, hdCamera);
                            }
                            break;
                        case ShadowMapDebugMode.VisualizePunctualLightAtlas:
                            m_ShadowManager.DisplayShadowAtlas(cmd, m_DebugHDShadowMapMaterial, x, y, overlaySize, overlaySize, lightingDebug.shadowMinValue, lightingDebug.shadowMaxValue);
                            HDUtils.NextOverlayCoord(ref x, ref y, overlaySize, overlaySize, hdCamera);
                            break;
                        case ShadowMapDebugMode.VisualizeDirectionalLightAtlas:
                            m_ShadowManager.DisplayShadowCascadeAtlas(cmd, m_DebugHDShadowMapMaterial, x, y, overlaySize, overlaySize, lightingDebug.shadowMinValue, lightingDebug.shadowMaxValue);
                            HDUtils.NextOverlayCoord(ref x, ref y, overlaySize, overlaySize, hdCamera);
                            break;
                        case ShadowMapDebugMode.VisualizeAreaLightAtlas:
                            m_ShadowManager.DisplayAreaLightShadowAtlas(cmd, m_DebugHDShadowMapMaterial, x, y, overlaySize, overlaySize, lightingDebug.shadowMinValue, lightingDebug.shadowMaxValue);
                            HDUtils.NextOverlayCoord(ref x, ref y, overlaySize, overlaySize, hdCamera);
                            break;
                        default:
                            break;
                    }
                }
            }

            if (lightingDebug.displayLightVolumes)
            {
<<<<<<< HEAD
                s_lightVolumes.RenderLightVolumes(cmd, hdCamera, cullResults, lightingDebug, finalRT);
            }
        }

        void AOTExplicitCompilation()
        {
            var g = new CoreUnsafeUtils.DefaultKeyGetter<uint>();
            var v = 0u;
            g.Get(ref v);

            throw new Exception("Only for AOT compilation, don't call in runtime.");
=======
                s_lightVolumes.RenderLightVolumes(cmd, hdCamera, cullResults, lightingDebug);
            }
>>>>>>> 2ae00547
        }
    }
}<|MERGE_RESOLUTION|>--- conflicted
+++ resolved
@@ -75,15 +75,12 @@
         public static int s_TileSizeFptl = 16;
         public static int s_TileSizeClustered = 32;
         public static int s_TileSizeBigTile = 64;
-<<<<<<< HEAD
 
         // Tile indexing constants for indirect dispatch deferred pass : [2 bits for eye index | 15 bits for tileX | 15 bits for tileY]
         public static int s_TileIndexMask = 0x7FFF;
         public static int s_TileIndexShiftX = 0;
         public static int s_TileIndexShiftY = 15;
         public static int s_TileIndexShiftEye = 30;
-=======
->>>>>>> 2ae00547
 
         // feature variants
         public static int s_NumFeatureVariants = 29;
@@ -162,7 +159,7 @@
         public const int k_MaxPunctualLightsOnScreen    = 512;
         public const int k_MaxAreaLightsOnScreen        = 64;
         public const int k_MaxDecalsOnScreen = 512;
-<<<<<<< HEAD
+        public const int k_MaxLightFlagsOnScreen = 512;
         public const int k_MaxLightsOnScreen = k_MaxDirectionalLightsOnScreen + k_MaxPunctualLightsOnScreen + k_MaxAreaLightsOnScreen + k_MaxEnvLightsOnScreen;
         public const int k_MaxEnvLightsOnScreen = 64;
         public static readonly Vector3 k_BoxCullingExtentThreshold = Vector3.one * 0.01f;
@@ -184,14 +181,6 @@
         public const int k_ThreadGroupOptimalSize = 64;
         #endif
 
-=======
-        public const int k_MaxLightFlagsOnScreen = 512;
-        public const int k_MaxLightsOnScreen = k_MaxDirectionalLightsOnScreen + k_MaxPunctualLightsOnScreen + k_MaxAreaLightsOnScreen + k_MaxEnvLightsOnScreen;
-        public const int k_MaxEnvLightsOnScreen = 64;
-        public const int k_MaxStereoEyes = 2;
-        public static readonly Vector3 k_BoxCullingExtentThreshold = Vector3.one * 0.01f;
-
->>>>>>> 2ae00547
         public int m_MaxDirectionalLightsOnScreen;
         public int m_MaxPunctualLightsOnScreen;
         public int m_MaxAreaLightsOnScreen;
@@ -372,14 +361,11 @@
 
         static DebugLightVolumes s_lightVolumes = null;
 
-<<<<<<< HEAD
         static Material s_DeferredTileRegularLightingMat;   // stencil-test set to touch regular pixels only
         static Material s_DeferredTileSplitLightingMat;     // stencil-test set to touch split-lighting pixels only
         static Material s_DeferredTileMat;                  // fallback when regular and split-lighting pixels must be touch
         static String[] s_variantNames = new String[LightDefinitions.s_NumFeatureVariants];
 
-=======
->>>>>>> 2ae00547
         public enum ClusterPrepassSource : int
         {
             None = 0,
@@ -446,14 +432,11 @@
         int m_DebugSelectedLightShadowIndex;
         int m_DebugSelectedLightShadowCount;
 
-<<<<<<< HEAD
         public bool HasLightToCull()
         {
             return m_lightCount > 0;
         }
 
-=======
->>>>>>> 2ae00547
         public ComputeBuffer GetBigTileLightList()
         {
             return s_BigTileLightList;
@@ -488,16 +471,11 @@
 
         void DeinitShadowSystem()
         {
-<<<<<<< HEAD
             if(m_ShadowManager != null)
             {
                 m_ShadowManager.Dispose();
                 m_ShadowManager = null;
             }
-=======
-            m_ShadowManager.Dispose();
-            m_ShadowManager = null;
->>>>>>> 2ae00547
         }
 
         int GetNumTileFtplY(HDCamera hdCamera)
@@ -515,19 +493,11 @@
             return HDUtils.DivRoundUp((int)hdCamera.screenSize.y, LightDefinitions.s_TileSizeClustered);
         }
 
-<<<<<<< HEAD
         public bool GetFeatureVariantsEnabled() =>
             m_FrameSettings.litShaderMode == LitShaderMode.Deferred
             && m_FrameSettings.fptl
             && m_FrameSettings.IsEnabled(FrameSettingsField.ComputeLightEvaluation)
             && (m_FrameSettings.IsEnabled(FrameSettingsField.ComputeLightVariants) || m_FrameSettings.IsEnabled(FrameSettingsField.ComputeMaterialVariants));
-=======
-        public bool GetFeatureVariantsEnabled()
-        {
-            return m_FrameSettings.shaderLitMode == LitShaderMode.Deferred && m_FrameSettings.lightLoopSettings.isFptlEnabled && m_FrameSettings.lightLoopSettings.enableComputeLightEvaluation &&
-                (m_FrameSettings.lightLoopSettings.enableComputeLightVariants || m_FrameSettings.lightLoopSettings.enableComputeMaterialVariants);
-        }
->>>>>>> 2ae00547
 
         public LightLoop()
         {}
@@ -540,11 +510,7 @@
         public void Build(HDRenderPipelineAsset hdAsset, IBLFilterBSDF[] iBLFilterBSDFArray)
         {
             m_Resources = hdAsset.renderPipelineResources;
-<<<<<<< HEAD
             var lightLoopSettings = hdAsset.currentPlatformRenderPipelineSettings.lightLoopSettings;
-=======
-            var lightLoopSettings = hdAsset.renderPipelineSettings.lightLoopSettings;
->>>>>>> 2ae00547
 
             m_DebugViewTilesMaterial = CoreUtils.CreateEngineMaterial(m_Resources.shaders.debugViewTilesPS);
             m_DebugHDShadowMapMaterial = CoreUtils.CreateEngineMaterial(m_Resources.shaders.debugHDShadowMapPS);
@@ -560,31 +526,16 @@
             m_lightList = new LightList();
             m_lightList.Allocate();
             m_Env2DCaptureVP.Clear();
-<<<<<<< HEAD
             m_Env2DCaptureForward.Clear();
             for (int i = 0, c = Mathf.Max(1, lightLoopSettings.planarReflectionProbeCacheSize); i < c; ++i)
             {
-=======
-            for (int i = 0, c = Mathf.Max(1, lightLoopSettings.planarReflectionProbeCacheSize); i < c; ++i)
->>>>>>> 2ae00547
                 m_Env2DCaptureVP.Add(Matrix4x4.identity);
                 m_Env2DCaptureForward.Add(0);
                 m_Env2DCaptureForward.Add(0);
                 m_Env2DCaptureForward.Add(0);
             }
 
-<<<<<<< HEAD
             GlobalLightLoopSettings gLightLoopSettings = hdAsset.currentPlatformRenderPipelineSettings.lightLoopSettings;
-=======
-            m_DirectionalLightDatas = new ComputeBuffer(m_MaxDirectionalLightsOnScreen, System.Runtime.InteropServices.Marshal.SizeOf(typeof(DirectionalLightData)));
-            m_LightDatas = new ComputeBuffer(m_MaxPunctualLightsOnScreen + m_MaxAreaLightsOnScreen, System.Runtime.InteropServices.Marshal.SizeOf(typeof(LightData)));
-            m_EnvLightDatas = new ComputeBuffer(m_MaxEnvLightsOnScreen, System.Runtime.InteropServices.Marshal.SizeOf(typeof(EnvLightData)));
-            m_DecalDatas = new ComputeBuffer(m_MaxDecalsOnScreen, System.Runtime.InteropServices.Marshal.SizeOf(typeof(DecalData)));
-			m_LightFlagDatas = new ComputeBuffer(k_MaxLightFlagsOnScreen, System.Runtime.InteropServices.Marshal.SizeOf(typeof(HDLightFlag.LightClipPlaneData)));
-
-
-            GlobalLightLoopSettings gLightLoopSettings = hdAsset.GetRenderPipelineSettings().lightLoopSettings;
->>>>>>> 2ae00547
             m_CookieTexArray = new TextureCache2D("Cookie");
             int coockieSize = gLightLoopSettings.cookieTexArraySize;
             int coockieResolution = (int)gLightLoopSettings.cookieSize;
@@ -598,12 +549,9 @@
                 coockieCubeSize = TextureCacheCubemap.GetMaxCacheSizeForWeightInByte(k_MaxCacheSize, coockieCubeResolution, 1);
             m_CubeCookieTexArray.AllocTextureArray(coockieCubeSize, coockieCubeResolution, TextureFormat.RGBA32, true, m_CubeToPanoMaterial);
 
-<<<<<<< HEAD
             // Create the cookie manager
             m_AreaLightCookieManager = new LTCAreaLightCookieManager(hdAsset, k_MaxCacheSize);
 
-=======
->>>>>>> 2ae00547
             // For regular reflection probes, we need to convolve with all the BSDF functions
             TextureFormat probeCacheFormat = gLightLoopSettings.reflectionCacheCompressed ? TextureFormat.BC6H : TextureFormat.RGBAHalf;
             int reflectionCubeSize = gLightLoopSettings.reflectionProbeCacheSize;
@@ -623,18 +571,6 @@
             s_GenAABBKernel = buildScreenAABBShader.FindKernel("ScreenBoundsAABB");
             s_GenAABBKernel_Oblique = buildScreenAABBShader.FindKernel("ScreenBoundsAABB_Oblique");
 
-<<<<<<< HEAD
-=======
-            // The bounds and light volumes are view-dependent, and AABB is additionally projection dependent.
-            // The view and proj matrices are per eye in stereo. This means we have to double the size of these buffers.
-            // TODO: Maybe in stereo, we will only support half as many lights total, in order to minimize buffer size waste.
-            // Alternatively, we could re-size these buffers if any stereo camera is active, instead of unilaterally increasing buffer size.
-            // TODO: I don't think k_MaxLightsOnScreen corresponds to the actual correct light count for cullable light types (punctual, area, env, decal)
-            s_AABBBoundsBuffer = new ComputeBuffer(k_MaxStereoEyes * 2 * m_MaxLightsOnScreen, 4 * sizeof(float));
-            s_ConvexBoundsBuffer = new ComputeBuffer(k_MaxStereoEyes * m_MaxLightsOnScreen, System.Runtime.InteropServices.Marshal.SizeOf(typeof(SFiniteLightBound)));
-            s_LightVolumeDataBuffer = new ComputeBuffer(k_MaxStereoEyes * m_MaxLightsOnScreen, System.Runtime.InteropServices.Marshal.SizeOf(typeof(LightVolumeData)));
-            s_DispatchIndirectBuffer = new ComputeBuffer(LightDefinitions.s_NumFeatureVariants * 3, sizeof(uint), ComputeBufferType.IndirectArguments);
->>>>>>> 2ae00547
 
             // Cluster
             {
@@ -672,6 +608,7 @@
             m_LightDatas = new ComputeBuffer(m_MaxPunctualLightsOnScreen + m_MaxAreaLightsOnScreen, System.Runtime.InteropServices.Marshal.SizeOf(typeof(LightData)));
             m_EnvLightDatas = new ComputeBuffer(m_MaxEnvLightsOnScreen, System.Runtime.InteropServices.Marshal.SizeOf(typeof(EnvLightData)));
             m_DecalDatas = new ComputeBuffer(m_MaxDecalsOnScreen, System.Runtime.InteropServices.Marshal.SizeOf(typeof(DecalData)));
+            m_LightFlagDatas = new ComputeBuffer(k_MaxLightFlagsOnScreen, System.Runtime.InteropServices.Marshal.SizeOf(typeof(HDLightFlag.LightClipPlaneData)));
 
             s_GlobalLightListAtomic = new ComputeBuffer(1, sizeof(uint));
 
@@ -735,13 +672,8 @@
             m_DefaultTextureCube.Apply();
 
             // Setup shadow algorithms
-<<<<<<< HEAD
             var shadowParams = hdAsset.currentPlatformRenderPipelineSettings.hdShadowInitParams;
             var shadowKeywords = new[]{"SHADOW_LOW", "SHADOW_MEDIUM", "SHADOW_HIGH", "SHADOW_VERY_HIGH"};
-=======
-            var shadowParams = hdAsset.renderPipelineSettings.hdShadowInitParams;
-            var shadowKeywords = new[]{"SHADOW_LOW", "SHADOW_MEDIUM", "SHADOW_HIGH"};
->>>>>>> 2ae00547
             foreach (var p in shadowKeywords)
                 Shader.DisableKeyword(p);
             Shader.EnableKeyword(shadowKeywords[(int)shadowParams.shadowQuality]);
@@ -1123,11 +1055,6 @@
             // Fallback to the first non shadow casting directional light.
             m_CurrentSunLight = m_CurrentSunLight == null ? lightComponent : m_CurrentSunLight;
 
-<<<<<<< HEAD
-=======
-            lightData.contactShadowIndex = -1;
-
->>>>>>> 2ae00547
             // The first directional light with contact shadow enabled is always taken as dominant light
             if (GetDominantLightWithShadows(additionalShadowData, light, lightComponent))
                 lightData.contactShadowIndex = 0;
@@ -1139,15 +1066,11 @@
 
         public bool GetLightData(CommandBuffer cmd, HDShadowSettings shadowSettings, Camera camera, GPULightType gpuLightType,
             VisibleLight light, Light lightComponent, HDAdditionalLightData additionalLightData, AdditionalShadowData additionalShadowData,
-<<<<<<< HEAD
-            int lightIndex, int shadowIndex, ref Vector3 lightDimensions, DebugDisplaySettings debugDisplaySettings
+            int lightIndex, int shadowIndex, ref Vector3 lightDimensions, ref int lightFlagOffset, DebugDisplaySettings debugDisplaySettings
 #if ENABLE_RAYTRACING
             , int maxAreaLightShadows, ref int areaShadowIndex
 #endif
             )
-=======
-            int lightIndex, int shadowIndex, ref Vector3 lightDimensions, ref int lightFlagOffset, DebugDisplaySettings debugDisplaySettings)
->>>>>>> 2ae00547
         {
             // Clamp light list to the maximum allowed lights on screen to avoid ComputeBuffer overflow
             if (m_lightList.lights.Count >= m_MaxPunctualLightsOnScreen + m_MaxAreaLightsOnScreen)
@@ -1360,9 +1283,7 @@
 #else
             // fix up shadow information
             lightData.shadowIndex = shadowIndex;
-<<<<<<< HEAD
             #endif
-=======
 
             //Punctual light flags
             HDLightFlag[] flags = additionalLightData.LightFlags;
@@ -1387,7 +1308,6 @@
             lightFlagOffset += lightData.flagCount;
 
 
->>>>>>> 2ae00547
             // Value of max smoothness is from artists point of view, need to convert from perceptual smoothness to roughness
             lightData.minRoughness = (1.0f - additionalLightData.maxSmoothness) * (1.0f - additionalLightData.maxSmoothness);
 
@@ -1678,13 +1598,8 @@
             envLightData.lightLayers = probe.lightLayersAsUInt;
             envLightData.influenceShapeType = influence.envShape;
             envLightData.weight = probe.weight;
-<<<<<<< HEAD
             envLightData.multiplier = probe.multiplier * m_indirectLightingController.indirectSpecularIntensity.value;
             envLightData.influenceExtents = influence.extents;
-=======
-            envLightData.multiplier = probe.multiplier * m_indirectLightingController.indirectSpecularIntensity;
-            envLightData.influenceExtents = influence.extends;
->>>>>>> 2ae00547
             switch (influence.envShape)
             {
                 case EnvShapeType.Box:
@@ -1940,11 +1855,7 @@
                     int lightFlagOffset = 0;
 
 
-<<<<<<< HEAD
                     int lightCount = Math.Min(cullResults.visibleLights.Length, m_MaxLightsOnScreen);
-=======
-                    int lightCount = Math.Min(cullResults.visibleLights.Count, m_MaxLightsOnScreen);
->>>>>>> 2ae00547
                     UpdateSortKeysArray(lightCount);
                     int sortCount = 0;
                     for (int lightIndex = 0, numLights = cullResults.visibleLights.Length; (lightIndex < numLights) && (sortCount < lightCount); ++lightIndex)
@@ -2129,15 +2040,11 @@
                         Vector3 lightDimensions = new Vector3(); // X = length or width, Y = height, Z = range (depth)
 
                         // Punctual, area, projector lights - the rendering side.
-<<<<<<< HEAD
-                        if (GetLightData(cmd, hdShadowSettings, camera, gpuLightType, light, lightComponent, additionalLightData, additionalShadowData, lightIndex, shadowIndex, ref lightDimensions, debugDisplaySettings
+                        if (GetLightData(cmd, hdShadowSettings, camera, gpuLightType, light, lightComponent, additionalLightData, additionalShadowData, lightIndex, shadowIndex, ref lightDimensions, ref lightFlagOffset, debugDisplaySettings
                         #if ENABLE_RAYTRACING
                             , maxAreaLightShadows, ref areaLightShadowIndex
                         #endif
                         ))
-=======
-                        if (GetLightData(cmd, hdShadowSettings, camera, gpuLightType, light, lightComponent, additionalLightData, additionalShadowData, lightIndex, shadowIndex, ref lightDimensions, ref lightFlagOffset, debugDisplaySettings))
->>>>>>> 2ae00547
                         {
                             switch (lightCategory)
                             {
@@ -2192,11 +2099,7 @@
                     Debug.Assert(m_MaxEnvLightsOnScreen <= 256); //for key construction
                     int envLightCount = 0;
 
-<<<<<<< HEAD
                     var totalProbes = cullResults.visibleReflectionProbes.Length + hdProbeCullingResults.visibleProbes.Count;
-=======
-                    var totalProbes = cullResults.visibleReflectionProbes.Count + reflectionProbeCullResults.visiblePlanarReflectionProbeCount;
->>>>>>> 2ae00547
                     int probeCount = Math.Min(totalProbes, m_MaxEnvLightsOnScreen);
                     UpdateSortKeysArray(probeCount);
                     sortCount = 0;
@@ -2209,13 +2112,8 @@
                             if (probe.reflectionProbe == null || probe.reflectionProbe.Equals(null) || !probe.reflectionProbe.isActiveAndEnabled)
                                 continue;
 
-<<<<<<< HEAD
                             // Exclude env lights based on hdCamera.probeLayerMask
                             if ((hdCamera.probeLayerMask.value & (1 << probe.reflectionProbe.gameObject.layer)) == 0)
-=======
-                            // probe.texture can be null when we are adding a reflection probe in the editor
-                            if (probe.texture == null || envLightCount >= m_MaxEnvLightsOnScreen)
->>>>>>> 2ae00547
                                 continue;
 
                             var additional = probe.reflectionProbe.GetComponent<HDAdditionalReflectionData>();
@@ -2246,15 +2144,11 @@
                             var probe = hdProbeCullingResults.visibleProbes[planarProbeIndex];
 
                             // probe.texture can be null when we are adding a reflection probe in the editor
-<<<<<<< HEAD
                             if (probe.texture == null || envLightCount >= k_MaxEnvLightsOnScreen)
                                 continue;
 
                             // Exclude env lights based on hdCamera.probeLayerMask
                             if ((hdCamera.probeLayerMask.value & (1 << probe.gameObject.layer)) == 0)
-=======
-                            if (probe.currentTexture == null || envLightCount >= m_MaxEnvLightsOnScreen)
->>>>>>> 2ae00547
                                 continue;
 
                             var lightVolumeType = LightVolumeType.Box;
@@ -2561,12 +2455,7 @@
                 // In stereo, we output two sets of AABB bounds
                 cmd.SetComputeBufferParam(buildScreenAABBShader, genAABBKernel, HDShaderIDs.g_vBoundsBuffer, s_AABBBoundsBuffer);
 
-<<<<<<< HEAD
                 cmd.DispatchCompute(buildScreenAABBShader, genAABBKernel, (m_lightCount + 7) / 8, hdCamera.computePassCount, 1);
-=======
-                int tgY = (int)hdCamera.numEyes;
-                cmd.DispatchCompute(buildScreenAABBShader, genAABBKernel, (m_lightCount + 7) / 8, tgY, 1);
->>>>>>> 2ae00547
             }
 
             // enable coarse 2D pass on 64x64 tiles (used for both fptl and clustered).
@@ -2590,12 +2479,7 @@
                 cmd.SetComputeBufferParam(buildPerBigTileLightListShader, s_GenListPerBigTileKernel, HDShaderIDs._LightVolumeData, s_LightVolumeDataBuffer);
                 cmd.SetComputeBufferParam(buildPerBigTileLightListShader, s_GenListPerBigTileKernel, HDShaderIDs.g_data, s_ConvexBoundsBuffer);
 
-<<<<<<< HEAD
                 cmd.DispatchCompute(buildPerBigTileLightListShader, s_GenListPerBigTileKernel, numBigTilesX, numBigTilesY, hdCamera.computePassCount);
-=======
-                int tgZ = (int)hdCamera.numEyes;
-                cmd.DispatchCompute(buildPerBigTileLightListShader, s_GenListPerBigTileKernel, numBigTilesX, numBigTilesY, tgZ);
->>>>>>> 2ae00547
             }
 
             var numTilesX = GetNumTileFtplX(hdCamera);
@@ -2742,10 +2626,7 @@
             m_DirectionalLightDatas.SetData(m_lightList.directionalLights);
             m_LightDatas.SetData(m_lightList.lights);
             m_EnvLightDatas.SetData(m_lightList.envLights);
-<<<<<<< HEAD
-=======
 			m_LightFlagDatas.SetData(m_lightList.lightFlags);
->>>>>>> 2ae00547
             m_DecalDatas.SetData(DecalSystem.m_DecalDatas, 0, 0, Math.Min(DecalSystem.m_DecalDatasCount, m_MaxDecalsOnScreen)); // don't add more than the size of the buffer
 
             // These two buffers have been set in Rebuild()
@@ -2779,12 +2660,9 @@
                 cmd.SetGlobalTexture(HDShaderIDs._CookieCubeTextures, m_CubeCookieTexArray.GetTexCache());
                 cmd.SetGlobalTexture(HDShaderIDs._EnvCubemapTextures, m_ReflectionProbeCache.GetTexCache());
                 cmd.SetGlobalInt(HDShaderIDs._EnvSliceSize, m_ReflectionProbeCache.GetEnvSliceSize());
-<<<<<<< HEAD
                 // Compute the power of 2 size of the texture
                 int pot = Mathf.RoundToInt( 1.4426950408889634073599246810019f * Mathf.Log( m_CookieTexArray.GetTexCache().width ) );
                 cmd.SetGlobalInt(HDShaderIDs._CookieSizePOT, pot);
-=======
->>>>>>> 2ae00547
                 cmd.SetGlobalTexture(HDShaderIDs._Env2DTextures, m_ReflectionPlanarProbeCache.GetTexCache());
                 cmd.SetGlobalMatrixArray(HDShaderIDs._Env2DCaptureVP, m_Env2DCaptureVP);
                 cmd.SetGlobalFloatArray(HDShaderIDs._Env2DCaptureForward, m_Env2DCaptureForward);
@@ -2804,24 +2682,15 @@
                 cmd.SetGlobalInt(HDShaderIDs._NumTileBigTileX, GetNumTileBigTileX(hdCamera));
                 cmd.SetGlobalInt(HDShaderIDs._NumTileBigTileY, GetNumTileBigTileY(hdCamera));
 
-                cmd.SetGlobalInt(HDShaderIDs._NumTileBigTileX, GetNumTileBigTileX(hdCamera));
-                cmd.SetGlobalInt(HDShaderIDs._NumTileBigTileY, GetNumTileBigTileY(hdCamera));
-
                 cmd.SetGlobalInt(HDShaderIDs._NumTileFtplX, GetNumTileFtplX(hdCamera));
                 cmd.SetGlobalInt(HDShaderIDs._NumTileFtplY, GetNumTileFtplY(hdCamera));
 
                 cmd.SetGlobalInt(HDShaderIDs._NumTileClusteredX, GetNumTileClusteredX(hdCamera));
                 cmd.SetGlobalInt(HDShaderIDs._NumTileClusteredY, GetNumTileClusteredY(hdCamera));
 
-<<<<<<< HEAD
                 cmd.SetGlobalInt(HDShaderIDs._EnableSSRefraction, hdCamera.frameSettings.IsEnabled(FrameSettingsField.RoughRefraction) ? 1 : 0);
 
                 if (m_FrameSettings.IsEnabled(FrameSettingsField.BigTilePrepass))
-=======
-                cmd.SetGlobalInt(HDShaderIDs._EnableSSRefraction, hdCamera.frameSettings.enableRoughRefraction ? 1 : 0);
-
-                if (m_FrameSettings.lightLoopSettings.enableBigTilePrepass)
->>>>>>> 2ae00547
                     cmd.SetGlobalBuffer(HDShaderIDs.g_vBigTileLightList, s_BigTileLightList);
 
                 // Cluster
@@ -2855,11 +2724,6 @@
                 {
                     cmd.SetGlobalInt(HDShaderIDs._DirectionalShadowIndex, -1);
                 }
-<<<<<<< HEAD
-=======
-
-
->>>>>>> 2ae00547
             }
         }
 
@@ -2880,11 +2744,7 @@
             bool needsContactShadows = (m_CurrentSunLight != null && sunShadowData != null && sunShadowData.contactShadows) || m_DominantLightIndex != -1;
             if (!m_EnableContactShadow || !needsContactShadows)
             {
-<<<<<<< HEAD
                 cmd.SetGlobalTexture(HDShaderIDs._DeferredShadowTexture, TextureXR.GetBlackTexture());
-=======
-                cmd.SetGlobalTexture(HDShaderIDs._DeferredShadowTexture, RuntimeUtilities.blackTexture);
->>>>>>> 2ae00547
                 return;
             }
             cmd.SetGlobalTexture(HDShaderIDs._DeferredShadowTexture, deferredShadowRT);
@@ -2928,13 +2788,8 @@
                 float contactShadowRange = Mathf.Clamp(m_ContactShadows.fadeDistance.value, 0.0f, m_ContactShadows.maxDistance.value);
                 float contactShadowFadeEnd = m_ContactShadows.maxDistance.value;
                 float contactShadowOneOverFadeRange = 1.0f / Math.Max(1e-6f, contactShadowRange);
-<<<<<<< HEAD
                 Vector4 contactShadowParams = new Vector4(m_ContactShadows.length.value, m_ContactShadows.distanceScaleFactor.value, contactShadowFadeEnd, contactShadowOneOverFadeRange);
                 Vector4 contactShadowParams2 = new Vector4(m_ContactShadows.opacity.value, firstMipOffsetY, 0.0f, 0.0f);
-=======
-                Vector4 contactShadowParams = new Vector4(m_ContactShadows.length, m_ContactShadows.distanceScaleFactor, contactShadowFadeEnd, contactShadowOneOverFadeRange);
-                Vector4 contactShadowParams2 = new Vector4(m_ContactShadows.opacity, firstMipOffsetY, 0.0f, 0.0f);
->>>>>>> 2ae00547
                 cmd.SetComputeVectorParam(screenSpaceShadowComputeShader, HDShaderIDs._ContactShadowParamsParameters, contactShadowParams);
                 cmd.SetComputeVectorParam(screenSpaceShadowComputeShader, HDShaderIDs._ContactShadowParamsParameters2, contactShadowParams2);
                 cmd.SetComputeIntParam(screenSpaceShadowComputeShader, HDShaderIDs._DirectionalContactShadowSampleCount, m_ContactShadows.sampleCount.value);
@@ -2947,21 +2802,10 @@
                 cmd.SetComputeTextureParam(screenSpaceShadowComputeShader, kernel, HDShaderIDs._DeferredShadowTextureUAV, deferredShadowRT);
 
                 int deferredShadowTileSize = 16; // Must match DeferreDirectionalShadow.compute
-<<<<<<< HEAD
                 int numTilesX = (hdCamera.actualWidth  + (deferredShadowTileSize - 1)) / deferredShadowTileSize;
                 int numTilesY = (hdCamera.actualHeight + (deferredShadowTileSize - 1)) / deferredShadowTileSize;
 
                 cmd.DispatchCompute(screenSpaceShadowComputeShader, kernel, numTilesX, numTilesY, hdCamera.computePassCount);
-=======
-                int numTilesX = hdCamera.camera.stereoEnabled ? ((hdCamera.actualWidth / 2) + (deferredShadowTileSize - 1)) / deferredShadowTileSize : (hdCamera.actualWidth + (deferredShadowTileSize - 1)) / deferredShadowTileSize;
-                int numTilesY = (hdCamera.actualHeight + (deferredShadowTileSize - 1)) / deferredShadowTileSize;
-
-                for (int eye = 0; eye < hdCamera.numEyes; eye++)
-                {
-                    cmd.SetGlobalInt(HDShaderIDs._ComputeEyeIndex, (int)eye);
-                    cmd.DispatchCompute(screenSpaceShadowComputeShader, kernel, numTilesX, numTilesY, 1);
-                }
->>>>>>> 2ae00547
             }
         }
 
@@ -2993,19 +2837,11 @@
                 {
                     int w = hdCamera.actualWidth;
                     int h = hdCamera.actualHeight;
-<<<<<<< HEAD
                     int numTilesX = (w + 15) / 16;
                     int numTilesY = (h + 15) / 16;
                     int numTiles = numTilesX * numTilesY;
 
                     bool enableFeatureVariants = GetFeatureVariantsEnabled() && !debugDisplaySettings.IsDebugDisplayEnabled();
-=======
-                    int numTilesX = hdCamera.camera.stereoEnabled ? ((w / 2) + 15) / 16 : (w + 15) / 16;
-                    int numTilesY = (h + 15) / 16;
-                    int numTiles = numTilesX * numTilesY;
-
-                    bool enableFeatureVariants = GetFeatureVariantsEnabled() && !debugDisplaySettings.IsDebugDisplayEnabled() && !hdCamera.camera.stereoEnabled; // TODO VR: Reenable later
->>>>>>> 2ae00547
 
                     int numVariants = 1;
                     if (enableFeatureVariants)
@@ -3261,7 +3097,6 @@
 
             if (lightingDebug.displayLightVolumes)
             {
-<<<<<<< HEAD
                 s_lightVolumes.RenderLightVolumes(cmd, hdCamera, cullResults, lightingDebug, finalRT);
             }
         }
@@ -3273,10 +3108,6 @@
             g.Get(ref v);
 
             throw new Exception("Only for AOT compilation, don't call in runtime.");
-=======
-                s_lightVolumes.RenderLightVolumes(cmd, hdCamera, cullResults, lightingDebug);
-            }
->>>>>>> 2ae00547
         }
     }
 }
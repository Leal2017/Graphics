--- conflicted
+++ resolved
@@ -2065,11 +2065,7 @@
                         LightCategory lightCategory = LightCategory.Count;
                         GPULightType gpuLightType = GPULightType.Point;
                         LightVolumeType lightVolumeType = LightVolumeType.Count;
-<<<<<<< HEAD
-                        HDRenderPipeline.EvaluateGPULightType(light.lightType, additionalData.lightTypeExtent, additionalData.spotLightShape,
-=======
                         HDRenderPipeline.EvaluateGPULightType(lightType, additionalData.spotLightShape, additionalData.areaLightShape, 
->>>>>>> 0a345d88
                                                                 ref lightCategory, ref gpuLightType, ref lightVolumeType);
 
                         if (hasDebugLightFilter
@@ -2844,12 +2840,8 @@
             parameters.nearClipPlane = camera.nearClipPlane;
             parameters.farClipPlane = camera.farClipPlane;
             parameters.lightList = m_lightList;
-<<<<<<< HEAD
-            parameters.skyEnabled = m_SkyManager.IsLightingSkyValid();
+            parameters.skyEnabled = m_SkyManager.IsLightingSkyValid(hdCamera);
             parameters.probeVolumeEnabled = hdCamera.frameSettings.IsEnabled(FrameSettingsField.ProbeVolume) && m_probeVolumeCount > 0;
-=======
-            parameters.skyEnabled = m_SkyManager.IsLightingSkyValid(hdCamera);
->>>>>>> 0a345d88
             parameters.screenSize = hdCamera.screenSize;
             parameters.msaaSamples = (int)hdCamera.msaaSamples;
             parameters.useComputeAsPixel = DeferredUseComputeAsPixel(hdCamera.frameSettings);

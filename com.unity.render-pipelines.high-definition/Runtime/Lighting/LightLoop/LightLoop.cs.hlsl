--- conflicted
+++ resolved
@@ -110,11 +110,8 @@
     uint _DecalIndexShift;
     uint _DensityVolumeIndexShift;
     uint _ProbeVolumeIndexShift;
-<<<<<<< HEAD
-=======
     uint _Pad0_SVLL;
     uint _Pad1_SVLL;
->>>>>>> bea41bd2
 CBUFFER_END
 
 //

--- conflicted
+++ resolved
@@ -5,84 +5,8 @@
     {
         void Awake()
         {
-<<<<<<< HEAD
-            get
-            {
-                if (m_LegacyProbe == null || m_LegacyProbe.Equals(null))
-                {
-                    m_LegacyProbe = GetComponent<ReflectionProbe>();
-                }
-                return m_LegacyProbe;
-            }
-        }
-
-        public void CopyTo(HDAdditionalReflectionData data)
-        {
-            influenceVolume.CopyTo(data.influenceVolume);
-            data.influenceVolume.shape = influenceVolume.shape; //force the legacy probe to refresh its size
-
-            data.mode = mode;
-            data.refreshMode = refreshMode;
-            data.multiplier = multiplier;
-            data.weight = weight;
-        }
-
-        internal override void Awake()
-        {
-            base.Awake();
-            k_Migration.Migrate(this);
-        }
-
-        void OnEnable()
-        {
-            ReflectionSystem.RegisterProbe(this);
-        }
-
-        void OnDisable()
-        {
-            ReflectionSystem.UnregisterProbe(this);
-        }
-
-        void OnValidate()
-        {
-            ReflectionSystem.UnregisterProbe(this);
-
-            if (isActiveAndEnabled)
-                ReflectionSystem.RegisterProbe(this);
-        }
-
-        public override Texture customTexture { get { return reflectionProbe.customBakedTexture; } set { reflectionProbe.customBakedTexture = value; } }
-        public override Texture bakedTexture { get { return reflectionProbe.bakedTexture; } set { reflectionProbe.bakedTexture = value; } }
-
-        public override ReflectionProbeMode mode
-        {
-            set
-            {
-                base.mode = value;
-                reflectionProbe.mode = value; //ensure compatibility till we capture without the legacy component
-                if (value == ReflectionProbeMode.Realtime)
-                {
-                    refreshMode = ReflectionProbeRefreshMode.EveryFrame;
-                }
-            }
-        }
-        public override ReflectionProbeRefreshMode refreshMode
-        {
-            set
-            {
-                base.refreshMode = value;
-                reflectionProbe.refreshMode = value; //ensure compatibility till we capture without the legacy component
-            }
-        }
-
-        internal override void UpdatedInfluenceVolumeShape(Vector3 size, Vector3 offset)
-        {
-            reflectionProbe.size = size;
-            reflectionProbe.center = transform.rotation * offset;
-=======
             type = ProbeSettings.ProbeType.ReflectionProbe;
             k_ReflectionProbeMigration.Migrate(this);
->>>>>>> 53def9a9
         }
     }
 }
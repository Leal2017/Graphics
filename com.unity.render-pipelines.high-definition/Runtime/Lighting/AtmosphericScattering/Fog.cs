using System;
using System.Diagnostics;

namespace UnityEngine.Rendering.HighDefinition
{
    [Serializable, VolumeComponentMenu("Fog/Fog")]
    public class Fog : VolumeComponent
    {
        // Fog Color
        static readonly int m_ColorModeParam = Shader.PropertyToID("_FogColorMode");
        static readonly int m_FogColorParam = Shader.PropertyToID("_FogColor");
        static readonly int m_MipFogParam = Shader.PropertyToID("_MipFogParameters");

        [Tooltip("Enables the fog.")]
        public BoolParameter         enabled = new BoolParameter(false);

        // Fog Color
        public FogColorParameter     colorMode = new FogColorParameter(FogColorMode.SkyColor);
        [Tooltip("Specifies the constant color of the fog.")]
        public ColorParameter        color = new ColorParameter(Color.grey, hdr: true, showAlpha: false, showEyeDropper: true);
        [Tooltip("Sets the maximum fog distance HDRP uses when it shades the skybox or the Far Clipping Plane of the Camera.")]
        public MinFloatParameter     maxFogDistance = new MinFloatParameter(5000.0f, 0.0f);
        [Tooltip("Controls the maximum mip map HDRP uses for mip fog (0 is the lowest mip and 1 is the highest mip).")]
        public ClampedFloatParameter mipFogMaxMip = new ClampedFloatParameter(0.5f, 0.0f, 1.0f);
        [Tooltip("Sets the distance at which HDRP uses the minimum mip image of the blurred sky texture as the fog color.")]
        public MinFloatParameter     mipFogNear = new MinFloatParameter(0.0f, 0.0f);
        [Tooltip("Sets the distance at which HDRP uses the maximum mip image of the blurred sky texture as the fog color.")]
        public MinFloatParameter     mipFogFar = new MinFloatParameter(1000.0f, 0.0f);

        // Height Fog
        public FloatParameter baseHeight = new FloatParameter(0.0f);
        public FloatParameter maximumHeight = new FloatParameter(50.0f);

        // Common Fog Parameters (Exponential/Volumetric)
        public ColorParameter albedo = new ColorParameter(Color.white);
        public MinFloatParameter meanFreePath = new MinFloatParameter(400.0f, 1.0f);

        // Optional Volumetric Fog
        public BoolParameter enableVolumetricFog = new BoolParameter(false);
        public ClampedFloatParameter anisotropy = new ClampedFloatParameter(0.0f, -1.0f, 1.0f);
        public ClampedFloatParameter globalLightProbeDimmer = new ClampedFloatParameter(1.0f, 0.0f, 1.0f);

        [Tooltip("Sets the distance (in meters) from the Camera's Near Clipping Plane to the back of the Camera's volumetric lighting buffer.")]
        public MinFloatParameter depthExtent = new MinFloatParameter(64.0f, 0.1f);
        [Tooltip("Controls the distribution of slices along the Camera's focal axis. 0 is exponential distribution and 1 is linear distribution.")]
        public ClampedFloatParameter sliceDistributionUniformity = new ClampedFloatParameter(0.75f, 0, 1);

        [Tooltip("Applies a blur to smoothen the volumetric lighting output.")]
        public BoolParameter filter = new BoolParameter(false);

        public static bool IsFogEnabled(HDCameraInfo hdCamera)
        {
            return hdCamera.frameSettings.IsEnabled(FrameSettingsField.AtmosphericScattering) && VolumeManager.instance.stack.GetComponent<Fog>().enabled.value;
        }

<<<<<<< HEAD
        public static bool IsVolumetricLightingEnabled(HDCameraInfo hdCamera)
=======
        public static bool IsVolumetricFogEnabled(HDCamera hdCamera, bool ignoreVolumeStack = false)
>>>>>>> 255a1047
        {
            var fog = VolumeManager.instance.stack.GetComponent<Fog>();

            bool a = fog.enableVolumetricFog.value || ignoreVolumeStack;
            bool b = hdCamera.frameSettings.IsEnabled(FrameSettingsField.Volumetrics);
            bool c = CoreUtils.IsSceneViewFogEnabled(hdCamera.camera);

            return a && b && c;
        }

        public static bool IsPBRFogEnabled(HDCameraInfo hdCamera)
        {
            var visualEnv = VolumeManager.instance.stack.GetComponent<VisualEnvironment>();
            // For now PBR fog (coming from the PBR sky) is disabled until we improve it
            return false;
            //return (visualEnv.skyType.value == (int)SkyType.PhysicallyBased) && hdCamera.frameSettings.IsEnabled(FrameSettingsField.AtmosphericScattering);
        }


        static float ScaleHeightFromLayerDepth(float d)
        {
            // Exp[-d / H] = 0.001
            // -d / H = Log[0.001]
            // H = d / -Log[0.001]
            return d * 0.144765f;
        }

        public static void PushNeutralShaderParameters(CommandBuffer cmd)
        {
            cmd.SetGlobalInt(HDShaderIDs._FogEnabled, 0);
            cmd.SetGlobalInt(HDShaderIDs._EnableVolumetricFog, 0);
            cmd.SetGlobalVector(HDShaderIDs._HeightFogBaseScattering, Vector3.zero);
            cmd.SetGlobalFloat(HDShaderIDs._HeightFogBaseExtinction, 0.0f);
            cmd.SetGlobalVector(HDShaderIDs._HeightFogExponents, Vector2.one);
            cmd.SetGlobalFloat(HDShaderIDs._HeightFogBaseHeight, 0.0f);
            cmd.SetGlobalFloat(HDShaderIDs._GlobalFogAnisotropy, 0.0f);
        }

        public static void PushFogShaderParameters(HDCameraInfo hdCamera, CommandBuffer cmd)
        {
            // TODO Handle user override
            var fogSettings = VolumeManager.instance.stack.GetComponent<Fog>();

            if (!hdCamera.frameSettings.IsEnabled(FrameSettingsField.AtmosphericScattering) || !fogSettings.enabled.value)
            {
                PushNeutralShaderParameters(cmd);
                return;
            }

            fogSettings.PushShaderParameters(hdCamera, cmd);

            cmd.SetGlobalInt(HDShaderIDs._PBRFogEnabled, IsPBRFogEnabled(hdCamera) ? 1 : 0);
        }

        //internal abstract void PushShaderParameters(HDCamera hdCamera, CommandBuffer cmd);
        public virtual void PushShaderParameters(HDCameraInfo hdCamera, CommandBuffer cmd)
        {
            cmd.SetGlobalInt(HDShaderIDs._FogEnabled, 1);
            cmd.SetGlobalFloat(HDShaderIDs._MaxFogDistance, maxFogDistance.value);

            // Fog Color
            cmd.SetGlobalFloat(m_ColorModeParam, (float)colorMode.value);
            cmd.SetGlobalColor(m_FogColorParam, new Color(color.value.r, color.value.g, color.value.b, 0.0f));
            cmd.SetGlobalVector(m_MipFogParam, new Vector4(mipFogNear.value, mipFogFar.value, mipFogMaxMip.value, 0.0f));

            DensityVolumeArtistParameters param = new DensityVolumeArtistParameters(albedo.value, meanFreePath.value, anisotropy.value);
            DensityVolumeEngineData data = param.ConvertToEngineData();

            cmd.SetGlobalVector(HDShaderIDs._HeightFogBaseScattering, data.scattering);
            cmd.SetGlobalFloat(HDShaderIDs._HeightFogBaseExtinction, data.extinction);

            float crBaseHeight = baseHeight.value;

            if (ShaderConfig.s_CameraRelativeRendering != 0)
            {
                crBaseHeight -= hdCamera.camera.transform.position.y;
            }

            float layerDepth = Mathf.Max(0.01f, maximumHeight.value - baseHeight.value);
            float H = ScaleHeightFromLayerDepth(layerDepth);
            cmd.SetGlobalVector(HDShaderIDs._HeightFogExponents, new Vector2(1.0f / H, H));
            cmd.SetGlobalFloat(HDShaderIDs._HeightFogBaseHeight, crBaseHeight);

            bool enableVolumetrics = enableVolumetricFog.value && hdCamera.frameSettings.IsEnabled(FrameSettingsField.Volumetrics);
            cmd.SetGlobalFloat(HDShaderIDs._GlobalFogAnisotropy, anisotropy.value);
            cmd.SetGlobalInt(HDShaderIDs._EnableVolumetricFog, enableVolumetrics ? 1 : 0);
        }
    }

    [GenerateHLSL]
    public enum FogColorMode
    {
        ConstantColor,
        SkyColor,
    }

    [Serializable, DebuggerDisplay(k_DebuggerDisplay)]
    public sealed class FogTypeParameter : VolumeParameter<FogType>
    {
        public FogTypeParameter(FogType value, bool overrideState = false)
            : base(value, overrideState) { }
    }

    [Serializable, DebuggerDisplay(k_DebuggerDisplay)]
    public sealed class FogColorParameter : VolumeParameter<FogColorMode>
    {
        public FogColorParameter(FogColorMode value, bool overrideState = false)
            : base(value, overrideState) { }
    }
}<|MERGE_RESOLUTION|>--- conflicted
+++ resolved
@@ -53,11 +53,7 @@
             return hdCamera.frameSettings.IsEnabled(FrameSettingsField.AtmosphericScattering) && VolumeManager.instance.stack.GetComponent<Fog>().enabled.value;
         }
 
-<<<<<<< HEAD
-        public static bool IsVolumetricLightingEnabled(HDCameraInfo hdCamera)
-=======
-        public static bool IsVolumetricFogEnabled(HDCamera hdCamera, bool ignoreVolumeStack = false)
->>>>>>> 255a1047
+        public static bool IsVolumetricFogEnabled(HDCameraInfo hdCamera, bool ignoreVolumeStack = false)
         {
             var fog = VolumeManager.instance.stack.GetComponent<Fog>();
 

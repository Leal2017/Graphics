--- conflicted
+++ resolved
@@ -339,11 +339,8 @@
             m_DitheringFS           = frameSettings.IsEnabled(FrameSettingsField.Dithering);
             m_AntialiasingFS        = frameSettings.IsEnabled(FrameSettingsField.Antialiasing);
 
-<<<<<<< HEAD
-=======
             m_DebugExposureCompensation = m_HDInstance.m_CurrentDebugDisplaySettings.data.lightingDebugSettings.debugExposure;
 
->>>>>>> 2c7eced4
             CheckRenderTexturesValidity();
 
             // Handle fixed exposure & disabled pre-exposure by forcing an exposure multiplier of 1

--- conflicted
+++ resolved
@@ -348,12 +348,8 @@
                 {
                     projMatrix = camera.projectionMatrix,
                     viewMatrix = camera.worldToCameraMatrix,
-<<<<<<< HEAD
-                    viewport = camera.pixelRect,
+                    viewport = new Rect(camera.pixelRect.x, camera.pixelRect.y, camera.pixelWidth, camera.pixelHeight),
                     clusterDisplayParams = Matrix4x4.zero,
-=======
-                    viewport = new Rect(camera.pixelRect.x, camera.pixelRect.y, camera.pixelWidth, camera.pixelHeight),
->>>>>>> 73b59f73
                     textureArraySlice = -1
                 };
 

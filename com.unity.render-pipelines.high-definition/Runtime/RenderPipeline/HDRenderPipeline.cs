--- conflicted
+++ resolved
@@ -1729,19 +1729,14 @@
                         // Ideally once each frame
                         {
                             var cmd = CommandBufferPool.Get("");
-<<<<<<< HEAD
-                            // Release a RTHandle when their lifetime counter scheduled became 0
-                            RTHandleDeleter.Update();
-
-=======
                             using (new ProfilingScope(cmd, ProfilingSampler.Get(HDProfileId.BuildMaginals)))
                             {
                                 // Generate Marginals texture for importance sampling
                                 ImportanceSamplers.Update(cmd);
-                                // Release a RTHandle when their lifetime counter scheduled became 0
-                                RTHandleDeleter.Update();
                             }
->>>>>>> 031779c4
+                            // Release a RTHandle when their lifetime counter scheduled became 0
+                            RTHandleDeleter.Update();
+
                             renderContext.ExecuteCommandBuffer(cmd);
                             CommandBufferPool.Release(cmd);
                             renderContext.Submit();

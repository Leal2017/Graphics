--- conflicted
+++ resolved
@@ -5200,11 +5200,7 @@
         /// Overrides the current camera, changing all the matrices and view parameters for the new one.
         /// It allows you to render objects from another camera, which can be useful in custom passes for example.
         /// </summary>
-<<<<<<< HEAD
-        public struct OverrideCameraRendering : IDisposable
-=======
         internal struct OverrideCameraRendering : IDisposable
->>>>>>> 66b5a7ea
         {
             CommandBuffer   cmd;
             Camera          overrideCamera;
@@ -5240,11 +5236,7 @@
                 // Mark the HDCamera as persistant so it's not deleted because it's camera is disabled.
                 overrideHDCamera.isPersistent = true;
 
-<<<<<<< HEAD
-                // We need to patch the pixel rect of the camera because by default the camera size is synchronized 
-=======
                 // We need to patch the pixel rect of the camera because by default the camera size is synchronized
->>>>>>> 66b5a7ea
                 // with the game view and so it breaks in the scene view. Note that we can't use Camera.pixelRect here
                 // because when we assign it, the change is not instantaneous and is not reflected in pixelWidth/pixelHeight.
                 overrideHDCamera.OverridePixelRect(hdrp.m_CurrentHDCamera.camera.pixelRect);
@@ -5255,11 +5247,8 @@
 
                 // Update HDCamera datas
                 overrideHDCamera.Update(overrideHDCamera.frameSettings, hdrp, hdrp.m_MSAASamples, hdrp.m_XRSystem.emptyPass, allocateHistoryBuffers: false);
-<<<<<<< HEAD
-=======
                 // Reset the reference size as it could have been changed by the override camera
                 hdrp.m_CurrentHDCamera.SetReferenceSize();
->>>>>>> 66b5a7ea
                 overrideHDCamera.UpdateShaderVariablesGlobalCB(ref hdrp.m_ShaderVariablesGlobalCB, hdrp.m_FrameCount);
 
                 ConstantBuffer.PushGlobal(cmd, hdrp.m_ShaderVariablesGlobalCB, HDShaderIDs._ShaderVariablesGlobal);
@@ -5277,11 +5266,7 @@
 
                 if (overrideCamera == hdrp.m_CurrentHDCamera.camera)
                     return false;
-<<<<<<< HEAD
-                
-=======
-
->>>>>>> 66b5a7ea
+
                 return true;
             }
 
@@ -5297,17 +5282,12 @@
                 overrideCamera.aspect = originalAspect;
 
                 var hdrp = HDRenderPipeline.currentPipeline;
-<<<<<<< HEAD
-=======
                 // Reset the reference size as it could have been changed by the override camera
                 hdrp.m_CurrentHDCamera.SetReferenceSize();
->>>>>>> 66b5a7ea
                 hdrp.m_CurrentHDCamera.UpdateShaderVariablesGlobalCB(ref hdrp.m_ShaderVariablesGlobalCB, hdrp.m_FrameCount);
                 ConstantBuffer.PushGlobal(cmd, hdrp.m_ShaderVariablesGlobalCB, HDShaderIDs._ShaderVariablesGlobal);
             }
         }
-<<<<<<< HEAD
-=======
 
 #if ENABLE_VIRTUALTEXTURES
         RTHandle GetVTFeedbackBufferForForward(HDCamera hdCamera)
@@ -5321,6 +5301,5 @@
             return m_VtBufferManager.FeedbackBuffer;
         }
 #endif
->>>>>>> 66b5a7ea
     }
 }
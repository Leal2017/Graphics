--- conflicted
+++ resolved
@@ -370,12 +370,9 @@
 
         public static readonly int _Flowmap = Shader.PropertyToID("_Flowmap");
         public static readonly int _FlowmapParam = Shader.PropertyToID("_FlowmapParam");
-<<<<<<< HEAD
         public static readonly int _CloudMap = Shader.PropertyToID("_CloudMap");
         public static readonly int _CloudFlowmap = Shader.PropertyToID("_CloudFlowmap");
         public static readonly int _CloudParam = Shader.PropertyToID("_CloudParam");
-=======
->>>>>>> 31b3b493
 
         public static readonly int _Size = Shader.PropertyToID("_Size");
         public static readonly int _Source = Shader.PropertyToID("_Source");

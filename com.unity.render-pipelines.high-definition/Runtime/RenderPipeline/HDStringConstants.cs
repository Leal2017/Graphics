--- conflicted
+++ resolved
@@ -755,29 +755,8 @@
         public static readonly int _SourceTexture                  = Shader.PropertyToID("_SourceTexture");
         public static readonly int _InputHistoryTexture            = Shader.PropertyToID("_InputHistoryTexture");
         public static readonly int _OutputHistoryTexture           = Shader.PropertyToID("_OutputHistoryTexture");
-<<<<<<< HEAD
-        public static readonly int _Input                          = Shader.PropertyToID("_Input");
-        public static readonly int _InputVal                       = Shader.PropertyToID("_InputVal");
-        public static readonly int _Output                         = Shader.PropertyToID("_Output");
-        public static readonly int _Samples                        = Shader.PropertyToID("_Samples");
-        public static readonly int _Sizes                          = Shader.PropertyToID("_Sizes");
-        public static readonly int _Iteration                      = Shader.PropertyToID("_Iteration");
-        public static readonly int _Integral                       = Shader.PropertyToID("_Integral");
-        public static readonly int _MinMax                         = Shader.PropertyToID("_MinMax");
-
-        public static readonly int _PDF                                 = Shader.PropertyToID("_PDF");
-        public static readonly int _CDF                                 = Shader.PropertyToID("_CDF");
-        public static readonly int _Marginal                            = Shader.PropertyToID("_Marginal");
-        public static readonly int _ConditionalMarginal                 = Shader.PropertyToID("_ConditionalMarginal");
-        public static readonly int _SkyTextureImportanceSamplerReady    = Shader.PropertyToID("_SkyTextureImportanceSamplerReady");
-        public static readonly int _SkyTextureSizeInfos                 = Shader.PropertyToID("_SkyTextureSizeInfos");
-        public static readonly int _SkyTextureIntegrals                 = Shader.PropertyToID("_SkyTextureIntegrals");
-        public static readonly int _SkyTextureMarginals                 = Shader.PropertyToID("_SkyTextureMarginals");
-        public static readonly int _SkyTextureConditionalMarginals      = Shader.PropertyToID("_SkyTextureConditionalMarginals");
-=======
         public static readonly int _InputVelocityMagnitudeHistory  = Shader.PropertyToID("_InputVelocityMagnitudeHistory");
         public static readonly int _OutputVelocityMagnitudeHistory = Shader.PropertyToID("_OutputVelocityMagnitudeHistory");
->>>>>>> ce4f866d
 
         public static readonly int _TargetScale                    = Shader.PropertyToID("_TargetScale");
         public static readonly int _Params                         = Shader.PropertyToID("_Params");

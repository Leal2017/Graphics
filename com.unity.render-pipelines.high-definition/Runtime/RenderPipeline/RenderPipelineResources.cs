--- conflicted
+++ resolved
@@ -166,15 +166,12 @@
             public Shader filterAreaLightCookiesPS;
             [Reload("Runtime/Core/CoreResources/ClearUIntTextureArray.compute")]
             public ComputeShader clearUIntTextureCS;
-<<<<<<< HEAD
+            [Reload("Runtime/RenderPipeline/RenderPass/CustomPass/CustomPassUtils.shader")]
+            public Shader customPassUtils;
             [Reload("Runtime/Core/CoreResources/ProjectCubeTo2D.compute")]
             public ComputeShader projectCubeTo2DCS;
             [Reload("Runtime/Core/CoreResources/GPUArithmetic.compute")]
             public ComputeShader gpuArithmeticCS;
-=======
-            [Reload("Runtime/RenderPipeline/RenderPass/CustomPass/CustomPassUtils.shader")]
-            public Shader customPassUtils;
->>>>>>> 66b5a7ea
 
             // XR
             [Reload("Runtime/ShaderLibrary/XRMirrorView.shader")]

--- conflicted
+++ resolved
@@ -64,41 +64,6 @@
             internal float pad2;
         };
 
-<<<<<<< HEAD
-        public ViewConstants mainViewConstants;
-
-        public Vector4   screenSize;
-        public Frustum   frustum;
-        public Vector4[] frustumPlaneEquations;
-        public Camera    camera;
-        public Vector4   taaJitter;
-        public int       taaFrameIndex;
-        public float     taaSharpenStrength;
-        public Vector4   zBufferParams;
-        public Vector4   unity_OrthoParams;
-        public Vector4   projectionParams;
-        public Vector4   screenParams;
-        public int       volumeLayerMask;
-        public Transform volumeAnchor;
-        // This will have the correct viewport position and the size will be full resolution (ie : not taking dynamic rez into account)
-        public Rect      finalViewport;
-
-        public Matrix4x4 clusterDisplayParams;
-
-        public RTHandleProperties historyRTHandleProperties { get { return m_HistoryRTSystem.rtHandleProperties; } }
-
-        public bool colorPyramidHistoryIsValid = false;
-        public bool volumetricHistoryIsValid   = false; // Contains garbage otherwise
-        public int  colorPyramidHistoryMipCount = 0;
-        public VBufferParameters[] vBufferParams; // Double-buffered
-
-        float m_AmbientOcclusionResolutionScale = 0.0f; // Factor used to track if history should be reallocated for Ambient Occlusion
-
-        // We need to keep this here as culling is done before volume update. That means that culling for the light will be left with the state used by the last
-        // updated camera which is not necessarily the camera we are culling for. This should be fixed if we end up having scriptable culling, as the culling for
-        // the lights can be done after the volume update.
-        internal float shadowMaxDistance = 500.0f;
-=======
         /// <summary>
         /// Screen resolution information.
         /// Width, height, inverse width, inverse height.
@@ -112,6 +77,8 @@
         public Vector4              taaJitter;
         /// <summary>View constants.</summary>
         public ViewConstants        mainViewConstants;
+        public Matrix4x4            clusterDisplayParams;
+
         /// <summary>Color pyramid history buffer state.</summary>
         public bool                 colorPyramidHistoryIsValid = false;
         /// <summary>Volumetric history buffer state.</summary>
@@ -131,7 +98,6 @@
         public VolumeStack          volumeStack { get; private set; }
         /// <summary>Current time for this camera.</summary>
         public float                time; // Take the 'animateMaterials' setting into account.
->>>>>>> 73b59f73
 
         // Pass all the systems that may want to initialize per-camera data here.
         // That way you will never create an HDCamera and forget to initialize the data.
@@ -645,6 +611,8 @@
             float exposureMultiplierForProbes = 1.0f / Mathf.Max(probeRangeCompressionFactor, 1e-6f);
             cmd.SetGlobalFloat(HDShaderIDs._ProbeExposureScale, exposureMultiplierForProbes);
 
+            cmd.SetGlobalMatrix(HDShaderIDs._ClusterParams, clusterDisplayParams);
+
             // XRTODO: qualify this code with xr.singlePassEnabled when compute shaders can use keywords
             if (true)
             {
@@ -1284,201 +1252,6 @@
                                         name: string.Format("CameraColorBufferMipChain{0}", frameIndex));
         }
 
-<<<<<<< HEAD
-        // Pass all the systems that may want to initialize per-camera data here.
-        // That way you will never create an HDCamera and forget to initialize the data.
-        public static HDCamera GetOrCreate(Camera camera, int xrMultipassId = 0)
-        {
-            HDCamera hdCamera;
-
-            if (!s_Cameras.TryGetValue((camera, xrMultipassId), out hdCamera))
-            {
-                hdCamera = new HDCamera(camera);
-                s_Cameras.Add((camera, xrMultipassId), hdCamera);
-            }
-
-            return hdCamera;
-        }
-
-        public static void ClearAll()
-        {
-            foreach (var cam in s_Cameras)
-            {
-                cam.Value.ReleaseHistoryBuffer();
-                cam.Value.Dispose();
-            }
-
-            s_Cameras.Clear();
-            s_Cleanup.Clear();
-        }
-
-        // Look for any camera that hasn't been used in the last frame and remove them from the pool.
-        public static void CleanUnused()
-        {
-
-            foreach (var key in s_Cameras.Keys)
-            {
-                var camera = s_Cameras[key];
-
-                // Unfortunately, the scene view camera is always isActiveAndEnabled==false so we can't rely on this. For this reason we never release it (which should be fine in the editor)
-                if (camera.camera != null && camera.camera.cameraType == CameraType.SceneView)
-                    continue;
-
-                bool hasPersistentHistory = camera.m_AdditionalCameraData != null && camera.m_AdditionalCameraData.hasPersistentHistory;
-                // We keep preview camera around as they are generally disabled/enabled every frame. They will be destroyed later when camera.camera is null
-                if (camera.camera == null || (!camera.camera.isActiveAndEnabled && camera.camera.cameraType != CameraType.Preview && !hasPersistentHistory))
-                    s_Cleanup.Add(key);
-            }
-
-            foreach (var cam in s_Cleanup)
-            {
-                s_Cameras[cam].Dispose();
-                s_Cameras.Remove(cam);
-            }
-
-            s_Cleanup.Clear();
-        }
-
-        // Set up UnityPerView CBuffer.
-        public void SetupGlobalParams(CommandBuffer cmd, float time, float lastTime, int frameCount)
-        {
-            bool taaEnabled = m_frameSettings.IsEnabled(FrameSettingsField.Postprocess)
-                && antialiasing == AntialiasingMode.TemporalAntialiasing
-                && camera.cameraType == CameraType.Game;
-
-            cmd.SetGlobalMatrix(HDShaderIDs._ViewMatrix,                mainViewConstants.viewMatrix);
-            cmd.SetGlobalMatrix(HDShaderIDs._InvViewMatrix,             mainViewConstants.invViewMatrix);
-            cmd.SetGlobalMatrix(HDShaderIDs._ProjMatrix,                mainViewConstants.projMatrix);
-            cmd.SetGlobalMatrix(HDShaderIDs._InvProjMatrix,             mainViewConstants.invProjMatrix);
-            cmd.SetGlobalMatrix(HDShaderIDs._ViewProjMatrix,            mainViewConstants.viewProjMatrix);
-            cmd.SetGlobalMatrix(HDShaderIDs._InvViewProjMatrix,         mainViewConstants.invViewProjMatrix);
-            cmd.SetGlobalMatrix(HDShaderIDs._NonJitteredViewProjMatrix, mainViewConstants.nonJitteredViewProjMatrix);
-            cmd.SetGlobalMatrix(HDShaderIDs._PrevViewProjMatrix,        mainViewConstants.prevViewProjMatrix);
-            cmd.SetGlobalMatrix(HDShaderIDs._PrevInvViewProjMatrix,     mainViewConstants.prevInvViewProjMatrix);
-            cmd.SetGlobalMatrix(HDShaderIDs._CameraViewProjMatrix,      mainViewConstants.viewProjMatrix);
-            cmd.SetGlobalVector(HDShaderIDs._WorldSpaceCameraPos,       mainViewConstants.worldSpaceCameraPos);
-            cmd.SetGlobalVector(HDShaderIDs._PrevCamPosRWS,             mainViewConstants.prevWorldSpaceCameraPos);
-            cmd.SetGlobalVector(HDShaderIDs._ScreenSize,                screenSize);
-            cmd.SetGlobalVector(HDShaderIDs._RTHandleScale,             RTHandles.rtHandleProperties.rtHandleScale);
-            cmd.SetGlobalVector(HDShaderIDs._RTHandleScaleHistory,      m_HistoryRTSystem.rtHandleProperties.rtHandleScale);
-            cmd.SetGlobalVector(HDShaderIDs._ZBufferParams,             zBufferParams);
-            cmd.SetGlobalVector(HDShaderIDs._ProjectionParams,          projectionParams);
-            cmd.SetGlobalVector(HDShaderIDs.unity_OrthoParams,          unity_OrthoParams);
-            cmd.SetGlobalVector(HDShaderIDs._ScreenParams,              screenParams);
-            cmd.SetGlobalVector(HDShaderIDs._TaaFrameInfo,              new Vector4(taaSharpenStrength, 0, taaFrameIndex, taaEnabled ? 1 : 0));
-            cmd.SetGlobalVector(HDShaderIDs._TaaJitterStrength,         taaJitter);
-            cmd.SetGlobalVectorArray(HDShaderIDs._FrustumPlanes,        frustumPlaneEquations);
-
-
-            // Time is also a part of the UnityPerView CBuffer.
-            // Different views can have different values of the "Animated Materials" setting.
-            bool animateMaterials = CoreUtils.AreAnimatedMaterialsEnabled(camera);
-
-            // We also enable animated materials in previews so the shader graph main preview works with time parameters.
-            animateMaterials |= camera.cameraType == CameraType.Preview;
-
-            float  ct = animateMaterials ? time     : 0;
-            float  pt = animateMaterials ? lastTime : 0;
-            float  dt = Time.deltaTime;
-            float sdt = Time.smoothDeltaTime;
-
-            cmd.SetGlobalVector(HDShaderIDs._Time,                  new Vector4(ct * 0.05f, ct, ct * 2.0f, ct * 3.0f));
-            cmd.SetGlobalVector(HDShaderIDs._SinTime,               new Vector4(Mathf.Sin(ct * 0.125f), Mathf.Sin(ct * 0.25f), Mathf.Sin(ct * 0.5f), Mathf.Sin(ct)));
-            cmd.SetGlobalVector(HDShaderIDs._CosTime,               new Vector4(Mathf.Cos(ct * 0.125f), Mathf.Cos(ct * 0.25f), Mathf.Cos(ct * 0.5f), Mathf.Cos(ct)));
-            cmd.SetGlobalVector(HDShaderIDs.unity_DeltaTime,        new Vector4(dt, 1.0f / dt, sdt, 1.0f / sdt));
-            cmd.SetGlobalVector(HDShaderIDs._TimeParameters,        new Vector4(ct, Mathf.Sin(ct), Mathf.Cos(ct), 0.0f));
-            cmd.SetGlobalVector(HDShaderIDs._LastTimeParameters,    new Vector4(pt, Mathf.Sin(pt), Mathf.Cos(pt), 0.0f));
-
-            cmd.SetGlobalInt(HDShaderIDs._FrameCount,        frameCount);
-
-            float exposureMultiplierForProbes = 1.0f / Mathf.Max(probeRangeCompressionFactor, 1e-6f);
-            cmd.SetGlobalFloat(HDShaderIDs._ProbeExposureScale, exposureMultiplierForProbes);
-
-            cmd.SetGlobalMatrix(HDShaderIDs._ClusterParams, clusterDisplayParams);
-
-            // TODO: qualify this code with xr.singlePassEnabled when compute shaders can use keywords
-            if (true)
-            {
-                cmd.SetGlobalInt(HDShaderIDs._XRViewCount, viewCount);
-
-                // Convert AoS to SoA for GPU constant buffer until we can use StructuredBuffer via command buffer
-                for (int i = 0; i < viewCount; i++)
-                {
-                    xrViewMatrix[i] = xrViewConstants[i].viewMatrix;
-                    xrInvViewMatrix[i] = xrViewConstants[i].invViewMatrix;
-                    xrProjMatrix[i] = xrViewConstants[i].projMatrix;
-                    xrInvProjMatrix[i] = xrViewConstants[i].invProjMatrix;
-                    xrViewProjMatrix[i] = xrViewConstants[i].viewProjMatrix;
-                    xrInvViewProjMatrix[i] = xrViewConstants[i].invViewProjMatrix;
-                    xrNonJitteredViewProjMatrix[i] = xrViewConstants[i].nonJitteredViewProjMatrix;
-                    xrPrevViewProjMatrix[i] = xrViewConstants[i].prevViewProjMatrix;
-                    xrPrevInvViewProjMatrix[i] = xrViewConstants[i].prevInvViewProjMatrix;
-                    xrPrevViewProjMatrixNoCameraTrans[i] = xrViewConstants[i].prevViewProjMatrixNoCameraTrans;
-                    xrPixelCoordToViewDirWS[i] = xrViewConstants[i].pixelCoordToViewDirWS;
-                    xrWorldSpaceCameraPos[i] = xrViewConstants[i].worldSpaceCameraPos;
-                    xrWorldSpaceCameraPosViewOffset[i] = xrViewConstants[i].worldSpaceCameraPosViewOffset;
-                    xrPrevWorldSpaceCameraPos[i] = xrViewConstants[i].prevWorldSpaceCameraPos;
-                }
-
-                cmd.SetGlobalMatrixArray(HDShaderIDs._XRViewMatrix, xrViewMatrix);
-                cmd.SetGlobalMatrixArray(HDShaderIDs._XRInvViewMatrix, xrInvViewMatrix);
-                cmd.SetGlobalMatrixArray(HDShaderIDs._XRProjMatrix, xrProjMatrix);
-                cmd.SetGlobalMatrixArray(HDShaderIDs._XRInvProjMatrix, xrInvProjMatrix);
-                cmd.SetGlobalMatrixArray(HDShaderIDs._XRViewProjMatrix, xrViewProjMatrix);
-                cmd.SetGlobalMatrixArray(HDShaderIDs._XRInvViewProjMatrix, xrInvViewProjMatrix);
-                cmd.SetGlobalMatrixArray(HDShaderIDs._XRNonJitteredViewProjMatrix, xrNonJitteredViewProjMatrix);
-                cmd.SetGlobalMatrixArray(HDShaderIDs._XRPrevViewProjMatrix, xrPrevViewProjMatrix);
-                cmd.SetGlobalMatrixArray(HDShaderIDs._XRPrevInvViewProjMatrix, xrPrevInvViewProjMatrix);
-                cmd.SetGlobalMatrixArray(HDShaderIDs._XRPrevViewProjMatrixNoCameraTrans, xrPrevViewProjMatrixNoCameraTrans);
-                cmd.SetGlobalMatrixArray(HDShaderIDs._XRPixelCoordToViewDirWS, xrPixelCoordToViewDirWS);
-                cmd.SetGlobalVectorArray(HDShaderIDs._XRWorldSpaceCameraPos, xrWorldSpaceCameraPos);
-                cmd.SetGlobalVectorArray(HDShaderIDs._XRWorldSpaceCameraPosViewOffset, xrWorldSpaceCameraPosViewOffset);
-                cmd.SetGlobalVectorArray(HDShaderIDs._XRPrevWorldSpaceCameraPos, xrPrevWorldSpaceCameraPos);
-            }
-
-        }
-
-        public RTHandle GetPreviousFrameRT(int id)
-        {
-            return m_HistoryRTSystem.GetFrameRT(id, 1);
-        }
-
-        public RTHandle GetCurrentFrameRT(int id)
-        {
-            return m_HistoryRTSystem.GetFrameRT(id, 0);
-        }
-
-        // Allocate buffers frames and return current frame
-        public RTHandle AllocHistoryFrameRT(int id, Func<string, int, RTHandleSystem, RTHandle> allocator, int bufferCount)
-        {
-            m_HistoryRTSystem.AllocBuffer(id, (rts, i) => allocator(camera.name, i, rts), bufferCount);
-            return m_HistoryRTSystem.GetFrameRT(id, 0);
-        }
-
-        public void AllocateAmbientOcclusionHistoryBuffer(float scaleFactor)
-        {
-            if (scaleFactor != m_AmbientOcclusionResolutionScale || GetCurrentFrameRT((int)HDCameraFrameHistoryType.AmbientOcclusion) == null)
-            {
-                ReleaseHistoryFrameRT((int)HDCameraFrameHistoryType.AmbientOcclusion);
-
-                RTHandle Allocator(string id, int frameIndex, RTHandleSystem rtHandleSystem)
-                {
-                    return rtHandleSystem.Alloc(Vector2.one * scaleFactor, TextureXR.slices, filterMode: FilterMode.Point, colorFormat: GraphicsFormat.R32_UInt, dimension: TextureXR.dimension, useDynamicScale: true, enableRandomWrite: true, name: string.Format("AO Packed history_{0}", frameIndex));
-                }
-
-                AllocHistoryFrameRT((int)HDCameraFrameHistoryType.AmbientOcclusion, Allocator, 2);
-
-                m_AmbientOcclusionResolutionScale = scaleFactor;
-            }
-        }
-
-        public void ReleaseHistoryFrameRT(int id)
-        {
-            m_HistoryRTSystem.ReleaseBuffer(id);
-        }
-
-=======
->>>>>>> 73b59f73
         void ReleaseHistoryBuffer()
         {
             m_HistoryRTSystem.ReleaseAll();

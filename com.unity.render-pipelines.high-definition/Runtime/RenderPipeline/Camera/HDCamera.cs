--- conflicted
+++ resolved
@@ -10,109 +10,11 @@
     [Serializable]
     public class HDPhysicalCamera
     {
-<<<<<<< HEAD
         /// <summary>
         /// The minimum allowed aperture.
         /// </summary>
         public const float kMinAperture = 1f;
-=======
-        public struct ViewConstants
-        {
-            public Matrix4x4 viewMatrix;
-            public Matrix4x4 invViewMatrix;
-            public Matrix4x4 projMatrix;
-            public Matrix4x4 invProjMatrix;
-            public Matrix4x4 viewProjMatrix;
-            public Matrix4x4 invViewProjMatrix;
-            public Matrix4x4 nonJitteredViewProjMatrix;
-
-            // View-projection matrix from the previous frame (non-jittered)
-            public Matrix4x4 prevViewProjMatrix;
-            public Matrix4x4 prevInvViewProjMatrix;
-            public Matrix4x4 prevViewProjMatrixNoCameraTrans;
-
-            // Utility matrix (used by sky) to map screen position to WS view direction
-            public Matrix4x4 pixelCoordToViewDirWS;
-
-            public Vector3 worldSpaceCameraPos;
-            public float pad0;
-            public Vector3 worldSpaceCameraPosViewOffset;
-            public float pad1;
-            public Vector3 prevWorldSpaceCameraPos;
-            public float pad2;
-        };
-
-        public ViewConstants mainViewConstants;
-
-        public Vector4   screenSize;
-        public Frustum   frustum;
-        public Vector4[] frustumPlaneEquations;
-        public Camera    camera;
-        public Vector4   taaJitter;
-        public int       taaFrameIndex;
-        public float     taaSharpenStrength;
-        public Vector4   zBufferParams;
-        public Vector4   unity_OrthoParams;
-        public Vector4   projectionParams;
-        public Vector4   screenParams;
-        public int       volumeLayerMask;
-        public Transform volumeAnchor;
-        // This will have the correct viewport position and the size will be full resolution (ie : not taking dynamic rez into account)
-        public Rect      finalViewport;
-
-        public RTHandleProperties historyRTHandleProperties { get { return m_HistoryRTSystem.rtHandleProperties; } }
-
-        public bool colorPyramidHistoryIsValid = false;
-        public bool volumetricHistoryIsValid   = false; // Contains garbage otherwise
-        public int  colorPyramidHistoryMipCount = 0;
-        public VBufferParameters[] vBufferParams; // Double-buffered; needed even if reprojection is off
-
-        float m_AmbientOcclusionResolutionScale = 0.0f; // Factor used to track if history should be reallocated for Ambient Occlusion
-
-        // We need to keep this here as culling is done before volume update. That means that culling for the light will be left with the state used by the last
-        // updated camera which is not necessarily the camera we are culling for. This should be fixed if we end up having scriptable culling, as the culling for
-        // the lights can be done after the volume update.
-        internal float shadowMaxDistance = 500.0f;
-
-        // XR multipass and instanced views are supported (see XRSystem)
-        XRPass m_XRPass;
-        public XRPass xr { get { return m_XRPass; } }
-        public ViewConstants[] xrViewConstants;
-
-        // XR View Constants arrays (required due to limitations of API for StructuredBuffer)
-        Matrix4x4[] xrViewMatrix = new Matrix4x4[ShaderConfig.s_XrMaxViews];
-        Matrix4x4[] xrInvViewMatrix = new Matrix4x4[ShaderConfig.s_XrMaxViews];
-        Matrix4x4[] xrProjMatrix = new Matrix4x4[ShaderConfig.s_XrMaxViews];
-        Matrix4x4[] xrInvProjMatrix = new Matrix4x4[ShaderConfig.s_XrMaxViews];
-        Matrix4x4[] xrViewProjMatrix = new Matrix4x4[ShaderConfig.s_XrMaxViews];
-        Matrix4x4[] xrInvViewProjMatrix = new Matrix4x4[ShaderConfig.s_XrMaxViews];
-        Matrix4x4[] xrNonJitteredViewProjMatrix = new Matrix4x4[ShaderConfig.s_XrMaxViews];
-        Matrix4x4[] xrPrevViewProjMatrix = new Matrix4x4[ShaderConfig.s_XrMaxViews];
-        Matrix4x4[] xrPrevInvViewProjMatrix = new Matrix4x4[ShaderConfig.s_XrMaxViews];
-        Matrix4x4[] xrPrevViewProjMatrixNoCameraTrans = new Matrix4x4[ShaderConfig.s_XrMaxViews];
-        Matrix4x4[] xrPixelCoordToViewDirWS = new Matrix4x4[ShaderConfig.s_XrMaxViews];
-        Vector4[] xrWorldSpaceCameraPos = new Vector4[ShaderConfig.s_XrMaxViews];
-        Vector4[] xrWorldSpaceCameraPosViewOffset = new Vector4[ShaderConfig.s_XrMaxViews];
-        Vector4[] xrPrevWorldSpaceCameraPos = new Vector4[ShaderConfig.s_XrMaxViews];
-
-        // Recorder specific
-        IEnumerator<Action<RenderTargetIdentifier, CommandBuffer>> m_RecorderCaptureActions;
-        int m_RecorderTempRT = Shader.PropertyToID("TempRecorder");
-        MaterialPropertyBlock m_RecorderPropertyBlock = new MaterialPropertyBlock();
-
-        // Non oblique projection matrix (RHS)
-        // TODO: this code is never used and not compatible with XR
-        public Matrix4x4 nonObliqueProjMatrix
-        {
-            get
-            {
-                return m_AdditionalCameraData != null
-                    ? m_AdditionalCameraData.GetNonObliqueProjection(camera)
-                    : GeometryUtils.CalculateProjectionMatrix(camera);
-            }
-        }
->>>>>>> 255a1047
-
+        
         /// <summary>
         /// The maximum allowed aperture.
         /// </summary>
@@ -190,59 +92,11 @@
                 m_Curvature.y = Mathf.Min(value.y, kMaxAperture);
             }
         }
-
-<<<<<<< HEAD
+        
         /// <summary>
         /// The strength of the "cat eye" effect on bokeh (optical vignetting).
         /// </summary>
         public float barrelClipping
-=======
-        // This value will always be correct for the current camera, no need to check for
-        // game view / scene view / preview in the editor, it's handled automatically
-        public AntialiasingMode antialiasing { get; private set; } = AntialiasingMode.None;
-        private bool m_NeedTAAResetHistory = false;
-
-        public HDAdditionalCameraData.SMAAQualityLevel SMAAQuality { get; private set; } = HDAdditionalCameraData.SMAAQualityLevel.Medium;
-
-
-        public bool dithering => m_AdditionalCameraData != null && m_AdditionalCameraData.dithering;
-
-        public bool stopNaNs => m_AdditionalCameraData != null && m_AdditionalCameraData.stopNaNs;
-
-        public HDPhysicalCamera physicalParameters { get; private set; }
-
-        public IEnumerable<AOVRequestData> aovRequests =>
-            m_AdditionalCameraData != null && !m_AdditionalCameraData.Equals(null)
-                ? m_AdditionalCameraData.aovRequests
-                : Enumerable.Empty<AOVRequestData>();
-
-        public bool invertFaceCulling
-            => m_AdditionalCameraData != null && m_AdditionalCameraData.invertFaceCulling;
-
-        public LayerMask probeLayerMask
-            => m_AdditionalCameraData != null
-            ? m_AdditionalCameraData.probeLayerMask
-            : (LayerMask)~0;
-
-        internal float probeRangeCompressionFactor
-            => m_AdditionalCameraData != null
-            ? m_AdditionalCameraData.probeCustomFixedExposure
-            : 1.0f;
-
-        static Dictionary<(Camera, int), HDCamera> s_Cameras = new Dictionary<(Camera, int), HDCamera>();
-        static List<(Camera, int)> s_Cleanup = new List<(Camera, int)>(); // Recycled to reduce GC pressure
-
-        HDAdditionalCameraData m_AdditionalCameraData = null; // Init in Update
-
-        BufferedRTHandleSystem m_HistoryRTSystem = new BufferedRTHandleSystem();
-
-        int m_NumColorPyramidBuffersAllocated = 0;
-        int m_NumVolumetricBuffersAllocated   = 0;
-
-        internal string cameraName => m_AdditionalCameraData?.cameraName ?? "HDRenderPipeline::Render Camera";
-
-        public HDCamera(Camera cam)
->>>>>>> 255a1047
         {
             get => m_BarrelClipping;
             set => m_BarrelClipping = Mathf.Clamp01(value);
@@ -273,8 +127,7 @@
             c.anamorphism = anamorphism;
         }
     }
-
-<<<<<<< HEAD
+    
     [HelpURL(Documentation.baseURL + Documentation.version + Documentation.subURL + "HDRP-Camera" + Documentation.endURL)]
     [DisallowMultipleComponent, ExecuteAlways]
     public partial class HDCamera : Camera, IFrameSettingsHistoryContainer
@@ -283,22 +136,11 @@
         {
             Automatic,
             ForceFlipY
-=======
-        internal bool IsVolumetricReprojectionEnabled(bool ignoreVolumeStack = false)
-        {
-            bool a = Fog.IsVolumetricFogEnabled(this, ignoreVolumeStack);
-            bool b = frameSettings.IsEnabled(FrameSettingsField.ReprojectionForVolumetrics);
-            bool c = camera.cameraType == CameraType.Game;
-            bool d = Application.isPlaying;
-
-            return a && b && c && d;
->>>>>>> 255a1047
         }
 
         [Flags]
         public enum BufferAccessType
         {
-<<<<<<< HEAD
             Depth = 1,
             Normal = 1 << 1,
             Color = 1 << 2
@@ -307,63 +149,6 @@
         public struct BufferAccess
         {
             internal BufferAccessType bufferAccess;
-=======
-            bool ignoreVolumeStack = true; // Unfortunately, it is initialized after this function call
-
-            // store a shortcut on HDAdditionalCameraData (done here and not in the constructor as
-            // we don't create HDCamera at every frame and user can change the HDAdditionalData later (Like when they create a new scene).
-            camera.TryGetComponent<HDAdditionalCameraData>(out m_AdditionalCameraData);
-
-            m_XRPass = xrPass;
-            m_frameSettings = currentFrameSettings;
-
-            UpdateAntialiasing();
-
-            // Handle memory allocation.
-            {
-                // Have to do this every frame in case the settings have changed.
-                // The condition inside controls whether we perform init/deinit or not.
-                hdrp.ReinitializeVolumetricBufferParams(this, ignoreVolumeStack);
-
-                bool isCurrentColorPyramidRequired = m_frameSettings.IsEnabled(FrameSettingsField.RoughRefraction) || m_frameSettings.IsEnabled(FrameSettingsField.Distortion);
-                bool isHistoryColorPyramidRequired = m_frameSettings.IsEnabled(FrameSettingsField.SSR) || antialiasing == AntialiasingMode.TemporalAntialiasing;
-                bool isVolumetricHistoryRequired   = IsVolumetricReprojectionEnabled(ignoreVolumeStack);
-
-                int numColorPyramidBuffersRequired = 0;
-                if (isCurrentColorPyramidRequired)
-                    numColorPyramidBuffersRequired = 1;
-                if (isHistoryColorPyramidRequired) // Superset of case above
-                    numColorPyramidBuffersRequired = 2;
-
-                int numVolumetricBuffersRequired = isVolumetricHistoryRequired ? 2 : 0; // History + feedback
-
-                if ((m_NumColorPyramidBuffersAllocated != numColorPyramidBuffersRequired) ||
-                    (m_NumVolumetricBuffersAllocated   != numVolumetricBuffersRequired))
-                {
-                    // Reinit the system.
-                    colorPyramidHistoryIsValid = false;
-                    volumetricHistoryIsValid   = false;
-
-                    // The history system only supports the "nuke all" option.
-                    m_HistoryRTSystem.Dispose();
-                    m_HistoryRTSystem = new BufferedRTHandleSystem();
-
-                    if (numColorPyramidBuffersRequired != 0)
-                    {
-                        AllocHistoryFrameRT((int)HDCameraFrameHistoryType.ColorBufferMipChain, HistoryBufferAllocatorFunction, numColorPyramidBuffersRequired);
-                    }
-
-                    if (numVolumetricBuffersRequired != 0)
-                    {
-                        hdrp.AllocateVolumetricHistoryBuffers(this, numVolumetricBuffersRequired);
-                    }
-
-                    // Mark as init.
-                    m_NumColorPyramidBuffersAllocated = numColorPyramidBuffersRequired;
-                    m_NumVolumetricBuffersAllocated   = numVolumetricBuffersRequired;
-                }
-            }
->>>>>>> 255a1047
 
             internal void Reset()
             {
@@ -374,29 +159,6 @@
             {
                 bufferAccess |= flags;
             }
-<<<<<<< HEAD
-=======
-
-            var screenWidth = m_ActualWidth;
-            var screenHeight = m_ActualHeight;
-
-            m_msaaSamples = msaaSamples;
-
-            screenSize = new Vector4(screenWidth, screenHeight, 1.0f / screenWidth, 1.0f / screenHeight);
-            screenParams = new Vector4(screenSize.x, screenSize.y, 1 + screenSize.z, 1 + screenSize.w);
-
-            UpdateAllViewConstants();
-            isFirstFrame = false;
-
-            hdrp.UpdateVolumetricBufferParams(this, ignoreVolumeStack);
-
-            UpdateVolumeAndPhysicalParameters();
-
-            // Here we use the non scaled resolution for the RTHandleSystem ref size because we assume that at some point we will need full resolution anyway.
-            // This is necessary because we assume that after post processes, we have the full size render target for debug rendering
-            // The only point of calling this here is to grow the render targets. The call in BeginRender will setup the current RTHandle viewport size.
-            RTHandles.SetReferenceSize(nonScaledViewport.x, nonScaledViewport.y, m_msaaSamples);
->>>>>>> 255a1047
         }
 
         // The light culling use standard projection matrices (non-oblique)
@@ -493,68 +255,11 @@
 
         FrameSettings IFrameSettingsHistoryContainer.frameSettings
             => m_RenderingPathCustomFrameSettings;
-
-<<<<<<< HEAD
+        
         FrameSettingsHistory m_RenderingPathHistory = new FrameSettingsHistory()
         {
             defaultType = FrameSettingsRenderType.Camera
         };
-=======
-        void UpdateVolumeAndPhysicalParameters()
-        {
-            volumeAnchor = null;
-            volumeLayerMask = -1;
-            physicalParameters = null;
-
-            if (m_AdditionalCameraData != null)
-            {
-                volumeLayerMask = m_AdditionalCameraData.volumeLayerMask;
-                volumeAnchor = m_AdditionalCameraData.volumeAnchorOverride;
-                physicalParameters = m_AdditionalCameraData.physicalParameters;
-            }
-            else
-            {
-                // Temporary hack:
-                // For scene view, by default, we use the "main" camera volume layer mask if it exists
-                // Otherwise we just remove the lighting override layers in the current sky to avoid conflicts
-                // This is arbitrary and should be editable in the scene view somehow.
-                if (camera.cameraType == CameraType.SceneView)
-                {
-                    var mainCamera = Camera.main;
-                    bool needFallback = true;
-                    if (mainCamera != null)
-                    {
-                        if (mainCamera.TryGetComponent<HDAdditionalCameraData>(out var mainCamAdditionalData))
-                        {
-                            volumeLayerMask = mainCamAdditionalData.volumeLayerMask;
-                            volumeAnchor = mainCamAdditionalData.volumeAnchorOverride;
-                            physicalParameters = mainCamAdditionalData.physicalParameters;
-                            needFallback = false;
-                        }
-                    }
-
-                    if (needFallback)
-                    {
-                        HDRenderPipeline hdPipeline = RenderPipelineManager.currentPipeline as HDRenderPipeline;
-                        // If the override layer is "Everything", we fall-back to "Everything" for the current layer mask to avoid issues by having no current layer
-                        // In practice we should never have "Everything" as an override mask as it does not make sense (a warning is issued in the UI)
-                        if (hdPipeline.asset.currentPlatformRenderPipelineSettings.lightLoopSettings.skyLightingOverrideLayerMask == -1)
-                            volumeLayerMask = -1;
-                        else
-                            // Remove lighting override mask and layer 31 which is used by preview/lookdev
-                            volumeLayerMask = (-1 & ~(hdPipeline.asset.currentPlatformRenderPipelineSettings.lightLoopSettings.skyLightingOverrideLayerMask | (1 << 31)));
-
-                        // No fallback for the physical camera as we can't assume anything in this regard
-                        // Kept at null so the exposure will just use the default physical camera values
-                    }
-                }
-            }
-
-            // If no override is provided, use the camera transform.
-            if (volumeAnchor == null)
-                volumeAnchor = camera.transform;
-        }
->>>>>>> 255a1047
 
         FrameSettingsHistory IFrameSettingsHistoryContainer.frameSettingsHistory
         {
@@ -571,6 +276,8 @@
                 // => m_FrameSettingsHistory.TriggerReset
                 => () => m_RenderingPathHistory.TriggerReset();
 
+        internal string cameraName;
+        
         AOVRequestDataCollection m_AOVRequestDataCollection = new AOVRequestDataCollection(null);
 
         /// <summary>Set AOV requests to use.</summary>
@@ -756,38 +463,20 @@
             RegisterDebug();
 
 #if UNITY_EDITOR
+            UpdateDebugCameraName();
             UnityEditor.EditorApplication.hierarchyChanged += UpdateDebugCameraName;
 #endif
         }
-        
-        // Workaround for the Allocator callback so it doesn't allocate memory because of the capture of scaleFactor.
-        struct AmbientOcclusionAllocator
-        {
-            float scaleFactor;
-
-            public AmbientOcclusionAllocator(float scaleFactor) => this.scaleFactor = scaleFactor;
-
-            public RTHandle Allocator(string id, int frameIndex, RTHandleSystem rtHandleSystem)
-            {
-                return rtHandleSystem.Alloc(Vector2.one * scaleFactor, TextureXR.slices, filterMode: FilterMode.Point, colorFormat: GraphicsFormat.R32_UInt, dimension: TextureXR.dimension, useDynamicScale: true, enableRandomWrite: true, name: string.Format("AO Packed history_{0}", frameIndex));
-            }
-        }
 
         void UpdateDebugCameraName()
         {
+            // Move the garbage generated by accessing name outside of HDRP
+            cameraName = HDUtils.ComputeCameraName(name);
+            
             if (name != m_CameraRegisterName)
             {
-<<<<<<< HEAD
                 UnRegisterDebug();
                 RegisterDebug();
-=======
-                ReleaseHistoryFrameRT((int)HDCameraFrameHistoryType.AmbientOcclusion);
-
-                var aoAlloc = new AmbientOcclusionAllocator(scaleFactor);
-                AllocHistoryFrameRT((int)HDCameraFrameHistoryType.AmbientOcclusion, aoAlloc.Allocator, 2);
-
-                m_AmbientOcclusionResolutionScale = scaleFactor;
->>>>>>> 255a1047
             }
         }
 

using System;
using System.Diagnostics;
using System.Collections.Generic;
using System.Linq;
using UnityEngine.Experimental.Rendering;
using UnityEngine.Experimental.Rendering.RenderGraphModule;

namespace UnityEngine.Rendering.HighDefinition
{
    using AntialiasingMode = HDAdditionalCameraData.AntialiasingMode;

    // This holds all the matrix data we need for rendering, including data from the previous frame
    // (which is the main reason why we need to keep them around for a minimum of one frame).
    // HDCameras are automatically created & updated from a source camera and will be destroyed if
    // not used during a frame.

    /// <summary>
    /// HDCamera class.
    /// This class holds all information for a given camera. Constants used for shading as well as buffers persistent from one frame to another etc.
    /// </summary>
    [DebuggerDisplay("({camera.name})")]
    public class HDCamera
    {
        #region Public API
        /// <summary>
        /// Structure containing all shader view related constants for this camera.
        /// </summary>
        public struct ViewConstants
        {
            /// <summary>View matrix.</summary>
            public Matrix4x4 viewMatrix;
            /// <summary>Inverse View matrix.</summary>
            public Matrix4x4 invViewMatrix;
            /// <summary>Projection matrix.</summary>
            public Matrix4x4 projMatrix;
            /// <summary>Inverse Projection matrix.</summary>
            public Matrix4x4 invProjMatrix;
            /// <summary>View Projection matrix.</summary>
            public Matrix4x4 viewProjMatrix;
            /// <summary>Inverse View Projection matrix.</summary>
            public Matrix4x4 invViewProjMatrix;
            /// <summary>Non-jittered View Projection matrix.</summary>
            public Matrix4x4 nonJitteredViewProjMatrix;
            /// <summary>Non-jittered View Projection matrix from previous frame.</summary>
            public Matrix4x4 prevViewProjMatrix;
            /// <summary>Non-jittered Inverse View Projection matrix from previous frame.</summary>
            public Matrix4x4 prevInvViewProjMatrix;
            /// <summary>Non-jittered View Projection matrix from previous frame without translation.</summary>
            public Matrix4x4 prevViewProjMatrixNoCameraTrans;

            /// <summary>Utility matrix (used by sky) to map screen position to WS view direction.</summary>
            public Matrix4x4 pixelCoordToViewDirWS;

            // We need this to track the previous VP matrix with camera translation excluded. Internal since it is used only in its "previous" form
            internal Matrix4x4 viewProjectionNoCameraTrans;

            /// <summary>World Space camera position.</summary>
            public Vector3 worldSpaceCameraPos;
            internal float pad0;
            /// <summary>Offset from the main view position for stereo view constants.</summary>
            public Vector3 worldSpaceCameraPosViewOffset;
            internal float pad1;
            /// <summary>World Space camera position from previous frame.</summary>
            public Vector3 prevWorldSpaceCameraPos;
            internal float pad2;
        };

        /// <summary>
        /// Screen resolution information.
        /// Width, height, inverse width, inverse height.
        /// </summary>
        public Vector4              screenSize;
        /// <summary>Camera frustum.</summary>
        public Frustum              frustum;
        /// <summary>Camera component.</summary>
        public Camera               camera;
        /// <summary>TAA jitter information.</summary>
        public Vector4              taaJitter;
        /// <summary>View constants.</summary>
        public ViewConstants        mainViewConstants;
        /// <summary>Color pyramid history buffer state.</summary>
        public bool                 colorPyramidHistoryIsValid = false;
        /// <summary>Volumetric history buffer state.</summary>
        public bool                 volumetricHistoryIsValid = false;

        /// <summary>Width actually used for rendering after dynamic resolution and XR is applied.</summary>
        public int                  actualWidth { get; private set; }
        /// <summary>Height actually used for rendering after dynamic resolution and XR is applied.</summary>
        public int                  actualHeight { get; private set; }
        /// <summary>Number of MSAA samples used for this frame.</summary>
        public MSAASamples          msaaSamples { get; private set; }
        /// <summary>Frame settings for this camera.</summary>
        public FrameSettings        frameSettings { get; private set; }
        /// <summary>RTHandle properties for the camera history buffers.</summary>
        public RTHandleProperties   historyRTHandleProperties { get { return m_HistoryRTSystem.rtHandleProperties; } }
        /// <summary>Volume stack used for this camera.</summary>
        public VolumeStack          volumeStack { get; private set; }
        /// <summary>Current time for this camera.</summary>
        public float                time; // Take the 'animateMaterials' setting into account.

        // Pass all the systems that may want to initialize per-camera data here.
        // That way you will never create an HDCamera and forget to initialize the data.
        /// <summary>
        /// Get the existing HDCamera for the provided camera or create a new if it does not exist yet.
        /// </summary>
        /// <param name="camera">Camera for which the HDCamera is needed.</param>
        /// <param name="xrMultipassId">XR multi-pass Id.</param>
        /// <returns></returns>
        public static HDCamera GetOrCreate(Camera camera, int xrMultipassId = 0)
        {
            HDCamera hdCamera;

            if (!s_Cameras.TryGetValue((camera, xrMultipassId), out hdCamera))
            {
                hdCamera = new HDCamera(camera);
                s_Cameras.Add((camera, xrMultipassId), hdCamera);
            }

            return hdCamera;
        }

        /// <summary>
        /// Reset the camera persistent informations.
        /// This needs to be used when doing camera cuts for example in order to avoid information from previous unrelated frames to be used.
        /// </summary>
        public void Reset()
        {
            isFirstFrame = true;
            cameraFrameCount = 0;
            resetPostProcessingHistory = true;
        }

        /// <summary>
        /// Allocates a history RTHandle with the unique identifier id.
        /// </summary>
        /// <param name="id">Unique id for this history buffer.</param>
        /// <param name="allocator">Allocator function for the history RTHandle.</param>
        /// <param name="bufferCount">Number of buffer that should be allocated.</param>
        /// <returns>A new RTHandle.</returns>
        public RTHandle AllocHistoryFrameRT(int id, Func<string, int, RTHandleSystem, RTHandle> allocator, int bufferCount)
        {
            m_HistoryRTSystem.AllocBuffer(id, (rts, i) => allocator(camera.name, i, rts), bufferCount);
            return m_HistoryRTSystem.GetFrameRT(id, 0);
        }

        /// <summary>
        /// Returns the id RTHandle from the previous frame.
        /// </summary>
        /// <param name="id">Id of the history RTHandle.</param>
        /// <returns>The RTHandle from previous frame.</returns>
        public RTHandle GetPreviousFrameRT(int id)
        {
            return m_HistoryRTSystem.GetFrameRT(id, 1);
        }

        /// <summary>
        /// Returns the id RTHandle of the current frame.
        /// </summary>
        /// <param name="id">Id of the history RTHandle.</param>
        /// <returns>The RTHandle of the current frame.</returns>
        public RTHandle GetCurrentFrameRT(int id)
        {
            return m_HistoryRTSystem.GetFrameRT(id, 0);
        }
        #endregion

        #region Internal API
        internal struct ShadowHistoryUsage
        {
            public int lightInstanceID;
            public uint frameCount;
            public GPULightType lightType;
        }

        internal Vector4[]              frustumPlaneEquations;
        internal int                    taaFrameIndex;
        internal float                  taaSharpenStrength;
        internal float                  taaHistorySharpening;
        internal float                  taaAntiFlicker;
        internal float                  taaMotionVectorRejection;
        internal bool                   taaAntiRinging;

        internal Vector4                zBufferParams;
        internal Vector4                unity_OrthoParams;
        internal Vector4                projectionParams;
        internal Vector4                screenParams;
        internal int                    volumeLayerMask;
        internal Transform              volumeAnchor;
        internal Rect                   finalViewport; // This will have the correct viewport position and the size will be full resolution (ie : not taking dynamic rez into account)
        internal int                    colorPyramidHistoryMipCount = 0;
        internal VBufferParameters[]    vBufferParams;            // Double-buffered; needed even if reprojection is off
        internal RTHandle[]             volumetricHistoryBuffers; // Double-buffered; only used for reprojection
        // Currently the frame count is not increase every render, for ray tracing shadow filtering. We need to have a number that increases every render
        internal uint                   cameraFrameCount = 0;
        internal bool                   animateMaterials;
        internal float                  lastTime;
        internal Camera                 parentCamera = null; // Used for recursive rendering, e.g. a reflection in a scene view.

        // This property is ray tracing specific. It allows us to track for the RayTracingShadow history which light was using which slot.
        // This avoid ghosting and many other problems that may happen due to an unwanted history usge
        internal ShadowHistoryUsage[]   shadowHistoryUsage = null;

        internal SkyUpdateContext       m_LightingOverrideSky = new SkyUpdateContext();

        /// <summary>Mark the HDCamera as persistant so it won't be destroyed if the camera is disabled</summary>
        internal bool                   isPersistent = false;

        // VisualSky is the sky used for rendering in the main view.
        // LightingSky is the sky used for lighting the scene (ambient probe and sky reflection)
        // It's usually the visual sky unless a sky lighting override is setup.
        //      Ambient Probe: Only used if Ambient Mode is set to dynamic in the Visual Environment component. Updated according to the Update Mode parameter.
        //      (Otherwise it uses the one from the static lighting sky)
        //      Sky Reflection Probe : Always used and updated according to the Update Mode parameter.
        internal SkyUpdateContext       visualSky { get; private set; } = new SkyUpdateContext();
        internal SkyUpdateContext       lightingSky { get; private set; } = null;
        // We need to cache this here because it's need in SkyManager.SetupAmbientProbe
        // The issue is that this is called during culling which happens before Volume updates so we can't query it via volumes in there.
        internal SkyAmbientMode         skyAmbientMode { get; private set; }

        // XR multipass and instanced views are supported (see XRSystem)
        internal XRPass xr { get; private set; }

        // Non oblique projection matrix (RHS)
        // TODO: this code is never used and not compatible with XR
        internal Matrix4x4 nonObliqueProjMatrix
        {
            get
            {
                return m_AdditionalCameraData != null
                    ? m_AdditionalCameraData.GetNonObliqueProjection(camera)
                    : GeometryUtils.CalculateProjectionMatrix(camera);
            }
        }

        // Always true for cameras that just got added to the pool - needed for previous matrices to
        // avoid one-frame jumps/hiccups with temporal effects (motion blur, TAA...)
        internal bool isFirstFrame { get; private set; }

        internal bool isMainGameView { get { return camera.cameraType == CameraType.Game && camera.targetTexture == null; } }

        // Helper property to inform how many views are rendered simultaneously
        internal int viewCount { get => Math.Max(1, xr.viewCount); }

        internal bool clearDepth
        {
            get { return m_AdditionalCameraData != null ? m_AdditionalCameraData.clearDepth : camera.clearFlags != CameraClearFlags.Nothing; }
        }

        internal HDAdditionalCameraData.ClearColorMode clearColorMode
        {
            get
            {
                if (m_AdditionalCameraData != null)
                {
                    return m_AdditionalCameraData.clearColorMode;
                }

                if (camera.clearFlags == CameraClearFlags.Skybox)
                    return HDAdditionalCameraData.ClearColorMode.Sky;
                else if (camera.clearFlags == CameraClearFlags.SolidColor)
                    return HDAdditionalCameraData.ClearColorMode.Color;
                else // None
                    return HDAdditionalCameraData.ClearColorMode.None;
            }
        }

        HDAdditionalCameraData.ClearColorMode m_PreviousClearColorMode = HDAdditionalCameraData.ClearColorMode.None;


        internal Color backgroundColorHDR
        {
            get
            {
                if (m_AdditionalCameraData != null)
                {
                    return m_AdditionalCameraData.backgroundColorHDR;
                }

                // The scene view has no additional data so this will correctly pick the editor preference backround color here.
                return camera.backgroundColor.linear;
            }
        }

        internal HDAdditionalCameraData.FlipYMode flipYMode
        {
            get
            {
                if (m_AdditionalCameraData != null)
                    return m_AdditionalCameraData.flipYMode;
                return HDAdditionalCameraData.FlipYMode.Automatic;
            }
        }

        // This value will always be correct for the current camera, no need to check for
        // game view / scene view / preview in the editor, it's handled automatically
        internal AntialiasingMode antialiasing { get; private set; } = AntialiasingMode.None;

        internal HDAdditionalCameraData.SMAAQualityLevel SMAAQuality { get; private set; } = HDAdditionalCameraData.SMAAQualityLevel.Medium;
        internal HDAdditionalCameraData.TAAQualityLevel TAAQuality { get; private set; } = HDAdditionalCameraData.TAAQualityLevel.Medium;

        internal bool resetPostProcessingHistory = true;

        internal bool dithering => m_AdditionalCameraData != null && m_AdditionalCameraData.dithering;

        internal bool stopNaNs => m_AdditionalCameraData != null && m_AdditionalCameraData.stopNaNs;

        internal HDPhysicalCamera physicalParameters { get; private set; }

        internal IEnumerable<AOVRequestData> aovRequests =>
            m_AdditionalCameraData != null && !m_AdditionalCameraData.Equals(null)
                ? m_AdditionalCameraData.aovRequests
                : Enumerable.Empty<AOVRequestData>();

        internal LayerMask probeLayerMask
            => m_AdditionalCameraData != null
            ? m_AdditionalCameraData.probeLayerMask
            : (LayerMask)~0;

        internal float probeRangeCompressionFactor
            => m_AdditionalCameraData != null
            ? m_AdditionalCameraData.probeCustomFixedExposure
            : 1.0f;

        internal bool ValidShadowHistory(HDAdditionalLightData lightData, int screenSpaceShadowIndex, GPULightType lightType)
        {
            return shadowHistoryUsage[screenSpaceShadowIndex].lightInstanceID == lightData.GetInstanceID()
                    && (shadowHistoryUsage[screenSpaceShadowIndex].frameCount == (cameraFrameCount - 1))
                    && (shadowHistoryUsage[screenSpaceShadowIndex].lightType == lightType);
        }

        internal void PropagateShadowHistory(HDAdditionalLightData lightData, int screenSpaceShadowIndex, GPULightType lightType)
        {
            shadowHistoryUsage[screenSpaceShadowIndex].lightInstanceID = lightData.GetInstanceID();
            shadowHistoryUsage[screenSpaceShadowIndex].frameCount = cameraFrameCount;
            shadowHistoryUsage[screenSpaceShadowIndex].lightType = lightType;
        }

        internal ProfilingSampler profilingSampler => m_AdditionalCameraData?.profilingSampler ?? ProfilingSampler.Get(HDProfileId.HDRenderPipelineRenderCamera);

        internal HDCamera(Camera cam)
        {
            camera = cam;

            frustum = new Frustum();
            frustum.planes = new Plane[6];
            frustum.corners = new Vector3[8];

            frustumPlaneEquations = new Vector4[6];

            volumeStack = VolumeManager.instance.CreateStack();

            Reset();
        }

        internal bool IsTAAEnabled()
        {
            return antialiasing == AntialiasingMode.TemporalAntialiasing;
        }

        internal bool IsSSREnabled()
        {
            var ssr = volumeStack.GetComponent<ScreenSpaceReflection>();
            return frameSettings.IsEnabled(FrameSettingsField.SSR) && ssr.enabled.value;
        }

        internal bool IsTransparentSSREnabled()
        {
            var ssr = volumeStack.GetComponent<ScreenSpaceReflection>();
            return frameSettings.IsEnabled(FrameSettingsField.TransparentSSR) && ssr.enabled.value;
        }

        internal bool IsVolumetricReprojectionEnabled()
        {
            bool a = Fog.IsVolumetricFogEnabled(this);
            bool b = frameSettings.IsEnabled(FrameSettingsField.ReprojectionForVolumetrics);
            bool c = camera.cameraType == CameraType.Game;
            bool d = Application.isPlaying;

            return a && b && c && d;
        }

        // Pass all the systems that may want to update per-camera data here.
        // That way you will never update an HDCamera and forget to update the dependent system.
        // NOTE: This function must be called only once per rendering (not frame, as a single camera can be rendered multiple times with different parameters during the same frame)
        // Otherwise, previous frame view constants will be wrong.
        internal void Update(FrameSettings currentFrameSettings, HDRenderPipeline hdrp, MSAASamples newMSAASamples, XRPass xrPass, bool allocateHistoryBuffers = true)
        {
            // Inherit animation settings from the parent camera.
            Camera aniCam = (parentCamera != null) ? parentCamera : camera;

            // Different views/tabs may have different values of the "Animated Materials" setting.
            animateMaterials = CoreUtils.AreAnimatedMaterialsEnabled(aniCam);

            time = animateMaterials ? hdrp.GetTime() : 0;
            lastTime = animateMaterials ? hdrp.GetLastTime() : 0;

            // Make sure that the shadow history identification array is allocated and is at the right size
            if (shadowHistoryUsage == null || shadowHistoryUsage.Length != hdrp.currentPlatformRenderPipelineSettings.hdShadowInitParams.maxScreenSpaceShadowSlots)
            {
                shadowHistoryUsage = new ShadowHistoryUsage[hdrp.currentPlatformRenderPipelineSettings.hdShadowInitParams.maxScreenSpaceShadowSlots];
            }

            // store a shortcut on HDAdditionalCameraData (done here and not in the constructor as
            // we don't create HDCamera at every frame and user can change the HDAdditionalData later (Like when they create a new scene).
            camera.TryGetComponent<HDAdditionalCameraData>(out m_AdditionalCameraData);

            UpdateVolumeAndPhysicalParameters();

            xr = xrPass;
            frameSettings = currentFrameSettings;

            UpdateAntialiasing();

            // Handle memory allocation.
            if (allocateHistoryBuffers)
            {
                // Have to do this every frame in case the settings have changed.
                // The condition inside controls whether we perform init/deinit or not.
                HDRenderPipeline.ReinitializeVolumetricBufferParams(this);

                bool isCurrentColorPyramidRequired = frameSettings.IsEnabled(FrameSettingsField.Refraction) || frameSettings.IsEnabled(FrameSettingsField.Distortion);
                bool isHistoryColorPyramidRequired = IsSSREnabled() || antialiasing == AntialiasingMode.TemporalAntialiasing;
                bool isVolumetricHistoryRequired = IsVolumetricReprojectionEnabled();

                int numColorPyramidBuffersRequired = 0;
                if (isCurrentColorPyramidRequired)
                    numColorPyramidBuffersRequired = 1;
                if (isHistoryColorPyramidRequired) // Superset of case above
                    numColorPyramidBuffersRequired = 2;

                int numVolumetricBuffersRequired = isVolumetricHistoryRequired ? 2 : 0; // History + feedback

                if ((m_NumColorPyramidBuffersAllocated != numColorPyramidBuffersRequired) ||
                    (m_NumVolumetricBuffersAllocated != numVolumetricBuffersRequired))
                {
                    // Reinit the system.
                    colorPyramidHistoryIsValid = false;

                    HDRenderPipeline.DestroyVolumetricHistoryBuffers(this);

                    // The history system only supports the "nuke all" option.
                    m_HistoryRTSystem.Dispose();
                    m_HistoryRTSystem = new BufferedRTHandleSystem();

                    if (numColorPyramidBuffersRequired != 0)
                    {
                        AllocHistoryFrameRT((int)HDCameraFrameHistoryType.ColorBufferMipChain, HistoryBufferAllocatorFunction, numColorPyramidBuffersRequired);
                    }

                    if (numVolumetricBuffersRequired != 0)
                    {
                        HDRenderPipeline.CreateVolumetricHistoryBuffers(this, numVolumetricBuffersRequired);
                    }

                    // Mark as init.
                    m_NumColorPyramidBuffersAllocated = numColorPyramidBuffersRequired;
                    m_NumVolumetricBuffersAllocated   = numVolumetricBuffersRequired;
                }
            }

            // Update viewport
            {
                if (xr.enabled)
                {
                    finalViewport = xr.GetViewport();
                }
                else
                {
                    finalViewport = GetPixelRect();
                }

                actualWidth = Math.Max((int)finalViewport.size.x, 1);
                actualHeight = Math.Max((int)finalViewport.size.y, 1);
            }

            Vector2Int nonScaledViewport = new Vector2Int(actualWidth, actualHeight);
            if (isMainGameView)
            {
                Vector2Int scaledSize = DynamicResolutionHandler.instance.GetScaledSize(new Vector2Int(actualWidth, actualHeight));
                actualWidth = scaledSize.x;
                actualHeight = scaledSize.y;
            }

            var screenWidth = actualWidth;
            var screenHeight = actualHeight;

            msaaSamples = newMSAASamples;

            screenSize = new Vector4(screenWidth, screenHeight, 1.0f / screenWidth, 1.0f / screenHeight);
            screenParams = new Vector4(screenSize.x, screenSize.y, 1 + screenSize.z, 1 + screenSize.w);

            UpdateAllViewConstants();
            isFirstFrame = false;
            cameraFrameCount++;

            HDRenderPipeline.UpdateVolumetricBufferParams(this, hdrp.GetFrameCount());
            HDRenderPipeline.ResizeVolumetricHistoryBuffers(this, hdrp.GetFrameCount());

            // Here we use the non scaled resolution for the RTHandleSystem ref size because we assume that at some point we will need full resolution anyway.
            // This is necessary because we assume that after post processes, we have the full size render target for debug rendering
            // The only point of calling this here is to grow the render targets. The call in BeginRender will setup the current RTHandle viewport size.
            RTHandles.SetReferenceSize(nonScaledViewport.x, nonScaledViewport.y, msaaSamples);
        }

        /// <summary>Set the RTHandle scale to the actual camera size (can be scaled)</summary>
        internal void SetReferenceSize()
        {
            RTHandles.SetReferenceSize(actualWidth, actualHeight, msaaSamples);
            m_HistoryRTSystem.SwapAndSetReferenceSize(actualWidth, actualHeight, msaaSamples);
        }
<<<<<<< HEAD
        
=======

>>>>>>> 4d969ace
        // Updating RTHandle needs to be done at the beginning of rendering (not during update of HDCamera which happens in batches)
        // The reason is that RTHandle will hold data necessary to setup RenderTargets and viewports properly.
        internal void BeginRender(CommandBuffer cmd)
        {
            SetReferenceSize();

            m_RecorderCaptureActions = CameraCaptureBridge.GetCaptureActions(camera);

            SetupCurrentMaterialQuality(cmd);
        }

        internal void UpdateAllViewConstants(bool jitterProjectionMatrix)
        {
            UpdateAllViewConstants(jitterProjectionMatrix, false);
        }

        /// <param name="aspect">
        /// The aspect ratio to use.
        /// if negative, then the aspect ratio of <paramref name="resolution"/> will be used.
        /// It is different from the aspect ratio of <paramref name="resolution"/> for anamorphic projections.
        /// </param>
        internal void GetPixelCoordToViewDirWS(Vector4 resolution, float aspect, ref Matrix4x4[] transforms)
        {
            if (xr.singlePassEnabled)
            {
                for (int viewIndex = 0; viewIndex < viewCount; ++viewIndex)
                {
                    transforms[viewIndex] = ComputePixelCoordToWorldSpaceViewDirectionMatrix(m_XRViewConstants[viewIndex], resolution, aspect);
                }
            }
            else
            {
                transforms[0] = ComputePixelCoordToWorldSpaceViewDirectionMatrix(mainViewConstants, resolution, aspect);
            }
        }

        internal static void ClearAll()
        {
            foreach (var cam in s_Cameras)
            {
                cam.Value.ReleaseHistoryBuffer();
                cam.Value.Dispose();
            }

            s_Cameras.Clear();
            s_Cleanup.Clear();
        }

        // Look for any camera that hasn't been used in the last frame and remove them from the pool.
        internal static void CleanUnused()
        {

            foreach (var key in s_Cameras.Keys)
            {
                var camera = s_Cameras[key];

                // Unfortunately, the scene view camera is always isActiveAndEnabled==false so we can't rely on this. For this reason we never release it (which should be fine in the editor)
                if (camera.camera != null && camera.camera.cameraType == CameraType.SceneView)
                    continue;

                bool hasPersistentHistory = camera.m_AdditionalCameraData != null && camera.m_AdditionalCameraData.hasPersistentHistory;
                // We keep preview camera around as they are generally disabled/enabled every frame. They will be destroyed later when camera.camera is null
                if (camera.camera == null || (!camera.camera.isActiveAndEnabled && camera.camera.cameraType != CameraType.Preview && !hasPersistentHistory && !camera.isPersistent))
                    s_Cleanup.Add(key);
            }

            foreach (var cam in s_Cleanup)
            {
                s_Cameras[cam].Dispose();
                s_Cameras.Remove(cam);
            }

            s_Cleanup.Clear();
        }

        internal static void ResetAllHistoryRTHandleSystems(int width, int height)
        {
            foreach (var kvp in s_Cameras)
            {
                var hdCamera = kvp.Value;
                var currentHistorySize = hdCamera.m_HistoryRTSystem.rtHandleProperties.currentRenderTargetSize;
                // We only reset if the new size if smaller than current reference (otherwise we might increase the size of off screen camera with lower resolution than the new reference.
                if (width < currentHistorySize.x || height < currentHistorySize.y)
                {
                    hdCamera.m_HistoryRTSystem.ResetReferenceSize(width, height);
                }
            }
        }

        unsafe internal void UpdateShaderVariablesGlobalCB(ref ShaderVariablesGlobal cb, int frameCount)
        {
            bool taaEnabled = frameSettings.IsEnabled(FrameSettingsField.Postprocess)
                && antialiasing == AntialiasingMode.TemporalAntialiasing
                && camera.cameraType == CameraType.Game;

            cb._ViewMatrix = mainViewConstants.viewMatrix;
            cb._InvViewMatrix = mainViewConstants.invViewMatrix;
            cb._ProjMatrix = mainViewConstants.projMatrix;
            cb._InvProjMatrix = mainViewConstants.invProjMatrix;
            cb._ViewProjMatrix = mainViewConstants.viewProjMatrix;
            cb._CameraViewProjMatrix = mainViewConstants.viewProjMatrix;
            cb._InvViewProjMatrix = mainViewConstants.invViewProjMatrix;
            cb._NonJitteredViewProjMatrix = mainViewConstants.nonJitteredViewProjMatrix;
            cb._PrevViewProjMatrix = mainViewConstants.prevViewProjMatrix;
            cb._PrevInvViewProjMatrix = mainViewConstants.prevInvViewProjMatrix;
            cb._WorldSpaceCameraPos_Internal = mainViewConstants.worldSpaceCameraPos;
            cb._PrevCamPosRWS_Internal = mainViewConstants.prevWorldSpaceCameraPos;
            cb._ScreenSize = screenSize;
            cb._RTHandleScale = RTHandles.rtHandleProperties.rtHandleScale;
            cb._RTHandleScaleHistory = m_HistoryRTSystem.rtHandleProperties.rtHandleScale;
            cb._ZBufferParams = zBufferParams;
            cb._ProjectionParams = projectionParams;
            cb.unity_OrthoParams = unity_OrthoParams;
            cb._ScreenParams = screenParams;
            for (int i = 0; i < 6; ++i)
                for (int j = 0; j < 4; ++j)
                    cb._FrustumPlanes[i * 4 + j] = frustumPlaneEquations[i][j];
            cb._TaaFrameInfo = new Vector4(taaSharpenStrength, 0, taaFrameIndex, taaEnabled ? 1 : 0);
            cb._TaaJitterStrength = taaJitter;
            cb._ColorPyramidLodCount = colorPyramidHistoryMipCount;

            float ct = time;
            float pt = lastTime;
            float dt = Time.deltaTime;
            float sdt = Time.smoothDeltaTime;

            cb._Time = new Vector4(ct * 0.05f, ct, ct * 2.0f, ct * 3.0f);
            cb._SinTime = new Vector4(Mathf.Sin(ct * 0.125f), Mathf.Sin(ct * 0.25f), Mathf.Sin(ct * 0.5f), Mathf.Sin(ct));
            cb._CosTime = new Vector4(Mathf.Cos(ct * 0.125f), Mathf.Cos(ct * 0.25f), Mathf.Cos(ct * 0.5f), Mathf.Cos(ct));
            cb.unity_DeltaTime = new Vector4(dt, 1.0f / dt, sdt, 1.0f / sdt);
            cb._TimeParameters = new Vector4(ct, Mathf.Sin(ct), Mathf.Cos(ct), 0.0f);
            cb._LastTimeParameters = new Vector4(pt, Mathf.Sin(pt), Mathf.Cos(pt), 0.0f);
            cb._FrameCount = frameCount;
            cb._XRViewCount = (uint)viewCount;

            float exposureMultiplierForProbes = 1.0f / Mathf.Max(probeRangeCompressionFactor, 1e-6f);
            cb._ProbeExposureScale  = exposureMultiplierForProbes;
        }


        unsafe internal void UpdateShaderVariablesXRCB(ref ShaderVariablesXR cb)
        {
            for (int i = 0; i < viewCount; i++)
            {
                for (int j = 0; j < 16; ++j)
                {
                    cb._XRViewMatrix[i * 16 + j] = m_XRViewConstants[i].viewMatrix[j];
                    cb._XRInvViewMatrix[i * 16 + j] = m_XRViewConstants[i].invViewMatrix[j];
                    cb._XRProjMatrix[i * 16 + j] = m_XRViewConstants[i].projMatrix[j];
                    cb._XRInvProjMatrix[i * 16 + j] = m_XRViewConstants[i].invProjMatrix[j];
                    cb._XRViewProjMatrix[i * 16 + j] = m_XRViewConstants[i].viewProjMatrix[j];
                    cb._XRInvViewProjMatrix[i * 16 + j] = m_XRViewConstants[i].invViewProjMatrix[j];
                    cb._XRNonJitteredViewProjMatrix[i * 16 + j] = m_XRViewConstants[i].nonJitteredViewProjMatrix[j];
                    cb._XRPrevViewProjMatrix[i * 16 + j] = m_XRViewConstants[i].prevViewProjMatrix[j];
                    cb._XRPrevInvViewProjMatrix[i * 16 + j] = m_XRViewConstants[i].prevInvViewProjMatrix[j];
                    cb._XRPrevViewProjMatrixNoCameraTrans[i * 16 + j] = m_XRViewConstants[i].prevViewProjMatrixNoCameraTrans[j];
                    cb._XRPixelCoordToViewDirWS[i * 16 + j] = m_XRViewConstants[i].pixelCoordToViewDirWS[j];
                }
                for (int j = 0; j < 3; ++j) // Inputs are vec3 but we align CB on float4
                {
                    cb._XRWorldSpaceCameraPos[i * 4 + j] = m_XRViewConstants[i].worldSpaceCameraPos[j];
                    cb._XRWorldSpaceCameraPosViewOffset[i * 4 + j] = m_XRViewConstants[i].worldSpaceCameraPosViewOffset[j];
                    cb._XRPrevWorldSpaceCameraPos[i * 4 + j] = m_XRViewConstants[i].prevWorldSpaceCameraPos[j];
                }
            }
        }

        internal void AllocateAmbientOcclusionHistoryBuffer(float scaleFactor)
        {
            if (scaleFactor != m_AmbientOcclusionResolutionScale || GetCurrentFrameRT((int)HDCameraFrameHistoryType.AmbientOcclusion) == null)
            {
                ReleaseHistoryFrameRT((int)HDCameraFrameHistoryType.AmbientOcclusion);

                var aoAlloc = new AmbientOcclusionAllocator(scaleFactor);
                AllocHistoryFrameRT((int)HDCameraFrameHistoryType.AmbientOcclusion, aoAlloc.Allocator, 2);

                m_AmbientOcclusionResolutionScale = scaleFactor;
            }
        }

        internal void ReleaseHistoryFrameRT(int id)
        {
            m_HistoryRTSystem.ReleaseBuffer(id);
        }

        internal void ExecuteCaptureActions(RTHandle input, CommandBuffer cmd)
        {
            if (m_RecorderCaptureActions == null || !m_RecorderCaptureActions.MoveNext())
                return;

            // We need to blit to an intermediate texture because input resolution can be bigger than the camera resolution
            // Since recorder does not know about this, we need to send a texture of the right size.
            cmd.GetTemporaryRT(m_RecorderTempRT, actualWidth, actualHeight, 0, FilterMode.Point, input.rt.graphicsFormat);

            var blitMaterial = HDUtils.GetBlitMaterial(input.rt.dimension);

            var rtHandleScale = RTHandles.rtHandleProperties.rtHandleScale;
            Vector2 viewportScale = new Vector2(rtHandleScale.x, rtHandleScale.y);

            m_RecorderPropertyBlock.SetTexture(HDShaderIDs._BlitTexture, input);
            m_RecorderPropertyBlock.SetVector(HDShaderIDs._BlitScaleBias, viewportScale);
            m_RecorderPropertyBlock.SetFloat(HDShaderIDs._BlitMipLevel, 0);
            cmd.SetRenderTarget(m_RecorderTempRT);
            cmd.DrawProcedural(Matrix4x4.identity, blitMaterial, 0, MeshTopology.Triangles, 3, 1, m_RecorderPropertyBlock);

            for (m_RecorderCaptureActions.Reset(); m_RecorderCaptureActions.MoveNext();)
                m_RecorderCaptureActions.Current(m_RecorderTempRT, cmd);
        }

        class ExecuteCaptureActionsPassData
        {
            public TextureHandle input;
            public TextureHandle tempTexture;
            public IEnumerator<Action<RenderTargetIdentifier, CommandBuffer>> recorderCaptureActions;
            public Vector2 viewportScale;
            public Material blitMaterial;
        }

        internal void ExecuteCaptureActions(RenderGraph renderGraph, TextureHandle input)
        {
            if (m_RecorderCaptureActions == null || !m_RecorderCaptureActions.MoveNext())
                return;

            using (var builder = renderGraph.AddRenderPass<ExecuteCaptureActionsPassData>("Execute Capture Actions", out var passData))
            {
                var inputDesc = renderGraph.GetTextureDesc(input);
                var rtHandleScale = renderGraph.rtHandleProperties.rtHandleScale;
                passData.viewportScale = new Vector2(rtHandleScale.x, rtHandleScale.y);
                passData.blitMaterial = HDUtils.GetBlitMaterial(inputDesc.dimension);
                passData.recorderCaptureActions = m_RecorderCaptureActions;
                passData.input = builder.ReadTexture(input);
                // We need to blit to an intermediate texture because input resolution can be bigger than the camera resolution
                // Since recorder does not know about this, we need to send a texture of the right size.
                passData.tempTexture = builder.WriteTexture(renderGraph.CreateTexture(new TextureDesc(actualWidth, actualHeight)
                { colorFormat = inputDesc.colorFormat, name = "TempCaptureActions" }));

                builder.SetRenderFunc(
                (ExecuteCaptureActionsPassData data, RenderGraphContext ctx) =>
                {
                    var tempRT = ctx.resources.GetTexture(data.tempTexture);
                    var mpb = ctx.renderGraphPool.GetTempMaterialPropertyBlock();
                    mpb.SetTexture(HDShaderIDs._BlitTexture, ctx.resources.GetTexture(data.input));
                    mpb.SetVector(HDShaderIDs._BlitScaleBias, data.viewportScale);
                    mpb.SetFloat(HDShaderIDs._BlitMipLevel, 0);
                    ctx.cmd.SetRenderTarget(tempRT);
                    ctx.cmd.DrawProcedural(Matrix4x4.identity, data.blitMaterial, 0, MeshTopology.Triangles, 3, 1, mpb);

                    for (data.recorderCaptureActions.Reset(); data.recorderCaptureActions.MoveNext();)
                        data.recorderCaptureActions.Current(tempRT, ctx.cmd);
                });
            }
        }

        internal void UpdateCurrentSky(SkyManager skyManager)
        {
#if UNITY_EDITOR
            if (HDUtils.IsRegularPreviewCamera(camera))
            {
                visualSky.skySettings = skyManager.GetDefaultPreviewSkyInstance();
                lightingSky = visualSky;
                skyAmbientMode = SkyAmbientMode.Dynamic;
            }
            else
#endif
            {
                skyAmbientMode = volumeStack.GetComponent<VisualEnvironment>().skyAmbientMode.value;

                visualSky.skySettings = SkyManager.GetSkySetting(volumeStack);

                // Now, see if we have a lighting override
                // Update needs to happen before testing if the component is active other internal data structure are not properly updated yet.
                VolumeManager.instance.Update(skyManager.lightingOverrideVolumeStack, volumeAnchor, skyManager.lightingOverrideLayerMask);
                if (VolumeManager.instance.IsComponentActiveInMask<VisualEnvironment>(skyManager.lightingOverrideLayerMask))
                {
                    SkySettings newSkyOverride = SkyManager.GetSkySetting(skyManager.lightingOverrideVolumeStack);
                    if (m_LightingOverrideSky.skySettings != null && newSkyOverride == null)
                    {
                        // When we switch from override to no override, we need to make sure that the visual sky will actually be properly re-rendered.
                        // Resetting the visual sky hash will ensure that.
                        visualSky.skyParametersHash = -1;
                    }

                    m_LightingOverrideSky.skySettings = newSkyOverride;
                    lightingSky = m_LightingOverrideSky;

                }
                else
                {
                    lightingSky = visualSky;
                }
            }
        }

        internal void OverridePixelRect(Rect newPixelRect) => m_OverridePixelRect = newPixelRect;
        internal void ResetPixelRect() => m_OverridePixelRect = null;
        #endregion

        #region Private API
        // Workaround for the Allocator callback so it doesn't allocate memory because of the capture of scaleFactor.
        struct AmbientOcclusionAllocator
        {
            float scaleFactor;

            public AmbientOcclusionAllocator(float scaleFactor) => this.scaleFactor = scaleFactor;

            public RTHandle Allocator(string id, int frameIndex, RTHandleSystem rtHandleSystem)
            {
                return rtHandleSystem.Alloc(Vector2.one * scaleFactor, TextureXR.slices, filterMode: FilterMode.Point, colorFormat: GraphicsFormat.R32_UInt, dimension: TextureXR.dimension, useDynamicScale: true, enableRandomWrite: true, name: string.Format("AO Packed history_{0}", frameIndex));
            }
        }

        static Dictionary<(Camera, int), HDCamera> s_Cameras = new Dictionary<(Camera, int), HDCamera>();
        static List<(Camera, int)> s_Cleanup = new List<(Camera, int)>(); // Recycled to reduce GC pressure

        HDAdditionalCameraData  m_AdditionalCameraData = null; // Init in Update
        BufferedRTHandleSystem  m_HistoryRTSystem = new BufferedRTHandleSystem();
        int                     m_NumColorPyramidBuffersAllocated = 0;
        int                     m_NumVolumetricBuffersAllocated   = 0;
        float                   m_AmbientOcclusionResolutionScale = 0.0f; // Factor used to track if history should be reallocated for Ambient Occlusion

        ViewConstants[]         m_XRViewConstants;

        // Recorder specific
        IEnumerator<Action<RenderTargetIdentifier, CommandBuffer>> m_RecorderCaptureActions;
        int                     m_RecorderTempRT = Shader.PropertyToID("TempRecorder");
        MaterialPropertyBlock   m_RecorderPropertyBlock = new MaterialPropertyBlock();
        Rect?                   m_OverridePixelRect = null;

        void SetupCurrentMaterialQuality(CommandBuffer cmd)
        {
            var asset = HDRenderPipeline.currentAsset;
            MaterialQuality availableQualityLevels = asset.availableMaterialQualityLevels;
            MaterialQuality currentMaterialQuality = frameSettings.materialQuality == (MaterialQuality)0 ? asset.defaultMaterialQualityLevel : frameSettings.materialQuality;

            availableQualityLevels.GetClosestQuality(currentMaterialQuality).SetGlobalShaderKeywords(cmd);
        }

        void UpdateAntialiasing()
        {
            AntialiasingMode previousAntialiasing = antialiasing;

            // Handle post-process AA
            //  - If post-processing is disabled all together, no AA
            //  - In scene view, only enable TAA if animated materials are enabled
            //  - Else just use the currently set AA mode on the camera
            {
                if (!frameSettings.IsEnabled(FrameSettingsField.Postprocess) || !CoreUtils.ArePostProcessesEnabled(camera))
                    antialiasing = AntialiasingMode.None;
#if UNITY_EDITOR
                else if (camera.cameraType == CameraType.SceneView)
                {
                    var mode = HDAdditionalSceneViewSettings.sceneViewAntialiasing;

                    if (mode == AntialiasingMode.TemporalAntialiasing && !animateMaterials)
                        antialiasing = AntialiasingMode.None;
                    else
                        antialiasing = mode;
                }
#endif
                else if (m_AdditionalCameraData != null)
                {
                    antialiasing = m_AdditionalCameraData.antialiasing;
                    SMAAQuality = m_AdditionalCameraData.SMAAQuality;
                    TAAQuality = m_AdditionalCameraData.TAAQuality;
                    taaSharpenStrength = m_AdditionalCameraData.taaSharpenStrength;
                    taaHistorySharpening = m_AdditionalCameraData.taaHistorySharpening;
                    taaAntiFlicker = m_AdditionalCameraData.taaAntiFlicker;
                    taaAntiRinging = m_AdditionalCameraData.taaAntiHistoryRinging;
                    taaMotionVectorRejection = m_AdditionalCameraData.taaMotionVectorRejection;

                }
                else
                    antialiasing = AntialiasingMode.None;
            }

            if (antialiasing != AntialiasingMode.TemporalAntialiasing)
            {
                taaFrameIndex = 0;
                taaJitter = Vector4.zero;
            }

            // When changing antialiasing mode to TemporalAA we must reset the history, otherwise we get one frame of garbage
            if ( (previousAntialiasing != antialiasing && antialiasing == AntialiasingMode.TemporalAntialiasing)
                || (m_PreviousClearColorMode != clearColorMode))
            {
                resetPostProcessingHistory = true;
                m_PreviousClearColorMode = clearColorMode;
            }
        }

        void GetXrViewParameters(int xrViewIndex, out Matrix4x4 proj, out Matrix4x4 view, out Vector3 cameraPosition)
        {
            proj = xr.GetProjMatrix(xrViewIndex);
            view = xr.GetViewMatrix(xrViewIndex);
            cameraPosition = view.inverse.GetColumn(3);
        }

        void UpdateAllViewConstants()
        {
            // Allocate or resize view constants buffers
            if (m_XRViewConstants == null || m_XRViewConstants.Length != viewCount)
            {
                m_XRViewConstants = new ViewConstants[viewCount];
            }

            UpdateAllViewConstants(IsTAAEnabled(), true);
        }

        void UpdateAllViewConstants(bool jitterProjectionMatrix, bool updatePreviousFrameConstants)
        {
            var proj = camera.projectionMatrix;
            var view = camera.worldToCameraMatrix;
            var cameraPosition = camera.transform.position;

            // XR multipass support
            if (xr.enabled && viewCount == 1)
                GetXrViewParameters(0, out proj, out view, out cameraPosition);

            UpdateViewConstants(ref mainViewConstants, proj, view, cameraPosition, jitterProjectionMatrix, updatePreviousFrameConstants);

            // XR single-pass support
            if (xr.singlePassEnabled)
            {
                for (int viewIndex = 0; viewIndex < viewCount; ++viewIndex)
                {
                    GetXrViewParameters(viewIndex, out proj, out view, out cameraPosition);
                    UpdateViewConstants(ref m_XRViewConstants[viewIndex], proj, view, cameraPosition, jitterProjectionMatrix, updatePreviousFrameConstants);

                    // Compute offset between the main camera and the instanced views
                    m_XRViewConstants[viewIndex].worldSpaceCameraPosViewOffset = m_XRViewConstants[viewIndex].worldSpaceCameraPos - mainViewConstants.worldSpaceCameraPos;
                }
            }
            else
            {
                // Compute shaders always use the XR single-pass path due to the lack of multi-compile
                m_XRViewConstants[0] = mainViewConstants;
            }

            UpdateFrustum(mainViewConstants);

            m_RecorderCaptureActions = CameraCaptureBridge.GetCaptureActions(camera);
        }

        void UpdateViewConstants(ref ViewConstants viewConstants, Matrix4x4 projMatrix, Matrix4x4 viewMatrix, Vector3 cameraPosition, bool jitterProjectionMatrix, bool updatePreviousFrameConstants)
        {
             // If TAA is enabled projMatrix will hold a jittered projection matrix. The original,
            // non-jittered projection matrix can be accessed via nonJitteredProjMatrix.
            var nonJitteredCameraProj = projMatrix;
            var cameraProj = jitterProjectionMatrix
                ? GetJitteredProjectionMatrix(nonJitteredCameraProj)
                : nonJitteredCameraProj;

            // The actual projection matrix used in shaders is actually massaged a bit to work across all platforms
            // (different Z value ranges etc.)
            var gpuProj = GL.GetGPUProjectionMatrix(cameraProj, true); // Had to change this from 'false'
            var gpuView = viewMatrix;
            var gpuNonJitteredProj = GL.GetGPUProjectionMatrix(nonJitteredCameraProj, true);

            if (ShaderConfig.s_CameraRelativeRendering != 0)
            {
                // Zero out the translation component.
                gpuView.SetColumn(3, new Vector4(0, 0, 0, 1));
            }

            var gpuVP = gpuNonJitteredProj * gpuView;
            Matrix4x4 noTransViewMatrix = gpuView;
            if (ShaderConfig.s_CameraRelativeRendering == 0)
            {
                // In case we are not camera relative, gpuView contains the camera translation component at this stage, so we need to remove it.
                noTransViewMatrix.SetColumn(3, new Vector4(0, 0, 0, 1));

            }
            var gpuVPNoTrans = gpuNonJitteredProj * noTransViewMatrix;

            // A camera can be rendered multiple times in a single frame with different resolution/fov that would change the projection matrix
            // In this case we need to update previous rendering information.
            // We need to make sure that this code is not called more than once for one camera rendering (not frame! multiple renderings can happen in one frame) otherwise we'd overwrite previous rendering info
            // Note: if your first rendered view during the frame is not the Game view, everything breaks.
            if (updatePreviousFrameConstants)
            {
                if (isFirstFrame)
                {
                    viewConstants.prevWorldSpaceCameraPos = cameraPosition;
                    viewConstants.prevViewProjMatrix = gpuVP;
                    viewConstants.prevInvViewProjMatrix = viewConstants.prevViewProjMatrix.inverse;
                    viewConstants.prevViewProjMatrixNoCameraTrans = gpuVPNoTrans;
                }
                else
                {
                    viewConstants.prevWorldSpaceCameraPos = viewConstants.worldSpaceCameraPos;
                    viewConstants.prevViewProjMatrix = viewConstants.nonJitteredViewProjMatrix;
                    viewConstants.prevViewProjMatrixNoCameraTrans = viewConstants.viewProjectionNoCameraTrans;
                }
            }

            viewConstants.viewMatrix = gpuView;
            viewConstants.invViewMatrix = gpuView.inverse;
            viewConstants.projMatrix = gpuProj;
            viewConstants.invProjMatrix = gpuProj.inverse;
            viewConstants.viewProjMatrix = gpuProj * gpuView;
            viewConstants.invViewProjMatrix = viewConstants.viewProjMatrix.inverse;
            viewConstants.nonJitteredViewProjMatrix = gpuNonJitteredProj * gpuView;
            viewConstants.worldSpaceCameraPos = cameraPosition;
            viewConstants.worldSpaceCameraPosViewOffset = Vector3.zero;
            viewConstants.viewProjectionNoCameraTrans = gpuVPNoTrans;

            var gpuProjAspect = HDUtils.ProjectionMatrixAspect(gpuProj);
            viewConstants.pixelCoordToViewDirWS = ComputePixelCoordToWorldSpaceViewDirectionMatrix(viewConstants, screenSize, gpuProjAspect);

            if (updatePreviousFrameConstants)
            {
                Vector3 cameraDisplacement = viewConstants.worldSpaceCameraPos - viewConstants.prevWorldSpaceCameraPos;
                viewConstants.prevWorldSpaceCameraPos -= viewConstants.worldSpaceCameraPos; // Make it relative w.r.t. the curr cam pos
                viewConstants.prevViewProjMatrix *= Matrix4x4.Translate(cameraDisplacement); // Now prevViewProjMatrix correctly transforms this frame's camera-relative positionWS
                viewConstants.prevInvViewProjMatrix = viewConstants.prevViewProjMatrix.inverse;
            }
        }

        void UpdateFrustum(in ViewConstants viewConstants)
        {
            // Update frustum and projection parameters
            var projMatrix = mainViewConstants.projMatrix;
            var invProjMatrix = mainViewConstants.invProjMatrix;
            var viewProjMatrix = mainViewConstants.viewProjMatrix;

            if (xr.enabled)
            {
                var combinedProjMatrix = xr.cullingParams.stereoProjectionMatrix;
                var combinedViewMatrix = xr.cullingParams.stereoViewMatrix;

                if (ShaderConfig.s_CameraRelativeRendering != 0)
                {
                    var combinedOrigin = combinedViewMatrix.inverse.GetColumn(3) - (Vector4)(camera.transform.position);
                    combinedViewMatrix.SetColumn(3, combinedOrigin);
                }

                projMatrix = GL.GetGPUProjectionMatrix(combinedProjMatrix, true);
                invProjMatrix = projMatrix.inverse;
                viewProjMatrix = projMatrix * combinedViewMatrix;
            }

            float n = camera.nearClipPlane;
            float f = camera.farClipPlane;

            // Analyze the projection matrix.
            // p[2][3] = (reverseZ ? 1 : -1) * (depth_0_1 ? 1 : 2) * (f * n) / (f - n)
            float scale     = projMatrix[2, 3] / (f * n) * (f - n);
            bool  depth_0_1 = Mathf.Abs(scale) < 1.5f;
            bool  reverseZ  = scale > 0;
            bool  flipProj  = invProjMatrix.MultiplyPoint(new Vector3(0, 1, 0)).y < 0;

            // http://www.humus.name/temp/Linearize%20depth.txt
            if (reverseZ)
            {
                zBufferParams = new Vector4(-1 + f / n, 1, -1 / f + 1 / n, 1 / f);
            }
            else
            {
                zBufferParams = new Vector4(1 - f / n, f / n, 1 / f - 1 / n, 1 / n);
            }

            projectionParams = new Vector4(flipProj ? -1 : 1, n, f, 1.0f / f);

            float orthoHeight = camera.orthographic ? 2 * camera.orthographicSize : 0;
            float orthoWidth  = orthoHeight * camera.aspect;
            unity_OrthoParams = new Vector4(orthoWidth, orthoHeight, 0, camera.orthographic ? 1 : 0);

            Vector3 viewDir = -viewConstants.invViewMatrix.GetColumn(2);
            viewDir.Normalize();
            Frustum.Create(ref frustum, viewProjMatrix, viewConstants.invViewMatrix.GetColumn(3), viewDir, n, f);

            // Left, right, top, bottom, near, far.
            for (int i = 0; i < 6; i++)
            {
                frustumPlaneEquations[i] = new Vector4(frustum.planes[i].normal.x, frustum.planes[i].normal.y, frustum.planes[i].normal.z, frustum.planes[i].distance);
            }
        }

        void UpdateVolumeAndPhysicalParameters()
        {
            volumeAnchor = null;
            volumeLayerMask = -1;
            physicalParameters = null;

            if (m_AdditionalCameraData != null)
            {
                volumeLayerMask = m_AdditionalCameraData.volumeLayerMask;
                volumeAnchor = m_AdditionalCameraData.volumeAnchorOverride;
                physicalParameters = m_AdditionalCameraData.physicalParameters;
            }
            else
            {
                // Temporary hack:
                // For scene view, by default, we use the "main" camera volume layer mask if it exists
                // Otherwise we just remove the lighting override layers in the current sky to avoid conflicts
                // This is arbitrary and should be editable in the scene view somehow.
                if (camera.cameraType == CameraType.SceneView)
                {
                    var mainCamera = Camera.main;
                    bool needFallback = true;
                    if (mainCamera != null)
                    {
                        if (mainCamera.TryGetComponent<HDAdditionalCameraData>(out var mainCamAdditionalData))
                        {
                            volumeLayerMask = mainCamAdditionalData.volumeLayerMask;
                            volumeAnchor = mainCamAdditionalData.volumeAnchorOverride;
                            physicalParameters = mainCamAdditionalData.physicalParameters;
                            needFallback = false;
                        }
                    }

                    if (needFallback)
                    {
                        HDRenderPipeline hdPipeline = RenderPipelineManager.currentPipeline as HDRenderPipeline;
                        // If the override layer is "Everything", we fall-back to "Everything" for the current layer mask to avoid issues by having no current layer
                        // In practice we should never have "Everything" as an override mask as it does not make sense (a warning is issued in the UI)
                        if (hdPipeline.asset.currentPlatformRenderPipelineSettings.lightLoopSettings.skyLightingOverrideLayerMask == -1)
                            volumeLayerMask = -1;
                        else
                            // Remove lighting override mask and layer 31 which is used by preview/lookdev
                            volumeLayerMask = (-1 & ~(hdPipeline.asset.currentPlatformRenderPipelineSettings.lightLoopSettings.skyLightingOverrideLayerMask | (1 << 31)));

                        // No fallback for the physical camera as we can't assume anything in this regard
                        // Kept at null so the exposure will just use the default physical camera values
                    }
                }
            }

            // If no override is provided, use the camera transform.
            if (volumeAnchor == null)
                volumeAnchor = camera.transform;

            using (new ProfilingScope(null, ProfilingSampler.Get(HDProfileId.VolumeUpdate)))
            {
                VolumeManager.instance.Update(volumeStack, volumeAnchor, volumeLayerMask);
            }
        }

        Matrix4x4 GetJitteredProjectionMatrix(Matrix4x4 origProj)
        {
            // Do not add extra jitter in VR unless requested (micro-variations from head tracking are usually enough)
            if (xr.enabled && !HDRenderPipeline.currentAsset.currentPlatformRenderPipelineSettings.xrSettings.cameraJitter)
            {
                taaJitter = Vector4.zero;
                return origProj;
            }

            // The variance between 0 and the actual halton sequence values reveals noticeable
            // instability in Unity's shadow maps, so we avoid index 0.
            float jitterX = HaltonSequence.Get((taaFrameIndex & 1023) + 1, 2) - 0.5f;
            float jitterY = HaltonSequence.Get((taaFrameIndex & 1023) + 1, 3) - 0.5f;
            taaJitter = new Vector4(jitterX, jitterY, jitterX / actualWidth, jitterY / actualHeight);

            const int kMaxSampleCount = 8;
            if (++taaFrameIndex >= kMaxSampleCount)
                taaFrameIndex = 0;

            Matrix4x4 proj;

            if (camera.orthographic)
            {
                float vertical = camera.orthographicSize;
                float horizontal = vertical * camera.aspect;

                var offset = taaJitter;
                offset.x *= horizontal / (0.5f * actualWidth);
                offset.y *= vertical / (0.5f * actualHeight);

                float left = offset.x - horizontal;
                float right = offset.x + horizontal;
                float top = offset.y + vertical;
                float bottom = offset.y - vertical;

                proj = Matrix4x4.Ortho(left, right, bottom, top, camera.nearClipPlane, camera.farClipPlane);
            }
            else
            {
                var planes = origProj.decomposeProjection;

                float vertFov = Math.Abs(planes.top) + Math.Abs(planes.bottom);
                float horizFov = Math.Abs(planes.left) + Math.Abs(planes.right);

                var planeJitter = new Vector2(jitterX * horizFov / actualWidth,
                    jitterY * vertFov / actualHeight);

                planes.left += planeJitter.x;
                planes.right += planeJitter.x;
                planes.top += planeJitter.y;
                planes.bottom += planeJitter.y;

                proj = Matrix4x4.Frustum(planes);
            }

            return proj;
        }

        /// <summary>
        /// Compute the matrix from screen space (pixel) to world space direction (RHS).
        ///
        /// You can use this matrix on the GPU to compute the direction to look in a cubemap for a specific
        /// screen pixel.
        /// </summary>
        /// <param name="viewConstants"></param>
        /// <param name="resolution">The target texture resolution.</param>
        /// <param name="aspect">
        /// The aspect ratio to use.
        ///
        /// if negative, then the aspect ratio of <paramref name="resolution"/> will be used.
        ///
        /// It is different from the aspect ratio of <paramref name="resolution"/> for anamorphic projections.
        /// </param>
        /// <returns></returns>
        Matrix4x4 ComputePixelCoordToWorldSpaceViewDirectionMatrix(ViewConstants viewConstants, Vector4 resolution, float aspect = -1)
        {
            // In XR mode, use a more generic matrix to account for asymmetry in the projection
            if (xr.enabled)
            {
                var transform = Matrix4x4.Scale(new Vector3(-1.0f, -1.0f, -1.0f)) * viewConstants.invViewProjMatrix;
                transform = transform * Matrix4x4.Scale(new Vector3(1.0f, -1.0f, 1.0f));
                transform = transform * Matrix4x4.Translate(new Vector3(-1.0f, -1.0f, 0.0f));
                transform = transform * Matrix4x4.Scale(new Vector3(2.0f * resolution.z, 2.0f * resolution.w, 1.0f));

                return transform.transpose;
            }

            float verticalFoV = camera.GetGateFittedFieldOfView() * Mathf.Deg2Rad;
            Vector2 lensShift = camera.GetGateFittedLensShift();

            return HDUtils.ComputePixelCoordToWorldSpaceViewDirectionMatrix(verticalFoV, lensShift, resolution, viewConstants.viewMatrix, false, aspect);
        }

        void Dispose()
        {
            VolumeManager.instance.DestroyStack(volumeStack);

            if (m_HistoryRTSystem != null)
            {
                m_HistoryRTSystem.Dispose();
                m_HistoryRTSystem = null;
            }

            if (lightingSky != null && lightingSky != visualSky)
                lightingSky.Cleanup();

            if (visualSky != null)
                visualSky.Cleanup();
        }

        // BufferedRTHandleSystem API expects an allocator function. We define it here.
        static RTHandle HistoryBufferAllocatorFunction(string viewName, int frameIndex, RTHandleSystem rtHandleSystem)
        {
            frameIndex &= 1;
            var hdPipeline = (HDRenderPipeline)RenderPipelineManager.currentPipeline;

            return rtHandleSystem.Alloc(Vector2.one, TextureXR.slices, colorFormat: (GraphicsFormat)hdPipeline.currentPlatformRenderPipelineSettings.colorBufferFormat,
                                        dimension: TextureXR.dimension, enableRandomWrite: true, useMipMap: true, autoGenerateMips: false, useDynamicScale: true,
                                        name: string.Format("CameraColorBufferMipChain{0}", frameIndex));
        }

        void ReleaseHistoryBuffer()
        {
            m_HistoryRTSystem.ReleaseAll();
        }

        Rect GetPixelRect()
        {
            if (m_OverridePixelRect != null)
                return m_OverridePixelRect.Value;
            else
                return new Rect(camera.pixelRect.x, camera.pixelRect.y, camera.pixelWidth, camera.pixelHeight);
        }
        #endregion
    }
}<|MERGE_RESOLUTION|>--- conflicted
+++ resolved
@@ -508,11 +508,7 @@
             RTHandles.SetReferenceSize(actualWidth, actualHeight, msaaSamples);
             m_HistoryRTSystem.SwapAndSetReferenceSize(actualWidth, actualHeight, msaaSamples);
         }
-<<<<<<< HEAD
-        
-=======
-
->>>>>>> 4d969ace
+
         // Updating RTHandle needs to be done at the beginning of rendering (not during update of HDCamera which happens in batches)
         // The reason is that RTHandle will hold data necessary to setup RenderTargets and viewports properly.
         internal void BeginRender(CommandBuffer cmd)

using System;
using System.Collections.Generic;
using System.Diagnostics;
using System.Reflection;
using System.Linq;

namespace UnityEngine.Rendering.HighDefinition
{
    /// <summary>Helper to handle Deferred or Forward but not both</summary>
    public enum LitShaderMode
    {
        Forward,
        Deferred
    }

    public enum LODBiasMode
    {
        /// <summary>Use the current quality settings value.</summary>
        FromQualitySettings,
        /// <summary>Scale the current quality settings value.</summary>
        ScaleQualitySettings,
        /// <summary>Set the current quality settings value.</summary>
        OverrideQualitySettings,
    }
    public enum MaximumLODLevelMode
    {
        /// <summary>Use the current quality settings value.</summary>
        FromQualitySettings,
        /// <summary>Offset the current quality settings value.</summary>
        OffsetQualitySettings,
        /// <summary>Set the current quality settings value.</summary>
        OverrideQualitySettings,
    }

    public static class LODBiasModeExtensions
    {
        public static float ComputeValue(this LODBiasMode mode, float qualitySettingValue, float inputValue)
        {
            switch (mode)
            {
                case LODBiasMode.FromQualitySettings: return qualitySettingValue;
                case LODBiasMode.OverrideQualitySettings: return inputValue;
                case LODBiasMode.ScaleQualitySettings: return inputValue * qualitySettingValue;
                default: throw new ArgumentOutOfRangeException(nameof(mode));
            }
        }
    }

    public static class MaximumLODLevelModeExtensions
    {
        public static int ComputeValue(this MaximumLODLevelMode mode, int qualitySettingsValue, int inputValue)
        {
            switch (mode)
            {
                case MaximumLODLevelMode.FromQualitySettings: return qualitySettingsValue;
                case MaximumLODLevelMode.OffsetQualitySettings: return qualitySettingsValue + inputValue;
                case MaximumLODLevelMode.OverrideQualitySettings: return inputValue;
                default: throw new ArgumentOutOfRangeException(nameof(mode));
            }
        }
    }

<<<<<<< HEAD
    // To add a new element to FrameSettings, add en entry in this enum using the FrameSettingsFieldAttribute.
    // Inspector UI and DebugMenu are generated from this.
    // If you have very specific display requirement, you could add them in FrameSettingsUI.Drawer.cs with a AmmendInfo command.
=======
    /* ////// HOW TO ADD FRAME SETTINGS //////
     * 
     * 1 - Add an entry in the FrameSettingsField enum with a bit that is not used.
     *     If the type is non boolean, also add a field in FrameSettings (see lodBias).
     *     Note: running unit test NoDoubleBitIndex will also give you available bit indexes.
     * 
     * 2 - Add a FrameSettingsFieldAttribute to it. (Inspector UI and DebugMenu are generated from this.)
     *     i   - Give the groupIndex that correspond the area you want it displayed in the interface.
     *     ii  - Change is label by filling either autoname or displayedName.
     *     iii - Add the tooltip into tooltip.
     *     iv  - If this is not a boolean you want, you can either show it as:
     *               - 2 choice enum popup: use type: FrameSettingsFieldAttribute.DisplayType.BoolAsEnumPopup, targetType: typeof(EnumType) (enum with only two value 0 and 1).
     *               - custom: FrameSettingsFieldAttribute.DisplayType.Others (can be combined with targetType).
     *     v   - Add indentation and disable state by filling positiveDependencies and/or negativeDependencies.
     *     vi  - If you want it not be sorted by its bit index, use customOrderInGroup to restart numeration at this element.
     *           You certainly need to also use customOrderInGroup on element that should appear after.
     *     
     * 3 - The default value should be set for:
     *         - FrameSettings.defaultCamera
     *         - FrameSettings.defaultRealtimeReflectionProbe
     *         - FrameSettings.defaultCustomOrBakeReflectionProbe
     *     For a boolean data, its default is false. If you want it to true, add the enum value in the BitArray.
     *     
     * 4 - Fill FrameSettings.Sanitize to amend the rules on supported feature.
     *
     * 5 - If there is additional rules that can disable the aspect of the field, amend the display in FrameSettingsUI.Drawer with a AmmendInfo on the OverridableFrameSettingsArea.
     *     Usually this happens if you have additional support condition or if you have a non boolean frame settings.
     *
     * 6 - If the added FrameSettings have a default value that is not the C# default value, add a migration step in HDRPAsset to upgrade it with the right value.
     *
     * /////////////////////////////////////// */
>>>>>>> 370dc0cc
    public enum FrameSettingsField
    {
        None = -1,

        //rendering settings from 0 to 19
        [FrameSettingsField(0, autoName: LitShaderMode, type: FrameSettingsFieldAttribute.DisplayType.BoolAsEnumPopup, targetType: typeof(LitShaderMode), customOrderInGroup: 0, tooltip: "Specifies the Lit Shader Mode for Cameras using these Frame Settings use to render the Scene.")]
        LitShaderMode = 0,
        [FrameSettingsField(0, displayedName: "Depth Prepass within Deferred", positiveDependencies: new[] { LitShaderMode }, tooltip: "When enabled, HDRP processes a depth prepass for Cameras using these Frame Settings. Set Lit Shader Mode to Deferred to access this option.")]
        DepthPrepassWithDeferredRendering = 1,
        [FrameSettingsField(0, displayedName: "Clear GBuffers", positiveDependencies: new[] { LitShaderMode }, customOrderInGroup: 2, tooltip: "When enabled, HDRP clear GBuffers for Cameras using these Frame Settings. Set Lit Shader Mode to Deferred to access this option.")]
        ClearGBuffers = 5,
        [FrameSettingsField(0, displayedName: "MSAA within Forward", negativeDependencies: new[] { LitShaderMode }, customOrderInGroup: 3, tooltip: "When enabled, Cameras using these Frame Settings calculate MSAA when they render the Scene. Set Lit Shader Mode to Forward to access this option.")]
        MSAA = 31,
        [FrameSettingsField(0, autoName: OpaqueObjects, customOrderInGroup: 4, tooltip: "When enabled, Cameras using these Frame Settings render opaque GameObjects.")]
        OpaqueObjects = 2,
        [FrameSettingsField(0, autoName: TransparentObjects, customOrderInGroup: 5, tooltip: "When enabled, Cameras using these Frame Settings render Transparent GameObjects.")]
        TransparentObjects = 3,
        [FrameSettingsField(0, autoName: Decals, customOrderInGroup: 6, tooltip: "When enabled, HDRP processes a decal render pass for Cameras using these Frame Settings.")]
        Decals = 12,
        [FrameSettingsField(0, autoName: TransparentPrepass, customOrderInGroup: 7, tooltip: "When enabled, HDRP processes a transparent prepass for Cameras using these Frame Settings.")]
        TransparentPrepass = 8,
        [FrameSettingsField(0, autoName: TransparentPostpass, customOrderInGroup: 8, tooltip: "When enabled, HDRP processes a transparent postpass for Cameras using these Frame Settings.")]
        TransparentPostpass = 9,
        [FrameSettingsField(0, displayedName: "Low Resolution Transparent", customOrderInGroup: 9, tooltip: "When enabled, HDRP processes a transparent pass in a lower resolution for Cameras using these Frame Settings.")]
        LowResTransparent = 18,
        [FrameSettingsField(0, displayedName: "Ray Tracing", customOrderInGroup: 10, tooltip: "When enabled, HDRP updates ray tracing for Cameras using these Frame Settings.")]
        RayTracing = 92,
        [FrameSettingsField(0, autoName: RealtimePlanarReflection, customOrderInGroup: 11, tooltip: "When enabled, HDRP updates Planar Reflection Probes every frame for Cameras using these Frame Settings.")]
        RealtimePlanarReflection = 4,
        
        [FrameSettingsField(0, autoName: MotionVectors, customOrderInGroup: 12, tooltip: "When enabled, HDRP processes a motion vector pass for Cameras using these Frame Settings.")]
        MotionVectors = 10,
        [FrameSettingsField(0, displayedName: "Opaque Object Motion", positiveDependencies: new[] { MotionVectors }, customOrderInGroup: 13, tooltip: "When enabled, HDRP processes an object motion vector pass for Cameras using these Frame Settings.")]
        ObjectMotionVectors = 11,
        [FrameSettingsField(0, displayedName: "Transparent Object Motion", positiveDependencies: new[] { MotionVectors }, customOrderInGroup: 14, tooltip: "When enabled, transparent GameObjects use Motion Vectors. You must also enable TransparentWritesVelocity for Materials that you want to use motion vectors with.")]
        TransparentsWriteMotionVector = 16,

        [FrameSettingsField(0, autoName: RoughRefraction, customOrderInGroup: 15, tooltip: "When enabled, HDRP processes a rough refraction render pass for Cameras using these Frame Settings.")]
        RoughRefraction = 13,
        [FrameSettingsField(0, autoName: Distortion, tooltip: "When enabled, HDRP processes a distortion render pass for Cameras using these Frame Settings.")]
        Distortion = 14,
        [FrameSettingsField(0, displayedName: "Post-process", tooltip: "When enabled, HDRP processes a post-processing render pass for Cameras using these Frame Settings.")]
        Postprocess = 15,
        [FrameSettingsField(0, displayedName: "Stop NaN", positiveDependencies: new[] { Postprocess }, customOrderInGroup: 17, tooltip: "When enabled, HDRP replace NaN values with black pixels for Cameras using these Frame Settings.")]
        StopNaN = 80,
        [FrameSettingsField(0, autoName: DepthOfField, positiveDependencies: new[] { Postprocess }, customOrderInGroup: 17, tooltip: "When enabled, HDRP adds depth of field to Cameras affected by a Volume containing the Depth Of Field override.")]
        DepthOfField = 81,
        [FrameSettingsField(0, autoName: MotionBlur, positiveDependencies: new[] { Postprocess }, customOrderInGroup: 17, tooltip: "When enabled, HDRP adds motion blur to Cameras affected by a Volume containing the Blur override.")]
        MotionBlur = 82,
        [FrameSettingsField(0, autoName: PaniniProjection, positiveDependencies: new[] { Postprocess }, customOrderInGroup: 17, tooltip: "When enabled, HDRP adds panini projection to Cameras affected by a Volume containing the Panini Projection override.")]
        PaniniProjection = 83,
        [FrameSettingsField(0, autoName: Bloom, positiveDependencies: new[] { Postprocess }, customOrderInGroup: 17, tooltip: "When enabled, HDRP adds bloom to Cameras affected by a Volume containing the Bloom override.")]
        Bloom = 84,
        [FrameSettingsField(0, autoName: LensDistortion, positiveDependencies: new[] { Postprocess }, customOrderInGroup: 17, tooltip: "When enabled, HDRP adds lens distortion to Cameras affected by a Volume containing the Lens Distortion override.")]
        LensDistortion = 85,
        [FrameSettingsField(0, autoName: ChromaticAberration, positiveDependencies: new[] { Postprocess }, customOrderInGroup: 17, tooltip: "When enabled, HDRP adds chromatic aberration to Cameras affected by a Volume containing the Chromatic Aberration override.")]
        ChromaticAberration = 86,
        [FrameSettingsField(0, autoName: Vignette, positiveDependencies: new[] { Postprocess }, customOrderInGroup: 17, tooltip: "When enabled, HDRP adds vignette to Cameras affected by a Volume containing the Vignette override.")]
        Vignette = 87,
        [FrameSettingsField(0, autoName: ColorGrading, positiveDependencies: new[] { Postprocess }, customOrderInGroup: 17, tooltip: "When enabled, HDRP processes color grading for Cameras using these Frame Settings.")]
        ColorGrading = 88,
        [FrameSettingsField(0, autoName: FilmGrain, positiveDependencies: new[] { Postprocess }, customOrderInGroup: 17, tooltip: "When enabled, HDRP adds film grain to Cameras affected by a Volume containing the Film Grain override.")]
        FilmGrain = 89,
        [FrameSettingsField(0, autoName: Dithering, positiveDependencies: new[] { Postprocess }, customOrderInGroup: 17, tooltip: "When enabled, HDRP processes dithering for Cameras using these Frame Settings.")]
        Dithering = 90,
        [FrameSettingsField(0, displayedName: "Anti-aliasing", positiveDependencies: new[] { Postprocess }, customOrderInGroup: 17, tooltip: "When enabled, HDRP processes anti-aliasing for camera using these Frame Settings.")]
        Antialiasing = 91,
        [FrameSettingsField(0, displayedName: "After Post-process", customOrderInGroup: 18, tooltip: "When enabled, HDRP processes a post-processing render pass for Cameras using these Frame Settings.")]
        AfterPostprocess = 17,
        [FrameSettingsField(0, displayedName: "Depth Test", positiveDependencies: new[] { AfterPostprocess }, customOrderInGroup: 19, tooltip: "When enabled, Cameras that don't use TAA process a depth test for Materials in the AfterPostProcess rendering pass.")]
        ZTestAfterPostProcessTAA = 19,

        // true <=> Fixed, false <=> FromQualitySettings (default)
        [FrameSettingsField(0, autoName: LODBiasMode, type: FrameSettingsFieldAttribute.DisplayType.Others, targetType: typeof(LODBiasMode), customOrderInGroup: 100, tooltip: "Specifies the Level Of Detail Mode for Cameras using these Frame Settings use to render the Scene. Scale will allow to add a scale factor while Override will allow to set a specific value.")]
        LODBiasMode = 60,
        /// <summary>Set the LOD Bias with the value in <see cref="FrameSettings.lodBias"/>.</summary>
        [FrameSettingsField(0, autoName: LODBias, type: FrameSettingsFieldAttribute.DisplayType.Others, positiveDependencies: new[] { LODBiasMode }, tooltip: "Sets the Level Of Detail Bias or the Scale on it.")]
        LODBias = 61,
        // true <=> Fixed, false <=> FromQualitySettings (default)
        [FrameSettingsField(0, autoName: MaximumLODLevelMode, type: FrameSettingsFieldAttribute.DisplayType.Others, targetType: typeof(MaximumLODLevelMode), tooltip: "Specifies the Maximum Level Of Detail Mode for Cameras using these Frame Settings to use to render the Scene. Offset allows you to add an offset factor while Override allows you to set a specific value.")]
        MaximumLODLevelMode = 62,
        /// <summary>Set the LOD Bias with the value in <see cref="FrameSettings.maximumLODLevel"/>.</summary>
        [FrameSettingsField(0, autoName: MaximumLODLevel, type: FrameSettingsFieldAttribute.DisplayType.Others, positiveDependencies: new[] { MaximumLODLevelMode }, tooltip: "Sets the Maximum Level Of Detail Level or the Offset on it.")]
        MaximumLODLevel = 63,

        //lighting settings from 20 to 39
        [FrameSettingsField(1, autoName: SkyLighting, customOrderInGroup: 0, tooltip: "When enabled, the Sky Ambient Light Probe affects diffuse lighting for Cameras that use these Frame Settings.")]
        SkyLighting = 37,
        [FrameSettingsField(1, autoName: ShadowMaps, customOrderInGroup: 1, tooltip: "When enabled, Cameras using these Frame Settings render shadows.")]
        ShadowMaps = 20,
        [FrameSettingsField(1, autoName: ContactShadows, tooltip: "When enabled, Cameras using these Frame Settings render Contact Shadows.")]
        ContactShadows = 21,
        [FrameSettingsField(1, autoName: ScreenSpaceShadows, customOrderInGroup: 23, tooltip: "When enabled, Cameras using these Frame Settings render Screen Space Shadows.")]
        ScreenSpaceShadows = 34,
        [FrameSettingsField(1, autoName: Shadowmask, customOrderInGroup: 24, tooltip: "When enabled, Cameras using these Frame Settings render shadows from Shadow Masks.")]
        Shadowmask = 22,
        [FrameSettingsField(1, displayedName: "Screen Space Reflection", tooltip: "When enabled, Cameras using these Frame Settings calculate Screen Space Reflections.")]
        SSR = 23,
        [FrameSettingsField(1, displayedName: "Screen Space Ambient Occlusion", tooltip: "When enabled, Cameras using these Frame Settings calculate Screen Space Ambient Occlusion.")]
        SSAO = 24,
        [FrameSettingsField(1, autoName: SubsurfaceScattering, tooltip: "When enabled, Cameras using these Frame Settings render subsurface scattering (SSS) effects for GameObjects that use a SSS Material.")]
        SubsurfaceScattering = 25,
        [FrameSettingsField(1, autoName: Transmission, tooltip: "When enabled, Cameras using these Frame Settings render subsurface scattering (SSS) Materials with an added transmission effect (only if you enable Transmission on the SSS Material in the Material's Inspector).")]
        Transmission = 26,
        [FrameSettingsField(1, displayedName: "Fog", tooltip: "When enabled, Cameras using these Frame Settings render fog effects.")]
        AtmosphericScattering = 27,
        [FrameSettingsField(1, autoName: Volumetrics, positiveDependencies: new[] { AtmosphericScattering }, tooltip: "When enabled, Cameras using these Frame Settings render volumetric effects such as volumetric fog and lighting.")]
        Volumetrics = 28,
        [FrameSettingsField(1, displayedName: "Reprojection", positiveDependencies: new[] { AtmosphericScattering, Volumetrics }, tooltip: "When enabled, Cameras using these Frame Settings use several previous frames to calculate volumetric effects which increases their overall quality at run time.")]
        ReprojectionForVolumetrics = 29,
        [FrameSettingsField(1, autoName: LightLayers, tooltip: "When enabled, Cameras that use these Frame Settings make use of LightLayers.")]
        LightLayers = 30,
        [FrameSettingsField(1, autoName: ExposureControl, customOrderInGroup: 33, tooltip: "When enabled, Cameras that use these Frame Settings use exposure values defined in relevant components.")]
        ExposureControl = 32,
        [FrameSettingsField(1, autoName: ReflectionProbe, tooltip: "When enabled, Cameras that use these Frame Settings calculate reflection from Reflection Probes.")]
        ReflectionProbe = 33,
        [FrameSettingsField(1, displayedName: "Planar Reflection Probe", customOrderInGroup: 36, tooltip: "When enabled, Cameras that use these Frame Settings calculate reflection from Planar Reflection Probes.")]
        PlanarProbe = 35,

        // TODO: This should be something like "Metalic Indirect Diffuse Fallback". To be checked.
        [FrameSettingsField(1, autoName: ReplaceDiffuseForIndirect, tooltip: "When enabled, Cameras that use these Frame Settings render Materials with base color as diffuse. This is a useful Frame Setting to use for real-time Reflection Probes because it renders metals as diffuse Materials to stop them appearing black when Unity can't calculate several bounces of specular lighting.")]
        ReplaceDiffuseForIndirect = 36,

        //async settings from 40 to 59
        [FrameSettingsField(2, displayedName: "Asynchronous Execution", tooltip: "When enabled, HDRP executes certain Compute Shader commands in parallel. This only has an effect if the target platform supports async compute.")]
        AsyncCompute = 40,
        [FrameSettingsField(2, displayedName: "Light List", positiveDependencies: new[] { AsyncCompute }, tooltip: "When enabled, HDRP builds the Light List asynchronously.")]
        LightListAsync = 41,
        [FrameSettingsField(2, displayedName: "Screen Space Reflection", positiveDependencies: new[] { AsyncCompute }, tooltip: "When enabled, HDRP calculates screen space reflection asynchronously.")]
        SSRAsync = 42,
        [FrameSettingsField(2, displayedName: "Screen Space Ambient Occlusion", positiveDependencies: new[] { AsyncCompute }, tooltip: "When enabled, HDRP calculates screen space ambient occlusion asynchronously.")]
        SSAOAsync = 43,
        // TODO: Enable thing when the render graph will be the default renderer.
        // [FrameSettingsField(2, displayedName: "Contact Shadows", positiveDependencies: new[] { AsyncCompute }, tooltip: "When enabled, HDRP calculates Contact Shadows asynchronously.")]
        ContactShadowsAsync = 44,
        [FrameSettingsField(2, displayedName: "Volume Voxelizations", positiveDependencies: new[] { AsyncCompute }, tooltip: "When enabled, HDRP calculates volumetric voxelization asynchronously.")]
        VolumeVoxelizationsAsync = 45,

        //lightLoop settings from 120 to 127
        [FrameSettingsField(3, autoName: FPTLForForwardOpaque)]
        FPTLForForwardOpaque = 120,
        [FrameSettingsField(3, autoName: BigTilePrepass)]
        BigTilePrepass = 121,
        [FrameSettingsField(3, autoName: DeferredTile)]
        DeferredTile = 122,
        [FrameSettingsField(3, autoName: ComputeLightEvaluation, positiveDependencies: new[] { DeferredTile })]
        ComputeLightEvaluation = 123,
        [FrameSettingsField(3, autoName: ComputeLightVariants, positiveDependencies: new[] { DeferredTile })]
        ComputeLightVariants = 124,
        [FrameSettingsField(3, autoName: ComputeMaterialVariants, positiveDependencies: new[] { DeferredTile })]
        ComputeMaterialVariants = 125,
        Reflection = 126, //set by engine, not for DebugMenu/Inspector

        //only 128 booleans saved. For more, change the BitArray used
    }

    /// <summary>BitField that state which element is overridden.</summary>
    [Serializable]
    [DebuggerDisplay("{mask.humanizedData}")]
    public struct FrameSettingsOverrideMask
    {
        [SerializeField]
        public BitArray128 mask;
    }

    /// <summary>Per renderer and per frame settings.</summary>
    [Serializable]
    [DebuggerDisplay("{bitDatas.humanizedData}")]
    [DebuggerTypeProxy(typeof(FrameSettingsDebugView))]
    partial struct FrameSettings
    {
        /// <summary>Default FrameSettings for Camera renderer.</summary>
        internal static readonly FrameSettings defaultCamera = new FrameSettings()
        {
            bitDatas = new BitArray128(new uint[] {
                (uint)FrameSettingsField.ShadowMaps,
                (uint)FrameSettingsField.ContactShadows,
                (uint)FrameSettingsField.Shadowmask,
                (uint)FrameSettingsField.SSR,
                (uint)FrameSettingsField.SSAO,
                (uint)FrameSettingsField.SubsurfaceScattering,
                (uint)FrameSettingsField.Transmission,   // Caution: this is only for debug, it doesn't save the cost of Transmission execution
                (uint)FrameSettingsField.AtmosphericScattering,
                (uint)FrameSettingsField.Volumetrics,
                (uint)FrameSettingsField.ReprojectionForVolumetrics,
                (uint)FrameSettingsField.LightLayers,
                (uint)FrameSettingsField.ExposureControl,
                (uint)FrameSettingsField.LitShaderMode, //deffered ; enum with only two value saved as a bool
                (uint)FrameSettingsField.TransparentPrepass,
                (uint)FrameSettingsField.TransparentPostpass,
                (uint)FrameSettingsField.MotionVectors, // Enable/disable whole motion vectors pass (Camera + Object).
                (uint)FrameSettingsField.ObjectMotionVectors,
                (uint)FrameSettingsField.Decals,
                (uint)FrameSettingsField.RoughRefraction, // Depends on DepthPyramid - If not enable, just do a copy of the scene color (?) - how to disable rough refraction ?
                (uint)FrameSettingsField.Distortion,
                (uint)FrameSettingsField.Postprocess,
                (uint)FrameSettingsField.StopNaN,
                (uint)FrameSettingsField.DepthOfField,
                (uint)FrameSettingsField.MotionBlur,
                (uint)FrameSettingsField.PaniniProjection,
                (uint)FrameSettingsField.Bloom,
                (uint)FrameSettingsField.LensDistortion,
                (uint)FrameSettingsField.ChromaticAberration,
                (uint)FrameSettingsField.Vignette,
                (uint)FrameSettingsField.ColorGrading,
                (uint)FrameSettingsField.FilmGrain,
                (uint)FrameSettingsField.Dithering,
                (uint)FrameSettingsField.Antialiasing,
                (uint)FrameSettingsField.AfterPostprocess,
                (uint)FrameSettingsField.LowResTransparent,
                (uint)FrameSettingsField.ZTestAfterPostProcessTAA,
                (uint)FrameSettingsField.OpaqueObjects,
                (uint)FrameSettingsField.TransparentObjects,
                (uint)FrameSettingsField.RealtimePlanarReflection,
                (uint)FrameSettingsField.AsyncCompute,
                (uint)FrameSettingsField.LightListAsync,
                (uint)FrameSettingsField.SSRAsync,
                (uint)FrameSettingsField.SSRAsync,
                (uint)FrameSettingsField.SSAOAsync,
                (uint)FrameSettingsField.ContactShadowsAsync,
                (uint)FrameSettingsField.VolumeVoxelizationsAsync,
                (uint)FrameSettingsField.DeferredTile,
                (uint)FrameSettingsField.ComputeLightEvaluation,
                (uint)FrameSettingsField.ComputeLightVariants,
                (uint)FrameSettingsField.ComputeMaterialVariants,
                (uint)FrameSettingsField.FPTLForForwardOpaque,
                (uint)FrameSettingsField.BigTilePrepass,
                (uint)FrameSettingsField.TransparentsWriteMotionVector,
                (uint)FrameSettingsField.ReflectionProbe,
                (uint)FrameSettingsField.PlanarProbe,
                (uint)FrameSettingsField.SkyLighting,
                (uint)FrameSettingsField.RayTracing,
            }),
            lodBias = 1,
        };
        /// <summary>Default FrameSettings for realtime ReflectionProbe/PlanarReflectionProbe renderer.</summary>
        internal static readonly FrameSettings defaultRealtimeReflectionProbe = new FrameSettings()
        {
            bitDatas = new BitArray128(new uint[] {
                (uint)FrameSettingsField.ShadowMaps,
                //(uint)FrameSettingsField.ContactShadow,
                //(uint)FrameSettingsField.ShadowMask,
                //(uint)FrameSettingsField.SSR,
                //(uint)FrameSettingsField.SSAO,
                (uint)FrameSettingsField.SubsurfaceScattering,
                (uint)FrameSettingsField.Transmission,   // Caution: this is only for debug, it doesn't save the cost of Transmission execution
                //(uint)FrameSettingsField.AtmosphericScaterring,
                (uint)FrameSettingsField.Volumetrics,
                (uint)FrameSettingsField.ReprojectionForVolumetrics,
                (uint)FrameSettingsField.LightLayers,
                //(uint)FrameSettingsField.ExposureControl,
                (uint)FrameSettingsField.LitShaderMode, //deffered ; enum with only two value saved as a bool
                (uint)FrameSettingsField.TransparentPrepass,
                (uint)FrameSettingsField.TransparentPostpass,
                (uint)FrameSettingsField.MotionVectors, // Enable/disable whole motion vectors pass (Camera + Object).
                (uint)FrameSettingsField.ObjectMotionVectors,
                (uint)FrameSettingsField.Decals,
                //(uint)FrameSettingsField.RoughRefraction, // Depends on DepthPyramid - If not enable, just do a copy of the scene color (?) - how to disable rough refraction ?
                //(uint)FrameSettingsField.Distortion,
                //(uint)FrameSettingsField.Postprocess,
                //(uint)FrameSettingsField.AfterPostprocess,
                (uint)FrameSettingsField.OpaqueObjects,
                (uint)FrameSettingsField.TransparentObjects,
                (uint)FrameSettingsField.RealtimePlanarReflection,
                (uint)FrameSettingsField.AsyncCompute,
                (uint)FrameSettingsField.LightListAsync,
                (uint)FrameSettingsField.SSRAsync,
                (uint)FrameSettingsField.SSRAsync,
                (uint)FrameSettingsField.SSAOAsync,
                (uint)FrameSettingsField.ContactShadowsAsync,
                (uint)FrameSettingsField.VolumeVoxelizationsAsync,
                (uint)FrameSettingsField.DeferredTile,
                (uint)FrameSettingsField.ComputeLightEvaluation,
                (uint)FrameSettingsField.ComputeLightVariants,
                (uint)FrameSettingsField.ComputeMaterialVariants,
                (uint)FrameSettingsField.FPTLForForwardOpaque,
                (uint)FrameSettingsField.BigTilePrepass,
                (uint)FrameSettingsField.ReflectionProbe,
                (uint)FrameSettingsField.RayTracing,
                // (uint)FrameSettingsField.EnableSkyLighting,
            }),
            lodBias = 1,
        };
        /// <summary>Default FrameSettings for baked or custom ReflectionProbe renderer.</summary>
        internal static readonly FrameSettings defaultCustomOrBakeReflectionProbe = new FrameSettings()
        {
            bitDatas = new BitArray128(new uint[] {
                (uint)FrameSettingsField.ShadowMaps,
                (uint)FrameSettingsField.ContactShadows,
                (uint)FrameSettingsField.Shadowmask,
                //(uint)FrameSettingsField.SSR,
                (uint)FrameSettingsField.SSAO,
                (uint)FrameSettingsField.SubsurfaceScattering,
                (uint)FrameSettingsField.Transmission,   // Caution: this is only for debug, it doesn't save the cost of Transmission execution
                (uint)FrameSettingsField.AtmosphericScattering,
                (uint)FrameSettingsField.Volumetrics,
                (uint)FrameSettingsField.ReprojectionForVolumetrics,
                (uint)FrameSettingsField.LightLayers,
                //(uint)FrameSettingsField.ExposureControl,
                (uint)FrameSettingsField.LitShaderMode, //deffered ; enum with only two value saved as a bool
                (uint)FrameSettingsField.TransparentPrepass,
                (uint)FrameSettingsField.TransparentPostpass,
                //(uint)FrameSettingsField.MotionVectors, // Enable/disable whole motion vectors pass (Camera + Object).
                //(uint)FrameSettingsField.ObjectMotionVectors,
                (uint)FrameSettingsField.Decals,
                (uint)FrameSettingsField.RoughRefraction, // Depends on DepthPyramid - If not enable, just do a copy of the scene color (?) - how to disable rough refraction ?
                (uint)FrameSettingsField.Distortion,
                //(uint)FrameSettingsField.Postprocess,
                //(uint)FrameSettingsField.AfterPostprocess,
                (uint)FrameSettingsField.OpaqueObjects,
                (uint)FrameSettingsField.TransparentObjects,
                (uint)FrameSettingsField.RealtimePlanarReflection,
                (uint)FrameSettingsField.AsyncCompute,
                (uint)FrameSettingsField.LightListAsync,
                //(uint)FrameSettingsField.SSRAsync,
                (uint)FrameSettingsField.SSAOAsync,
                (uint)FrameSettingsField.ContactShadowsAsync,
                (uint)FrameSettingsField.VolumeVoxelizationsAsync,
                (uint)FrameSettingsField.DeferredTile,
                (uint)FrameSettingsField.ComputeLightEvaluation,
                (uint)FrameSettingsField.ComputeLightVariants,
                (uint)FrameSettingsField.ComputeMaterialVariants,
                (uint)FrameSettingsField.FPTLForForwardOpaque,
                (uint)FrameSettingsField.BigTilePrepass,
                (uint)FrameSettingsField.ReplaceDiffuseForIndirect,
                // (uint)FrameSettingsField.EnableSkyLighting,
            }),
            lodBias = 1,
        };

        // Each time you add data in the framesettings. Attempt to add boolean one only if possible.
        // BitArray is quick in computation and take not a lot of space. It can contains only boolean value.
        // If anyone wants more than 128 bit, the BitArray256 already exist. Just replace this one with it should be enough.
        // For more, you should write one using previous as exemple.
        [SerializeField]
        BitArray128 bitDatas;

        /// <summary>
        /// if <c>lodBiasMode == LODBiasMode.Fixed</c>, then this value will overwrite <c>QualitySettings.lodBias</c>
        /// if <c>lodBiasMode == LODBiasMode.ScaleQualitySettings</c>, then this value will scale <c>QualitySettings.lodBias</c>
        /// </summary>
        [SerializeField]
        public float lodBias;
        /// <summary>Define how the <c>QualitySettings.lodBias</c> value is set.</summary>
        [SerializeField]
        public LODBiasMode lodBiasMode;
        /// <summary>
        /// if <c>maximumLODLevelMode == MaximumLODLevelMode.FromQualitySettings</c>, then this value will overwrite <c>QualitySettings.maximumLODLevel</c>
        /// if <c>maximumLODLevelMode == MaximumLODLevelMode.OffsetQualitySettings</c>, then this value will offset <c>QualitySettings.maximumLODLevel</c>
        /// </summary>
        [SerializeField]
        public int maximumLODLevel;
        /// <summary>Define how the <c>QualitySettings.maximumLODLevel</c> value is set.</summary>
        [SerializeField]
        public MaximumLODLevelMode maximumLODLevelMode;

        /// <summary>Helper to see binary saved data on LitShaderMode as a LitShaderMode enum.</summary>
        public LitShaderMode litShaderMode
        {
            get => bitDatas[(uint)FrameSettingsField.LitShaderMode] ? LitShaderMode.Deferred : LitShaderMode.Forward;
            set => bitDatas[(uint)FrameSettingsField.LitShaderMode] = value == LitShaderMode.Deferred;
        }

        /// <summary>Get stored data for this field.</summary>
        public bool IsEnabled(FrameSettingsField field) => bitDatas[(uint)field];
        /// <summary>Set stored data for this field.</summary>
        public void SetEnabled(FrameSettingsField field, bool value) => bitDatas[(uint)field] = value;

        // followings are helper for engine.
        internal bool fptl => litShaderMode == LitShaderMode.Deferred || bitDatas[(int)FrameSettingsField.FPTLForForwardOpaque];
        internal float specularGlobalDimmer => bitDatas[(int)FrameSettingsField.Reflection] ? 1f : 0f;

        internal bool BuildLightListRunsAsync() => SystemInfo.supportsAsyncCompute && bitDatas[(int)FrameSettingsField.AsyncCompute] && bitDatas[(int)FrameSettingsField.LightListAsync];
        internal bool SSRRunsAsync() => SystemInfo.supportsAsyncCompute && bitDatas[(int)FrameSettingsField.AsyncCompute] && bitDatas[(int)FrameSettingsField.SSRAsync];
        internal bool SSAORunsAsync() => SystemInfo.supportsAsyncCompute && bitDatas[(int)FrameSettingsField.AsyncCompute] && bitDatas[(int)FrameSettingsField.SSAOAsync];
        // TODO: Re-enable this when the render graph will be used by default.
        internal bool ContactShadowsRunAsync() => SystemInfo.supportsAsyncCompute && bitDatas[(int)FrameSettingsField.AsyncCompute] && /* bitDatas[(int)FrameSettingsField.ContactShadowsAsync] */ false;
        internal bool VolumeVoxelizationRunsAsync() => SystemInfo.supportsAsyncCompute && bitDatas[(int)FrameSettingsField.AsyncCompute] && bitDatas[(int)FrameSettingsField.VolumeVoxelizationsAsync];

        /// <summary>Override a frameSettings according to a mask.</summary>
        /// <param name="overriddenFrameSettings">Overrided FrameSettings. Must contains default data before attempting the override.</param>
        /// <param name="overridingFrameSettings">The FrameSettings data we will use for overriding.</param>
        /// <param name="frameSettingsOverideMask">The mask to use for overriding (1 means override this field).</param>
        internal static void Override(ref FrameSettings overriddenFrameSettings, FrameSettings overridingFrameSettings, FrameSettingsOverrideMask frameSettingsOverideMask)
        {
            //quick override of all booleans
            overriddenFrameSettings.bitDatas = (overridingFrameSettings.bitDatas & frameSettingsOverideMask.mask) | (~frameSettingsOverideMask.mask & overriddenFrameSettings.bitDatas);

            //other overrides
            if (frameSettingsOverideMask.mask[(uint) FrameSettingsField.LODBias])
                overriddenFrameSettings.lodBias = overridingFrameSettings.lodBias;
            if (frameSettingsOverideMask.mask[(uint) FrameSettingsField.LODBiasMode])
                overriddenFrameSettings.lodBiasMode = overridingFrameSettings.lodBiasMode;
            if (frameSettingsOverideMask.mask[(uint) FrameSettingsField.MaximumLODLevel])
                overriddenFrameSettings.maximumLODLevel = overridingFrameSettings.maximumLODLevel;
            if (frameSettingsOverideMask.mask[(uint) FrameSettingsField.MaximumLODLevelMode])
                overriddenFrameSettings.maximumLODLevelMode = overridingFrameSettings.maximumLODLevelMode;
        }

        /// <summary>Check FrameSettings with what is supported in RenderPipelineSettings and change value in order to be compatible.</summary>
        /// <param name="sanitizedFrameSettings">The FrameSettings being cleaned.</param>
        /// <param name="camera">Camera contais some necessary information to check how to sanitize.</param>
        /// <param name="renderPipelineSettings">Contains what is supported by the engine.</param>
        internal static void Sanitize(ref FrameSettings sanitizedFrameSettings, Camera camera, RenderPipelineSettings renderPipelineSettings)
        {
            bool reflection = camera.cameraType == CameraType.Reflection;
            bool preview = HDUtils.IsRegularPreviewCamera(camera);
            bool sceneViewFog = CoreUtils.IsSceneViewFogEnabled(camera);

            // When rendering reflection probe we disable specular as it is view dependent
            sanitizedFrameSettings.bitDatas[(int)FrameSettingsField.Reflection] = !reflection;

            switch (renderPipelineSettings.supportedLitShaderMode)
            {
                case RenderPipelineSettings.SupportedLitShaderMode.ForwardOnly:
                    sanitizedFrameSettings.litShaderMode = LitShaderMode.Forward;
                    break;
                case RenderPipelineSettings.SupportedLitShaderMode.DeferredOnly:
                    sanitizedFrameSettings.litShaderMode = LitShaderMode.Deferred;
                    break;
                case RenderPipelineSettings.SupportedLitShaderMode.Both:
                    //nothing to do: keep previous value
                    break;
            }

            sanitizedFrameSettings.bitDatas[(int)FrameSettingsField.ShadowMaps] &= !preview;
            sanitizedFrameSettings.bitDatas[(int)FrameSettingsField.Shadowmask] &= renderPipelineSettings.supportShadowMask && !preview;
            sanitizedFrameSettings.bitDatas[(int)FrameSettingsField.ContactShadows] &= !preview;
            sanitizedFrameSettings.bitDatas[(int)FrameSettingsField.ScreenSpaceShadows] &= renderPipelineSettings.hdShadowInitParams.supportScreenSpaceShadows;
            sanitizedFrameSettings.bitDatas[(int)FrameSettingsField.RayTracing] &= HDRenderPipelineAsset.AggreateRayTracingSupport(renderPipelineSettings);

            //MSAA only supported in forward
            // TODO: The work will be implemented piecemeal to support all passes
            bool msaa = sanitizedFrameSettings.bitDatas[(int)FrameSettingsField.MSAA] &= renderPipelineSettings.supportMSAA && sanitizedFrameSettings.litShaderMode == LitShaderMode.Forward;

            // No recursive reflections
            sanitizedFrameSettings.bitDatas[(int)FrameSettingsField.SSR] &= !reflection && renderPipelineSettings.supportSSR && !msaa && !preview;
            sanitizedFrameSettings.bitDatas[(int)FrameSettingsField.SSAO] &= renderPipelineSettings.supportSSAO && !preview;
            sanitizedFrameSettings.bitDatas[(int)FrameSettingsField.SubsurfaceScattering] &= !reflection && renderPipelineSettings.supportSubsurfaceScattering;

            // We must take care of the scene view fog flags in the editor
            bool atmosphericScattering = sanitizedFrameSettings.bitDatas[(int)FrameSettingsField.AtmosphericScattering] &= sceneViewFog && !preview;

            // Volumetric are disabled if there is no atmospheric scattering
            sanitizedFrameSettings.bitDatas[(int)FrameSettingsField.Volumetrics] &= renderPipelineSettings.supportVolumetrics && atmosphericScattering; //&& !preview induced by atmospheric scattering
            sanitizedFrameSettings.bitDatas[(int)FrameSettingsField.ReprojectionForVolumetrics] &= !preview;

            sanitizedFrameSettings.bitDatas[(int)FrameSettingsField.LightLayers] &= renderPipelineSettings.supportLightLayers && !preview;
            sanitizedFrameSettings.bitDatas[(int)FrameSettingsField.ExposureControl] &= !reflection && !preview;

            // Planar and real time cubemap doesn't need post process and render in FP16
            sanitizedFrameSettings.bitDatas[(int)FrameSettingsField.Postprocess] &= !reflection && !preview;

            sanitizedFrameSettings.bitDatas[(int)FrameSettingsField.TransparentPrepass] &= renderPipelineSettings.supportTransparentDepthPrepass && !preview;

            bool motionVector = sanitizedFrameSettings.bitDatas[(int)FrameSettingsField.MotionVectors] &= !reflection && renderPipelineSettings.supportMotionVectors && !preview;

            // Object motion vector are disabled if motion vector are disabled
            sanitizedFrameSettings.bitDatas[(int)FrameSettingsField.ObjectMotionVectors] &= motionVector && !preview;
            sanitizedFrameSettings.bitDatas[(int)FrameSettingsField.Decals] &= renderPipelineSettings.supportDecals && !preview;
            sanitizedFrameSettings.bitDatas[(int)FrameSettingsField.TransparentPostpass] &= renderPipelineSettings.supportTransparentDepthPostpass && !preview;
            sanitizedFrameSettings.bitDatas[(int)FrameSettingsField.Distortion] &= !reflection && renderPipelineSettings.supportDistortion && !msaa && !preview;
            sanitizedFrameSettings.bitDatas[(int)FrameSettingsField.LowResTransparent] &= renderPipelineSettings.lowresTransparentSettings.enabled;

            bool async = sanitizedFrameSettings.bitDatas[(int)FrameSettingsField.AsyncCompute] &= SystemInfo.supportsAsyncCompute;
            sanitizedFrameSettings.bitDatas[(int)FrameSettingsField.LightListAsync] &= async;
            sanitizedFrameSettings.bitDatas[(int)FrameSettingsField.SSRAsync] &= async;
            sanitizedFrameSettings.bitDatas[(int)FrameSettingsField.SSAOAsync] &= async;
            sanitizedFrameSettings.bitDatas[(int)FrameSettingsField.ContactShadowsAsync] &= async;
            sanitizedFrameSettings.bitDatas[(int)FrameSettingsField.VolumeVoxelizationsAsync] &= async;

            // Deferred opaque are always using Fptl. Forward opaque can use Fptl or Cluster, transparent use cluster.
            // When MSAA is enabled we disable Fptl as it become expensive compare to cluster
            // In HD, MSAA is only supported for forward only rendering, no MSAA in deferred mode (for code complexity reasons)
            sanitizedFrameSettings.bitDatas[(int)FrameSettingsField.FPTLForForwardOpaque] &= !msaa;
        }

        /// <summary>Aggregation is default with override of the renderer then sanitized depending on supported features of hdrpasset.</summary>
        /// <param name="aggregatedFrameSettings">The aggregated FrameSettings result.</param>
        /// <param name="camera">The camera rendering.</param>
        /// <param name="additionalData">Additional data of the camera rendering.</param>
        /// <param name="hdrpAsset">HDRenderPipelineAsset contening default FrameSettings.</param>
        internal static void AggregateFrameSettings(ref FrameSettings aggregatedFrameSettings, Camera camera, HDAdditionalCameraData additionalData, HDRenderPipelineAsset hdrpAsset, HDRenderPipelineAsset defaultHdrpAsset)
            => AggregateFrameSettings(
                ref aggregatedFrameSettings,
                camera,
                additionalData,
                ref defaultHdrpAsset.GetDefaultFrameSettings(additionalData?.defaultFrameSettings ?? FrameSettingsRenderType.Camera), //fallback on Camera for SceneCamera and PreviewCamera
                hdrpAsset.currentPlatformRenderPipelineSettings
                );

        // Note: this version is the one tested as there is issue getting HDRenderPipelineAsset in batchmode in unit test framework currently.
        /// <summary>Aggregation is default with override of the renderer then sanitized depending on supported features of hdrpasset.</summary>
        /// <param name="aggregatedFrameSettings">The aggregated FrameSettings result.</param>
        /// <param name="camera">The camera rendering.</param>
        /// <param name="additionalData">Additional data of the camera rendering.</param>
        /// <param name="defaultFrameSettings">Base framesettings to copy prior any override.</param>
        /// <param name="supportedFeatures">Currently supported feature for the sanitization pass.</param>
        internal static void AggregateFrameSettings(ref FrameSettings aggregatedFrameSettings, Camera camera, HDAdditionalCameraData additionalData, ref FrameSettings defaultFrameSettings, RenderPipelineSettings supportedFeatures)
        {
            aggregatedFrameSettings = defaultFrameSettings; //fallback on Camera for SceneCamera and PreviewCamera
            if (additionalData && additionalData.customRenderingSettings)
                Override(ref aggregatedFrameSettings, additionalData.renderingPathCustomFrameSettings, additionalData.renderingPathCustomFrameSettingsOverrideMask);
            Sanitize(ref aggregatedFrameSettings, camera, supportedFeatures);
        }

        public static bool operator ==(FrameSettings a, FrameSettings b)
            => a.bitDatas == b.bitDatas
            && a.lodBias == b.lodBias
            && a.lodBiasMode == b.lodBiasMode
            && a.maximumLODLevel == b.maximumLODLevel
            && a.maximumLODLevelMode == b.maximumLODLevelMode;

        public static bool operator !=(FrameSettings a, FrameSettings b)
            => a.bitDatas != b.bitDatas
            || a.lodBias != b.lodBias
            || a.lodBiasMode != b.lodBiasMode
            || a.maximumLODLevel != b.maximumLODLevel
            || a.maximumLODLevelMode != b.maximumLODLevelMode;

        public override bool Equals(object obj)
            => (obj is FrameSettings)
            && bitDatas.Equals(((FrameSettings)obj).bitDatas)
            && lodBias.Equals(((FrameSettings)obj).lodBias)
            && lodBiasMode.Equals(((FrameSettings)obj).lodBiasMode)
            && maximumLODLevel.Equals(((FrameSettings)obj).maximumLODLevel)
            && maximumLODLevelMode.Equals(((FrameSettings)obj).maximumLODLevelMode);
        
        public override int GetHashCode()
        {
            var hashCode = 1474027755;
            hashCode = hashCode * -1521134295 + bitDatas.GetHashCode();
            hashCode = hashCode * -1521134295 + lodBias.GetHashCode();
            hashCode = hashCode * -1521134295 + lodBiasMode.GetHashCode();
            hashCode = hashCode * -1521134295 + maximumLODLevel.GetHashCode();
            hashCode = hashCode * -1521134295 + maximumLODLevelMode.GetHashCode();
            return hashCode;
        }

        #region DebuggerDisplay

        [DebuggerDisplay("{m_Value}", Name = "{m_Label,nq}")]
        internal class DebuggerEntry
        {
            [DebuggerBrowsable(DebuggerBrowsableState.Never)]
            string m_Label;
            [DebuggerBrowsable(DebuggerBrowsableState.Never)]
            object m_Value;

            public DebuggerEntry(string label, object value)
            {
                m_Label = label;
                m_Value = value;
            }
        }

        [DebuggerDisplay("", Name = "{m_GroupName,nq}")]
        internal class DebuggerGroup
        {
            [DebuggerBrowsable(DebuggerBrowsableState.Never)]
            string m_GroupName;
            
            [DebuggerBrowsable(DebuggerBrowsableState.RootHidden)]
            public DebuggerEntry[] m_Entries;

            public DebuggerGroup(string groupName, DebuggerEntry[] entries)
            {
                m_GroupName = groupName;
                m_Entries = entries;
            }
        }

        internal class FrameSettingsDebugView
        {
            const int numberOfNonBitValues = 2;

            FrameSettings m_FrameSettings;

            public FrameSettingsDebugView(FrameSettings frameSettings)
                => m_FrameSettings = frameSettings;

            [DebuggerBrowsable(DebuggerBrowsableState.RootHidden)]
            public DebuggerGroup[] Keys
            {
                get
                {
                    // the following cannot really be cached as this class is reconstructed at each code step while debugging
                    Array bitValues = Enum.GetValues(typeof(FrameSettingsField));
                    int bitsLength = bitValues.Length;

                    var attributes = new Dictionary<FrameSettingsField, FrameSettingsFieldAttribute>();
                    var groups = new List<DebuggerGroup>();

                    Type type = typeof(FrameSettingsField);
                    var noAttribute = new List<FrameSettingsField>();
                    foreach (FrameSettingsField value in Enum.GetValues(type))
                    {
                        attributes[value] = type.GetField(Enum.GetName(type, value)).GetCustomAttribute<FrameSettingsFieldAttribute>();
                        if (attributes[value] == null)
                            noAttribute.Add(value);
                    }
                    var groupIndexes = attributes.Values.Where(a => a != null).Select(a => a.group).Distinct();
                    foreach (int groupIndex in groupIndexes)
                        groups.Add(new DebuggerGroup(FrameSettingsHistory.foldoutNames[groupIndex], attributes?.Where(pair => pair.Value?.group == groupIndex)?.OrderBy(pair => pair.Value.orderInGroup).Select(kvp => new DebuggerEntry(Enum.GetName(typeof(FrameSettingsField), kvp.Key), m_FrameSettings.bitDatas[(uint)kvp.Key])).ToArray()));

                    groups.Add(new DebuggerGroup("Bits without attribute", noAttribute.Where(fs => fs != FrameSettingsField.None)?.Select(fs => new DebuggerEntry(Enum.GetName(typeof(FrameSettingsField), fs), m_FrameSettings.bitDatas[(uint)fs])).ToArray()));

                    groups.Add(new DebuggerGroup("Non Bit data", new DebuggerEntry[] {
                        new DebuggerEntry("lodBias", m_FrameSettings.lodBias),
                        new DebuggerEntry("lodBiasMode", m_FrameSettings.lodBiasMode),
                        new DebuggerEntry("maximumLODLevel", m_FrameSettings.maximumLODLevel),
                        new DebuggerEntry("maximumLODLevelMode", m_FrameSettings.maximumLODLevelMode),
                    }));

                    return groups.ToArray();
                }
            }
        }

        #endregion
    }
}<|MERGE_RESOLUTION|>--- conflicted
+++ resolved
@@ -60,17 +60,12 @@
         }
     }
 
-<<<<<<< HEAD
-    // To add a new element to FrameSettings, add en entry in this enum using the FrameSettingsFieldAttribute.
-    // Inspector UI and DebugMenu are generated from this.
-    // If you have very specific display requirement, you could add them in FrameSettingsUI.Drawer.cs with a AmmendInfo command.
-=======
     /* ////// HOW TO ADD FRAME SETTINGS //////
-     * 
+     *
      * 1 - Add an entry in the FrameSettingsField enum with a bit that is not used.
      *     If the type is non boolean, also add a field in FrameSettings (see lodBias).
      *     Note: running unit test NoDoubleBitIndex will also give you available bit indexes.
-     * 
+     *
      * 2 - Add a FrameSettingsFieldAttribute to it. (Inspector UI and DebugMenu are generated from this.)
      *     i   - Give the groupIndex that correspond the area you want it displayed in the interface.
      *     ii  - Change is label by filling either autoname or displayedName.
@@ -81,13 +76,13 @@
      *     v   - Add indentation and disable state by filling positiveDependencies and/or negativeDependencies.
      *     vi  - If you want it not be sorted by its bit index, use customOrderInGroup to restart numeration at this element.
      *           You certainly need to also use customOrderInGroup on element that should appear after.
-     *     
+     *
      * 3 - The default value should be set for:
      *         - FrameSettings.defaultCamera
      *         - FrameSettings.defaultRealtimeReflectionProbe
      *         - FrameSettings.defaultCustomOrBakeReflectionProbe
      *     For a boolean data, its default is false. If you want it to true, add the enum value in the BitArray.
-     *     
+     *
      * 4 - Fill FrameSettings.Sanitize to amend the rules on supported feature.
      *
      * 5 - If there is additional rules that can disable the aspect of the field, amend the display in FrameSettingsUI.Drawer with a AmmendInfo on the OverridableFrameSettingsArea.
@@ -96,7 +91,6 @@
      * 6 - If the added FrameSettings have a default value that is not the C# default value, add a migration step in HDRPAsset to upgrade it with the right value.
      *
      * /////////////////////////////////////// */
->>>>>>> 370dc0cc
     public enum FrameSettingsField
     {
         None = -1,
@@ -126,7 +120,7 @@
         RayTracing = 92,
         [FrameSettingsField(0, autoName: RealtimePlanarReflection, customOrderInGroup: 11, tooltip: "When enabled, HDRP updates Planar Reflection Probes every frame for Cameras using these Frame Settings.")]
         RealtimePlanarReflection = 4,
-        
+
         [FrameSettingsField(0, autoName: MotionVectors, customOrderInGroup: 12, tooltip: "When enabled, HDRP processes a motion vector pass for Cameras using these Frame Settings.")]
         MotionVectors = 10,
         [FrameSettingsField(0, displayedName: "Opaque Object Motion", positiveDependencies: new[] { MotionVectors }, customOrderInGroup: 13, tooltip: "When enabled, HDRP processes an object motion vector pass for Cameras using these Frame Settings.")]
@@ -486,13 +480,13 @@
             overriddenFrameSettings.bitDatas = (overridingFrameSettings.bitDatas & frameSettingsOverideMask.mask) | (~frameSettingsOverideMask.mask & overriddenFrameSettings.bitDatas);
 
             //other overrides
-            if (frameSettingsOverideMask.mask[(uint) FrameSettingsField.LODBias])
+            if (frameSettingsOverideMask.mask[(uint)FrameSettingsField.LODBias])
                 overriddenFrameSettings.lodBias = overridingFrameSettings.lodBias;
-            if (frameSettingsOverideMask.mask[(uint) FrameSettingsField.LODBiasMode])
+            if (frameSettingsOverideMask.mask[(uint)FrameSettingsField.LODBiasMode])
                 overriddenFrameSettings.lodBiasMode = overridingFrameSettings.lodBiasMode;
-            if (frameSettingsOverideMask.mask[(uint) FrameSettingsField.MaximumLODLevel])
+            if (frameSettingsOverideMask.mask[(uint)FrameSettingsField.MaximumLODLevel])
                 overriddenFrameSettings.maximumLODLevel = overridingFrameSettings.maximumLODLevel;
-            if (frameSettingsOverideMask.mask[(uint) FrameSettingsField.MaximumLODLevelMode])
+            if (frameSettingsOverideMask.mask[(uint)FrameSettingsField.MaximumLODLevelMode])
                 overriddenFrameSettings.maximumLODLevelMode = overridingFrameSettings.maximumLODLevelMode;
         }
 
@@ -624,7 +618,7 @@
             && lodBiasMode.Equals(((FrameSettings)obj).lodBiasMode)
             && maximumLODLevel.Equals(((FrameSettings)obj).maximumLODLevel)
             && maximumLODLevelMode.Equals(((FrameSettings)obj).maximumLODLevelMode);
-        
+
         public override int GetHashCode()
         {
             var hashCode = 1474027755;
@@ -658,7 +652,7 @@
         {
             [DebuggerBrowsable(DebuggerBrowsableState.Never)]
             string m_GroupName;
-            
+
             [DebuggerBrowsable(DebuggerBrowsableState.RootHidden)]
             public DebuggerEntry[] m_Entries;
 

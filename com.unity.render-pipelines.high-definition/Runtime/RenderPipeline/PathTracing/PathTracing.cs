using System;
using UnityEngine.Experimental.Rendering;

#if UNITY_EDITOR
    using UnityEditor;
#endif // UNITY_EDITOR

namespace UnityEngine.Rendering.HighDefinition
{
    /// <summary>
    /// A volume component that holds settings for the Path Tracing effect.
    /// </summary>
    [Serializable, VolumeComponentMenu("Ray Tracing/Path Tracing (Preview)")]
    public sealed class PathTracing : VolumeComponent
    {
        /// <summary>
        /// Enables path tracing (thus disabling most other passes).
        /// </summary>
        [Tooltip("Enables path tracing (thus disabling most other passes).")]
        public BoolParameter enable = new BoolParameter(false);

        /// <summary>
        /// Defines the layers that path tracing should include.
        /// </summary>
        [Tooltip("Defines the layers that path tracing should include.")]
        public LayerMaskParameter layerMask = new LayerMaskParameter(-1);

        /// <summary>
        /// Defines the maximum number of paths cast within each pixel, over time (one per frame).
        /// </summary>
        [Tooltip("Defines the maximum number of paths cast within each pixel, over time (one per frame).")]
        public ClampedIntParameter maximumSamples = new ClampedIntParameter(256, 1, 4096);

        /// <summary>
        /// Defines the minimum number of bounces for each path, in [1, 10].
        /// </summary>
        [Tooltip("Defines the minimum number of bounces for each path, in [1, 10].")]
        public ClampedIntParameter minimumDepth = new ClampedIntParameter(1, 1, 10);

        /// <summary>
        /// Defines the maximum number of bounces for each path, in [minimumDepth, 10].
        /// </summary>
        [Tooltip("Defines the maximum number of bounces for each path, in [minimumDepth, 10].")]
        public ClampedIntParameter maximumDepth = new ClampedIntParameter(4, 1, 10);

        /// <summary>
        /// Defines the maximum intensity value computed for a path segment.
        /// </summary>
        [Tooltip("Defines the maximum intensity value computed for a path segment.")]
        public ClampedFloatParameter maximumIntensity = new ClampedFloatParameter(10f, 0f, 100f);
    }

    public partial class HDRenderPipeline
    {
        PathTracing m_PathTracingSettings = null;

#if UNITY_EDITOR
        uint  m_CacheMaxIteration = 0;
#endif // UNITY_EDITOR
        ulong m_CacheAccelSize = 0;
        uint  m_CacheLightCount = 0;

        RTHandle m_RadianceTexture; // stores the per-pixel results of path tracing for this frame

        void InitPathTracing()
        {
#if UNITY_EDITOR
            Undo.postprocessModifications += OnUndoRecorded;
            Undo.undoRedoPerformed += OnSceneEdit;
            SceneView.duringSceneGui += OnSceneGui;
#endif // UNITY_EDITOR

            m_RadianceTexture = RTHandles.Alloc(Vector2.one, TextureXR.slices, colorFormat: GraphicsFormat.R32G32B32A32_SFloat, dimension: TextureXR.dimension,
                                        enableRandomWrite: true, useMipMap: false, autoGenerateMips: false,
                                        name: "PathTracingFrameBuffer");
        }

        void ReleasePathTracing()
        {
#if UNITY_EDITOR
            Undo.postprocessModifications -= OnUndoRecorded;
            Undo.undoRedoPerformed -= OnSceneEdit;
            SceneView.duringSceneGui -= OnSceneGui;
#endif // UNITY_EDITOR

            RTHandles.Release(m_RadianceTexture);
        }

        internal void ResetPathTracing()
        {
            m_SubFrameManager.Reset();
        }

        private Vector4 ComputeDoFConstants(HDCamera hdCamera, PathTracing settings)
        {
            var dofSettings = hdCamera.volumeStack.GetComponent<DepthOfField>();
            bool enableDof = (dofSettings.focusMode.value == DepthOfFieldMode.UsePhysicalCamera) && !(hdCamera.camera.cameraType == CameraType.SceneView);

            // focalLength is in mm, so we need to convert to meters. We also want the aperture radius, not diameter, so we divide by two.
            float apertureRadius = (enableDof && hdCamera.physicalParameters != null && hdCamera.physicalParameters.aperture > 0) ? 0.5f * 0.001f * hdCamera.camera.focalLength / hdCamera.physicalParameters.aperture : 0.0f;

            return new Vector4(apertureRadius, dofSettings.focusDistance.value, 0.0f, 0.0f);
        }

#if UNITY_EDITOR

        private void OnSceneEdit()
        {
            // If we just change the sample count, we don't necessarily want to reset iteration
            if (m_PathTracingSettings && m_CacheMaxIteration != m_PathTracingSettings.maximumSamples.value)
            {
                m_CacheMaxIteration = (uint) m_PathTracingSettings.maximumSamples.value;
                m_SubFrameManager.SelectiveReset(m_CacheMaxIteration);
            }
            else
                ResetPathTracing();
        }

        private UndoPropertyModification[] OnUndoRecorded(UndoPropertyModification[] modifications)
        {
            OnSceneEdit();

            return modifications;
        }

        private void OnSceneGui(SceneView sv)
        {
            if (Event.current.type == EventType.MouseDrag)
                m_SubFrameManager.Reset(sv.camera.GetInstanceID());
        }

#endif // UNITY_EDITOR

        private void CheckDirtiness(HDCamera hdCamera)
        {
            if (m_SubFrameManager.isRecording)
            {
                return;
            }

            // Grab the cached data for the current camera
            int camID = hdCamera.camera.GetInstanceID();
            CameraData camData = m_SubFrameManager.GetCameraData(camID);

            // Check camera resolution dirtiness
            if (hdCamera.actualWidth != camData.width || hdCamera.actualHeight != camData.height)
            {
                camData.width = (uint) hdCamera.actualWidth;
                camData.height = (uint) hdCamera.actualHeight;
                camData.ResetIteration();
                m_SubFrameManager.SetCameraData(camID, camData);
                return;
            }

            // Check camera sky dirtiness
            bool enabled = (hdCamera.clearColorMode == HDAdditionalCameraData.ClearColorMode.Sky);
            if (enabled != camData.skyEnabled)
            {
                camData.skyEnabled = enabled;
                camData.ResetIteration();
                m_SubFrameManager.SetCameraData(camID, camData);
                return;
            }

            // Check camera fog dirtiness
            enabled = Fog.IsFogEnabled(hdCamera);
            if (enabled != camData.fogEnabled)
            {
                camData.fogEnabled = enabled;
                camData.ResetIteration();
                m_SubFrameManager.SetCameraData(camID, camData);
                return;
            }

            // Check camera matrix dirtiness
            if (hdCamera.mainViewConstants.nonJitteredViewProjMatrix != (hdCamera.mainViewConstants.prevViewProjMatrix))
            {
                camData.ResetIteration();
                m_SubFrameManager.SetCameraData(camID, camData);
                return;
            }

            // Check materials dirtiness
            if (m_MaterialsDirty)
            {
                m_MaterialsDirty = false;
                ResetPathTracing();
                return;
            }

            // Check lights dirtiness
            if (m_CacheLightCount != m_RayTracingLights.lightCount)
            {
                m_CacheLightCount = (uint) m_RayTracingLights.lightCount;
                ResetPathTracing();
                return;
            }

            // Check geometry dirtiness
            ulong accelSize = m_CurrentRAS.GetSize();
            if (accelSize != m_CacheAccelSize)
            {
                m_CacheAccelSize = accelSize;
                ResetPathTracing();
            }
        }

        static RTHandle PathTracingHistoryBufferAllocatorFunction(string viewName, int frameIndex, RTHandleSystem rtHandleSystem)
        {
            return rtHandleSystem.Alloc(Vector2.one, TextureXR.slices, colorFormat: GraphicsFormat.R32G32B32A32_SFloat, dimension: TextureXR.dimension,
                                        enableRandomWrite: true, useMipMap: false, autoGenerateMips: false,
                                        name: string.Format("{0}_PathTracingHistoryBuffer{1}", viewName, frameIndex));
        }

        void RenderPathTracing(HDCamera hdCamera, CommandBuffer cmd, RTHandle outputTexture)
        {
            RayTracingShader pathTracingShader = m_Asset.renderPipelineRayTracingResources.pathTracing;
            m_PathTracingSettings = hdCamera.volumeStack.GetComponent<PathTracing>();

            // Check the validity of the state before moving on with the computation
            if (!pathTracingShader || !m_PathTracingSettings.enable.value)
                return;

            CheckDirtiness(hdCamera);

            // Inject the ray-tracing sampling data
            BlueNoise blueNoiseManager = GetBlueNoiseManager();
            blueNoiseManager.BindDitheredRNGData256SPP(cmd);

            // Grab the acceleration structure and the list of HD lights for the target camera
            RayTracingAccelerationStructure accelerationStructure = RequestAccelerationStructure();
            HDRaytracingLightCluster lightCluster = RequestLightCluster();
            LightCluster lightClusterSettings = hdCamera.volumeStack.GetComponent<LightCluster>();

            if (!m_SubFrameManager.isRecording)
            {
                // If we are recording, the max iteration is set/overridden by the subframe manager, otherwise we read it from the path tracing volume
                m_SubFrameManager.subFrameCount = (uint)m_PathTracingSettings.maximumSamples.value;
            }

#if UNITY_HDRP_DXR_TESTS_DEFINE
			if (Application.isPlaying)
            	m_SubFrameManager.subFrameCount = 1;
#endif

            CameraData camData = m_SubFrameManager.GetCameraData(hdCamera.camera.GetInstanceID());
            if (camData.currentIteration < m_SubFrameManager.subFrameCount)
            {
			    // Define the shader pass to use for the path tracing pass
                cmd.SetRayTracingShaderPass(pathTracingShader, "PathTracingDXR");

                // Set the acceleration structure for the pass
                cmd.SetRayTracingAccelerationStructure(pathTracingShader, HDShaderIDs._RaytracingAccelerationStructureName, accelerationStructure);

                // Inject the ray-tracing sampling data
                cmd.SetGlobalTexture(HDShaderIDs._OwenScrambledTexture, m_Asset.renderPipelineResources.textures.owenScrambled256Tex);
                cmd.SetGlobalTexture(HDShaderIDs._ScramblingTexture, m_Asset.renderPipelineResources.textures.scramblingTex);

                // Update the global constant buffer
                m_ShaderVariablesRayTracingCB._RaytracingNumSamples = (int)m_SubFrameManager.subFrameCount;
                m_ShaderVariablesRayTracingCB._RaytracingMinRecursion = m_PathTracingSettings.minimumDepth.value;
                m_ShaderVariablesRayTracingCB._RaytracingMaxRecursion = m_PathTracingSettings.maximumDepth.value;
                m_ShaderVariablesRayTracingCB._RaytracingIntensityClamp = m_PathTracingSettings.maximumIntensity.value;
<<<<<<< HEAD
                m_ShaderVariablesRayTracingCB._RaytracingSampleIndex = (int)camData.currentIteration;
=======
                m_ShaderVariablesRayTracingCB._RaytracingSampleIndex = (int)m_SubFrameManager.iteration;
>>>>>>> f065406a
                ConstantBuffer.PushGlobal(cmd, m_ShaderVariablesRayTracingCB, HDShaderIDs._ShaderVariablesRaytracing);

                // LightLoop data
                cmd.SetGlobalBuffer(HDShaderIDs._RaytracingLightCluster, lightCluster.GetCluster());
                cmd.SetGlobalBuffer(HDShaderIDs._LightDatasRT, lightCluster.GetLightDatas());

                // Set the data for the ray miss
                cmd.SetRayTracingIntParam(pathTracingShader, HDShaderIDs._RaytracingCameraSkyEnabled, camData.skyEnabled ? 1 : 0);
                cmd.SetRayTracingVectorParam(pathTracingShader, HDShaderIDs._RaytracingCameraClearColor, hdCamera.backgroundColorHDR);
                cmd.SetRayTracingTextureParam(pathTracingShader, HDShaderIDs._SkyTexture, m_SkyManager.GetSkyReflection(hdCamera));

                // Additional data for path tracing
                cmd.SetRayTracingTextureParam(pathTracingShader, HDShaderIDs._RadianceTexture, m_RadianceTexture);
                cmd.SetRayTracingMatrixParam(pathTracingShader, HDShaderIDs._PixelCoordToViewDirWS, hdCamera.mainViewConstants.pixelCoordToViewDirWS);
                cmd.SetRayTracingVectorParam(pathTracingShader, HDShaderIDs._PathTracedDoFConstants, ComputeDoFConstants(hdCamera, m_PathTracingSettings));
                cmd.SetRayTracingVectorParam(pathTracingShader, HDShaderIDs._InvViewportScaleBias, HDUtils.ComputeInverseViewportScaleBias(hdCamera));

                // Run the computation
                cmd.DispatchRays(pathTracingShader, "RayGen", (uint)hdCamera.actualWidth, (uint)hdCamera.actualHeight, 1);
            }
            RenderAccumulation(hdCamera, cmd, m_RadianceTexture, outputTexture, true);
        }
    }
}<|MERGE_RESOLUTION|>--- conflicted
+++ resolved
@@ -261,11 +261,7 @@
                 m_ShaderVariablesRayTracingCB._RaytracingMinRecursion = m_PathTracingSettings.minimumDepth.value;
                 m_ShaderVariablesRayTracingCB._RaytracingMaxRecursion = m_PathTracingSettings.maximumDepth.value;
                 m_ShaderVariablesRayTracingCB._RaytracingIntensityClamp = m_PathTracingSettings.maximumIntensity.value;
-<<<<<<< HEAD
-                m_ShaderVariablesRayTracingCB._RaytracingSampleIndex = (int)camData.currentIteration;
-=======
-                m_ShaderVariablesRayTracingCB._RaytracingSampleIndex = (int)m_SubFrameManager.iteration;
->>>>>>> f065406a
+                cmd.SetGlobalFloat(HDShaderIDs._RaytracingRayBias, rayTracingSettings.rayBias.value);
                 ConstantBuffer.PushGlobal(cmd, m_ShaderVariablesRayTracingCB, HDShaderIDs._ShaderVariablesRaytracing);
 
                 // LightLoop data

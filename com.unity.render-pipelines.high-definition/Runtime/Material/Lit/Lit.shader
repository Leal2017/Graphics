Shader "HDRP/Lit"
{
    Properties
    {
        // Versioning of material to help for upgrading
        [HideInInspector] _HdrpVersion("_HdrpVersion", Float) = 2

        // Following set of parameters represent the parameters node inside the MaterialGraph.
        // They are use to fill a SurfaceData. With a MaterialGraph this should not exist.

        // Reminder. Color here are in linear but the UI (color picker) do the conversion sRGB to linear
        _BaseColor("BaseColor", Color) = (1,1,1,1)
        _BaseColorMap("BaseColorMap", 2D) = "white" {}
        [HideInInspector] _BaseColorMap_MipInfo("_BaseColorMap_MipInfo", Vector) = (0, 0, 0, 0)

        _Metallic("_Metallic", Range(0.0, 1.0)) = 0
        _Smoothness("Smoothness", Range(0.0, 1.0)) = 0.5
//forest-begin: View angle dependent smoothness tweak
        _SmoothnessViewAngleOffset("Smoothness View Angle Offset", Range(0.0, 1.0)) = 0.0
//forest-end:
        _MaskMap("MaskMap", 2D) = "white" {}
        _SmoothnessRemapMin("SmoothnessRemapMin", Float) = 0.0
        _SmoothnessRemapMax("SmoothnessRemapMax", Float) = 1.0
        _AORemapMin("AORemapMin", Float) = 0.0
        _AORemapMax("AORemapMax", Float) = 1.0

        _NormalMap("NormalMap", 2D) = "bump" {}     // Tangent space normal map
        _NormalMapOS("NormalMapOS", 2D) = "white" {} // Object space normal map - no good default value
        _NormalScale("_NormalScale", Range(0.0, 8.0)) = 1

        _BentNormalMap("_BentNormalMap", 2D) = "bump" {}
        _BentNormalMapOS("_BentNormalMapOS", 2D) = "white" {}

        _HeightMap("HeightMap", 2D) = "black" {}
        // Caution: Default value of _HeightAmplitude must be (_HeightMax - _HeightMin) * 0.01
        // Those two properties are computed from the ones exposed in the UI and depends on the displaement mode so they are separate because we don't want to lose information upon displacement mode change.
        [HideInInspector] _HeightAmplitude("Height Amplitude", Float) = 0.02 // In world units. This will be computed in the UI.
        [HideInInspector] _HeightCenter("Height Center", Range(0.0, 1.0)) = 0.5 // In texture space

        [Enum(MinMax, 0, Amplitude, 1)] _HeightMapParametrization("Heightmap Parametrization", Int) = 0
        // These parameters are for vertex displacement/Tessellation
        _HeightOffset("Height Offset", Float) = 0
        // MinMax mode
        _HeightMin("Heightmap Min", Float) = -1
        _HeightMax("Heightmap Max", Float) = 1
        // Amplitude mode
        _HeightTessAmplitude("Amplitude", Float) = 2.0 // in Centimeters
        _HeightTessCenter("Height Center", Range(0.0, 1.0)) = 0.5 // In texture space

        // These parameters are for pixel displacement
        _HeightPoMAmplitude("Height Amplitude", Float) = 2.0 // In centimeters

//forest-begin: Procedural bark peel
		[Enum(DetailMap ANySNx (Builtin), 0, Peeled DetailMap (Forest4), 4)]
		_DetailMode("Detail Mode", Float) = 0.0
		_DetailMask("Peel Detail Mask", 2D) = "white" {}

		_PeeledBarkColor("Peeled Bark Color", Color) = (1,1,1,1)
		_PeeledBarkColorAlt("Peeled Bark Color Alt", Color) = (0.9,0.9,1,1)
		_PeeledBarkUVRangeScale("Peeled Bark Mask UV Offset Min Range", Vector) = (0, 1, 2, 0)
//forest-end:

        _DetailMap("DetailMap", 2D) = "black" {}
        _DetailAlbedoScale("_DetailAlbedoScale", Range(0.0, 2.0)) = 1
        _DetailNormalScale("_DetailNormalScale", Range(0.0, 2.0)) = 1
        _DetailSmoothnessScale("_DetailSmoothnessScale", Range(0.0, 2.0)) = 1

        _TangentMap("TangentMap", 2D) = "bump" {}
        _TangentMapOS("TangentMapOS", 2D) = "white" {}
        _Anisotropy("Anisotropy", Range(-1.0, 1.0)) = 0
        _AnisotropyMap("AnisotropyMap", 2D) = "white" {}

        _SubsurfaceMask("Subsurface Radius", Range(0.0, 1.0)) = 1.0
        _SubsurfaceMaskMap("Subsurface Radius Map", 2D) = "white" {}
        _Thickness("Thickness", Range(0.0, 1.0)) = 1.0
        _ThicknessMap("Thickness Map", 2D) = "white" {}
        _ThicknessRemap("Thickness Remap", Vector) = (0, 1, 0, 0)

        _IridescenceThickness("Iridescence Thickness", Range(0.0, 1.0)) = 1.0
        _IridescenceThicknessMap("Iridescence Thickness Map", 2D) = "white" {}
        _IridescenceThicknessRemap("Iridescence Thickness Remap", Vector) = (0, 1, 0, 0)
        _IridescenceMask("Iridescence Mask", Range(0.0, 1.0)) = 1.0
        _IridescenceMaskMap("Iridescence Mask Map", 2D) = "white" {}

        _CoatMask("Coat Mask", Range(0.0, 1.0)) = 0.0
        _CoatMaskMap("CoatMaskMap", 2D) = "white" {}

        [ToggleUI] _EnergyConservingSpecularColor("_EnergyConservingSpecularColor", Float) = 1.0
        _SpecularColor("SpecularColor", Color) = (1, 1, 1, 1)
        _SpecularColorMap("SpecularColorMap", 2D) = "white" {}

        // Following options are for the GUI inspector and different from the input parameters above
        // These option below will cause different compilation flag.
        [ToggleUI]  _EnableSpecularOcclusion("Enable specular occlusion", Float) = 0.0

        [HDR] _EmissiveColor("EmissiveColor", Color) = (0, 0, 0)
        // Used only to serialize the LDR and HDR emissive color in the material UI,
        // in the shader only the _EmissiveColor should be used
        [HideInInspector] _EmissiveColorLDR("EmissiveColor LDR", Color) = (0, 0, 0)
        _EmissiveColorMap("EmissiveColorMap", 2D) = "white" {}
        [ToggleUI] _AlbedoAffectEmissive("Albedo Affect Emissive", Float) = 0.0
        [HideInInspector] _EmissiveIntensityUnit("Emissive Mode", Int) = 0
        [ToggleUI] _UseEmissiveIntensity("Use Emissive Intensity", Int) = 0
        _EmissiveIntensity("Emissive Intensity", Float) = 1
        _EmissiveExposureWeight("Emissive Pre Exposure", Range(0.0, 1.0)) = 1.0

        _DistortionVectorMap("DistortionVectorMap", 2D) = "black" {}
        [ToggleUI] _DistortionEnable("Enable Distortion", Float) = 0.0
        [ToggleUI] _DistortionDepthTest("Distortion Depth Test Enable", Float) = 1.0
        [Enum(Add, 0, Multiply, 1, Replace, 2)] _DistortionBlendMode("Distortion Blend Mode", Int) = 0
        [HideInInspector] _DistortionSrcBlend("Distortion Blend Src", Int) = 0
        [HideInInspector] _DistortionDstBlend("Distortion Blend Dst", Int) = 0
        [HideInInspector] _DistortionBlurSrcBlend("Distortion Blur Blend Src", Int) = 0
        [HideInInspector] _DistortionBlurDstBlend("Distortion Blur Blend Dst", Int) = 0
        [HideInInspector] _DistortionBlurBlendMode("Distortion Blur Blend Mode", Int) = 0
        _DistortionScale("Distortion Scale", Float) = 1
        _DistortionVectorScale("Distortion Vector Scale", Float) = 2
        _DistortionVectorBias("Distortion Vector Bias", Float) = -1
        _DistortionBlurScale("Distortion Blur Scale", Float) = 1
        _DistortionBlurRemapMin("DistortionBlurRemapMin", Float) = 0.0
        _DistortionBlurRemapMax("DistortionBlurRemapMax", Float) = 1.0

            
        [ToggleUI]  _UseShadowThreshold("_UseShadowThreshold", Float) = 0.0
        [ToggleUI]  _AlphaCutoffEnable("Alpha Cutoff Enable", Float) = 0.0
        _AlphaCutoff("Alpha Cutoff", Range(0.0, 1.0)) = 0.5 
        _AlphaCutoffShadow("_AlphaCutoffShadow", Range(0.0, 1.0)) = 0.5
        _AlphaCutoffPrepass("_AlphaCutoffPrepass", Range(0.0, 1.0)) = 0.5
        _AlphaCutoffPostpass("_AlphaCutoffPostpass", Range(0.0, 1.0)) = 0.5
        [ToggleUI] _TransparentDepthPrepassEnable("_TransparentDepthPrepassEnable", Float) = 0.0
        [ToggleUI] _TransparentBackfaceEnable("_TransparentBackfaceEnable", Float) = 0.0
        [ToggleUI] _TransparentDepthPostpassEnable("_TransparentDepthPostpassEnable", Float) = 0.0
        _TransparentSortPriority("_TransparentSortPriority", Float) = 0

        // Transparency
        [Enum(None, 0, Box, 1, Sphere, 2)]_RefractionModel("Refraction Model", Int) = 0
        [Enum(Proxy, 1, HiZ, 2)]_SSRefractionProjectionModel("Refraction Projection Model", Int) = 0
        _Ior("Index Of Refraction", Range(1.0, 2.5)) = 1.0
        _ThicknessMultiplier("Thickness Multiplier", Float) = 1.0
        _TransmittanceColor("Transmittance Color", Color) = (1.0, 1.0, 1.0)
        _TransmittanceColorMap("TransmittanceColorMap", 2D) = "white" {}
        _ATDistance("Transmittance Absorption Distance", Float) = 1.0
        [ToggleUI] _TransparentWritingMotionVec("_TransparentWritingMotionVec", Float) = 0.0

        // Stencil state

        // Forward
        [HideInInspector] _StencilRef("_StencilRef", Int) = 2 // StencilLightingUsage.RegularLighting
        [HideInInspector] _StencilWriteMask("_StencilWriteMask", Int) = 3 // StencilMask.Lighting
        // GBuffer
        [HideInInspector] _StencilRefGBuffer("_StencilRefGBuffer", Int) = 2 // StencilLightingUsage.RegularLighting
        [HideInInspector] _StencilWriteMaskGBuffer("_StencilWriteMaskGBuffer", Int) = 3 // StencilMask.Lighting
        // Depth prepass
        [HideInInspector] _StencilRefDepth("_StencilRefDepth", Int) = 0 // Nothing
        [HideInInspector] _StencilWriteMaskDepth("_StencilWriteMaskDepth", Int) = 32 // DoesntReceiveSSR
        // Motion vector pass
        [HideInInspector] _StencilRefMV("_StencilRefMV", Int) = 128 // StencilBitMask.ObjectMotionVectors
        [HideInInspector] _StencilWriteMaskMV("_StencilWriteMaskMV", Int) = 128 // StencilBitMask.ObjectMotionVectors
        // Distortion vector pass
        [HideInInspector] _StencilRefDistortionVec("_StencilRefDistortionVec", Int) = 64 // StencilBitMask.DistortionVectors
        [HideInInspector] _StencilWriteMaskDistortionVec("_StencilWriteMaskDistortionVec", Int) = 64 // StencilBitMask.DistortionVectors

        // Blending state
        [HideInInspector] _SurfaceType("__surfacetype", Float) = 0.0
        [HideInInspector] _BlendMode("__blendmode", Float) = 0.0
        [HideInInspector] _SrcBlend("__src", Float) = 1.0
        [HideInInspector] _DstBlend("__dst", Float) = 0.0
        [HideInInspector] _AlphaSrcBlend("__alphaSrc", Float) = 1.0
        [HideInInspector] _AlphaDstBlend("__alphaDst", Float) = 0.0
        [HideInInspector][ToggleUI] _ZWrite("__zw", Float) = 1.0
        [HideInInspector] _CullMode("__cullmode", Float) = 2.0
        [HideInInspector] _CullModeForward("__cullmodeForward", Float) = 2.0 // This mode is dedicated to Forward to correctly handle backface then front face rendering thin transparent
        [Enum(UnityEditor.Experimental.Rendering.HDPipeline.TransparentCullMode)] _TransparentCullMode("_TransparentCullMode", Int) = 2 // Back culling by default
        [HideInInspector] _ZTestDepthEqualForOpaque("_ZTestDepthEqualForOpaque", Int) = 4 // Less equal
        [HideInInspector] _ZTestModeDistortion("_ZTestModeDistortion", Int) = 8
        [HideInInspector] _ZTestGBuffer("_ZTestGBuffer", Int) = 4
        [Enum(UnityEngine.Rendering.CompareFunction)] _ZTestTransparent("Transparent ZTest", Int) = 4 // Less equal

        [ToggleUI] _EnableFogOnTransparent("Enable Fog", Float) = 1.0
        [ToggleUI] _EnableBlendModePreserveSpecularLighting("Enable Blend Mode Preserve Specular Lighting", Float) = 1.0

        [ToggleUI] _DoubleSidedEnable("Double sided enable", Float) = 0.0
        [Enum(Flip, 0, Mirror, 1, None, 2)] _DoubleSidedNormalMode("Double sided normal mode", Float) = 1
        [HideInInspector] _DoubleSidedConstants("_DoubleSidedConstants", Vector) = (1, 1, -1, 0)

        [Enum(UV0, 0, UV1, 1, UV2, 2, UV3, 3, Planar, 4, Triplanar, 5)] _UVBase("UV Set for base", Float) = 0
        _TexWorldScale("Scale to apply on world coordinate", Float) = 1.0
        [HideInInspector] _InvTilingScale("Inverse tiling scale = 2 / (abs(_BaseColorMap_ST.x) + abs(_BaseColorMap_ST.y))", Float) = 1
        [HideInInspector] _UVMappingMask("_UVMappingMask", Color) = (1, 0, 0, 0)
        [Enum(TangentSpace, 0, ObjectSpace, 1)] _NormalMapSpace("NormalMap space", Float) = 0

        // Following enum should be material feature flags (i.e bitfield), however due to Gbuffer encoding constrain many combination exclude each other
        // so we use this enum as "material ID" which can be interpreted as preset of bitfield of material feature
        // The only material feature flag that can be added in all cases is clear coat
        [Enum(Subsurface Scattering, 0, Standard, 1, Anisotropy, 2, Iridescence, 3, Specular Color, 4, Translucent, 5)] _MaterialID("MaterialId", Int) = 1 // MaterialId.Standard
        [ToggleUI] _TransmissionEnable("_TransmissionEnable", Float) = 1.0

        [Enum(None, 0, Vertex displacement, 1, Pixel displacement, 2)] _DisplacementMode("DisplacementMode", Int) = 0
        [ToggleUI] _DisplacementLockObjectScale("displacement lock object scale", Float) = 1.0
        [ToggleUI] _DisplacementLockTilingScale("displacement lock tiling scale", Float) = 1.0
        [ToggleUI] _DepthOffsetEnable("Depth Offset View space", Float) = 0.0

        [ToggleUI] _EnableGeometricSpecularAA("EnableGeometricSpecularAA", Float) = 0.0
        _SpecularAAScreenSpaceVariance("SpecularAAScreenSpaceVariance", Range(0.0, 1.0)) = 0.1
        _SpecularAAThreshold("SpecularAAThreshold", Range(0.0, 1.0)) = 0.2

        _PPDMinSamples("Min sample for POM", Range(1.0, 64.0)) = 5
        _PPDMaxSamples("Max sample for POM", Range(1.0, 64.0)) = 15
        _PPDLodThreshold("Start lod to fade out the POM effect", Range(0.0, 16.0)) = 5
        _PPDPrimitiveLength("Primitive length for POM", Float) = 1
        _PPDPrimitiveWidth("Primitive width for POM", Float) = 1
        [HideInInspector] _InvPrimScale("Inverse primitive scale for non-planar POM", Vector) = (1, 1, 0, 0)

        [Enum(UV0, 0, UV1, 1, UV2, 2, UV3, 3)] _UVDetail("UV Set for detail", Float) = 0
        [HideInInspector] _UVDetailsMappingMask("_UVDetailsMappingMask", Color) = (1, 0, 0, 0)
        [ToggleUI] _LinkDetailsWithBase("LinkDetailsWithBase", Float) = 1.0

        [Enum(Use Emissive Color, 0, Use Emissive Mask, 1)] _EmissiveColorMode("Emissive color mode", Float) = 1
        [Enum(UV0, 0, UV1, 1, UV2, 2, UV3, 3, Planar, 4, Triplanar, 5)] _UVEmissive("UV Set for emissive", Float) = 0
        _TexWorldScaleEmissive("Scale to apply on world coordinate", Float) = 1.0
        [HideInInspector] _UVMappingMaskEmissive("_UVMappingMaskEmissive", Color) = (1, 0, 0, 0)
//forest-begin: Tree occlusion
		_UseTreeOcclusion("Use Tree Occlusion", Float) = 0.0
		_TreeAO("Tree AO Scale", Range(0, 10)) = 1
		_TreeAOBias("Tree AO Bias", Range(-1, 1)) = 0.1
		_TreeAO2("Tree AO Scale 2", Range(0, 10)) = 2.4
		_TreeAOBias2("Tree AO Bias 2", Range(-1, 1)) = 0.35
		_TreeDO("Tree DO Scale", Range(0, 20)) = 7.5
		_TreeDOBias("Tree DO Bias", Range(-1, 1)) = 0.0
		_TreeDO2("Tree DO Scale 2", Range(0, 20)) = 5
		_TreeDOBias2("Tree DO Bias 2", Range(-1, 1)) = 0.0
		_Tree12Width("Tree 12 Width", Range(0, 100)) = 10
//forest-end:

//forest-begin: Added vertex animation MERGE_TODO: Wind seems to have been removed
		[Enum(None, 0, Single Pivot Color, 3, Hierarchy Pivot, 4, Procedural Animation, 6)]
        [ToggleUI]  _EnableWind("Enable Wind", Float) = 0.0

		_WindHeightScale("Wind Height Scale", Range(0.1, 100.0)) = 2.0
		_WindHeightIntensity("Wind Height Intensity", Range(0.0, 1.0)) = 0.1
		_WindHeightSpeed("Wind Height Speed Scale", Range(0.0001, 0.1)) = 0.001
		_WindInnerRadius("Wind Inner Radius", Range(0.05, 2)) = 0.5
		_WindRangeRadius("Wind Range Radius", Range(0.1, 10)) = 2.5
		_WindRadiusIntensity("Wind Radius Intensity", Range(0.0, 1.0)) = 0.1
		_WindRadiusSpeed("Wind Radius Speed Scale", Range(0.0001, 0.1)) = 0.001

		[UIToggle] _WindFakeSingleObjectPivot("Use Object Pivot", Float) = 0.0

		_WindElasticityLvlB("Wind Elasticity Lvl B", Range(0.0, 1.0)) = 0.2
		_WindElasticityLvl0("Wind Elasticity Lvl 0", Range(0.0, 5.0)) = 1.0
		_WindElasticityLvl1("Wind Elasticity Lvl 1", Range(0.0, 5.0)) = 1.0
		_WindRangeLvlB("Wind Range Lvl B", Range(0.1, 100.0)) = 5.0
		_WindRangeLvl0("Wind Range Lvl 0", Range(0.1, 20.0)) = 2.0
		_WindRangeLvl1("Wind Range Lvl 1", Range(0.1, 5.0)) = 0.5
		_WindFlutterElasticity("Wind Flutter Elasticity", Range(0.0, 1.0)) = 0.1
		_WindFlutterScale("Wind Flutter Scale", Range(0.0, 0.5)) = 0.1
		_WindFlutterPeriodScale("Wind Flutter Period Scale", Range(0.0, 3.0)) = 1.0
		_WindFlutterPhase("Wind Flutter Phase", Range(1.0, 150.0)) = 50.0
//forest-end: 'builtin' wind properties below 


        // Caution: C# code in BaseLitUI.cs call LightmapEmissionFlagsProperty() which assume that there is an existing "_EmissionColor"
        // value that exist to identify if the GI emission need to be enabled.
        // In our case we don't use such a mechanism but need to keep the code quiet. We declare the value and always enable it.
        // TODO: Fix the code in legacy unity so we can customize the beahvior for GI
        _EmissionColor("Color", Color) = (1, 1, 1)

        // HACK: GI Baking system relies on some properties existing in the shader ("_MainTex", "_Cutoff" and "_Color") for opacity handling, so we need to store our version of those parameters in the hard-coded name the GI baking system recognizes.
        _MainTex("Albedo", 2D) = "white" {}
        _Color("Color", Color) = (1,1,1,1)
        _Cutoff("Alpha Cutoff", Range(0.0, 1.0)) = 0.5

        [ToggleUI] _SupportDecals("Support Decals", Float) = 1.0
        [ToggleUI] _ReceivesSSR("Receives SSR", Float) = 1.0
<<<<<<< HEAD


=======
        [ToggleUI] _AddPrecomputedVelocity("AddPrecomputedVelocity", Float) = 0.0
        
>>>>>>> cc84f051
        [HideInInspector] _DiffusionProfile("Obsolete, kept for migration purpose", Int) = 0
        [HideInInspector] _DiffusionProfileAsset("Diffusion Profile Asset", Vector) = (0, 0, 0, 0)
        [HideInInspector] _DiffusionProfileHash("Diffusion Profile Hash", Float) = 0
    }

    HLSLINCLUDE

    #pragma target 4.5
    #pragma only_renderers d3d11 ps4 xboxone vulkan metal switch

    //-------------------------------------------------------------------------------------
    // Variant
    //-------------------------------------------------------------------------------------

    #pragma shader_feature_local _ALPHATEST_ON
    #pragma shader_feature_local _DEPTHOFFSET_ON
    #pragma shader_feature_local _DOUBLESIDED_ON
    #pragma shader_feature_local _ _VERTEX_DISPLACEMENT _PIXEL_DISPLACEMENT
    #pragma shader_feature_local _VERTEX_DISPLACEMENT_LOCK_OBJECT_SCALE
    #pragma shader_feature_local _DISPLACEMENT_LOCK_TILING_SCALE
    #pragma shader_feature_local _PIXEL_DISPLACEMENT_LOCK_OBJECT_SCALE
//forest-begin: Added vertex animation
    #pragma shader_feature _ _ANIM_SINGLE_PIVOT_COLOR _ANIM_HIERARCHY_PIVOT _ANIM_PROCEDURAL_BRANCH
    #pragma shader_feature_local _VERTEX_WIND
//forest-end:
    #pragma shader_feature_local _ _REFRACTION_PLANE _REFRACTION_SPHERE

    #pragma shader_feature_local _ _EMISSIVE_MAPPING_PLANAR _EMISSIVE_MAPPING_TRIPLANAR
    #pragma shader_feature_local _ _MAPPING_PLANAR _MAPPING_TRIPLANAR
    #pragma shader_feature_local _NORMALMAP_TANGENT_SPACE
    #pragma shader_feature_local _ _REQUIRE_UV2 _REQUIRE_UV3

    #pragma shader_feature_local _NORMALMAP
    #pragma shader_feature_local _MASKMAP
    #pragma shader_feature_local _BENTNORMALMAP
    #pragma shader_feature_local _EMISSIVE_COLOR_MAP
    #pragma shader_feature_local _ENABLESPECULAROCCLUSION
    #pragma shader_feature_local _HEIGHTMAP
    #pragma shader_feature_local _TANGENTMAP
    #pragma shader_feature_local _ANISOTROPYMAP
//forest-begin: Procedural bark peel
    #pragma shader_feature_local _ _DETAIL_MAP _DETAIL_MAP_PEEL
//forest-end:
    #pragma shader_feature_local _SUBSURFACE_MASK_MAP
    #pragma shader_feature_local _THICKNESSMAP
    #pragma shader_feature_local _IRIDESCENCE_THICKNESSMAP
    #pragma shader_feature_local _SPECULARCOLORMAP
    #pragma shader_feature_local _TRANSMITTANCECOLORMAP

    #pragma shader_feature_local _DISABLE_DECALS
    #pragma shader_feature_local _DISABLE_SSR
    #pragma shader_feature_local _ADD_PRECOMPUTED_VELOCITY
    #pragma shader_feature_local _ENABLE_GEOMETRIC_SPECULAR_AA

    // Keyword for transparent
    #pragma shader_feature _SURFACE_TYPE_TRANSPARENT
    #pragma shader_feature_local _ _BLENDMODE_ALPHA _BLENDMODE_ADD _BLENDMODE_PRE_MULTIPLY
    #pragma shader_feature_local _BLENDMODE_PRESERVE_SPECULAR_LIGHTING
    #pragma shader_feature_local _ENABLE_FOG_ON_TRANSPARENT
    #pragma shader_feature_local _TRANSPARENT_WRITES_MOTION_VEC

    // MaterialFeature are used as shader feature to allow compiler to optimize properly
    #pragma shader_feature_local _MATERIAL_FEATURE_SUBSURFACE_SCATTERING
    #pragma shader_feature_local _MATERIAL_FEATURE_TRANSMISSION
    #pragma shader_feature_local _MATERIAL_FEATURE_ANISOTROPY
    #pragma shader_feature_local _MATERIAL_FEATURE_CLEAR_COAT
    #pragma shader_feature_local _MATERIAL_FEATURE_IRIDESCENCE
    #pragma shader_feature_local _MATERIAL_FEATURE_SPECULAR_COLOR

    // enable dithering LOD crossfade
    #pragma multi_compile _ LOD_FADE_CROSSFADE

    //enable GPU instancing support
    #pragma multi_compile_instancing
    #pragma instancing_options renderinglayer

    //-------------------------------------------------------------------------------------
    // Define
    //-------------------------------------------------------------------------------------

    // This shader support vertex modification
    #define HAVE_VERTEX_MODIFICATION

    // If we use subsurface scattering, enable output split lighting (for forward pass)
    #if defined(_MATERIAL_FEATURE_SUBSURFACE_SCATTERING) && !defined(_SURFACE_TYPE_TRANSPARENT)
    #define OUTPUT_SPLIT_LIGHTING
    #endif

    #if defined(_TRANSPARENT_WRITES_MOTION_VEC) && defined(_SURFACE_TYPE_TRANSPARENT)
    #define _WRITE_TRANSPARENT_MOTION_VECTOR
    #endif

//forest-begin: G-Buffer motion vectors
	#if defined(_ANIM_SINGLE_PIVOT_COLOR) || defined(_ANIM_HIERARCHY_PIVOT) || defined(_ANIM_PROCEDURAL_BRANCH)
		#define HAS_VEGETATION_ANIM 1
	#endif
//forest-end:

    //-------------------------------------------------------------------------------------
    // Include
    //-------------------------------------------------------------------------------------

    #include "Packages/com.unity.render-pipelines.core/ShaderLibrary/Common.hlsl"
    #include "Packages/com.unity.render-pipelines.high-definition/Runtime/ShaderLibrary/ShaderVariables.hlsl"
    #include "Packages/com.unity.render-pipelines.high-definition/Runtime/RenderPipeline/ShaderPass/FragInputs.hlsl"
    #include "Packages/com.unity.render-pipelines.high-definition/Runtime/RenderPipeline/ShaderPass/ShaderPass.cs.hlsl"

    //-------------------------------------------------------------------------------------
    // variable declaration
    //-------------------------------------------------------------------------------------

    // #include "Packages/com.unity.render-pipelines.high-definition/Runtime/Material/Lit/Lit.cs.hlsl"
    #include "Packages/com.unity.render-pipelines.high-definition/Runtime/Material/Lit/LitProperties.hlsl"

    // TODO:
    // Currently, Lit.hlsl and LitData.hlsl are included for every pass. Split Lit.hlsl in two:
    // LitData.hlsl and LitShading.hlsl (merge into the existing LitData.hlsl).
    // LitData.hlsl should be responsible for preparing shading parameters.
    // LitShading.hlsl implements the light loop API.
    // LitData.hlsl is included here, LitShading.hlsl is included below for shading passes only.

    ENDHLSL

    SubShader
    {
        // This tags allow to use the shader replacement features
        Tags{ "RenderPipeline"="HDRenderPipeline" "RenderType" = "HDLitShader" }

        Pass
        {
            Name "SceneSelectionPass"
            Tags { "LightMode" = "SceneSelectionPass" }

            Cull Off

            HLSLPROGRAM

            // Note: Require _ObjectId and _PassValue variables

            // We reuse depth prepass for the scene selection, allow to handle alpha correctly as well as tessellation and vertex animation
            #define SHADERPASS SHADERPASS_DEPTH_ONLY
            #define SCENESELECTIONPASS // This will drive the output of the scene selection shader
            #include "Packages/com.unity.render-pipelines.high-definition/Runtime/Material/Material.hlsl"
            #include "Packages/com.unity.render-pipelines.high-definition/Runtime/Material/Lit/Lit.hlsl"
            #include "Packages/com.unity.render-pipelines.high-definition/Runtime/Material/Lit/ShaderPass/LitDepthPass.hlsl"
//forest-begin: Added vertex animation
            #include "./Forest_VtxAnim_Shared2.cginc"
//forest-end:
            #include "Packages/com.unity.render-pipelines.high-definition/Runtime/Material/Lit/LitData.hlsl"
            #include "Packages/com.unity.render-pipelines.high-definition/Runtime/RenderPipeline/ShaderPass/ShaderPassDepthOnly.hlsl"

            #pragma vertex Vert
            #pragma fragment Frag

            #pragma editor_sync_compilation

            ENDHLSL
        }

        // Caution: The outline selection in the editor use the vertex shader/hull/domain shader of the first pass declare. So it should not bethe  meta pass.
        Pass
        {
            Name "GBuffer"
            Tags { "LightMode" = "GBuffer" } // This will be only for opaque object based on the RenderQueue index

            Cull [_CullMode]
            ZTest [_ZTestGBuffer]

            Stencil
            {
                WriteMask [_StencilWriteMaskGBuffer]
                Ref [_StencilRefGBuffer]
                Comp Always
                Pass Replace
            }

            HLSLPROGRAM

            #pragma multi_compile _ DEBUG_DISPLAY
//forest-begin: G-Buffer motion vectors
            #pragma multi_compile _ GBUFFER_MOTION_VECTORS
//forest-end:
            #pragma multi_compile _ LIGHTMAP_ON
            #pragma multi_compile _ DIRLIGHTMAP_COMBINED
            #pragma multi_compile _ DYNAMICLIGHTMAP_ON
            #pragma multi_compile _ SHADOWS_SHADOWMASK
            // Setup DECALS_OFF so the shader stripper can remove variants
            #pragma multi_compile DECALS_OFF DECALS_3RT DECALS_4RT
            #pragma multi_compile _ LIGHT_LAYERS

        #ifndef DEBUG_DISPLAY
            // When we have alpha test, we will force a depth prepass so we always bypass the clip instruction in the GBuffer
            // Don't do it with debug display mode as it is possible there is no depth prepass in this case
            #define SHADERPASS_GBUFFER_BYPASS_ALPHA_TEST
        #endif

            #define SHADERPASS SHADERPASS_GBUFFER
            #ifdef DEBUG_DISPLAY
            #include "Packages/com.unity.render-pipelines.high-definition/Runtime/Debug/DebugDisplay.hlsl"
            #endif
            #include "Packages/com.unity.render-pipelines.high-definition/Runtime/Material/Material.hlsl"
            #include "Packages/com.unity.render-pipelines.high-definition/Runtime/Material/Lit/Lit.hlsl"
            #include "Packages/com.unity.render-pipelines.high-definition/Runtime/Material/Lit/ShaderPass/LitSharePass.hlsl"
//forest-begin: Added vertex animation
            #include "./Forest_VtxAnim_Shared2.cginc"
//forest-end:
            #include "Packages/com.unity.render-pipelines.high-definition/Runtime/Material/Lit/LitData.hlsl"

            #include "Packages/com.unity.render-pipelines.high-definition/Runtime/RenderPipeline/ShaderPass/ShaderPassGBuffer.hlsl"

            #pragma vertex Vert
            #pragma fragment Frag

            ENDHLSL
        }

        // Extracts information for lightmapping, GI (emission, albedo, ...)
        // This pass it not used during regular rendering.
        Pass
        {
            Name "META"
            Tags{ "LightMode" = "META" }

            Cull Off

            HLSLPROGRAM

            // Lightmap memo
            // DYNAMICLIGHTMAP_ON is used when we have an "enlighten lightmap" ie a lightmap updated at runtime by enlighten.This lightmap contain indirect lighting from realtime lights and realtime emissive material.Offline baked lighting(from baked material / light,
            // both direct and indirect lighting) will hand up in the "regular" lightmap->LIGHTMAP_ON.

            #define SHADERPASS SHADERPASS_LIGHT_TRANSPORT
            #include "Packages/com.unity.render-pipelines.high-definition/Runtime/Material/Material.hlsl"
            #include "Packages/com.unity.render-pipelines.high-definition/Runtime/Material/Lit/Lit.hlsl"
            #include "Packages/com.unity.render-pipelines.high-definition/Runtime/Material/Lit/ShaderPass/LitSharePass.hlsl"
//forest-begin: Added vertex animation
            #include "./Forest_VtxAnim_Shared2.cginc"
//forest-end:
            #include "Packages/com.unity.render-pipelines.high-definition/Runtime/Material/Lit/LitData.hlsl"
            #include "Packages/com.unity.render-pipelines.high-definition/Runtime/RenderPipeline/ShaderPass/ShaderPassLightTransport.hlsl"

            #pragma vertex Vert
            #pragma fragment Frag

            ENDHLSL
        }

        Pass
        {
            Name "ShadowCaster"
            Tags{ "LightMode" = "ShadowCaster" }

            Cull[_CullMode]

            ZClip [_ZClip]
            ZWrite On
            ZTest LEqual

            ColorMask 0

            HLSLPROGRAM

            #define SHADERPASS SHADERPASS_SHADOWS
            #include "Packages/com.unity.render-pipelines.high-definition/Runtime/Material/Material.hlsl"
            #include "Packages/com.unity.render-pipelines.high-definition/Runtime/Material/Lit/Lit.hlsl"
            #include "Packages/com.unity.render-pipelines.high-definition/Runtime/Material/Lit/ShaderPass/LitDepthPass.hlsl"
//forest-begin: Added vertex animation
            #include "./Forest_VtxAnim_Shared2.cginc"
//forest-end:
            #include "Packages/com.unity.render-pipelines.high-definition/Runtime/Material/Lit/LitData.hlsl"
            #include "Packages/com.unity.render-pipelines.high-definition/Runtime/RenderPipeline/ShaderPass/ShaderPassDepthOnly.hlsl"

            #pragma vertex Vert
            #pragma fragment Frag

            ENDHLSL
        }

        Pass
        {
            Name "DepthOnly"
            Tags{ "LightMode" = "DepthOnly" }

            Cull[_CullMode]

            // To be able to tag stencil with disableSSR information for forward
            Stencil
            {
                WriteMask [_StencilWriteMaskDepth]
                Ref [_StencilRefDepth]
                Comp Always
                Pass Replace
            }

            ZWrite On

            HLSLPROGRAM

            // In deferred, depth only pass don't output anything.
            // In forward it output the normal buffer
            #pragma multi_compile _ WRITE_NORMAL_BUFFER
            #pragma multi_compile _ WRITE_MSAA_DEPTH

            #define SHADERPASS SHADERPASS_DEPTH_ONLY
            #include "Packages/com.unity.render-pipelines.high-definition/Runtime/Material/Material.hlsl"
            #include "Packages/com.unity.render-pipelines.high-definition/Runtime/Material/Lit/Lit.hlsl"

            #ifdef WRITE_NORMAL_BUFFER // If enabled we need all regular interpolator
            #include "Packages/com.unity.render-pipelines.high-definition/Runtime/Material/Lit/ShaderPass/LitSharePass.hlsl"
            #else
            #include "Packages/com.unity.render-pipelines.high-definition/Runtime/Material/Lit/ShaderPass/LitDepthPass.hlsl"
            #endif
//forest-begin: Added vertex animation
            #include "./Forest_VtxAnim_Shared2.cginc"
//forest-end:
            #include "Packages/com.unity.render-pipelines.high-definition/Runtime/Material/Lit/LitData.hlsl"
            #include "Packages/com.unity.render-pipelines.high-definition/Runtime/RenderPipeline/ShaderPass/ShaderPassDepthOnly.hlsl"

            #pragma vertex Vert
            #pragma fragment Frag

            ENDHLSL
        }

        Pass
        {
            Name "MotionVectors"
            Tags{ "LightMode" = "MotionVectors" } // Caution, this need to be call like this to setup the correct parameters by C++ (legacy Unity)

            // If velocity pass (motion vectors) is enabled we tag the stencil so it don't perform CameraMotionVelocity
            Stencil
            {
                WriteMask [_StencilWriteMaskMV]
                Ref [_StencilRefMV]
                Comp Always
                Pass Replace
            }

            Cull[_CullMode]

            ZWrite On

            HLSLPROGRAM
            #pragma multi_compile _ WRITE_NORMAL_BUFFER
            #pragma multi_compile _ WRITE_MSAA_DEPTH
            
            #define SHADERPASS SHADERPASS_MOTION_VECTORS
            #include "Packages/com.unity.render-pipelines.high-definition/Runtime/Material/Material.hlsl"
            #include "Packages/com.unity.render-pipelines.high-definition/Runtime/Material/Lit/Lit.hlsl"
            #ifdef WRITE_NORMAL_BUFFER // If enabled we need all regular interpolator
            #include "Packages/com.unity.render-pipelines.high-definition/Runtime/Material/Lit/ShaderPass/LitSharePass.hlsl"
            #else
            #include "Packages/com.unity.render-pipelines.high-definition/Runtime/Material/Lit/ShaderPass/LitMotionVectorPass.hlsl"
            #endif
//forest-begin: Added vertex animation
            #include "./Forest_VtxAnim_Shared2.cginc"
//forest-end:
            #include "Packages/com.unity.render-pipelines.high-definition/Runtime/Material/Lit/LitData.hlsl"
            #include "Packages/com.unity.render-pipelines.high-definition/Runtime/RenderPipeline/ShaderPass/ShaderPassMotionVectors.hlsl"

            #pragma vertex Vert
            #pragma fragment Frag

            ENDHLSL
        }

        Pass
        {
            Name "DistortionVectors"
            Tags { "LightMode" = "DistortionVectors" } // This will be only for transparent object based on the RenderQueue index

            Stencil
            {
                WriteMask [_StencilRefDistortionVec]
                Ref [_StencilRefDistortionVec]
                Comp Always
                Pass Replace
            }

            Blend [_DistortionSrcBlend] [_DistortionDstBlend], [_DistortionBlurSrcBlend] [_DistortionBlurDstBlend]
            BlendOp Add, [_DistortionBlurBlendOp]
            ZTest [_ZTestModeDistortion]
            ZWrite off
            Cull [_CullMode]

            HLSLPROGRAM

            #define SHADERPASS SHADERPASS_DISTORTION
            #include "Packages/com.unity.render-pipelines.high-definition/Runtime/Material/Material.hlsl"
            #include "Packages/com.unity.render-pipelines.high-definition/Runtime/Material/Lit/Lit.hlsl"
            #include "Packages/com.unity.render-pipelines.high-definition/Runtime/Material/Lit/ShaderPass/LitDistortionPass.hlsl"
//forest-begin: Added vertex animation
            #include "./Forest_VtxAnim_Shared2.cginc"
//forest-end:
            #include "Packages/com.unity.render-pipelines.high-definition/Runtime/Material/Lit/LitData.hlsl"
            #include "Packages/com.unity.render-pipelines.high-definition/Runtime/RenderPipeline/ShaderPass/ShaderPassDistortion.hlsl"

            #pragma vertex Vert
            #pragma fragment Frag

            ENDHLSL
        }

        Pass
        {
            Name "TransparentDepthPrepass"
            Tags{ "LightMode" = "TransparentDepthPrepass" }

            Cull[_CullMode]
            ZWrite On
            ColorMask 0

            HLSLPROGRAM

            #define SHADERPASS SHADERPASS_DEPTH_ONLY
            #define CUTOFF_TRANSPARENT_DEPTH_PREPASS
            #include "Packages/com.unity.render-pipelines.high-definition/Runtime/Material/Material.hlsl"
            #include "Packages/com.unity.render-pipelines.high-definition/Runtime/Material/Lit/Lit.hlsl"
            #include "Packages/com.unity.render-pipelines.high-definition/Runtime/Material/Lit/ShaderPass/LitDepthPass.hlsl"
//forest-begin: Added vertex animation
            #include "./Forest_VtxAnim_Shared2.cginc"
//forest-end:
            #include "Packages/com.unity.render-pipelines.high-definition/Runtime/Material/Lit/LitData.hlsl"
            #include "Packages/com.unity.render-pipelines.high-definition/Runtime/RenderPipeline/ShaderPass/ShaderPassDepthOnly.hlsl"

            #pragma vertex Vert
            #pragma fragment Frag

            ENDHLSL
        }

        // Caution: Order is important: TransparentBackface, then Forward/ForwardOnly
        Pass
        {
            Name "TransparentBackface"
            Tags { "LightMode" = "TransparentBackface" }

            Blend [_SrcBlend] [_DstBlend], [_AlphaSrcBlend] [_AlphaDstBlend]
            ZWrite [_ZWrite]
            Cull Front
            ColorMask [_ColorMaskTransparentVel] 1
            ZTest [_ZTestTransparent]

            HLSLPROGRAM

            #pragma multi_compile _ DEBUG_DISPLAY
            #pragma multi_compile _ LIGHTMAP_ON
            #pragma multi_compile _ DIRLIGHTMAP_COMBINED
            #pragma multi_compile _ DYNAMICLIGHTMAP_ON
            #pragma multi_compile _ SHADOWS_SHADOWMASK
            // Setup DECALS_OFF so the shader stripper can remove variants
            #pragma multi_compile DECALS_OFF DECALS_3RT DECALS_4RT
            
            // Supported shadow modes per light type
            #pragma multi_compile SHADOW_LOW SHADOW_MEDIUM SHADOW_HIGH SHADOW_VERY_HIGH

            #define USE_CLUSTERED_LIGHTLIST // There is not FPTL lighting when using transparent

            #define SHADERPASS SHADERPASS_FORWARD
            #include "Packages/com.unity.render-pipelines.high-definition/Runtime/Material/Material.hlsl"
            #include "Packages/com.unity.render-pipelines.high-definition/Runtime/Lighting/Lighting.hlsl"

        #ifdef DEBUG_DISPLAY
            #include "Packages/com.unity.render-pipelines.high-definition/Runtime/Debug/DebugDisplay.hlsl"
        #endif

            // The light loop (or lighting architecture) is in charge to:
            // - Define light list
            // - Define the light loop
            // - Setup the constant/data
            // - Do the reflection hierarchy
            // - Provide sampling function for shadowmap, ies, cookie and reflection (depends on the specific use with the light loops like index array or atlas or single and texture format (cubemap/latlong))

            #define HAS_LIGHTLOOP

            #include "Packages/com.unity.render-pipelines.high-definition/Runtime/Lighting/LightLoop/LightLoopDef.hlsl"
            #include "Packages/com.unity.render-pipelines.high-definition/Runtime/Material/Lit/Lit.hlsl"
            #include "Packages/com.unity.render-pipelines.high-definition/Runtime/Lighting/LightLoop/LightLoop.hlsl"

            #include "Packages/com.unity.render-pipelines.high-definition/Runtime/Material/Lit/ShaderPass/LitSharePass.hlsl"
//forest-begin: Added vertex animation
            #include "./Forest_VtxAnim_Shared2.cginc"
//forest-end:
            #include "Packages/com.unity.render-pipelines.high-definition/Runtime/Material/Lit/LitData.hlsl"
            #include "Packages/com.unity.render-pipelines.high-definition/Runtime/RenderPipeline/ShaderPass/ShaderPassForward.hlsl"

            #pragma vertex Vert
            #pragma fragment Frag

            ENDHLSL
        }

        Pass
        {
            Name "Forward"
            Tags { "LightMode" = "Forward" } // This will be only for transparent object based on the RenderQueue index

            Stencil
            {
                WriteMask [_StencilWriteMask]
                Ref [_StencilRef]
                Comp Always
                Pass Replace
            }

            Blend [_SrcBlend] [_DstBlend], [_AlphaSrcBlend] [_AlphaDstBlend]
            // In case of forward we want to have depth equal for opaque mesh
            ZTest [_ZTestDepthEqualForOpaque]
            ZWrite [_ZWrite]
            Cull [_CullModeForward]
            ColorMask [_ColorMaskTransparentVel] 1

            HLSLPROGRAM

            #pragma multi_compile _ DEBUG_DISPLAY
            #pragma multi_compile _ LIGHTMAP_ON
            #pragma multi_compile _ DIRLIGHTMAP_COMBINED
            #pragma multi_compile _ DYNAMICLIGHTMAP_ON
            #pragma multi_compile _ SHADOWS_SHADOWMASK
            // Setup DECALS_OFF so the shader stripper can remove variants
            #pragma multi_compile DECALS_OFF DECALS_3RT DECALS_4RT
            
            // Supported shadow modes per light type
            #pragma multi_compile SHADOW_LOW SHADOW_MEDIUM SHADOW_HIGH SHADOW_VERY_HIGH

            #pragma multi_compile USE_FPTL_LIGHTLIST USE_CLUSTERED_LIGHTLIST

            #define SHADERPASS SHADERPASS_FORWARD
            // In case of opaque we don't want to perform the alpha test, it is done in depth prepass and we use depth equal for ztest (setup from UI)
            // Don't do it with debug display mode as it is possible there is no depth prepass in this case
            #if !defined(_SURFACE_TYPE_TRANSPARENT) && !defined(DEBUG_DISPLAY)
                #define SHADERPASS_FORWARD_BYPASS_ALPHA_TEST
            #endif
            #include "Packages/com.unity.render-pipelines.high-definition/Runtime/Material/Material.hlsl"
            #include "Packages/com.unity.render-pipelines.high-definition/Runtime/Lighting/Lighting.hlsl"

        #ifdef DEBUG_DISPLAY
            #include "Packages/com.unity.render-pipelines.high-definition/Runtime/Debug/DebugDisplay.hlsl"
        #endif

            // The light loop (or lighting architecture) is in charge to:
            // - Define light list
            // - Define the light loop
            // - Setup the constant/data
            // - Do the reflection hierarchy
            // - Provide sampling function for shadowmap, ies, cookie and reflection (depends on the specific use with the light loops like index array or atlas or single and texture format (cubemap/latlong))

            #define HAS_LIGHTLOOP

            #include "Packages/com.unity.render-pipelines.high-definition/Runtime/Lighting/LightLoop/LightLoopDef.hlsl"
            #include "Packages/com.unity.render-pipelines.high-definition/Runtime/Material/Lit/Lit.hlsl"
            #include "Packages/com.unity.render-pipelines.high-definition/Runtime/Lighting/LightLoop/LightLoop.hlsl"

            #include "Packages/com.unity.render-pipelines.high-definition/Runtime/Material/Lit/ShaderPass/LitSharePass.hlsl"
//forest-begin: Added vertex animation
            #include "./Forest_VtxAnim_Shared2.cginc"
//forest-end:
            #include "Packages/com.unity.render-pipelines.high-definition/Runtime/Material/Lit/LitData.hlsl"
            #include "Packages/com.unity.render-pipelines.high-definition/Runtime/RenderPipeline/ShaderPass/ShaderPassForward.hlsl"

            #pragma vertex Vert
            #pragma fragment Frag

            ENDHLSL
        }

        Pass
        {
            Name "TransparentDepthPostpass"
            Tags { "LightMode" = "TransparentDepthPostpass" }

            Cull[_CullMode]
            ZWrite On
            ColorMask 0

            HLSLPROGRAM
            #define SHADERPASS SHADERPASS_DEPTH_ONLY
            #define CUTOFF_TRANSPARENT_DEPTH_POSTPASS
            #include "Packages/com.unity.render-pipelines.high-definition/Runtime/Material/Material.hlsl"
            #include "Packages/com.unity.render-pipelines.high-definition/Runtime/Material/Lit/Lit.hlsl"
            #include "Packages/com.unity.render-pipelines.high-definition/Runtime/Material/Lit/ShaderPass/LitDepthPass.hlsl"
//forest-begin: Added vertex animation
            #include "./Forest_VtxAnim_Shared2.cginc"
//forest-end:
            #include "Packages/com.unity.render-pipelines.high-definition/Runtime/Material/Lit/LitData.hlsl"
            #include "Packages/com.unity.render-pipelines.high-definition/Runtime/RenderPipeline/ShaderPass/ShaderPassDepthOnly.hlsl"

            #pragma vertex Vert
            #pragma fragment Frag

            ENDHLSL
        }
    }

    SubShader
    {
        Pass
        {
            Name "IndirectDXR"
            Tags{ "LightMode" = "IndirectDXR" }

            HLSLPROGRAM

            #pragma raytracing test      

            #pragma multi_compile _ LIGHTMAP_ON
            #pragma multi_compile _ DIRLIGHTMAP_COMBINED
            #pragma multi_compile _ DYNAMICLIGHTMAP_ON
            
            #define SHADERPASS SHADERPASS_RAYTRACING_INDIRECT
            #define SKIP_RASTERIZED_SHADOWS

            // multi compile that allows us to 
            #pragma multi_compile _ DIFFUSE_LIGHTING_ONLY

            // We use the low shadow maps for raytracing
            #define SHADOW_LOW

            #include "Packages/com.unity.render-pipelines.high-definition/Runtime/RenderPipeline/Raytracing/Shaders/RaytracingMacros.hlsl"

            #include "Packages/com.unity.render-pipelines.high-definition/Runtime/Material/Material.hlsl"
            #include "Packages/com.unity.render-pipelines.high-definition/Runtime/RenderPipeline/Raytracing/Shaders/ShaderVariablesRaytracing.hlsl"
            #include "Packages/com.unity.render-pipelines.high-definition/Runtime/RenderPipeline/Raytracing/Shaders/ShaderVariablesRaytracingLightLoop.hlsl"
            #include "Packages/com.unity.render-pipelines.high-definition/Runtime/Lighting/Lighting.hlsl"
 
            #include "Packages/com.unity.render-pipelines.high-definition/Runtime/RenderPipeline/Raytracing/Shaders/RaytracingIntersection.hlsl"
            
            #include "Packages/com.unity.render-pipelines.high-definition\Runtime\Lighting\LightLoop\LightLoopDef.hlsl"
            #define HAS_LIGHTLOOP
            #include "Packages/com.unity.render-pipelines.high-definition/Runtime/Material/Lit/Lit.hlsl"
            #include "Packages/com.unity.render-pipelines.high-definition/Runtime/Material/Lit/LitRaytracing.hlsl"
            #include "Packages/com.unity.render-pipelines.high-definition/Runtime/RenderPipeline/Raytracing/Shaders/RaytracingLightLoop.hlsl"
            #include "Packages/com.unity.render-pipelines.high-definition/Runtime/Material/Lit/LitRaytracingData.hlsl"
            #include "Packages/com.unity.render-pipelines.high-definition/Runtime/RenderPipeline/ShaderPass/ShaderPassRaytracingIndirect.hlsl"

            ENDHLSL
        }

        Pass
        {
            Name "ForwardDXR"
            Tags{ "LightMode" = "ForwardDXR" }

            HLSLPROGRAM

            #pragma raytracing test      

            #pragma multi_compile _ LIGHTMAP_ON
            #pragma multi_compile _ DIRLIGHTMAP_COMBINED
            #pragma multi_compile _ DYNAMICLIGHTMAP_ON
            
            #define SHADERPASS SHADERPASS_RAYTRACING_FORWARD
            #define SKIP_RASTERIZED_SHADOWS

            // We use the low shadow maps for raytracing
            #define SHADOW_LOW

            #include "Packages/com.unity.render-pipelines.high-definition/Runtime/RenderPipeline/Raytracing/Shaders/RaytracingMacros.hlsl"

            #include "Packages/com.unity.render-pipelines.high-definition/Runtime/Material/Material.hlsl"
            #include "Packages/com.unity.render-pipelines.high-definition/Runtime/RenderPipeline/Raytracing/Shaders/ShaderVariablesRaytracing.hlsl"
            #include "Packages/com.unity.render-pipelines.high-definition/Runtime/RenderPipeline/Raytracing/Shaders/ShaderVariablesRaytracingLightLoop.hlsl"
            #include "Packages/com.unity.render-pipelines.high-definition/Runtime/Lighting/Lighting.hlsl"
 
            #include "Packages/com.unity.render-pipelines.high-definition/Runtime/RenderPipeline/Raytracing/Shaders/RaytracingIntersection.hlsl"
            
            #include "Packages/com.unity.render-pipelines.high-definition\Runtime\Lighting\LightLoop\LightLoopDef.hlsl"
            #define HAS_LIGHTLOOP
            #include "Packages/com.unity.render-pipelines.high-definition/Runtime/Material/Lit/Lit.hlsl"
            #include "Packages/com.unity.render-pipelines.high-definition/Runtime/Material/Lit/LitRaytracing.hlsl"
            #include "Packages/com.unity.render-pipelines.high-definition/Runtime/RenderPipeline/Raytracing/Shaders/RaytracingLightLoop.hlsl"
            #include "Packages/com.unity.render-pipelines.high-definition/Runtime/Material/Lit/LitRaytracingData.hlsl"
            #include "Packages/com.unity.render-pipelines.high-definition/Runtime/RenderPipeline/ShaderPass/ShaderpassRaytracingForward.hlsl"

            ENDHLSL
        }

        Pass
        {
            Name "VisibilityDXR"
            Tags{ "LightMode" = "VisibilityDXR" }

            HLSLPROGRAM

            #pragma raytracing test

            #define SHADERPASS SHADERPASS_RAYTRACING_VISIBILITY

            #include "Packages/com.unity.render-pipelines.high-definition/Runtime/RenderPipeline/Raytracing/Shaders/RaytracingMacros.hlsl"

            #include "Packages/com.unity.render-pipelines.high-definition/Runtime/Material/Material.hlsl"
            #include "Packages/com.unity.render-pipelines.high-definition/Runtime/RenderPipeline/Raytracing/Shaders/ShaderVariablesRaytracing.hlsl"
            #include "Packages/com.unity.render-pipelines.high-definition/Runtime/RenderPipeline/Raytracing/Shaders/RaytracingIntersection.hlsl"

            #include "Packages/com.unity.render-pipelines.high-definition/Runtime/Material/Lit/Lit.hlsl"

            #include "Packages/com.unity.render-pipelines.high-definition/Runtime/Material/Lit/LitRaytracingData.hlsl"
            #include "Packages/com.unity.render-pipelines.high-definition/Runtime/RenderPipeline/ShaderPass/ShaderpassRaytracingVisibility.hlsl"

            ENDHLSL
        }
    }

    CustomEditor "Experimental.Rendering.HDPipeline.LitGUI"
}<|MERGE_RESOLUTION|>--- conflicted
+++ resolved
@@ -272,13 +272,8 @@
 
         [ToggleUI] _SupportDecals("Support Decals", Float) = 1.0
         [ToggleUI] _ReceivesSSR("Receives SSR", Float) = 1.0
-<<<<<<< HEAD
-
-
-=======
         [ToggleUI] _AddPrecomputedVelocity("AddPrecomputedVelocity", Float) = 0.0
         
->>>>>>> cc84f051
         [HideInInspector] _DiffusionProfile("Obsolete, kept for migration purpose", Int) = 0
         [HideInInspector] _DiffusionProfileAsset("Diffusion Profile Asset", Vector) = (0, 0, 0, 0)
         [HideInInspector] _DiffusionProfileHash("Diffusion Profile Hash", Float) = 0

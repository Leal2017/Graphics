void ADD_IDX(ComputeLayerTexCoord)( // Uv related parameters
                                    float2 texCoord0, float2 texCoord1, float2 texCoord2, float2 texCoord3, float4 uvMappingMask, float4 uvMappingMaskDetails,
                                    // scale and bias for base and detail + global tiling factor (for layered lit only)
                                    float2 texScale, float2 texBias, float2 texScaleDetails, float2 texBiasDetails, float additionalTiling, float linkDetailsWithBase,
                                    // parameter for planar/triplanar
                                    float3 positionRWS, float worldScale,
                                    // mapping type and output
                                    int mappingType, inout LayerTexCoord layerTexCoord)
{
    // Handle uv0, uv1, uv2, uv3 based on _UVMappingMask weight (exclusif 0..1)
    float2 uvBase = uvMappingMask.x * texCoord0 +
                    uvMappingMask.y * texCoord1 +
                    uvMappingMask.z * texCoord2 +
                    uvMappingMask.w * texCoord3;

    // Only used with layered, allow to have additional tiling
    uvBase *= additionalTiling.xx;


    float2 uvDetails =  uvMappingMaskDetails.x * texCoord0 +
                        uvMappingMaskDetails.y * texCoord1 +
                        uvMappingMaskDetails.z * texCoord2 +
                        uvMappingMaskDetails.w * texCoord3;

    uvDetails *= additionalTiling.xx;

    // If base is planar/triplanar then detail map is forced to be planar/triplanar
    ADD_IDX(layerTexCoord.details).mappingType = ADD_IDX(layerTexCoord.base).mappingType = mappingType;
    ADD_IDX(layerTexCoord.details).normalWS = ADD_IDX(layerTexCoord.base).normalWS = layerTexCoord.vertexNormalWS;
    // Copy data for the uvmapping
    ADD_IDX(layerTexCoord.details).triplanarWeights = ADD_IDX(layerTexCoord.base).triplanarWeights = layerTexCoord.triplanarWeights;

    // TODO: Currently we only handle world planar/triplanar but we may want local planar/triplanar.
    // In this case both position and normal need to be convert to object space.

    // planar/triplanar
    float2 uvXZ;
    float2 uvXY;
    float2 uvZY;

    GetTriplanarCoordinate(GetAbsolutePositionWS(positionRWS) * worldScale, uvXZ, uvXY, uvZY);

    // Planar is just XZ of triplanar
    if (mappingType == UV_MAPPING_PLANAR)
    {
        uvBase = uvDetails = uvXZ;
    }

    // Apply tiling options
    ADD_IDX(layerTexCoord.base).uv = uvBase * texScale + texBias;
    // Detail map tiling option inherit from the tiling of the base
    ADD_IDX(layerTexCoord.details).uv = uvDetails * texScaleDetails + texBiasDetails;
    if (linkDetailsWithBase > 0.0)
    {
        ADD_IDX(layerTexCoord.details).uv = ADD_IDX(layerTexCoord.details).uv * texScale + texBias;
    }

    ADD_IDX(layerTexCoord.base).uvXZ = uvXZ * texScale + texBias;
    ADD_IDX(layerTexCoord.base).uvXY = uvXY * texScale + texBias;
    ADD_IDX(layerTexCoord.base).uvZY = uvZY * texScale + texBias;

    ADD_IDX(layerTexCoord.details).uvXZ = uvXZ * texScaleDetails + texBiasDetails;
    ADD_IDX(layerTexCoord.details).uvXY = uvXY * texScaleDetails + texBiasDetails;
    ADD_IDX(layerTexCoord.details).uvZY = uvZY * texScaleDetails + texBiasDetails;

    if (linkDetailsWithBase > 0.0)
    {
        ADD_IDX(layerTexCoord.details).uvXZ = ADD_IDX(layerTexCoord.details).uvXZ * texScale + texBias;
        ADD_IDX(layerTexCoord.details).uvXY = ADD_IDX(layerTexCoord.details).uvXY * texScale + texBias;
        ADD_IDX(layerTexCoord.details).uvZY = ADD_IDX(layerTexCoord.details).uvZY * texScale + texBias;
    }


    #ifdef SURFACE_GRADIENT
    // This part is only relevant for normal mapping with UV_MAPPING_UVSET
    // Note: This code work only in pixel shader (as we rely on ddx), it should not be use in other context
    ADD_IDX(layerTexCoord.base).tangentWS = uvMappingMask.x * layerTexCoord.vertexTangentWS0 +
                                            uvMappingMask.y * layerTexCoord.vertexTangentWS1 +
                                            uvMappingMask.z * layerTexCoord.vertexTangentWS2 +
                                            uvMappingMask.w * layerTexCoord.vertexTangentWS3;

    ADD_IDX(layerTexCoord.base).bitangentWS =   uvMappingMask.x * layerTexCoord.vertexBitangentWS0 +
                                                uvMappingMask.y * layerTexCoord.vertexBitangentWS1 +
                                                uvMappingMask.z * layerTexCoord.vertexBitangentWS2 +
                                                uvMappingMask.w * layerTexCoord.vertexBitangentWS3;

    ADD_IDX(layerTexCoord.details).tangentWS =  uvMappingMaskDetails.x * layerTexCoord.vertexTangentWS0 +
                                                uvMappingMaskDetails.y * layerTexCoord.vertexTangentWS1 +
                                                uvMappingMaskDetails.z * layerTexCoord.vertexTangentWS2 +
                                                uvMappingMaskDetails.w * layerTexCoord.vertexTangentWS3;

    ADD_IDX(layerTexCoord.details).bitangentWS =    uvMappingMaskDetails.x * layerTexCoord.vertexBitangentWS0 +
                                                    uvMappingMaskDetails.y * layerTexCoord.vertexBitangentWS1 +
                                                    uvMappingMaskDetails.z * layerTexCoord.vertexBitangentWS2 +
                                                    uvMappingMaskDetails.w * layerTexCoord.vertexBitangentWS3;
    #endif
}

// Caution: Duplicate from GetBentNormalTS - keep in sync!
float3 ADD_IDX(GetNormalTS)(FragInputs input, LayerTexCoord layerTexCoord, float3 detailNormalTS, float detailMask)
{
    float3 normalTS;

#ifdef _NORMALMAP_IDX
    #ifdef _NORMALMAP_TANGENT_SPACE_IDX
        normalTS = SAMPLE_UVMAPPING_NORMALMAP(ADD_IDX(_NormalMap), SAMPLER_NORMALMAP_IDX, ADD_IDX(layerTexCoord.base), ADD_IDX(_NormalScale));
    #else // Object space
        // We forbid scale in case of object space as it make no sense
        // To be able to combine object space normal with detail map then later we will re-transform it to world space.
        // Note: There is no such a thing like triplanar with object space normal, so we call directly 2D function
        #ifdef SURFACE_GRADIENT
        // /We need to decompress the normal ourselve here as UnpackNormalRGB will return a surface gradient
        float3 normalOS = SAMPLE_TEXTURE2D(ADD_IDX(_NormalMapOS), SAMPLER_NORMALMAP_IDX, ADD_IDX(layerTexCoord.base).uv).xyz * 2.0 - 1.0;
        // no need to renormalize normalOS for SurfaceGradientFromPerturbedNormal
        normalTS = SurfaceGradientFromPerturbedNormal(input.tangentToWorld[2], TransformObjectToWorldNormal(normalOS));
        #else
        float3 normalOS = UnpackNormalRGB(SAMPLE_TEXTURE2D(ADD_IDX(_NormalMapOS), SAMPLER_NORMALMAP_IDX, ADD_IDX(layerTexCoord.base).uv), 1.0);
        normalTS = TransformObjectToTangent(normalOS, input.tangentToWorld);
        #endif
    #endif

    #ifdef _DETAIL_MAP_IDX
        #ifdef SURFACE_GRADIENT
        normalTS += detailNormalTS * detailMask;
        #else
        normalTS = lerp(normalTS, BlendNormalRNM(normalTS, detailNormalTS), detailMask); // todo: detailMask should lerp the angle of the quaternion rotation, not the normals
        #endif
    #endif
#else
    #ifdef SURFACE_GRADIENT
    normalTS = float3(0.0, 0.0, 0.0); // No gradient
    #else
    normalTS = float3(0.0, 0.0, 1.0);
    #endif
#endif

    return normalTS;
}

// Caution: Duplicate from GetNormalTS - keep in sync!
float3 ADD_IDX(GetBentNormalTS)(FragInputs input, LayerTexCoord layerTexCoord, float3 normalTS, float3 detailNormalTS, float detailMask)
{
    float3 bentNormalTS;

#ifdef _BENTNORMALMAP_IDX
    #ifdef _NORMALMAP_TANGENT_SPACE_IDX
        bentNormalTS = SAMPLE_UVMAPPING_NORMALMAP(ADD_IDX(_BentNormalMap), SAMPLER_NORMALMAP_IDX, ADD_IDX(layerTexCoord.base), ADD_IDX(_NormalScale));
    #else // Object space
        // We forbid scale in case of object space as it make no sense
        // To be able to combine object space normal with detail map then later we will re-transform it to world space.
        // Note: There is no such a thing like triplanar with object space normal, so we call directly 2D function
        #ifdef SURFACE_GRADIENT
        // /We need to decompress the normal ourselve here as UnpackNormalRGB will return a surface gradient
        float3 normalOS = SAMPLE_TEXTURE2D(ADD_IDX(_BentNormalMapOS), SAMPLER_NORMALMAP_IDX, ADD_IDX(layerTexCoord.base).uv).xyz * 2.0 - 1.0;
        // no need to renormalize normalOS for SurfaceGradientFromPerturbedNormal
        bentNormalTS = SurfaceGradientFromPerturbedNormal(input.tangentToWorld[2], TransformObjectToWorldNormal(normalOS));
        #else
        float3 normalOS = UnpackNormalRGB(SAMPLE_TEXTURE2D(ADD_IDX(_BentNormalMapOS), SAMPLER_NORMALMAP_IDX, ADD_IDX(layerTexCoord.base).uv), 1.0);
        bentNormalTS = TransformObjectToTangent(normalOS, input.tangentToWorld);
        #endif
    #endif

    #ifdef _DETAIL_MAP_IDX
        #ifdef SURFACE_GRADIENT
        bentNormalTS += detailNormalTS * detailMask;
        #else
        bentNormalTS = lerp(bentNormalTS, BlendNormalRNM(bentNormalTS, detailNormalTS), detailMask);
        #endif
    #endif
#else
    // If there is no bent normal map provided, fallback on regular normal map
    bentNormalTS = normalTS;
#endif

    return bentNormalTS;
}

// Return opacity
float ADD_IDX(GetSurfaceData)(FragInputs input, LayerTexCoord layerTexCoord, out SurfaceData surfaceData, out float3 normalTS, out float3 bentNormalTS)
{
<<<<<<< HEAD
    // Prepare the VT stack for sampling
    StackInfo stackInfo = PrepareStack(UVMappingTo2D(ADD_IDX(layerTexCoord.base)), ADD_IDX(_TextureStack));
#if VIRTUAL_TEXTURES_ACTIVE
    const float4 baseColorValue = SampleStack(stackInfo, ADD_IDX(_BaseColorMap)); //SAMPLE_UVMAPPING_TEXTURE2D(ADD_IDX(_BaseColorMap), ADD_ZERO_IDX(sampler_BaseColorMap), ADD_IDX(layerTexCoord.base));
#else
    const float4 baseColorValue = SAMPLE_UVMAPPING_TEXTURE2D(ADD_IDX(_BaseColorMap), ADD_ZERO_IDX(sampler_BaseColorMap), ADD_IDX(layerTexCoord.base));
#endif
    float alpha = baseColorValue.a * ADD_IDX(_BaseColor).a;
=======
	surfaceData.VTFeedback = float4(1,1,1,1);

    float alpha = SAMPLE_UVMAPPING_TEXTURE2D(ADD_IDX(_BaseColorMap), ADD_ZERO_IDX(sampler_BaseColorMap), ADD_IDX(layerTexCoord.base)).a * ADD_IDX(_BaseColor).a;
>>>>>>> 2b2d0510

    // Perform alha test very early to save performance (a killed pixel will not sample textures)
#if defined(_ALPHATEST_ON) && !defined(LAYERED_LIT_SHADER)
    float alphaCutoff = _AlphaCutoff;
    #ifdef CUTOFF_TRANSPARENT_DEPTH_PREPASS
    alphaCutoff = _AlphaCutoffPrepass;
    #elif defined(CUTOFF_TRANSPARENT_DEPTH_POSTPASS)
    alphaCutoff = _AlphaCutoffPostpass;
    #endif

#if SHADERPASS == SHADERPASS_SHADOWS
    DoAlphaTest(alpha, _UseShadowThreshold ? _AlphaCutoffShadow : alphaCutoff);
#else
    DoAlphaTest(alpha, alphaCutoff);
#endif
#endif

<<<<<<< HEAD

#ifdef _MASKMAP_IDX
#if VIRTUAL_TEXTURES_ACTIVE
    const float4 maskValue = SampleStack(stackInfo, ADD_IDX(_MaskMap)); //SAMPLE_UVMAPPING_TEXTURE2D(ADD_IDX(_MaskMap), SAMPLER_MASKMAP_IDX, ADD_IDX(layerTexCoord.base)).b;
#else
    const float4 maskValue = SAMPLE_UVMAPPING_TEXTURE2D(ADD_IDX(_MaskMap), SAMPLER_MASKMAP_IDX, ADD_IDX(layerTexCoord.base));
#endif
#endif

=======
>>>>>>> 2b2d0510
    float3 detailNormalTS = float3(0.0, 0.0, 0.0);
    float detailMask = 0.0;
#ifdef _DETAIL_MAP_IDX
    detailMask = 1.0;
    #ifdef _MASKMAP_IDX
        detailMask = SAMPLE_UVMAPPING_TEXTURE2D(ADD_IDX(_MaskMap), SAMPLER_MASKMAP_IDX, ADD_IDX(layerTexCoord.base)).b;
    #endif
    float2 detailAlbedoAndSmoothness = SAMPLE_UVMAPPING_TEXTURE2D(ADD_IDX(_DetailMap), SAMPLER_DETAILMAP_IDX, ADD_IDX(layerTexCoord.details)).rb;
    float detailAlbedo = detailAlbedoAndSmoothness.r * 2.0 - 1.0;
    float detailSmoothness = detailAlbedoAndSmoothness.g * 2.0 - 1.0;
    // Resample the detail map but this time for the normal map. This call should be optimize by the compiler
    // We split both call due to trilinear mapping
    detailNormalTS = SAMPLE_UVMAPPING_NORMALMAP_AG(ADD_IDX(_DetailMap), SAMPLER_DETAILMAP_IDX, ADD_IDX(layerTexCoord.details), ADD_IDX(_DetailNormalScale));
#endif
<<<<<<< HEAD

    surfaceData.baseColor = baseColorValue.rgb * ADD_IDX(_BaseColor).rgb;
=======
>>>>>>> 2b2d0510

    surfaceData.baseColor = SAMPLE_UVMAPPING_TEXTURE2D(ADD_IDX(_BaseColorMap), ADD_ZERO_IDX(sampler_BaseColorMap), ADD_IDX(layerTexCoord.base)).rgb * ADD_IDX(_BaseColor).rgb;
#ifdef _DETAIL_MAP_IDX

    // Goal: we want the detail albedo map to be able to darken down to black and brighten up to white the surface albedo.
    // The scale control the speed of the gradient. We simply remap detailAlbedo from [0..1] to [-1..1] then perform a lerp to black or white
    // with a factor based on speed.
    // For base color we interpolate in sRGB space (approximate here as square) as it get a nicer perceptual gradient
    float albedoDetailSpeed = saturate(abs(detailAlbedo) * ADD_IDX(_DetailAlbedoScale));
    float3 baseColorOverlay = lerp(sqrt(surfaceData.baseColor), (detailAlbedo < 0.0) ? float3(0.0, 0.0, 0.0) : float3(1.0, 1.0, 1.0), albedoDetailSpeed * albedoDetailSpeed);
    baseColorOverlay *= baseColorOverlay;
    // Lerp with details mask
    surfaceData.baseColor = lerp(surfaceData.baseColor, saturate(baseColorOverlay), detailMask);
#endif

    surfaceData.specularOcclusion = 1.0; // Will be setup outside of this function

    surfaceData.normalWS = float3(0.0, 0.0, 0.0); // Need to init this to keep quiet the compiler, but this is overriden later (0, 0, 0) so if we forget to override the compiler may comply.
    surfaceData.geomNormalWS = float3(0.0, 0.0, 0.0); // Not used, just to keep compiler quiet.

    normalTS = ADD_IDX(GetNormalTS)(input, layerTexCoord, detailNormalTS, detailMask);
    bentNormalTS = ADD_IDX(GetBentNormalTS)(input, layerTexCoord, normalTS, detailNormalTS, detailMask);

#if defined(_MASKMAP_IDX)
    surfaceData.perceptualSmoothness = SAMPLE_UVMAPPING_TEXTURE2D(ADD_IDX(_MaskMap), SAMPLER_MASKMAP_IDX, ADD_IDX(layerTexCoord.base)).a;
    surfaceData.perceptualSmoothness = lerp(ADD_IDX(_SmoothnessRemapMin), ADD_IDX(_SmoothnessRemapMax), surfaceData.perceptualSmoothness);
#else
    surfaceData.perceptualSmoothness = ADD_IDX(_Smoothness);
#endif

#ifdef _DETAIL_MAP_IDX
    // See comment for baseColorOverlay
    float smoothnessDetailSpeed = saturate(abs(detailSmoothness) * ADD_IDX(_DetailSmoothnessScale));
    float smoothnessOverlay = lerp(surfaceData.perceptualSmoothness, (detailSmoothness < 0.0) ? 0.0 : 1.0, smoothnessDetailSpeed);
    // Lerp with details mask
    surfaceData.perceptualSmoothness = lerp(surfaceData.perceptualSmoothness, saturate(smoothnessOverlay), detailMask);
#endif

    // MaskMap is RGBA: Metallic, Ambient Occlusion (Optional), detail Mask (Optional), Smoothness
#ifdef _MASKMAP_IDX
    surfaceData.metallic = SAMPLE_UVMAPPING_TEXTURE2D(ADD_IDX(_MaskMap), SAMPLER_MASKMAP_IDX, ADD_IDX(layerTexCoord.base)).r;
    surfaceData.ambientOcclusion = SAMPLE_UVMAPPING_TEXTURE2D(ADD_IDX(_MaskMap), SAMPLER_MASKMAP_IDX, ADD_IDX(layerTexCoord.base)).g;
    surfaceData.ambientOcclusion = lerp(ADD_IDX(_AORemapMin), ADD_IDX(_AORemapMax), surfaceData.ambientOcclusion);
#else
    surfaceData.metallic = 1.0;
    surfaceData.ambientOcclusion = 1.0;
#endif
    surfaceData.metallic *= ADD_IDX(_Metallic);

    surfaceData.diffusionProfileHash = asuint(ADD_IDX(_DiffusionProfileHash));
    surfaceData.subsurfaceMask = ADD_IDX(_SubsurfaceMask);

#ifdef _SUBSURFACE_MASK_MAP_IDX
    surfaceData.subsurfaceMask *= SAMPLE_UVMAPPING_TEXTURE2D(ADD_IDX(_SubsurfaceMaskMap), SAMPLER_SUBSURFACE_MASK_MAP_IDX, ADD_IDX(layerTexCoord.base)).r;
#endif

#ifdef _THICKNESSMAP_IDX
    surfaceData.thickness = SAMPLE_UVMAPPING_TEXTURE2D(ADD_IDX(_ThicknessMap), SAMPLER_THICKNESSMAP_IDX, ADD_IDX(layerTexCoord.base)).r;
    surfaceData.thickness = ADD_IDX(_ThicknessRemap).x + ADD_IDX(_ThicknessRemap).y * surfaceData.thickness;
#else
    surfaceData.thickness = ADD_IDX(_Thickness);
#endif

    // This part of the code is not used in case of layered shader but we keep the same macro system for simplicity
#if !defined(LAYERED_LIT_SHADER)

    // These static material feature allow compile time optimization
    surfaceData.materialFeatures = MATERIALFEATUREFLAGS_LIT_STANDARD;

#ifdef _MATERIAL_FEATURE_SUBSURFACE_SCATTERING
    surfaceData.materialFeatures |= MATERIALFEATUREFLAGS_LIT_SUBSURFACE_SCATTERING;
#endif
#ifdef _MATERIAL_FEATURE_TRANSMISSION
    surfaceData.materialFeatures |= MATERIALFEATUREFLAGS_LIT_TRANSMISSION;
#endif
#ifdef _MATERIAL_FEATURE_ANISOTROPY
    surfaceData.materialFeatures |= MATERIALFEATUREFLAGS_LIT_ANISOTROPY;
#endif
#ifdef _MATERIAL_FEATURE_CLEAR_COAT
    surfaceData.materialFeatures |= MATERIALFEATUREFLAGS_LIT_CLEAR_COAT;
#endif
#ifdef _MATERIAL_FEATURE_IRIDESCENCE
    surfaceData.materialFeatures |= MATERIALFEATUREFLAGS_LIT_IRIDESCENCE;
#endif
#ifdef _MATERIAL_FEATURE_SPECULAR_COLOR
    surfaceData.materialFeatures |= MATERIALFEATUREFLAGS_LIT_SPECULAR_COLOR;
#endif

#ifdef _TANGENTMAP
    #ifdef _NORMALMAP_TANGENT_SPACE_IDX // Normal and tangent use same space
    // Tangent space vectors always use only 2 channels.
    float3 tangentTS = UnpackNormalmapRGorAG(SAMPLE_UVMAPPING_TEXTURE2D(_TangentMap, sampler_TangentMap, layerTexCoord.base), 1.0);
    surfaceData.tangentWS = TransformTangentToWorld(tangentTS, input.tangentToWorld);
    #else // Object space
    // Note: There is no such a thing like triplanar with object space normal, so we call directly 2D function
    float3 tangentOS = UnpackNormalRGB(SAMPLE_TEXTURE2D(_TangentMapOS, sampler_TangentMapOS,  layerTexCoord.base.uv), 1.0);
    surfaceData.tangentWS = TransformObjectToWorldNormal(tangentOS);
    #endif
#else
    // Note we don't normalize tangentWS either with a tangentmap above or using the interpolated tangent from the TBN frame
    // as it will be normalized later with a call to Orthonormalize():
    surfaceData.tangentWS = input.tangentToWorld[0].xyz; // The tangent is not normalize in tangentToWorld for mikkt. TODO: Check if it expected that we normalize with Morten. Tag: SURFACE_GRADIENT
#endif

#ifdef _ANISOTROPYMAP
    surfaceData.anisotropy = SAMPLE_UVMAPPING_TEXTURE2D(_AnisotropyMap, sampler_AnisotropyMap, layerTexCoord.base).r;
#else
    surfaceData.anisotropy = 1.0;
#endif
    surfaceData.anisotropy *= ADD_IDX(_Anisotropy);

    surfaceData.specularColor = _SpecularColor.rgb;
#ifdef _SPECULARCOLORMAP
    surfaceData.specularColor *= SAMPLE_UVMAPPING_TEXTURE2D(_SpecularColorMap, sampler_SpecularColorMap, layerTexCoord.base).rgb;
#endif
#ifdef _MATERIAL_FEATURE_SPECULAR_COLOR
    // Require to have setup baseColor
    // Reproduce the energy conservation done in legacy Unity. Not ideal but better for compatibility and users can unchek it
    surfaceData.baseColor *= _EnergyConservingSpecularColor > 0.0 ? (1.0 - Max3(surfaceData.specularColor.r, surfaceData.specularColor.g, surfaceData.specularColor.b)) : 1.0;
#endif

#if HAS_REFRACTION
    if (_EnableSSRefraction)
    {
        surfaceData.ior = _Ior;
        surfaceData.transmittanceColor = _TransmittanceColor;
#ifdef _TRANSMITTANCECOLORMAP
        surfaceData.transmittanceColor *= SAMPLE_UVMAPPING_TEXTURE2D(_TransmittanceColorMap, sampler_TransmittanceColorMap, ADD_IDX(layerTexCoord.base)).rgb;
#endif

        surfaceData.atDistance = _ATDistance;
        // Thickness already defined with SSS (from both thickness and thicknessMap)
        surfaceData.thickness *= _ThicknessMultiplier;
        // Rough refraction don't use opacity. Instead we use opacity as a transmittance mask.
        surfaceData.transmittanceMask = (1.0 - alpha);
        alpha = 1.0;
    }
    else
    {
        surfaceData.ior = 1.0;
        surfaceData.transmittanceColor = float3(1.0, 1.0, 1.0);
        surfaceData.atDistance = 1.0;
        surfaceData.transmittanceMask = 0.0;
        alpha = 1.0;
    }
#else
    surfaceData.ior = 1.0;
    surfaceData.transmittanceColor = float3(1.0, 1.0, 1.0);
    surfaceData.atDistance = 1.0;
    surfaceData.transmittanceMask = 0.0;
#endif

#ifdef _MATERIAL_FEATURE_CLEAR_COAT
    surfaceData.coatMask = _CoatMask;
    // To shader feature for keyword to limit the variant
    surfaceData.coatMask *= SAMPLE_UVMAPPING_TEXTURE2D(ADD_IDX(_CoatMaskMap), ADD_ZERO_IDX(sampler_CoatMaskMap), ADD_IDX(layerTexCoord.base)).r;
#else
    surfaceData.coatMask = 0.0;
#endif

#ifdef _MATERIAL_FEATURE_IRIDESCENCE
    #ifdef _IRIDESCENCE_THICKNESSMAP
    surfaceData.iridescenceThickness = SAMPLE_UVMAPPING_TEXTURE2D(_IridescenceThicknessMap, sampler_IridescenceThicknessMap, layerTexCoord.base).r;
    surfaceData.iridescenceThickness = _IridescenceThicknessRemap.x + _IridescenceThicknessRemap.y * surfaceData.iridescenceThickness;
    #else
    surfaceData.iridescenceThickness = _IridescenceThickness;
    #endif
    surfaceData.iridescenceMask = _IridescenceMask;
    surfaceData.iridescenceMask *= SAMPLE_UVMAPPING_TEXTURE2D(_IridescenceMaskMap, sampler_IridescenceMaskMap, layerTexCoord.base).r;
#else
    surfaceData.iridescenceThickness = 0.0;
    surfaceData.iridescenceMask = 0.0;
#endif

#else // #if !defined(LAYERED_LIT_SHADER)

    // Mandatory to setup value to keep compiler quiet

    // Layered shader material feature are define outside of this call
    surfaceData.materialFeatures = 0;

    // All these parameters are ignore as they are re-setup outside of the layers function
    // Note: any parameters set here must also be set in GetSurfaceAndBuiltinData() layer version
    surfaceData.tangentWS = float3(0.0, 0.0, 0.0);
    surfaceData.anisotropy = 0.0;
    surfaceData.specularColor = float3(0.0, 0.0, 0.0);
    surfaceData.iridescenceThickness = 0.0;
    surfaceData.iridescenceMask = 0.0;
    surfaceData.coatMask = 0.0;

    // Transparency
    surfaceData.ior = 1.0;
    surfaceData.transmittanceColor = float3(1.0, 1.0, 1.0);
    surfaceData.atDistance = 1000000.0;
    surfaceData.transmittanceMask = 0.0;

#endif // #if !defined(LAYERED_LIT_SHADER)

    return alpha;
}<|MERGE_RESOLUTION|>--- conflicted
+++ resolved
@@ -178,20 +178,9 @@
 // Return opacity
 float ADD_IDX(GetSurfaceData)(FragInputs input, LayerTexCoord layerTexCoord, out SurfaceData surfaceData, out float3 normalTS, out float3 bentNormalTS)
 {
-<<<<<<< HEAD
-    // Prepare the VT stack for sampling
-    StackInfo stackInfo = PrepareStack(UVMappingTo2D(ADD_IDX(layerTexCoord.base)), ADD_IDX(_TextureStack));
-#if VIRTUAL_TEXTURES_ACTIVE
-    const float4 baseColorValue = SampleStack(stackInfo, ADD_IDX(_BaseColorMap)); //SAMPLE_UVMAPPING_TEXTURE2D(ADD_IDX(_BaseColorMap), ADD_ZERO_IDX(sampler_BaseColorMap), ADD_IDX(layerTexCoord.base));
-#else
-    const float4 baseColorValue = SAMPLE_UVMAPPING_TEXTURE2D(ADD_IDX(_BaseColorMap), ADD_ZERO_IDX(sampler_BaseColorMap), ADD_IDX(layerTexCoord.base));
-#endif
-    float alpha = baseColorValue.a * ADD_IDX(_BaseColor).a;
-=======
 	surfaceData.VTFeedback = float4(1,1,1,1);
 
     float alpha = SAMPLE_UVMAPPING_TEXTURE2D(ADD_IDX(_BaseColorMap), ADD_ZERO_IDX(sampler_BaseColorMap), ADD_IDX(layerTexCoord.base)).a * ADD_IDX(_BaseColor).a;
->>>>>>> 2b2d0510
 
     // Perform alha test very early to save performance (a killed pixel will not sample textures)
 #if defined(_ALPHATEST_ON) && !defined(LAYERED_LIT_SHADER)
@@ -209,18 +198,6 @@
 #endif
 #endif
 
-<<<<<<< HEAD
-
-#ifdef _MASKMAP_IDX
-#if VIRTUAL_TEXTURES_ACTIVE
-    const float4 maskValue = SampleStack(stackInfo, ADD_IDX(_MaskMap)); //SAMPLE_UVMAPPING_TEXTURE2D(ADD_IDX(_MaskMap), SAMPLER_MASKMAP_IDX, ADD_IDX(layerTexCoord.base)).b;
-#else
-    const float4 maskValue = SAMPLE_UVMAPPING_TEXTURE2D(ADD_IDX(_MaskMap), SAMPLER_MASKMAP_IDX, ADD_IDX(layerTexCoord.base));
-#endif
-#endif
-
-=======
->>>>>>> 2b2d0510
     float3 detailNormalTS = float3(0.0, 0.0, 0.0);
     float detailMask = 0.0;
 #ifdef _DETAIL_MAP_IDX
@@ -235,11 +212,6 @@
     // We split both call due to trilinear mapping
     detailNormalTS = SAMPLE_UVMAPPING_NORMALMAP_AG(ADD_IDX(_DetailMap), SAMPLER_DETAILMAP_IDX, ADD_IDX(layerTexCoord.details), ADD_IDX(_DetailNormalScale));
 #endif
-<<<<<<< HEAD
-
-    surfaceData.baseColor = baseColorValue.rgb * ADD_IDX(_BaseColor).rgb;
-=======
->>>>>>> 2b2d0510
 
     surfaceData.baseColor = SAMPLE_UVMAPPING_TEXTURE2D(ADD_IDX(_BaseColorMap), ADD_ZERO_IDX(sampler_BaseColorMap), ADD_IDX(layerTexCoord.base)).rgb * ADD_IDX(_BaseColor).rgb;
 #ifdef _DETAIL_MAP_IDX

--- conflicted
+++ resolved
@@ -1,101 +1,91 @@
-//-------------------------------------------------------------------------------------
-// Fill SurfaceData/Builtin data function
-//-------------------------------------------------------------------------------------
-#include "Packages/com.unity.render-pipelines.core/ShaderLibrary/Packing.hlsl"
-#include "Packages/com.unity.render-pipelines.core/ShaderLibrary/Sampling/SampleUVMapping.hlsl"
-
-void GetSurfaceData(FragInputs input, float3 V, PositionInputs posInput, out DecalSurfaceData surfaceData)
-{
-#if (SHADERPASS == SHADERPASS_DBUFFER_PROJECTOR) || (SHADERPASS == SHADERPASS_FORWARD_EMISSIVE_PROJECTOR)
-    // With inspector version of decal we can use instancing to get normal to world access
-    float4x4 normalToWorld = UNITY_ACCESS_INSTANCED_PROP(Decal, _NormalToWorld);
-    float fadeFactor = clamp(normalToWorld[0][3], 0.0f, 1.0f);
-    float2 scale = float2(normalToWorld[3][0], normalToWorld[3][1]);
-    float2 offset = float2(normalToWorld[3][2], normalToWorld[3][3]);
-	float2 texCoords = input.texCoord0.xy * scale + offset;
-#elif (SHADERPASS == SHADERPASS_DBUFFER_MESH) || (SHADERPASS == SHADERPASS_FORWARD_EMISSIVE_MESH)
-	float fadeFactor = _DecalBlend;
-	float2 texCoords = input.texCoord0.xy;
-#endif
-
-    float albedoMapBlend = fadeFactor;
-    float maskMapBlend = fadeFactor;
-
-    ZERO_INITIALIZE(DecalSurfaceData, surfaceData);
-    surfaceData.baseColor = _BaseColor;
-    surfaceData.emissive = _EmissiveColor * fadeFactor;
-#ifdef _EMISSIVEMAP
-    surfaceData.emissive *= SAMPLE_TEXTURE2D(_EmissiveColorMap, sampler_EmissiveColorMap, texCoords);
-#endif
-
-    // Inverse pre-expose using _EmissiveExposureWeight weight
-    float3 emissiveRcpExposure = surfaceData.emissive * GetInverseCurrentExposureMultiplier();
-    surfaceData.emissive = lerp(emissiveRcpExposure, surfaceData.emissive, _EmissiveExposureWeight);
-
-#ifdef _COLORMAP
-    surfaceData.baseColor *= SAMPLE_TEXTURE2D(_BaseColorMap, sampler_BaseColorMap, texCoords);
-#endif
-	surfaceData.baseColor.w *= fadeFactor;
-	albedoMapBlend = surfaceData.baseColor.w;   
-// outside _COLORMAP because we still have base color
-#ifdef _ALBEDOCONTRIBUTION
-    if (surfaceData.baseColor.w > 0.0)
-    {
-        surfaceData.HTileMask |= DBUFFERHTILEBIT_DIFFUSE;
-    }	
-#else
-	surfaceData.baseColor.w = 0.0;	// dont blend any albedo
-#endif
-
-#ifdef _MASKMAP
-    surfaceData.mask = SAMPLE_TEXTURE2D(_MaskMap, sampler_MaskMap, texCoords);
-    surfaceData.mask.z *= _DecalMaskMapBlueScale;
-	maskMapBlend *= surfaceData.mask.z;	// store before overwriting with smoothness
-    surfaceData.mask.x = _MetallicScale * surfaceData.mask.x;
-    surfaceData.mask.y = lerp(_AORemapMin, _AORemapMax, surfaceData.mask.y);
-    surfaceData.mask.z = lerp(_SmoothnessRemapMin, _SmoothnessRemapMax, surfaceData.mask.w);
-	surfaceData.mask.w = _MaskBlendSrc ? maskMapBlend : albedoMapBlend;
-
-    if (surfaceData.mask.w > 0.0)
-    {
-        surfaceData.HTileMask |= DBUFFERHTILEBIT_MASK;
-    }
-#endif
-
-	// needs to be after mask, because blend source could be in the mask map blue
-#ifdef _NORMALMAP
-<<<<<<< HEAD
-    // normalTS in[-1; 1] range
-    float2 deriv = UnpackDerivativeNormalRGorAG(SAMPLE_TEXTURE2D(_NormalMap, sampler_NormalMap, texCoords));
-#if (!DECAL_VOLUME_HIGH_PRECISION)
-    deriv = clamp(deriv, float2(-1, -1), float2(1, 1));
-=======
-	float3 normalTS = UnpackNormalmapRGorAG(SAMPLE_TEXTURE2D(_NormalMap, sampler_NormalMap, texCoords));
-    float3 normalWS = float3(0.0, 0.0, 0.0);
-#if (SHADERPASS == SHADERPASS_DBUFFER_PROJECTOR)
-	normalWS = mul((float3x3)normalToWorld, normalTS);
-#elif (SHADERPASS == SHADERPASS_DBUFFER_MESH)	
-    // We need to normalize as we use mikkt tangent space and this is expected (tangent space is not normalize)
-    normalWS = normalize(TransformTangentToWorld(normalTS, input.tangentToWorld));
->>>>>>> b7c420f2
-#endif
-
-#if (SHADERPASS == SHADERPASS_DBUFFER_PROJECTOR) || (SHADERPASS == SHADERPASS_FORWARD_EMISSIVE_PROJECTOR)
-    float3x3 tNormalToWorld = transpose((float3x3)normalToWorld);
-    float3 decalXaxisWS = (tNormalToWorld)[0]; 
-    float3 decalYaxisWS = (tNormalToWorld)[1];
-#elif (SHADERPASS == SHADERPASS_DBUFFER_MESH) || (SHADERPASS == SHADERPASS_FORWARD_EMISSIVE_MESH)
-    float3 decalXaxisWS = input.worldToTangent[0];
-    float3 decalYaxisWS = input.worldToTangent[1];
-#endif
-    // consider oriented decal a volume bump map and use equation 2. in "Bump Mapping Unparametrized Surfaces on the GPU"
-    // since the volume gradient is a linear operator. (eq. 2 is used in gbuffer pass)
-    surfaceData.normalWS.xyz = SurfaceGradientFromTBN(deriv, decalXaxisWS, decalYaxisWS);
-	surfaceData.normalWS.w = _NormalBlendSrc ? maskMapBlend : albedoMapBlend;
-    if (surfaceData.normalWS.w > 0.0)
-    {
-        surfaceData.HTileMask |= DBUFFERHTILEBIT_NORMAL;
-    }
-#endif
-	surfaceData.MAOSBlend.xy = float2(surfaceData.mask.w, surfaceData.mask.w);
-}
+//-------------------------------------------------------------------------------------
+// Fill SurfaceData/Builtin data function
+//-------------------------------------------------------------------------------------
+#include "Packages/com.unity.render-pipelines.core/ShaderLibrary/Packing.hlsl"
+#include "Packages/com.unity.render-pipelines.core/ShaderLibrary/Sampling/SampleUVMapping.hlsl"
+
+void GetSurfaceData(FragInputs input, float3 V, PositionInputs posInput, out DecalSurfaceData surfaceData)
+{
+#if (SHADERPASS == SHADERPASS_DBUFFER_PROJECTOR) || (SHADERPASS == SHADERPASS_FORWARD_EMISSIVE_PROJECTOR)
+    // With inspector version of decal we can use instancing to get normal to world access
+    float4x4 normalToWorld = UNITY_ACCESS_INSTANCED_PROP(Decal, _NormalToWorld);
+    float fadeFactor = clamp(normalToWorld[0][3], 0.0f, 1.0f);
+    float2 scale = float2(normalToWorld[3][0], normalToWorld[3][1]);
+    float2 offset = float2(normalToWorld[3][2], normalToWorld[3][3]);
+	float2 texCoords = input.texCoord0.xy * scale + offset;
+#elif (SHADERPASS == SHADERPASS_DBUFFER_MESH) || (SHADERPASS == SHADERPASS_FORWARD_EMISSIVE_MESH)
+	float fadeFactor = _DecalBlend;
+	float2 texCoords = input.texCoord0.xy;
+#endif
+
+    float albedoMapBlend = fadeFactor;
+    float maskMapBlend = fadeFactor;
+
+    ZERO_INITIALIZE(DecalSurfaceData, surfaceData);
+    surfaceData.baseColor = _BaseColor;
+    surfaceData.emissive = _EmissiveColor * fadeFactor;
+#ifdef _EMISSIVEMAP
+    surfaceData.emissive *= SAMPLE_TEXTURE2D(_EmissiveColorMap, sampler_EmissiveColorMap, texCoords);
+#endif
+
+    // Inverse pre-expose using _EmissiveExposureWeight weight
+    float3 emissiveRcpExposure = surfaceData.emissive * GetInverseCurrentExposureMultiplier();
+    surfaceData.emissive = lerp(emissiveRcpExposure, surfaceData.emissive, _EmissiveExposureWeight);
+
+#ifdef _COLORMAP
+    surfaceData.baseColor *= SAMPLE_TEXTURE2D(_BaseColorMap, sampler_BaseColorMap, texCoords);
+#endif
+	surfaceData.baseColor.w *= fadeFactor;
+	albedoMapBlend = surfaceData.baseColor.w;   
+// outside _COLORMAP because we still have base color
+#ifdef _ALBEDOCONTRIBUTION
+    if (surfaceData.baseColor.w > 0.0)
+    {
+        surfaceData.HTileMask |= DBUFFERHTILEBIT_DIFFUSE;
+    }	
+#else
+	surfaceData.baseColor.w = 0.0;	// dont blend any albedo
+#endif
+
+#ifdef _MASKMAP
+    surfaceData.mask = SAMPLE_TEXTURE2D(_MaskMap, sampler_MaskMap, texCoords);
+    surfaceData.mask.z *= _DecalMaskMapBlueScale;
+	maskMapBlend *= surfaceData.mask.z;	// store before overwriting with smoothness
+    surfaceData.mask.x = _MetallicScale * surfaceData.mask.x;
+    surfaceData.mask.y = lerp(_AORemapMin, _AORemapMax, surfaceData.mask.y);
+    surfaceData.mask.z = lerp(_SmoothnessRemapMin, _SmoothnessRemapMax, surfaceData.mask.w);
+	surfaceData.mask.w = _MaskBlendSrc ? maskMapBlend : albedoMapBlend;
+
+    if (surfaceData.mask.w > 0.0)
+    {
+        surfaceData.HTileMask |= DBUFFERHTILEBIT_MASK;
+    }
+#endif
+
+	// needs to be after mask, because blend source could be in the mask map blue
+#ifdef _NORMALMAP
+    // normalTS in[-1; 1] range
+    float2 deriv = UnpackDerivativeNormalRGorAG(SAMPLE_TEXTURE2D(_NormalMap, sampler_NormalMap, texCoords));
+#if (!DECAL_VOLUME_HIGH_PRECISION)
+    deriv = clamp(deriv, float2(-1, -1), float2(1, 1));
+#endif
+
+#if (SHADERPASS == SHADERPASS_DBUFFER_PROJECTOR) || (SHADERPASS == SHADERPASS_FORWARD_EMISSIVE_PROJECTOR)
+    float3x3 tNormalToWorld = transpose((float3x3)normalToWorld);
+    float3 decalXaxisWS = (tNormalToWorld)[0]; 
+    float3 decalYaxisWS = (tNormalToWorld)[1];
+#elif (SHADERPASS == SHADERPASS_DBUFFER_MESH) || (SHADERPASS == SHADERPASS_FORWARD_EMISSIVE_MESH)
+    float3 decalXaxisWS = input.worldToTangent[0];
+    float3 decalYaxisWS = input.worldToTangent[1];
+#endif
+    // consider oriented decal a volume bump map and use equation 2. in "Bump Mapping Unparametrized Surfaces on the GPU"
+    // since the volume gradient is a linear operator. (eq. 2 is used in gbuffer pass)
+    surfaceData.normalWS.xyz = SurfaceGradientFromTBN(deriv, decalXaxisWS, decalYaxisWS);
+	surfaceData.normalWS.w = _NormalBlendSrc ? maskMapBlend : albedoMapBlend;
+    if (surfaceData.normalWS.w > 0.0)
+    {
+        surfaceData.HTileMask |= DBUFFERHTILEBIT_NORMAL;
+    }
+#endif
+	surfaceData.MAOSBlend.xy = float2(surfaceData.mask.w, surfaceData.mask.w);
+}
--- conflicted
+++ resolved
@@ -1,58 +1,16 @@
 Shader "Hidden/HDRP/IntegrateHDRI"
 {
-    HLSLINCLUDE
-
-    #pragma vertex Vert
-
-    #pragma editor_sync_compilation
-    #pragma target 4.5
-    #pragma only_renderers d3d11 ps4 xboxone vulkan metal switch
-
-    #include "Packages/com.unity.render-pipelines.core/ShaderLibrary/Common.hlsl"
-    #include "Packages/com.unity.render-pipelines.core/ShaderLibrary/Color.hlsl"
-    #include "Packages/com.unity.render-pipelines.core/ShaderLibrary/ImageBasedLighting.hlsl"
-    #include "Packages/com.unity.render-pipelines.high-definition/Runtime/ShaderLibrary/ShaderVariables.hlsl"
-
-    struct Attributes
+    Properties
     {
-        uint vertexID : SV_VertexID;
-    };
-
-    struct Varyings
-    {
-        float4 positionCS : SV_POSITION;
-        float2 texCoord   : TEXCOORD0;
-    };
-
-    TextureCube<float4> _Cubemap;
-
-    Varyings Vert(Attributes input)
-    {
-        Varyings output;
-
-        output.positionCS = GetFullScreenTriangleVertexPosition(input.vertexID);
-        output.texCoord   = GetFullScreenTriangleTexCoord(input.vertexID);
-
-        return output;
+        [HideInInspector]
+        _Cubemap ("", CUBE) = "white" {}
     }
 
-    // With HDRI that have a large range (including the sun) it can be challenging to
-    // compute the lux value without multiple importance sampling.
-    // We instead use a brute force Uniforme Spherical integration of the upper hemisphere
-    // with a large number of sample. This is fine as this happen in the editor.
-    float3 GetUpperHemisphereLuxValue(TEXTURECUBE_PARAM(skybox, sampler_skybox), float3 N)
+    SubShader
     {
-        float3 sum = 0.0f;
-        //const float dphi    = 2.0f*PI/1024.0f;
-        //const float dtheta  = 0.5f*PI/256.0f;
-        const float dphi    = 0.0005f;
-        const float dtheta  = 0.0005f;
-        const float coef    = dphi*dtheta;
-        for (float phi = 0.0f; phi < 2.0f*PI; phi += dphi)
+        Tags{ "RenderPipeline" = "HDRenderPipeline" }
+        Pass
         {
-<<<<<<< HEAD
-            for (float theta = 0.0f; theta < 0.5f*PI; theta += dtheta)
-=======
             ZTest Always Cull Off ZWrite Off
 
             HLSLPROGRAM
@@ -68,87 +26,63 @@
             #include "Packages/com.unity.render-pipelines.high-definition/Runtime/ShaderLibrary/ShaderVariables.hlsl"
 
             struct Attributes
->>>>>>> ce4f866d
             {
-                // SphericalToCartesian function is for Z up, lets move to Y up with TransformGLtoDX
-                float3 L = TransformGLtoDX(SphericalToCartesian(phi, cos(theta)));
-                float3 val = SAMPLE_TEXTURECUBE_LOD(skybox, sampler_skybox, L, 0).rgb;
-                sum += (cos(theta)*sin(theta)*coef)*val;
+                uint vertexID : SV_VertexID;
+            };
+
+            struct Varyings
+            {
+                float4 positionCS : SV_POSITION;
+                float2 texCoord   : TEXCOORD0;
+            };
+
+            TextureCube<float4> _Cubemap;
+
+            Varyings Vert(Attributes input)
+            {
+                Varyings output;
+
+                output.positionCS = GetFullScreenTriangleVertexPosition(input.vertexID);
+                output.texCoord   = GetFullScreenTriangleTexCoord(input.vertexID);
+
+                return output;
             }
-        }
+            
 
-        return sum;
-    }
+            // With HDRI that have a large range (including the sun) it can be challenging to
+            // compute the lux value without multiple importance sampling.
+            // We instead use a brute force Uniforme Spherical integration of the upper hemisphere
+            // with a large number of sample. This is fine as this happen in the editor.
+            real3 GetUpperHemisphereLuxValue(TEXTURECUBE_PARAM(skybox, sampler_skybox), real3 N)
+            {
+                float3 sum = 0.0;
+                const float dphi    = 0.005;
+                const float dtheta  = 0.005;
+                const float coef    = dphi*dtheta;
+                for (float phi = 0; phi < 2.0 * PI; phi += dphi)
+                {
+                    for (float theta = 0; theta < PI / 2.0; theta += dtheta)
+                    {
+                        // SphericalToCartesian function is for Z up, lets move to Y up with TransformGLtoDX
+                        float3 L = TransformGLtoDX(SphericalToCartesian(phi, cos(theta)));
+                        real3 val = SAMPLE_TEXTURECUBE_LOD(skybox, sampler_skybox, L, 0).rgb;
+                        sum += (cos(theta)*sin(theta)*coef)*val;
+                    }
+                }
 
-    float3 GetSphereLuxValue(TEXTURECUBE_PARAM(skybox, sampler_skybox), float3 N)
-    {
-        float3 sum = 0.0f;
-        //const float dphi    = 2.0f*PI/1024.0f;
-        //const float dtheta  = PI/512.0f;
-        const float dphi    = 0.00075f;
-        const float dtheta  = 0.00075f;
-        const float coef    = dphi*dtheta;
-        for (float phi = 0.0f; phi < 2.0f*PI; phi += dphi)
-        {
-            for (float theta = 0.0f; theta < PI; theta += dtheta)
+                return sum;
+            }
+
+            float4 Frag(Varyings input) : SV_Target
             {
-                // SphericalToCartesian function is for Z up, lets move to Y up with TransformGLtoDX
-                float3 L = TransformGLtoDX(SphericalToCartesian(phi, cos(theta)));
-                float3 val = SAMPLE_TEXTURECUBE_LOD(skybox, sampler_skybox, L, 0).rgb;
-                sum += (sin(theta)*coef)*val;
+                // Integrate upper hemisphere (Y up)
+                float3 N = float3(0.0, 1.0, 0.0);
+
+                float3 intensity = GetUpperHemisphereLuxValue(TEXTURECUBE_ARGS(_Cubemap, s_trilinear_clamp_sampler), N);
+
+                return float4(intensity.rgb, Luminance(intensity));
             }
-        }
 
-        return sum;
-    }
-
-    float4 Frag(Varyings input) : SV_Target
-    {
-        // Integrate upper hemisphere (Y up)
-        float3 N = float3(0.0, 1.0, 0.0);
-
-        float3 intensity = GetUpperHemisphereLuxValue(TEXTURECUBE_ARGS(_Cubemap, s_point_clamp_sampler), N);
-
-        return float4(intensity.rgb, max(intensity.r, max(intensity.g, intensity.b)));
-    }
-
-    float4 FragSphere(Varyings input) : SV_Target
-    {
-        // Integrate upper hemisphere (Y up)
-        float3 N = float3(0.0, 1.0, 0.0);
-
-        float3 intensity = GetSphereLuxValue(TEXTURECUBE_ARGS(_Cubemap, s_point_clamp_sampler), N);
-
-        return float4(intensity.rgb, max(intensity.r, max(intensity.g, intensity.b)));
-    }
-
-    ENDHLSL
-
-    SubShader
-    {
-        // Hemisphere Integral
-        Pass
-        {
-            ZWrite Off
-            ZTest Always
-            Blend Off
-            Cull Off
-
-            HLSLPROGRAM
-                #pragma fragment Frag
-            ENDHLSL
-        }
-
-        // Sphere Integral
-        Pass
-        {
-            ZWrite Off
-            ZTest Always
-            Blend Off
-            Cull Off
-
-            HLSLPROGRAM
-                #pragma fragment FragSphere
             ENDHLSL
         }
     }

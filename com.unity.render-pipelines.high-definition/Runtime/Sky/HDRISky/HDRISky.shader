Shader "Hidden/HDRP/Sky/HDRISky"
{
    HLSLINCLUDE

    #pragma vertex Vert

    #pragma editor_sync_compilation
    #pragma target 4.5
    #pragma only_renderers d3d11 ps4 xboxone vulkan metal switch

    #define LIGHTLOOP_DISABLE_TILE_AND_CLUSTER

    #pragma multi_compile _ DEBUG_DISPLAY
    #pragma multi_compile SHADOW_LOW SHADOW_MEDIUM SHADOW_HIGH

    #pragma multi_compile USE_FPTL_LIGHTLIST USE_CLUSTERED_LIGHTLIST

    #define ATTRIBUTES_NEED_NORMAL
    #define ATTRIBUTES_NEED_TANGENT
    #define VARYINGS_NEED_POSITION_WS
    #define VARYINGS_NEED_TANGENT_TO_WORLD

    #define SHADERPASS SHADERPASS_FORWARD_UNLIT

    #define HAS_LIGHTLOOP

    #include "Packages/com.unity.render-pipelines.core/ShaderLibrary/Common.hlsl"
    #include "Packages/com.unity.render-pipelines.core/ShaderLibrary/Color.hlsl"
    #include "Packages/com.unity.render-pipelines.core/ShaderLibrary/CommonLighting.hlsl"
    #include "Packages/com.unity.render-pipelines.high-definition/Runtime/ShaderLibrary/ShaderVariables.hlsl"
    #include "Packages/com.unity.render-pipelines.high-definition/Runtime/Sky/SkyUtils.hlsl"
    #include "Packages/com.unity.render-pipelines.core/ShaderLibrary/SDF2D.hlsl"

    #include "Packages/com.unity.render-pipelines.core/ShaderLibrary/Common.hlsl"
    #include "Packages/com.unity.render-pipelines.high-definition/Runtime/ShaderLibrary/ShaderVariables.hlsl"
    #include "Packages/com.unity.render-pipelines.high-definition/Runtime/ShaderLibrary/ShaderVariablesFunctions.hlsl"

    #include "Packages/com.unity.render-pipelines.high-definition/Runtime/Lighting/LightLoop/HDShadow.hlsl"
    #include "Packages/com.unity.render-pipelines.high-definition/Runtime/Lighting/LightLoop/LightLoopDef.hlsl"
    #include "Packages/com.unity.render-pipelines.high-definition/Runtime/Lighting/PunctualLightCommon.hlsl"
    #include "Packages/com.unity.render-pipelines.high-definition/Runtime/Lighting/LightLoop/HDShadowLoop.hlsl"

    TEXTURECUBE(_Cubemap);
    SAMPLER(sampler_Cubemap);

    float4  _SkyParam; // x exposure, y multiplier, zw rotation (cosPhi and sinPhi)
    float4  _BackplateParameters0; // xy: scale, z: groundLevel, w: projectionDistance
    float4  _BackplateParameters1; // x: BackplateType, y: BlendAmount, zw: backplate rotation (cosPhi_plate, sinPhi_plate)
    float4  _BackplateParameters2; // xy: BackplateTextureRotation (cos/sin), zw: Backplate Texture Offset
    float3  _BackplateShadowTint;  // xyz: ShadowTint
    uint    _BackplateShadowFilter;

    #define _Exposure           _SkyParam.x
    #define _Multiplier         _SkyParam.y
    #define _CosPhi             _SkyParam.z
    #define _SinPhi             _SkyParam.w
    #define _CosSinPhi          _SkyParam.zw
    #define _Scales             _BackplateParameters0.xy
    #define _ScaleX             _BackplateParameters0.x
    #define _ScaleY             _BackplateParameters0.y
    #define _GroundLevel        _BackplateParameters0.z
    #define _ProjectionDistance _BackplateParameters0.w
    #define _BackplateType      _BackplateParameters1.x
    #define _BlendAmount        _BackplateParameters1.y
    #define _CosPhiPlate        _BackplateParameters1.z
    #define _SinPhiPlate        _BackplateParameters1.w
    #define _CosSinPhiPlate     _BackplateParameters1.zw
    #define _CosPhiPlateTex     _BackplateParameters2.x
    #define _SinPhiPlateTex     _BackplateParameters2.y
    #define _CosSinPhiPlateTex  _BackplateParameters2.xy
    #define _OffsetTexX         _BackplateParameters2.z
    #define _OffsetTexY         _BackplateParameters2.w
    #define _OffsetTex          _BackplateParameters2.zw
    #define _ShadowTint         _BackplateShadowTint.rgb
    #define _ShadowFilter       _BackplateShadowFilter

    struct Attributes
    {
        uint vertexID : SV_VertexID;
        UNITY_VERTEX_INPUT_INSTANCE_ID
    };

    struct Varyings
    {
        float4 positionCS : SV_POSITION;
        UNITY_VERTEX_OUTPUT_STEREO
    };

    Varyings Vert(Attributes input)
    {
        Varyings output;
        UNITY_SETUP_INSTANCE_ID(input);
        UNITY_INITIALIZE_VERTEX_OUTPUT_STEREO(output);
        output.positionCS = GetFullScreenTriangleVertexPosition(input.vertexID, UNITY_RAW_FAR_CLIP_VALUE);
        return output;
    }

    float3 RotationUp(float3 p, float2 cos_sin)
    {
        float3 rotDirX = float3(cos_sin.x, 0, -cos_sin.y);
        float3 rotDirY = float3(cos_sin.y, 0,  cos_sin.x);

        return float3(dot(rotDirX, p), p.y, dot(rotDirY, p));
    }

    // TODO: cf. dir.y == 0
    float3 GetPositionOnInfinitePlane(float3 dir)
    {
        const float alpha = (_GroundLevel - _WorldSpaceCameraPos.y)/dir.y;

        return _WorldSpaceCameraPos + alpha*dir;
    }

    float GetSDF(out float scale, float2 position)
    {
        position = RotationUp(float3(position.x, 0.0f, position.y), _CosSinPhiPlate).xz;
        if (_BackplateType == 0) // Circle
        {
            scale = _ScaleX;
            return CircleSDF(position, _ScaleX);
        }
        else if (_BackplateType == 1) // Rectangle
        {
            scale = min(_ScaleX, _ScaleY);
            return RectangleSDF(position, _Scales);
        }
        else if (_BackplateType == 2) // Ellipse
        {
            scale = min(_ScaleX, _ScaleY);
            return EllipseSDF(position, _Scales);
        }
        else //if (_BackplateType == 3) // Infinite backplate
        {
            scale = FLT_MAX;
            return CircleSDF(position, scale);
        }
    }

    void IsBackplateCommon(out float sdf, out float localScale, out float3 positionOnBackplatePlane, float3 dir)
    {
        positionOnBackplatePlane = GetPositionOnInfinitePlane(dir);

        sdf = GetSDF(localScale, positionOnBackplatePlane.xz);
    }

    bool IsHit(float sdf, float dirY)
    {
        return sdf < 0.0f && dirY < 0.0f && _WorldSpaceCameraPos.y > _GroundLevel;
    }

    bool IsBackplateHit(out float3 positionOnBackplatePlane, float3 dir)
    {
        float sdf;
        float localScale;
        IsBackplateCommon(sdf, localScale, positionOnBackplatePlane, dir);

        return IsHit(sdf, dir.y);
    }

    bool IsBackplateHitWithBlend(out float3 positionOnBackplatePlane, out float blend, float3 dir)
    {
        float sdf;
        float localScale;
        IsBackplateCommon(sdf, localScale, positionOnBackplatePlane, dir);

        blend = smoothstep(0.0f, localScale*_BlendAmount, max(-sdf, 0));

        return IsHit(sdf, dir.y);
    }

    float3 GetSkyColor(float3 dir)
    {
        return SAMPLE_TEXTURECUBE_LOD(_Cubemap, sampler_Cubemap, dir, 0).rgb;
    }

    float4 GetColorWithRotation(float3 dir, float exposure, float2 cos_sin)
    {
        dir = RotationUp(dir, cos_sin);

        float3 skyColor = GetSkyColor(dir)*_Exposure*_Multiplier*exposure;
        skyColor = ClampToFloat16Max(skyColor);

        return float4(skyColor, 1.0);
    }

    float4 RenderSky(Varyings input, float exposure)
    {
        float3 viewDirWS = GetSkyViewDirWS(input.positionCS.xy);

        // Reverse it to point into the scene
        float3 dir = -viewDirWS;

        return GetColorWithRotation(dir, exposure, _CosSinPhi);
    }

    float4 RenderSkyWithBackplate(Varyings input, float3 positionOnBackplate, float exposure, float3 originalDir, float blend, float depth)
    {
        // Reverse it to point into the scene
        float3 offset = RotationUp(float3(_OffsetTexX, 0, _OffsetTexY), _CosSinPhiPlate);
        float3 dir    = positionOnBackplate - float3(0, _ProjectionDistance + _GroundLevel, 0) + offset; // No need for normalization

        PositionInputs posInput = GetPositionInput(input.positionCS.xy, _ScreenSize.zw, depth, UNITY_MATRIX_I_VP, UNITY_MATRIX_V);

        HDShadowContext shadowContext = InitShadowContext();
        float shadow;
        // Use uniform directly - The float need to be cast to uint (as unity don't support to set a uint as uniform)
        uint renderingLayers = _EnableLightLayers ? asuint(unity_RenderingLayer.x) : DEFAULT_LIGHT_LAYERS;
        float3 shadow3;
        ShadowLoopMin(shadowContext, posInput, float3(0, 1, 0), _ShadowFilter, renderingLayers, shadow3);
        shadow = dot(shadow3, float3(1.0f/3.0f, 1.0f/3.0f, 1.0f/3.0f));

<<<<<<< HEAD
        float3 shadowColor = ComputeShadowColor(shadow, _ShadowTint);

        float3 output = lerp(            GetColorWithRotation(originalDir,                          exposure, _CosSinPhi).rgb,
                             shadowColor*GetColorWithRotation(RotationUp(dir, _CosSinPhiPlateTex),  exposure, _CosSinPhi).rgb, blend);
=======
        float3 shadowColor = ComputeShadowColor(shadow, _ShadowTint, 0.0f);

        float3 output = lerp(            GetColorWithRotation(originalDir,                         exposure, _CosSinPhi).rgb,
                             shadowColor*GetColorWithRotation(RotationUp(dir, _CosSinPhiPlateTex), exposure, _CosSinPhi).rgb, blend);
>>>>>>> ea5acc28

        return float4(output, exposure);
    }

    float4 FragBaking(Varyings input) : SV_Target
    {
        return RenderSky(input, 1.0);
    }

    float4 FragRender(Varyings input) : SV_Target
    {
        UNITY_SETUP_STEREO_EYE_INDEX_POST_VERTEX(input);
        return RenderSky(input, GetCurrentExposureMultiplier());
    }

    float4 RenderBackplate(Varyings input, float exposure)
    {
        float3 viewDirWS = -GetSkyViewDirWS(input.positionCS.xy);
        float3 finalPos;
        float depth;
        float blend;
        if (IsBackplateHitWithBlend(finalPos, blend, viewDirWS))
        {
            depth = ComputeNormalizedDeviceCoordinatesWithZ(finalPos - _WorldSpaceCameraPos, UNITY_MATRIX_VP).z;
        }
        else
        {
            depth = UNITY_RAW_FAR_CLIP_VALUE;
        }

        float curDepth = LoadCameraDepth(input.positionCS.xy);

        if (curDepth > depth)
            discard;

        float4 results = 0; // Warning
        if (curDepth == UNITY_RAW_FAR_CLIP_VALUE)
            results = RenderSky(input, exposure);
        else if (curDepth <= depth)
            results = RenderSkyWithBackplate(input, finalPos, exposure, viewDirWS, blend, depth);

        return results;
    }

    float4 FragBakingBackplate(Varyings input) : SV_Target
    {
        return RenderBackplate(input, 1.0);
    }

    float4 FragRenderBackplate(Varyings input) : SV_Target
    {
        UNITY_SETUP_STEREO_EYE_INDEX_POST_VERTEX(input);
        return RenderBackplate(input, GetCurrentExposureMultiplier());
    }

    float GetDepthWithBackplate(Varyings input)
    {
        float3 viewDirWS = -GetSkyViewDirWS(input.positionCS.xy);
        float3 finalPos;
        float depth;
        if (IsBackplateHit(finalPos, viewDirWS))
        {
            depth = ComputeNormalizedDeviceCoordinatesWithZ(finalPos - _WorldSpaceCameraPos, UNITY_MATRIX_VP).z;
        }
        else
        {
            depth = UNITY_RAW_FAR_CLIP_VALUE;
        }

        return depth;
    }

    float FragBakingBackplateDepth(Varyings input) : SV_Depth
    {
        UNITY_SETUP_STEREO_EYE_INDEX_POST_VERTEX(input);
        return GetDepthWithBackplate(input);
    }

    float FragRenderBackplateDepth(Varyings input) : SV_Depth
    {
        UNITY_SETUP_STEREO_EYE_INDEX_POST_VERTEX(input);
        return GetDepthWithBackplate(input);
    }

    ENDHLSL

    SubShader
    {
        // Regular HDRI Sky
        // For cubemap
        Pass
        {
            ZWrite Off
            ZTest Always
            Blend Off
            Cull Off

            HLSLPROGRAM
                #pragma fragment FragBaking
            ENDHLSL
        }

        // For fullscreen Sky
        Pass
        {
            ZWrite Off
            ZTest LEqual
            Blend Off
            Cull Off

            HLSLPROGRAM
                #pragma fragment FragRender
            ENDHLSL
        }

        // HDRI Sky with Backplate
        // For cubemap with Backplate
        Pass
        {
            ZWrite Off
            ZTest Always
            Blend Off
            Cull Off

            HLSLPROGRAM
                #pragma fragment FragBakingBackplate
            ENDHLSL
        }

        // For fullscreen Sky with Backplate
        Pass
        {
            ZWrite Off
            ZTest Always
            Blend Off
            Cull Off

            HLSLPROGRAM
                #pragma fragment FragRenderBackplate
            ENDHLSL
        }

        // HDRI Sky with Backplate for PreRenderSky (Depth Only Pass)
        // DepthOnly For cubemap with Backplate
        Pass
        {
            ZWrite On
            ZTest LEqual
            Blend Off
            Cull Off

            HLSLPROGRAM
                #pragma fragment FragBakingBackplateDepth
            ENDHLSL
        }

        // DepthOnly For fullscreen Sky with Backplate
        Pass
        {
            ZWrite On
            ZTest LEqual
            Blend Off
            Cull Off

            HLSLPROGRAM
                #pragma fragment FragRenderBackplateDepth
            ENDHLSL
        }
    }
    Fallback Off
}<|MERGE_RESOLUTION|>--- conflicted
+++ resolved
@@ -209,17 +209,10 @@
         ShadowLoopMin(shadowContext, posInput, float3(0, 1, 0), _ShadowFilter, renderingLayers, shadow3);
         shadow = dot(shadow3, float3(1.0f/3.0f, 1.0f/3.0f, 1.0f/3.0f));
 
-<<<<<<< HEAD
-        float3 shadowColor = ComputeShadowColor(shadow, _ShadowTint);
-
-        float3 output = lerp(            GetColorWithRotation(originalDir,                          exposure, _CosSinPhi).rgb,
-                             shadowColor*GetColorWithRotation(RotationUp(dir, _CosSinPhiPlateTex),  exposure, _CosSinPhi).rgb, blend);
-=======
         float3 shadowColor = ComputeShadowColor(shadow, _ShadowTint, 0.0f);
 
         float3 output = lerp(            GetColorWithRotation(originalDir,                         exposure, _CosSinPhi).rgb,
                              shadowColor*GetColorWithRotation(RotationUp(dir, _CosSinPhiPlateTex), exposure, _CosSinPhi).rgb, blend);
->>>>>>> ea5acc28
 
         return float4(output, exposure);
     }

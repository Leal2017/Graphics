using System;
using System.Collections.Generic;
using UnityEngine.Experimental.Rendering;

namespace UnityEngine.Rendering.HighDefinition
{
    class PhysicallyBasedSkyRenderer : SkyRenderer
    {
        class PrecomputationCache
        {
            class RefCountedData
            {
                public int refCount;
                public PrecomputationData data = new PrecomputationData();
            }

            ObjectPool<RefCountedData> m_DataPool = new ObjectPool<RefCountedData>(null, null);
            Dictionary<int, RefCountedData> m_CachedData = new Dictionary<int, RefCountedData>();

            public PrecomputationData Get(int hash)
            {
                RefCountedData result;
                if (m_CachedData.TryGetValue(hash, out result))
                {
                    result.refCount++;
                    return result.data;
                }
                else
                {
                    result = m_DataPool.Get();
                    result.refCount = 1;
                    result.data.Allocate();
                    m_CachedData.Add(hash, result);
                    return result.data;
                }
            }

            public void Release(int hash)
            {
                if (m_CachedData.TryGetValue(hash, out var result))
                {
                    result.refCount--;
                    if (result.refCount == 0)
                    {
                        result.data.Release();
                        m_CachedData.Remove(hash);
                        m_DataPool.Release(result);
                    }
                }
            }
        }

        class PrecomputationData
        {
            // We compute at most one bounce per frame for perf reasons.
            // We need to store the frame index because more than one render can happen during a frame (cubemap update + regular rendering).
            int m_LastPrecomputedBounce;
            int m_LastFrameComputation;

            RTHandle[] m_GroundIrradianceTables;    // All orders, one order
            RTHandle[] m_InScatteredRadianceTables; // Air SS, Aerosol SS, Atmosphere MS, Atmosphere one order, Temp

            RTHandle AllocateGroundIrradianceTable(int index)
            {
                var table = RTHandles.Alloc((int)PbrSkyConfig.GroundIrradianceTableSize, 1,
                                            colorFormat: s_ColorFormat,
                                            enableRandomWrite: true,
                                            name: string.Format("GroundIrradianceTable{0}", index));

                Debug.Assert(table != null);

                return table;
            }

            RTHandle AllocateInScatteredRadianceTable(int index)
            {
                // Emulate a 4D texture with a "deep" 3D texture.
                var table = RTHandles.Alloc((int)PbrSkyConfig.InScatteredRadianceTableSizeX,
                                            (int)PbrSkyConfig.InScatteredRadianceTableSizeY,
                                            (int)PbrSkyConfig.InScatteredRadianceTableSizeZ *
                                            (int)PbrSkyConfig.InScatteredRadianceTableSizeW,
                                            dimension: TextureDimension.Tex3D,
                                            colorFormat: s_ColorFormat,
                                            enableRandomWrite: true,
                                            name: string.Format("InScatteredRadianceTable{0}", index));

                Debug.Assert(table != null);

                return table;
            }

            public void Allocate()
            {
                m_LastFrameComputation = -1;
                m_LastPrecomputedBounce = 0;

                // No temp tables.
                m_GroundIrradianceTables = new RTHandle[2];
                m_GroundIrradianceTables[0] = AllocateGroundIrradianceTable(0);

                m_InScatteredRadianceTables = new RTHandle[5];
                m_InScatteredRadianceTables[0] = AllocateInScatteredRadianceTable(0);
                m_InScatteredRadianceTables[1] = AllocateInScatteredRadianceTable(1);
                m_InScatteredRadianceTables[2] = AllocateInScatteredRadianceTable(2);
            }

            public void Release()
            {
                RTHandles.Release(m_GroundIrradianceTables[0]); m_GroundIrradianceTables[0] = null;
                RTHandles.Release(m_GroundIrradianceTables[1]); m_GroundIrradianceTables[1] = null;
                RTHandles.Release(m_InScatteredRadianceTables[0]); m_InScatteredRadianceTables[0] = null;
                RTHandles.Release(m_InScatteredRadianceTables[1]); m_InScatteredRadianceTables[1] = null;
                RTHandles.Release(m_InScatteredRadianceTables[2]); m_InScatteredRadianceTables[2] = null;
                RTHandles.Release(m_InScatteredRadianceTables[3]); m_InScatteredRadianceTables[3] = null;
                RTHandles.Release(m_InScatteredRadianceTables[4]); m_InScatteredRadianceTables[4] = null;
            }

            void PrecomputeTables(CommandBuffer cmd)
            {
                using (new ProfilingScope(cmd, ProfilingSampler.Get(HDProfileId.InScatteredRadiancePrecomputation)))
                {
                    int order = m_LastPrecomputedBounce + 1;
                    {
                        // For efficiency reasons, multiple scattering is computed in 2 passes:
                        // 1. Gather the in-scattered radiance over the entire sphere of directions.
                        // 2. Accumulate the in-scattered radiance along the ray.
                        // Single scattering performs both steps during the same pass.

                        int firstPass = Math.Min(order - 1, 2);
                        int accumPass = 3;
                        int numPasses = Math.Min(order, 2);

                        for (int i = 0; i < numPasses; i++)
                        {
                            int pass = (i == 0) ? firstPass : accumPass;

                            switch (pass)
                            {
                                case 0:
                                    cmd.SetComputeTextureParam(s_InScatteredRadiancePrecomputationCS, pass, HDShaderIDs._AirSingleScatteringTable, m_InScatteredRadianceTables[0]);
                                    cmd.SetComputeTextureParam(s_InScatteredRadiancePrecomputationCS, pass, HDShaderIDs._AerosolSingleScatteringTable, m_InScatteredRadianceTables[1]);
                                    cmd.SetComputeTextureParam(s_InScatteredRadiancePrecomputationCS, pass, HDShaderIDs._MultipleScatteringTable, m_InScatteredRadianceTables[2]); // MS orders
                                    cmd.SetComputeTextureParam(s_InScatteredRadiancePrecomputationCS, pass, HDShaderIDs._MultipleScatteringTableOrder, m_InScatteredRadianceTables[3]); // One order
                                    break;
                                case 1:
                                    cmd.SetComputeTextureParam(s_InScatteredRadiancePrecomputationCS, pass, HDShaderIDs._AirSingleScatteringTexture, m_InScatteredRadianceTables[0]);
                                    cmd.SetComputeTextureParam(s_InScatteredRadiancePrecomputationCS, pass, HDShaderIDs._AerosolSingleScatteringTexture, m_InScatteredRadianceTables[1]);
                                    cmd.SetComputeTextureParam(s_InScatteredRadiancePrecomputationCS, pass, HDShaderIDs._GroundIrradianceTexture, m_GroundIrradianceTables[1]);    // One order
                                    cmd.SetComputeTextureParam(s_InScatteredRadiancePrecomputationCS, pass, HDShaderIDs._MultipleScatteringTable, m_InScatteredRadianceTables[4]); // Temp
                                    break;
                                case 2:
                                    cmd.SetComputeTextureParam(s_InScatteredRadiancePrecomputationCS, pass, HDShaderIDs._MultipleScatteringTexture, m_InScatteredRadianceTables[3]); // One order
                                    cmd.SetComputeTextureParam(s_InScatteredRadiancePrecomputationCS, pass, HDShaderIDs._GroundIrradianceTexture, m_GroundIrradianceTables[1]);    // One order
                                    cmd.SetComputeTextureParam(s_InScatteredRadiancePrecomputationCS, pass, HDShaderIDs._MultipleScatteringTable, m_InScatteredRadianceTables[4]); // Temp
                                    break;
                                case 3:
                                    cmd.SetComputeTextureParam(s_InScatteredRadiancePrecomputationCS, pass, HDShaderIDs._MultipleScatteringTexture, m_InScatteredRadianceTables[4]); // Temp
                                    cmd.SetComputeTextureParam(s_InScatteredRadiancePrecomputationCS, pass, HDShaderIDs._MultipleScatteringTableOrder, m_InScatteredRadianceTables[3]); // One order
                                    cmd.SetComputeTextureParam(s_InScatteredRadiancePrecomputationCS, pass, HDShaderIDs._MultipleScatteringTable, m_InScatteredRadianceTables[2]); // MS orders
                                    break;
                                default:
                                    Debug.Assert(false);
                                    break;
                            }

                            // Re-illuminate the sky with each bounce.
                            // Emulate a 4D dispatch with a "deep" 3D dispatch.
                            cmd.DispatchCompute(s_InScatteredRadiancePrecomputationCS, pass, (int)PbrSkyConfig.InScatteredRadianceTableSizeX / 4,
                                                                                             (int)PbrSkyConfig.InScatteredRadianceTableSizeY / 4,
                                                                                             (int)PbrSkyConfig.InScatteredRadianceTableSizeZ / 4 *
                                                                                             (int)PbrSkyConfig.InScatteredRadianceTableSizeW);
                        }

                        {
                            // Used by all passes.
                            cmd.SetComputeTextureParam(s_GroundIrradiancePrecomputationCS, firstPass, HDShaderIDs._GroundIrradianceTable, m_GroundIrradianceTables[0]); // All orders
                            cmd.SetComputeTextureParam(s_GroundIrradiancePrecomputationCS, firstPass, HDShaderIDs._GroundIrradianceTableOrder, m_GroundIrradianceTables[1]); // One order
                        }

                        switch (firstPass)
                        {
                            case 0:
                                break;
                            case 1:
                                cmd.SetComputeTextureParam(s_GroundIrradiancePrecomputationCS, firstPass, HDShaderIDs._AirSingleScatteringTexture, m_InScatteredRadianceTables[0]);
                                cmd.SetComputeTextureParam(s_GroundIrradiancePrecomputationCS, firstPass, HDShaderIDs._AerosolSingleScatteringTexture, m_InScatteredRadianceTables[1]);
                                break;
                            case 2:
                                cmd.SetComputeTextureParam(s_GroundIrradiancePrecomputationCS, firstPass, HDShaderIDs._MultipleScatteringTexture, m_InScatteredRadianceTables[3]); // One order
                                break;
                            default:
                                Debug.Assert(false);
                                break;
                        }

                        // Re-illuminate the ground with each bounce.
                        cmd.DispatchCompute(s_GroundIrradiancePrecomputationCS, firstPass, (int)PbrSkyConfig.GroundIrradianceTableSize / 64, 1, 1);
                    }
                }
            }

            public void BindGlobalBuffers(CommandBuffer cmd)
            {
                // TODO: ground irradiance table? Volume SH? Something else?
                if (m_LastPrecomputedBounce > 0)
                {
                    cmd.SetGlobalTexture(HDShaderIDs._AirSingleScatteringTexture, m_InScatteredRadianceTables[0]);
                    cmd.SetGlobalTexture(HDShaderIDs._AerosolSingleScatteringTexture, m_InScatteredRadianceTables[1]);
                    cmd.SetGlobalTexture(HDShaderIDs._MultipleScatteringTexture, m_InScatteredRadianceTables[2]);
                }
                else
                {
                    cmd.SetGlobalTexture(HDShaderIDs._AirSingleScatteringTexture, CoreUtils.blackVolumeTexture);
                    cmd.SetGlobalTexture(HDShaderIDs._AerosolSingleScatteringTexture, CoreUtils.blackVolumeTexture);
                    cmd.SetGlobalTexture(HDShaderIDs._MultipleScatteringTexture, CoreUtils.blackVolumeTexture);
                }
            }

            public void BindBuffers(CommandBuffer cmd, MaterialPropertyBlock mpb)
            {
                if (m_LastPrecomputedBounce != 0)
                {
                    s_PbrSkyMaterialProperties.SetTexture(HDShaderIDs._GroundIrradianceTexture, m_GroundIrradianceTables[0]);
                    s_PbrSkyMaterialProperties.SetTexture(HDShaderIDs._AirSingleScatteringTexture, m_InScatteredRadianceTables[0]);
                    s_PbrSkyMaterialProperties.SetTexture(HDShaderIDs._AerosolSingleScatteringTexture, m_InScatteredRadianceTables[1]);
                    s_PbrSkyMaterialProperties.SetTexture(HDShaderIDs._MultipleScatteringTexture, m_InScatteredRadianceTables[2]);
                }
                else
                {
                    s_PbrSkyMaterialProperties.SetTexture(HDShaderIDs._GroundIrradianceTexture, Texture2D.blackTexture);
                    s_PbrSkyMaterialProperties.SetTexture(HDShaderIDs._AirSingleScatteringTexture, CoreUtils.blackVolumeTexture);
                    s_PbrSkyMaterialProperties.SetTexture(HDShaderIDs._AerosolSingleScatteringTexture, CoreUtils.blackVolumeTexture);
                    s_PbrSkyMaterialProperties.SetTexture(HDShaderIDs._MultipleScatteringTexture, CoreUtils.blackVolumeTexture);
                }

            }

            public bool Update(BuiltinSkyParameters builtinParams, PhysicallyBasedSky pbrSky)
            {
                if (builtinParams.frameIndex <= m_LastFrameComputation)
                    return false;

                m_LastFrameComputation = builtinParams.frameIndex;

                if (m_LastPrecomputedBounce == 0)
                {
                    // Allocate temp tables if needed
                    if (m_GroundIrradianceTables[1] == null)
                    {
                        m_GroundIrradianceTables[1] = AllocateGroundIrradianceTable(1);
                    }

                    if (m_InScatteredRadianceTables[3] == null)
                    {
                        m_InScatteredRadianceTables[3] = AllocateInScatteredRadianceTable(3);
                    }

                    if (m_InScatteredRadianceTables[4] == null)
                    {
                        m_InScatteredRadianceTables[4] = AllocateInScatteredRadianceTable(4);
                    }
                }

                if (m_LastPrecomputedBounce == pbrSky.numberOfBounces.value)
                {
                    // Free temp tables.
                    // This is a deferred release (one frame late)!
                    RTHandles.Release(m_GroundIrradianceTables[1]);
                    RTHandles.Release(m_InScatteredRadianceTables[3]);
                    RTHandles.Release(m_InScatteredRadianceTables[4]);
                    m_GroundIrradianceTables[1] = null;
                    m_InScatteredRadianceTables[3] = null;
                    m_InScatteredRadianceTables[4] = null;
                }

                if (m_LastPrecomputedBounce < pbrSky.numberOfBounces.value)
                {
                    PrecomputeTables(builtinParams.commandBuffer);
                    m_LastPrecomputedBounce++;

                    // If the sky is realtime, an upcoming update will update the sky lighting. Otherwise we need to force an update.
                    return builtinParams.skySettings.updateMode != EnvironmentUpdateMode.Realtime;
                }

                return false;
            }
        }

        [GenerateHLSL]
        public enum PbrSkyConfig
        {
            // Tiny
            GroundIrradianceTableSize     = 256, // <N, L>

            // 32 MiB
            InScatteredRadianceTableSizeX = 128, // <N, V>
            InScatteredRadianceTableSizeY = 32,  // height
            InScatteredRadianceTableSizeZ = 16,  // AzimuthAngle(L) w.r.t. the view vector
            InScatteredRadianceTableSizeW = 64,  // <N, L>,
        }

        [GenerateHLSL(needAccessors = false, generateCBuffer = true, constantRegister = (int)ConstantRegister.PBRSky)]
        unsafe struct ShaderVariablesPhysicallyBasedSky
        {
            // All the distance-related entries use SI units (meter, 1/meter, etc).
            public float _PlanetaryRadius;
            public float _RcpPlanetaryRadius;
            public float _AtmosphericDepth;
            public float _RcpAtmosphericDepth;

            public float _AtmosphericRadius;
            public float _AerosolAnisotropy;
            public float _AerosolPhasePartConstant;
            public float _Unused;

            public float _AirDensityFalloff;
            public float _AirScaleHeight;
            public float _AerosolDensityFalloff;
            public float _AerosolScaleHeight;

            public Vector3 _AirSeaLevelExtinction;
            public float _AerosolSeaLevelExtinction;

            public Vector3 _AirSeaLevelScattering;
            public float _IntensityMultiplier;

            public Vector3 _AerosolSeaLevelScattering;
            public float _ColorSaturation;

            public Vector3 _GroundAlbedo;
            public float _AlphaSaturation;

            public Vector3 _PlanetCenterPosition; // Not used during the precomputation, but needed to apply the atmospheric effect
            public float _AlphaMultiplier;

            public Vector3 _HorizonTint;
            public float _HorizonZenithShiftPower;

            public Vector3 _ZenithTint;
            public float _HorizonZenithShiftScale;
        }

        // Store the hash of the parameters each time precomputation is done.
        // If the hash does not match, we must recompute our data.
        int m_LastPrecomputationParamHash;

        // Precomputed data below.
        PrecomputationData           m_PrecomputedData;

        static ComputeShader         s_GroundIrradiancePrecomputationCS;
        static ComputeShader         s_InScatteredRadiancePrecomputationCS;
        Material                     m_PbrSkyMaterial;
        static MaterialPropertyBlock s_PbrSkyMaterialProperties;

        static PrecomputationCache   s_PrecomputaionCache = new PrecomputationCache();

        ShaderVariablesPhysicallyBasedSky m_ConstantBuffer;
        int m_ShaderVariablesPhysicallyBasedSkyID = Shader.PropertyToID("ShaderVariablesPhysicallyBasedSky");

        static GraphicsFormat s_ColorFormat = GraphicsFormat.R16G16B16A16_SFloat;


        public PhysicallyBasedSkyRenderer()
        {
        }

        public override void Build()
        {
            var hdrpAsset     = HDRenderPipeline.currentAsset;
            var hdrpResources = HDRenderPipeline.defaultAsset.renderPipelineResources;

            // Shaders
            s_GroundIrradiancePrecomputationCS    = hdrpResources.shaders.groundIrradiancePrecomputationCS;
            s_InScatteredRadiancePrecomputationCS = hdrpResources.shaders.inScatteredRadiancePrecomputationCS;
            s_PbrSkyMaterialProperties            = new MaterialPropertyBlock();

            m_PbrSkyMaterial = CoreUtils.CreateEngineMaterial(hdrpResources.shaders.physicallyBasedSkyPS);

            Debug.Assert(s_GroundIrradiancePrecomputationCS    != null);
            Debug.Assert(s_InScatteredRadiancePrecomputationCS != null);
        }

        public override void SetGlobalSkyData(CommandBuffer cmd, BuiltinSkyParameters builtinParams)
        {
            UpdateGlobalConstantBuffer(cmd, builtinParams);
            if (m_PrecomputedData != null)
                m_PrecomputedData.BindGlobalBuffers(builtinParams.commandBuffer);
        }

        public override void Cleanup()
        {
            if (m_PrecomputedData != null)
            {
                s_PrecomputaionCache.Release(m_LastPrecomputationParamHash);
                m_LastPrecomputationParamHash = 0;
                m_PrecomputedData = null;
            }
            CoreUtils.Destroy(m_PbrSkyMaterial);
        }

        static float CornetteShanksPhasePartConstant(float anisotropy)
        {
            float g = anisotropy;

            return (3.0f / (8.0f * Mathf.PI)) * (1.0f - g * g) / (2.0f + g * g);
        }

        static Vector2 ComputeExponentialInterpolationParams(float k)
        {
            if (k == 0) k = 1e-6f; // Avoid the numerical explosion around 0

            // Remap t: (exp(10 k t) - 1) / (exp(10 k) - 1) = exp(x t) y - y.
            float x = 10 * k;
            float y = 1 / (Mathf.Exp(x) - 1);

            return new Vector2(x, y);
        }

        // For both precomputation and runtime lighting passes.
        void UpdateGlobalConstantBuffer(CommandBuffer cmd, BuiltinSkyParameters builtinParams)
        {
            var pbrSky = builtinParams.skySettings as PhysicallyBasedSky;

            float R    = pbrSky.GetPlanetaryRadius();
            float D    = Mathf.Max(pbrSky.airMaximumAltitude.value, pbrSky.aerosolMaximumAltitude.value);
            float airH = pbrSky.GetAirScaleHeight();
            float aerH = pbrSky.GetAerosolScaleHeight();
            float iMul = GetSkyIntensity(pbrSky, builtinParams.debugSettings);

            Vector2 expParams = ComputeExponentialInterpolationParams(pbrSky.horizonZenithShift.value);

            m_ConstantBuffer._PlanetaryRadius           = R;
            m_ConstantBuffer._RcpPlanetaryRadius        = 1.0f / R;
            m_ConstantBuffer._AtmosphericDepth          = D;
            m_ConstantBuffer._RcpAtmosphericDepth       = 1.0f / D;

            m_ConstantBuffer._AtmosphericRadius         = R + D;
            m_ConstantBuffer._AerosolAnisotropy         = pbrSky.aerosolAnisotropy.value;
            m_ConstantBuffer._AerosolPhasePartConstant  = CornetteShanksPhasePartConstant(pbrSky.aerosolAnisotropy.value);
            m_ConstantBuffer._Unused                    = 0.0f; // Warning fix

            m_ConstantBuffer._AirDensityFalloff         = 1.0f / airH;
            m_ConstantBuffer._AirScaleHeight            = airH;
            m_ConstantBuffer._AerosolDensityFalloff     = 1.0f / aerH;
            m_ConstantBuffer._AerosolScaleHeight        = aerH;

            m_ConstantBuffer._AirSeaLevelExtinction     = pbrSky.GetAirExtinctionCoefficient();
            m_ConstantBuffer._AerosolSeaLevelExtinction = pbrSky.GetAerosolExtinctionCoefficient();

            m_ConstantBuffer._AirSeaLevelScattering     = pbrSky.GetAirScatteringCoefficient();
            m_ConstantBuffer._IntensityMultiplier       = iMul;

            m_ConstantBuffer._AerosolSeaLevelScattering = pbrSky.GetAerosolScatteringCoefficient();
            m_ConstantBuffer._ColorSaturation           = pbrSky.colorSaturation.value;

            Vector3 groundAlbedo = new Vector3(pbrSky.groundTint.value.r, pbrSky.groundTint.value.g, pbrSky.groundTint.value.b);
            m_ConstantBuffer._GroundAlbedo              = groundAlbedo;
            m_ConstantBuffer._AlphaSaturation           = pbrSky.alphaSaturation.value;

            m_ConstantBuffer._PlanetCenterPosition      = pbrSky.GetPlanetCenterPosition(builtinParams.worldSpaceCameraPos);
            m_ConstantBuffer._AlphaMultiplier           = pbrSky.alphaMultiplier.value;

            Vector3 horizonTint = new Vector3(pbrSky.horizonTint.value.r, pbrSky.horizonTint.value.g, pbrSky.horizonTint.value.b);
            m_ConstantBuffer._HorizonTint               = horizonTint;
            m_ConstantBuffer._HorizonZenithShiftPower   = expParams.x;

            Vector3 zenithTint = new Vector3(pbrSky.zenithTint.value.r, pbrSky.zenithTint.value.g, pbrSky.zenithTint.value.b);
            m_ConstantBuffer._ZenithTint                = zenithTint;
            m_ConstantBuffer._HorizonZenithShiftScale   = expParams.y;

            ConstantBuffer.PushGlobal(cmd, m_ConstantBuffer, m_ShaderVariablesPhysicallyBasedSkyID);
        }

        protected override bool Update(BuiltinSkyParameters builtinParams)
        {
            UpdateGlobalConstantBuffer(builtinParams.commandBuffer, builtinParams);
            var pbrSky = builtinParams.skySettings as PhysicallyBasedSky;

            int currPrecomputationParamHash = pbrSky.GetPrecomputationHashCode();
            if (currPrecomputationParamHash != m_LastPrecomputationParamHash)
            {
                if (m_LastPrecomputationParamHash != 0)
                    s_PrecomputaionCache.Release(m_LastPrecomputationParamHash);
                m_PrecomputedData = s_PrecomputaionCache.Get(currPrecomputationParamHash);
                m_LastPrecomputationParamHash = currPrecomputationParamHash;
            }

            return m_PrecomputedData.Update(builtinParams, pbrSky);
        }

        // 'renderSunDisk' parameter is not supported.
        // Users should instead create an emissive (or lit) mesh for every relevant light source
        // (to support multiple stars in space, moons with moon phases, etc).
        public override void RenderSky(BuiltinSkyParameters builtinParams, bool renderForCubemap, bool renderSunDisk)
        {
            var pbrSky = builtinParams.skySettings as PhysicallyBasedSky;

            // TODO: the following expression is somewhat inefficient, but good enough for now.
            Vector3 X = builtinParams.worldSpaceCameraPos;
            float   r = Vector3.Distance(X, pbrSky.GetPlanetCenterPosition(X));
            float   R = pbrSky.GetPlanetaryRadius();

            bool isPbrSkyActive = r > R; // Disable sky rendering below the ground

            CommandBuffer cmd = builtinParams.commandBuffer;

            // Precomputation is done, shading is next.
            Quaternion planetRotation = Quaternion.Euler(pbrSky.planetRotation.value.x,
                                                         pbrSky.planetRotation.value.y,
                                                         pbrSky.planetRotation.value.z);

            Quaternion spaceRotation  = Quaternion.Euler(pbrSky.spaceRotation.value.x,
                                                         pbrSky.spaceRotation.value.y,
                                                         pbrSky.spaceRotation.value.z);

            s_PbrSkyMaterialProperties.SetMatrix(HDShaderIDs._PixelCoordToViewDirWS, builtinParams.pixelCoordToViewDirMatrix);
            s_PbrSkyMaterialProperties.SetVector(HDShaderIDs._WorldSpaceCameraPos1,  builtinParams.worldSpaceCameraPos);
            s_PbrSkyMaterialProperties.SetMatrix(HDShaderIDs._ViewMatrix1,           builtinParams.viewMatrix);
            s_PbrSkyMaterialProperties.SetMatrix(HDShaderIDs._PlanetRotation,        Matrix4x4.Rotate(planetRotation));
            s_PbrSkyMaterialProperties.SetMatrix(HDShaderIDs._SpaceRotation,         Matrix4x4.Rotate(spaceRotation));

            m_PrecomputedData.BindBuffers(cmd, s_PbrSkyMaterialProperties);

            int hasGroundAlbedoTexture = 0;

            if (pbrSky.groundColorTexture.value != null)
            {
                hasGroundAlbedoTexture = 1;
                s_PbrSkyMaterialProperties.SetTexture(HDShaderIDs._GroundAlbedoTexture, pbrSky.groundColorTexture.value);
            }
            s_PbrSkyMaterialProperties.SetInt(HDShaderIDs._HasGroundAlbedoTexture, hasGroundAlbedoTexture);

            int hasGroundEmissionTexture = 0;

            if (pbrSky.groundEmissionTexture.value != null)
            {
                hasGroundEmissionTexture = 1;
                s_PbrSkyMaterialProperties.SetTexture(HDShaderIDs._GroundEmissionTexture,    pbrSky.groundEmissionTexture.value);
                s_PbrSkyMaterialProperties.SetFloat(  HDShaderIDs._GroundEmissionMultiplier, pbrSky.groundEmissionMultiplier.value);
            }
            s_PbrSkyMaterialProperties.SetInt(HDShaderIDs._HasGroundEmissionTexture, hasGroundEmissionTexture);

            int hasSpaceEmissionTexture = 0;

            if (pbrSky.spaceEmissionTexture.value != null)
            {
                hasSpaceEmissionTexture = 1;
                s_PbrSkyMaterialProperties.SetTexture(HDShaderIDs._SpaceEmissionTexture,    pbrSky.spaceEmissionTexture.value);
                s_PbrSkyMaterialProperties.SetFloat(  HDShaderIDs._SpaceEmissionMultiplier, pbrSky.spaceEmissionMultiplier.value);
            }
            s_PbrSkyMaterialProperties.SetInt(HDShaderIDs._HasSpaceEmissionTexture, hasSpaceEmissionTexture);

            s_PbrSkyMaterialProperties.SetInt(HDShaderIDs._RenderSunDisk, renderSunDisk ? 1 : 0);

            int pass = (renderForCubemap ? 0 : 2) + (isPbrSkyActive ? 0 : 1);

<<<<<<< HEAD
            CloudLayer.Apply(builtinParams.cloudLayer, s_PbrSkyMaterial);

            CoreUtils.DrawFullScreen(builtinParams.commandBuffer, s_PbrSkyMaterial, s_PbrSkyMaterialProperties, pass);
=======
            CoreUtils.DrawFullScreen(builtinParams.commandBuffer, m_PbrSkyMaterial, s_PbrSkyMaterialProperties, pass);
>>>>>>> 0b7a371a
        }
    }
}<|MERGE_RESOLUTION|>--- conflicted
+++ resolved
@@ -554,13 +554,9 @@
 
             int pass = (renderForCubemap ? 0 : 2) + (isPbrSkyActive ? 0 : 1);
 
-<<<<<<< HEAD
-            CloudLayer.Apply(builtinParams.cloudLayer, s_PbrSkyMaterial);
-
-            CoreUtils.DrawFullScreen(builtinParams.commandBuffer, s_PbrSkyMaterial, s_PbrSkyMaterialProperties, pass);
-=======
+            CloudLayer.Apply(builtinParams.cloudLayer, m_PbrSkyMaterial);
+
             CoreUtils.DrawFullScreen(builtinParams.commandBuffer, m_PbrSkyMaterial, s_PbrSkyMaterialProperties, pass);
->>>>>>> 0b7a371a
         }
     }
 }
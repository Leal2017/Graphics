--- conflicted
+++ resolved
@@ -39,9 +39,7 @@
 - Fixed user LUT sampling being done in Linear instead of sRGB.
 - Fixed an issue when trying to get the Renderer via API on the first frame [case 1189196](https://issuetracker.unity3d.com/product/unity/issues/guid/1189196/)
 - Fixed a material leak on domain reload.
-<<<<<<< HEAD
 - Fixed light attenuation precision for Vulkan on Adreno GPUs.
-=======
 - Fixed an issue where deleting an entry from the Renderer List and then undoing that change could cause a null reference. [case 1191896](https://issuetracker.unity3d.com/issues/nullreferenceexception-when-attempting-to-remove-entry-from-renderer-features-list-after-it-has-been-removed-and-then-undone)
 - Fixed an issue where the user would get an error if they removed the Additional Camera Data component. [case 1189926](https://issuetracker.unity3d.com/issues/unable-to-remove-universal-slash-hd-additional-camera-data-component-serializedobject-target-destroyed-error-is-thrown)
 - Fixed post-processing with XR single-pass rendering modes.
@@ -49,7 +47,6 @@
 - Fixed an issue that caused shaders containing `HDRP` string in their path to be stripped from the build.
 - Fixed an issue that caused only selected object to render in SceneView when Wireframe drawmode was selected.
 - Fixed Renderer Features UI tooltips. [case 1191901](https://issuetracker.unity3d.com/issues/forward-renderers-render-objects-layer-mask-tooltip-is-incorrect-and-contains-a-typo)
->>>>>>> 98541e64
 
 ## [7.1.1] - 2019-09-05
 ### Upgrade Guide

--- conflicted
+++ resolved
@@ -1,1416 +1,718 @@
-<<<<<<< HEAD
-# Changelog
-All notable changes to this package will be documented in this file.
-
-The format is based on [Keep a Changelog](http://keepachangelog.com/en/1.0.0/)
-and this project adheres to [Semantic Versioning](http://semver.org/spec/v2.0.0.html).
-
-## [Unreleased]
-### Added
-- Added the option to strip Terrain hole Shader variants.
-- Added support for additional Directional Lights. The amount of additional Directional Lights is limited by the maximum Per-object Lights in the Render Pipeline Asset.
-- Added default implementations of OnPreprocessMaterialDescription for FBX, Obj, Sketchup and 3DS file formats.
-- Added Transparency Sort Mode and Transparency Sort Axis to 2DRendererData.
-- Added support for a user defined default material to 2DRendererData.
-- Added the option to toggle shadow receiving on transparent objects.
-- Added XR multipass rendering. Multipass rendering is a requirement on many VR platforms and allows graceful fallback when single-pass rendering isn't available.
-- Added the deferred renderer.
-- Added support for Camera Stacking when using the Forward Renderer. This introduces the Camera `Render Type` property. A Base Camera can be initialized with either the Skybox or Solid Color, and can combine its output with that of one or more Overlay Cameras. An Overlay Camera is always initialized with the contents of the previous Camera that rendered in the Camera Stack.
-- Fixed NaNs in tonemap algorithms (neutral and ACES) on Nintendo Switch.
-- Added AssetPostprocessors and Shadergraphs to handle Arnold Standard Surface and 3DsMax Physical material import from FBX.
-- Added `[MainTexture]` and `[MainColor]` shader property attributes to URP shader properties. These will link script material.mainTextureOffset and material.color to `_BaseMap` and `_BaseColor` shader properties.
-- Added the option to specify the maximum number of visible lights. If you set a value, lights are sorted based on their distance from the Camera.
-- Added the option to control the transparent layer separately in the Forward Renderer.
-
-### Changed
-- Moved the icon that indicates the type of a Light 2D from the Inspector header to the Light Type field.
-- Eliminated some GC allocations from the 2D Renderer.
-- Added SceneSelection pass for TerrainLit shader.
-- Remove final blit pass to force alpha to 1.0 on mobile platforms.
-- Deprecated the CinemachineUniversalPixelPerfect extension. Use the one from Cinemachine v2.4 instead.
-- Replaced PlayerSettings.virtualRealitySupported with XRGraphics.tryEnable.
-- Blend Style in the 2DRendererData are now automatically enabled/disabled.
-- When using the 2D Renderer, Sprites will render with a faster rendering path when no lights are present.
-- Particle shaders now receive shadows
-- The Scene view now mirrors the Volume Layer Mask set on the Main Camera.
-- Drawing order of SRPDefaultUnlit is now the same as the Built-in Render Pipline.
-- Made MaterialDescriptionPreprocessors private.
-- UniversalRenderPipelineAsset no longer supports presets [case 1197020](https://issuetracker.unity3d.com/issues/urp-reset-functionality-does-not-work-on-preset-of-universalrenderpipelineassets)
-- The number of maximum visible lights is now determined by whether the platform is mobile or not.
-
-### Fixed
-- Fixed an issue where linear to sRGB conversion occurred twice on certain Android devices.
-- Fixed an issue where there were 2 widgets showing the outer angle of a spot light.
-- Fixed an issue where Unity rendered fullscreen quads with the pink error shader when you enabled the Stop NaN post-processing pass.
-- Fixed an issue where Terrain hole Shader changes were missing. [case 1179808](https://issuetracker.unity3d.com/issues/terrain-brush-tool-is-not-drawing-when-paint-holes-is-selected)
-- Fixed an issue where the Shader Graph `SceneDepth` node didn't work with XR single-pass (double-wide) rendering. See [case 1123069](https://issuetracker.unity3d.com/issues/lwrp-vr-shadergraph-scenedepth-doesnt-work-in-single-pass-rendering).
-- Fixed Unlit and BakedLit shader compilations in the meta pass.
-- Fixed an issue where the Bokeh Depth of Field shader would fail to compile on PS4.
-- Fixed an issue where the Scene lighting button didn't work when you used the 2D Renderer.
-- Fixed a performance regression when you used the 2D Renderer.
-- Fixed an issue where the Freeform 2D Light gizmo didn't correctly show the Falloff offset.
-- Fixed an issue where the 2D Renderer rendered nothing when you used shadow-casting lights with incompatible Renderer2DData.
-- Fixed an issue where Prefab previews were incorrectly lit when you used the 2D Renderer.
-- Fixed an issue where the Light didn't update correctly when you deleted a Sprite that a Sprite 2D Light uses.
-- Fixed an issue where 2D Lighting was broken for Perspective Cameras.
-- Fixed an issue where resetting a Freeform 2D Light would throw null reference exceptions. [case 1184536](https://issuetracker.unity3d.com/issues/lwrp-changing-light-type-to-freeform-after-clicking-on-reset-throws-multiple-arguementoutofrangeexception)
-- Fixed an issue where Freeform 2D Lights were not culled correctly when there was a Falloff Offset.
-- Fixed an issue where Tilemap palettes were invisible in the Tile Palette window when the 2D Renderer was in use. [case 1162550](https://issuetracker.unity3d.com/issues/adding-tiles-in-the-tile-palette-makes-the-tiles-invisible)
-- Fixed issue where black emission would cause unneccesary inspector UI repaints [case 1105661](https://issuetracker.unity3d.com/issues/lwrp-inspector-window-is-being-repainted-when-using-the-material-with-emission-enabled-and-set-to-black-00-0)
-- Fixed user LUT sampling being done in Linear instead of sRGB.
-- Fixed an issue when trying to get the Renderer via API on the first frame [case 1189196](https://issuetracker.unity3d.com/product/unity/issues/guid/1189196/)
-- Fixed a material leak on domain reload.
-- Fixed an issue where deleting an entry from the Renderer List and then undoing that change could cause a null reference. [case 1191896](https://issuetracker.unity3d.com/issues/nullreferenceexception-when-attempting-to-remove-entry-from-renderer-features-list-after-it-has-been-removed-and-then-undone)
-- Fixed an issue where the user would get an error if they removed the Additional Camera Data component. [case 1189926](https://issuetracker.unity3d.com/issues/unable-to-remove-universal-slash-hd-additional-camera-data-component-serializedobject-target-destroyed-error-is-thrown)
-- Fixed post-processing with XR single-pass rendering modes.
-- Fixed an issue where Cinemachine v2.4 couldn't be used together with Universal RP due to a circular dependency between the two packages.
-- Fixed an issue that caused shaders containing `HDRP` string in their path to be stripped from the build.
-- Fixed an issue that caused only selected object to render in SceneView when Wireframe drawmode was selected.
-- Fixed Renderer Features UI tooltips. [case 1191901](https://issuetracker.unity3d.com/issues/forward-renderers-render-objects-layer-mask-tooltip-is-incorrect-and-contains-a-typo)
-- Fixed multiple issues where Shader Graph shaders failed to build for XR in the Universal RP.
-- Fixed an issue when using the 2D Renderer where some types of renderers would not be assigned the correct material.
-- Fixed inconsistent lighting between the forward renderer and the deferred renderer, that was caused by a missing normalize operation on vertex normals on some speedtree shader variants.
-- Fixed issue where XR Multiview failed to render when using URP Shader Graph Shaders
-- Fixed lazy initialization with last version of ResourceReloader
-- Fixed broken images in package documentation.
-- Fixed an issue where viewport aspect ratio was wrong when using the Stretch Fill option of the Pixel Perfect Camera. [case 1188695](https://issuetracker.unity3d.com/issues/pixel-perfect-camera-component-does-not-maintain-the-aspect-ratio-when-the-stretch-fill-is-enabled)
-- Fixed an issue where setting a Normal map on a newly created material would not update. [case 1197217](https://issuetracker.unity3d.com/product/unity/issues/guid/1197217/)
-- Fixed an issue where post-processing was not applied for custom renderers set to run on the "After Rendering" event [case 1196219](https://issuetracker.unity3d.com/issues/urp-post-processing-is-not-applied-to-the-scene-when-render-ui-event-is-set-to-after-rendering)
-- Fixed an issue that caused an extra blit when using custom renderers [case 1156741](https://issuetracker.unity3d.com/issues/lwrp-performance-decrease-when-using-a-scriptablerendererfeature)
-- Fixed an issue with transparent objects not receiving shadows when using shadow cascades. [case 1116936](https://issuetracker.unity3d.com/issues/lwrp-cascaded-shadows-do-not-appear-on-alpha-blended-objects)
-- Fixed issue where using a ForwardRendererData preset would cause a crash. [case 1201052](https://issuetracker.unity3d.com/product/unity/issues/guid/1201052/)
-- Fixed an issue where particles had dark outlines when blended together [case 1199812](https://issuetracker.unity3d.com/issues/urp-soft-particles-create-dark-blending-artefacts-when-intersecting-with-scene-geometry)
-- Fixed an issue with deleting shader passes in the custom renderer features list [case 1201664](https://issuetracker.unity3d.com/issues/urp-remove-button-is-not-activated-in-shader-passes-list-after-creating-objects-from-renderer-features-in-urpassets-renderer)
-- Fixed camera inverse view-projection matrix in XR mode, depth-copy and color-copy passes.
-- Fixed an issue with the null check when `UniversalRenderPipelineLightEditor.cs` tries to access `SceneView.lastActiveSceneView`.
-- Fixed an issue where the 'Depth Texture' drop down was incorrectly disabled in the Camera Inspector. 
-- Fixed an issue that caused errors if you disabled the VR Module when building a project.
-- Fixed an issue where the default TerrainLit Material was outdated, which caused the default Terrain to use per-vertex normals instead of per-pixel normals.
-- Fixed shader errors and warnings in the default Universal RP Terrain Shader. [case 1185948](https://issuetracker.unity3d.com/issues/urp-terrain-slash-lit-base-pass-shader-does-not-compile)
-- Fixed an issue where the URP Material Upgrader tried to upgrade standard Universal Shaders. [case 1144710](https://issuetracker.unity3d.com/issues/upgrading-to-lwrp-materials-is-trying-to-upgrade-lwrp-materials)
-- Fixed an issue where some Materials threw errors when you upgraded them to Universal Shaders. [case 1200938](https://issuetracker.unity3d.com/issues/universal-some-materials-throw-errors-when-updated-to-universal-rp-through-update-materials-to-universal-rp)
-- Fixed issue where normal maps on terrain appeared to have flipped X-components when compared to the same normal map on a mesh. [case 1181518](https://fogbugz.unity3d.com/f/cases/1181518/)
-- Fixed an issue where the editor would sometimes crash when using additional lights [case 1176131](https://issuetracker.unity3d.com/issues/mac-crash-on-processshadowcasternodevisibilityandcullwithoutumbra-when-same-rp-asset-is-set-in-graphics-and-quality-settings)
-- Fixed RemoveComponent on Camera contextual menu to not remove Camera while a component depend on it.
-- Fixed an issue where right eye is not rendered to. [case 1170619](https://issuetracker.unity3d.com/issues/vr-lwrp-terrain-is-not-rendered-in-the-right-eye-of-an-hmd-when-using-single-pass-instanced-stereo-rendering-mode-with-lwrp)
-- Fixed issue where TerrainDetailLit.shader fails to compile when XR is enabled.
-- Fixed an issue that allowed height-based blending on Terrains with more than 4 materials, which is not supported.
-- Fixed an issue where opaque objects were outputting incorrect alpha values [case 1168283](https://issuetracker.unity3d.com/issues/lwrp-alpha-clipping-material-makes-other-materials-look-like-alpha-clipping-when-gameobject-is-shown-in-render-texture)
-- Fixed an issue where a depth texture was always created when post-processing was enabled, even if no effects made use of it.
-- Fixed incorrect light attenuation on Nintendo Switch.
-- Fixed an issue where the Volume System would not use the Cameras Transform when no `Volume Trigger` was set.
-- Fixed an issue where post processing disappeared when using custom renderers and SMAA or no AA
-- Fixed an issue with soft particles having dark blending when intersecting with scene geometry [case 1199812](https://issuetracker.unity3d.com/issues/urp-soft-particles-create-dark-blending-artefacts-when-intersecting-with-scene-geometry)
-- Fixed an issue with additive particles blending incorrectly [case 1215713](https://issuetracker.unity3d.com/issues/universal-render-pipeline-additive-particles-not-using-vertex-alpha)
-- Fixed an issue where camera preview window was missing in scene view. [case 1211971](https://issuetracker.unity3d.com/issues/scene-view-urp-camera-preview-window-is-missing-in-the-scene-view)
-- Fixed an issue with shadow cascade values were not readable in the render pipeline asset [case 1219003](https://issuetracker.unity3d.com/issues/urp-cascade-values-truncated-on-selecting-two-or-four-cascades-in-shadows-under-universalrenderpipelineasset)
-- Fixed an issue where MSAA isn't applied until eye textures are relocated by changing their resolution. [case 1197958](https://issuetracker.unity3d.com/issues/oculus-quest-oculus-go-urp-msaa-isnt-applied-until-eye-textures-are-relocated-by-changing-their-resolution)
-- Fixed an issue where camera stacking didn't work properly inside prefab mode. [case 1220509](https://issuetracker.unity3d.com/issues/urp-cannot-assign-overlay-cameras-to-a-camera-stack-while-in-prefab-mode)
-- Fixed the definition of `mad()` in SMAA shader for OpenGL.
-- Fixed an issue where partical shaders failed to handle Single-Pass Stereo VR rendering with Double-Wide Textures. [case 1201208](https://issuetracker.unity3d.com/issues/urp-vr-each-eye-uses-the-cameraopaquetexture-of-both-eyes-for-rendering-when-using-single-pass-rendering-mode)
-- Fixed an issue that caused assets to be reimported if player prefs were cleared. [case 1192259](https://issuetracker.unity3d.com/issues/lwrp-clearing-playerprefs-through-a-script-or-editor-causes-delay-and-console-errors-to-appear-when-entering-the-play-mode)
-
-## [7.1.1] - 2019-09-05
-### Upgrade Guide
-- The render pipeline now handles custom renderers differently. You must now set up renderers for the Camera on the Render Pipeline Asset.
-- Render Pipeline Assets upgrades automatically and either creates a default forward renderer in your project or links the existing custom one that you've assigned.
-- If you have custom renderers assigned to Cameras, you must now add them to the current Render Pipeline Asset. Then you can select which renderer to use on the Camera.
-
-### Added
-- Added shader function `GetMainLightShadowParams`. This returns a half4 for the main light that packs shadow strength in x component and shadow soft property in y component.
-- Added shader function `GetAdditionalLightShadowParams`. This returns a half4 for an additional light that packs shadow strength in x component and shadow soft property in y component.
-- Added a `Debug Level` option to the Render Pipeline Asset. With this, you can control the amount of debug information generated by the render pipeline.
-- Added ability to set the `ScriptableRenderer` that the Camera renders with via C# using `UniversalAdditionalCameraData.SetRenderer(int index)`. This maps to the **Renderer List** on the Render Pipeline Asset.
-- Added shadow support for the 2D Renderer. 
-- Added ShadowCaster2D, and CompositeShadowCaster2D components.
-- Added shadow intensity and shadow volume intensity properties to Light2D.
-- Added new Gizmos for Lights.
-- Added CinemachineUniversalPixelPerfect, a Cinemachine Virtual Camera Extension that solves some compatibility issues between Cinemachine and Pixel Perfect Camera.
-- Added an option that disables the depth/stencil buffer for the 2D Renderer.
-- Added manipulation handles for the inner cone angle for spot lights.
-- Added documentation for the built-in post-processing solution and Volumes framework (and removed incorrect mention of the PPv2 package). 
-
-### Changed
-- Increased visible lights limit for the forward renderer. It now supports 256 visible lights except in mobile platforms. Mobile platforms support 32 visible lights.
-- Increased per-object lights limit for the forward renderer. It now supports 8 per-object lights in all platforms except GLES2. GLES2 supports 4 per-object lights.
-- The Sprite-Lit-Default shader and the Sprite Lit Shader Graph shaders now use the vertex tangents for tangent space calculations.
-- Temporary render textures for cameras rendering to render textures now use the same format and multisampling configuration as camera's target texture.
-- All platforms now use R11G11B10_UFloat format for HDR render textures if supported.
-- There is now a list of `ScriptableRendererData` on the Render Pipeline Asset as opposed to a renderer type. These are available to all Cameras and are included in builds.
-- The renderer override on the Camera is now an enum that maps to the list of `ScriptableRendererData` on the Render Pipeline Asset.
-- Pixel Perfect Camera now allows rendering to a render texture.
-- Light2D GameObjects that you've created now have a default position with z equal to 0.
-- Documentation: Changed the "Getting Started" section into "Install and Configure". Re-arranged the Table of Content.  
-
-### Fixed
-- Fixed LightProbe occlusion contribution. [case 1146667](https://issuetracker.unity3d.com/product/unity/issues/guid/1146667/)
-- Fixed an issue that caused a log message to be printed in the console when creating a new Material. [case 1173160](https://issuetracker.unity3d.com/product/unity/issues/guid/1173160/)
-- Fixed an issue where OnRenderObjectCallback was never invoked. [case 1122420](https://issuetracker.unity3d.com/issues/lwrp-gl-dot-lines-and-debug-dot-drawline-dont-render-when-scriptable-render-pipeline-settings-is-set-to-lwrp)
-- Fixed an issue where Sprite Masks didn't function properly when using the 2D Renderer. [case 1163474](https://issuetracker.unity3d.com/issues/lwrp-sprite-renderer-ignores-sprite-mask-when-lightweight-render-pipeline-asset-data-is-set-to-2d-renderer-experimental)
-- Fixed memory leaks when using the Frame Debugger with the 2D Renderer.
-- Fixed an issue where materials using `_Time` did not animate in the scene. [1175396](https://issuetracker.unity3d.com/product/unity/issues/guid/1175396/)
-- Fixed an issue where the Particle Lit shader had artifacts when both soft particles and HDR were enabled. [1136285](https://issuetracker.unity3d.com/product/unity/issues/guid/1136285/)
-- Fixed an issue where the Area Lights were set to Realtime, which caused them to not bake. [1159838](https://issuetracker.unity3d.com/issues/lwrp-template-baked-area-lights-do-not-work-if-project-is-created-with-lightweight-rp-template)
-- Fixed an issue where the Disc Light did not generate any light. [1175097](https://issuetracker.unity3d.com/issues/using-lwrp-area-light-does-not-generate-light-when-its-shape-is-set-to-disc)
-- Fixed an issue where the alpha was killed when an opaque texture was requested on an offscreen camera with HDR enabled [case 1163320](https://issuetracker.unity3d.com/issues/lwrp-mobile-secondary-camera-background-alpha-value-is-lost-when-hdr-and-opaque-texture-are-enabled-in-lwrp-asset).
-- Fixed an issue that caused Orthographic camera with far plane set to 0 to span Unity console with errors. [case 1172269](https://issuetracker.unity3d.com/issues/orthographic-camera-with-far-plane-set-to-0-results-in-assertions)
-- Fixed an issue causing heap allocation in `RenderPipelineManager.DoRenderLoop` [case 1156241](https://issuetracker.unity3d.com/issues/lwrp-playerloop-renderpipelinemanager-dot-dorenderloop-internal-gc-dot-alloc-allocates-around-2-dot-6kb-for-every-camera-in-the-scene)
-- Fixed an issue that caused shadow artifacts when using large spot angle values [case 1136165](https://issuetracker.unity3d.com/issues/lwrp-adjusting-spot-angle-on-a-spotlight-produces-shadowmap-artifacts)
-- Fixed an issue that caused self-shadowing artifacts when adjusting shadow near-plane on spot lights.
-- Fixed an issue that caused specular highlights to disappear when the smoothness value was set to 1.0. [case 1161827](https://issuetracker.unity3d.com/issues/lwrp-hdrp-lit-shader-max-smoothness-value-is-incosistent-between-pipelines)
-- Fixed an issue in the Material upgrader that caused transparent Materials to not upgrade correctly to Universal RP. [case 1170419](https://issuetracker.unity3d.com/issues/shader-conversion-upgrading-project-materials-causes-standard-transparent-materials-to-flicker-when-moving-the-camera).
-- Fixed post-processing for the 2D Renderer.
-- Fixed an issue in Light2D that caused a black line to appear for a 360 degree spotlight.
-- Fixed a post-processing rendering issue with non-fullscreen viewport. [case 1177660](https://issuetracker.unity3d.com/issues/urp-render-scale-slider-value-modifies-viewport-coordinates-of-the-screen-instead-of-the-resolution)
-- Fixed an issue where **Undo** would not undo the creation of Additional Camera Data. [case 1158861](https://issuetracker.unity3d.com/issues/lwrp-additional-camera-data-script-component-appears-on-camera-after-manually-re-picking-use-pipeline-settings)
-- Fixed an issue where selecting the same drop-down menu item twice would trigger a change event. [case 1158861](https://issuetracker.unity3d.com/issues/lwrp-additional-camera-data-script-component-appears-on-camera-after-manually-re-picking-use-pipeline-settings)
-- Fixed an issue where selecting certain objects that use instancing materials would throw console warnings. [case 1127324](https://issuetracker.unity3d.com/issues/console-warning-is-being-spammed-when-having-lwrp-enabled-and-shader-with-gpu-instancing-present-in-the-scene)
-- Fixed a GUID conflict with LWRP. [case 1179895](https://issuetracker.unity3d.com/product/unity/issues/guid/1179895/)
-- Fixed an issue where the Terrain shader generated NaNs.
-- Fixed an issue that caused the `Opaque Color` pass to never render at half or quarter resolution.
-- Fixed and issue where stencil state on a `ForwardRendererData` was reset each time rendering happened.
-
-## [7.0.1] - 2019-07-25
-### Changed
-- Platform checks now provide more helpful feedback about supported features in the Inspectors.
-
-### Fixed
-- Fixed specular lighting related artifacts on Mobile [case 1143049](https://issuetracker.unity3d.com/issues/ios-lwrp-rounded-cubes-has-graphical-artifacts-when-setting-pbr-shaders-smoothness-about-to-0-dot-65-in-shadergraph) and [case 1164822](https://issuetracker.unity3d.com/issues/lwrp-specular-highlight-becomes-hard-edged-when-increasing-the-size-of-an-object).
-- Post-processing is no longer enabled in the previews.
-- Unity no longer force-enables post-processing on a camera by default.
-- Fixed an issue that caused the Scene to render darker in GLES3 and linear color space. [case 1169789](https://issuetracker.unity3d.com/issues/lwrp-android-scene-is-rendered-darker-in-build-when-graphics-api-set-to-gles3-and-color-space-set-to-linear)
-
-## [7.0.0] - 2019-07-17
-### Universal Render Pipeline
-- LWRP has been renamed to the "Universal Render Pipeline" (UniversalRP).
-- UniversalRP is the same as LWRP in terms of features and scope.
-- Classes have moved to the Universal namespace (from LWRP).
-
-### Upgrade Guide
-- Upgrading to UniversalRP is designed to be almost seamless from the user side.
-- LWRP package still exists, this forwards includes and classes to the UniversalRP Package.
-- Please see the more involved upgrade guide (https://docs.google.com/document/d/1Xd5bZa8pYZRHri-EnNkyhwrWEzSa15vtnpcg--xUCIs/).
-
-### Added
-- Initial Stadia platform support.
-- Added a menu option to create a new `ScriptableRendererFeature` script. To do so in the Editor, click on Asset > Create > Rendering > Lightweight Render Pipeline > Renderer Feature.
-- Added documentation for SpeedTree Shaders in LWRP.
-- Added extended features to LWRP Terrain Shader, so terrain assets can be forward-compatible with HDRP.
-- Enabled per-layer advanced or legacy-mode blending in LWRP Terrain Shader. 
-- Added the documentation page "Rendering in LWRP", which describes the forward rendering camera loop.
-- Added documentation overview for how Post Processing Version 2 works in LWRP.
-- Added documentation notes and FAQ entry on the 2D Renderer affecting the LWRP Asset.
-
-### Changed
-- Replaced beginCameraRendering callbacks by non obsolete implementation in Light2D
-- Updated `ScriptableRendererFeature` and `ScriptableRenderPass` API docs.
-- Shader type Real translates to FP16 precision on Nintendo Switch.
-
-### Fixed
-- Fixed a case where built-in Shader time values could be out of sync with actual time. [case 1142495](https://fogbugz.unity3d.com/f/cases/1142495/)
-- Fixed an issue that caused forward renderer resources to not load properly when you upgraded LWRP from an older version to 7.0.0. [case 1154925](https://issuetracker.unity3d.com/issues/lwrp-upgrading-lwrp-package-to-7-dot-0-0-breaks-forwardrenderdata-asset-in-resource-files)
-- Fixed GC spikes caused by LWRP allocating heap memory every frame.
-- Fixed distortion effect on particle unlit shader.
-- Fixed NullReference exception caused when trying to add a ScriptableRendererFeature.
-- Fixed issue with certain LWRP shaders not showing when using forward/2D renderer.
-- Fixed the shadow resolve pass and the final pass, so they're not consuming unnecessary bandwidth. [case 1152439](https://issuetracker.unity3d.com/issues/lwrp-mobile-increased-memory-usage-and-extra-rendering-steps) 
-- Added missing page for 2D Lights in LWRP.
-- Tilemap tiles no longer appear black when you use the 2D renderer.
-- Sprites in the preview window are no longer lit by 2D Scene lighting.
-- Fixed warnings for unsupported shadow map formats for GLES2 API.
-- Disabled shadows for devices that do not support shadow maps or depth textures.
-- Fixed support for LWRP per-pixel terrain. [case 1110520](https://fogbugz.unity3d.com/f/cases/1110520)
-- Fixed some basic UI/usability issues with LWRP terrain Materials (use of warnings and modal value changes).
-- Fixed an issue where using LWRP and Sprite Shape together would produce meta file conflicts.
-- Fixed fp16 overflow in Switch in specular calculation
-- Fixed shader compilation errors for Android XR projects.
-- Updated the pipeline Asset UI to cap the render scale at 2x so that it matches the render pipeline implementation limit.
-
-## [6.7.0] - 2019-05-16
-### Added
-- Added SpeedTree Shaders.
-- Added two Shader Graph master nodes: Lit Sprite and Unlit Sprite. They only work with the 2D renderer.
-- Added documentation for the 2D renderer.
-
-### Changed
-- The 2D renderer and Light2D component received a number of improvements and are now ready to try as experimental features.
-- Updated the [Feature Comparison Table](lwrp-builtin-feature-comparison.md) to reflect the current state of LWRP features.
-
-### Fixed
-- When in playmode, the error 'Non matching Profiler.EndSample' no longer appears. [case 1140750](https://fogbugz.unity3d.com/f/cases/1140750/)
-- LWRP Particle Shaders now correctly render in stereo rendering modes. [case 1106699](https://fogbugz.unity3d.com/f/cases/1106699/)
-- Shaders with 'debug' in the name are no longer stripped automatically. [case 1112983](https://fogbugz.unity3d.com/f/cases/1112983/)
-- Fixed tiling issue with selection outline and baked cutout shadows.
-- in the Shadergraph Unlit Master node, Premultiply no longer acts the same as Alpha. [case 1114708](https://fogbugz.unity3d.com/f/cases/1114708/)
-- Fixed an issue where Lightprobe data was missing if it was needed per-pixel and GPU instancing was enabled.
-- The Soft ScreenSpaceShadows Shader variant no longer gets stripped form builds. [case 1138236](https://fogbugz.unity3d.com/f/cases/1138236/)
-- Fixed a typo in the Particle Unlit Shader, so Soft Particles now work correctly.
-- Fixed emissive Materials not being baked for some meshes. [case 1145297](https://issuetracker.unity3d.com/issues/lwrp-emissive-materials-are-not-baked)
-- Camera matrices are now correctly set up when you call rendering functions in EndCameraRendering. [case 1146586](https://issuetracker.unity3d.com/issues/lwrp-drawmeshnow-returns-wrong-positions-slash-scales-when-called-from-endcamerarendering-hook)
-- Fixed GI not baking correctly while in gamma color space.
-- Fixed a NullReference exception when adding a renderer feature that is contained in a global namespace. [case 1147068](https://issuetracker.unity3d.com/issues/scriptablerenderpipeline-inspector-ui-crashes-when-a-scriptablerenderfeature-is-not-in-a-namespace)
-- Shaders are now set up for VR stereo instancing on Vulkan. [case 1142952](https://fogbugz.unity3d.com/f/cases/1142952/).
-- VR stereo matrices and vertex inputs are now set up on Vulkan. [case 1142952](https://fogbugz.unity3d.com/f/cases/1142952/).
-- Fixed the Material Upgrader so it's now run upon updating the LWRP package. [1148764](https://issuetracker.unity3d.com/product/unity/issues/guid/1148764/)
-- Fixed a NullReference exception when you create a new Lightweight Render Pipeline Asset. [case 1153388](https://issuetracker.unity3d.com/product/unity/issues/guid/1153388/) 
-
-## [6.6.0] - 2019-04-01
-### Added
-- Added support for Baked Indirect mixed lighting.
-- You can now use Light Probes for occlusion. This means that baked lights can now occlude dynamic objects.
-- Added RenderObjects. You can add RenderObjects to a Renderer to perform custom rendering.
-- (WIP) Added an experimental 2D renderer that implements a 2D lighting system.
-- (WIP) Added a Light2D component that works with the 2D renderer to add lighting effects to 2D sprites.
-
-### Fixed
-- Fixed a project import issue in the LWRP template.
-- Fixed the warnings that appear when you create new Unlit Shader Graphs using the Lightweight Render Pipeline.
-- Fixed light attenuation precision on mobile platforms.
-- Fixed split-screen rendering on mobile platforms.
-- Fixed rendering when using an off-screen camera that renders to a depth texture.
-- Fixed the exposed stencil render state in the renderer.
-- Fixed the default layer mask so it's now applied to a depth pre-pass.
-- Made several improvements and fixes to the render pass UI.
-- Fixed artifacts that appeared due to precision errors in large scaled objects.
-- Fixed an XR rendering issue where Unity required a depth texture.
-- Fixed an issue that caused transparent objects to sort incorrectly.
-
-## [6.5.0] - 2019-03-07
-### Added
-- You can now create a custom forward renderer by clicking on `Assets/Create/Rendering/Lightweight Render Pipeline/Forward Renderer`. This creates an Asset in your Project. You can add additional features to it and drag-n-drop the renderer to either the pipeline Asset or to a camera.
-- You can now add `ScriptableRendererFeature`  to the `ScriptableRenderer` to extend it with custom effects. A feature is an `ScriptableObject` that can be drag-n-dropped in the renderer and adds one or more `ScriptableRenderPass` to the renderer.
-- `ScriptableRenderer` now exposes interface to configure lights. To do so, implement `SetupLights` when you create a new renderer.
-- `ScriptableRenderer` now exposes interface to configure culling. To do so, implement `SetupCullingParameters` when you create a new renderer.
-- `ScriptableRendererData` contains rendering resources for `ScriptableRenderer`. A renderer can be overridden globally for all cameras or on a per-camera basis.
-- `ScriptableRenderPass` now has a `RenderPassEvents`. This controls where in the pipeline the render pass is added.
-- `ScriptableRenderPass` now exposes `ConfigureTarget` and `ConfigureClear`. This allows the renderer to automatically figure out the currently active rendering targets.
-- `ScriptableRenderPass` now exposes `Blit`. This performs a blit and sets the active render target in the renderer.
-- `ScriptableRenderPass` now exposes `RenderPostProcessing`. This renders post-processing and sets the active render target in the renderer.
-- `ScriptableRenderPass` now exposes `CreateDrawingSettings` as a helper for render passes that need to call `ScriptableRenderContext.DrawRenderers`.
-
-### Changed
-- Removed `RegisterShaderPassName` from `ScriptableRenderPass`. Instead, `CreateDrawingSettings` now  takes one or a list of `ShaderTagId`. 
-- Removed remaining experimental namespace from LWRP. All APIrelated to `ScriptableRenderer`, `ScriptableRenderPass`, and render pass injection is now out of preview.
-- Removed `SetRenderTarget` from `ScriptableRenderPass`. You should never call it. Instead, call `ConfigureTarget`, and the renderer automatically sets up targets for you. 
-- Removed `RenderFullscreenQuad` from `ScriptableRenderer`. Use `CommandBuffer.DrawMesh` and `RenderingUtils.fullscreenMesh` instead.
-- Removed `RenderPostProcess` from `ScriptableRenderer`. Use `ScriptableRenderPass.RenderPostProcessing` instead.
-- Removed `postProcessingContext` property from `ScriptableRenderer`. This is now exposed in `RenderingUtils.postProcessingContext`.
-- Removed `GetCameraClearFlag` from `ScriptableRenderer`.
-
-### Fixed
-- Fixed y-flip in VR when post-processing is active.
-- Fixed occlusion mesh for VR not rendering before rendering opaques.
-- Enabling or disabling SRP Batcher in runtime works now.
-- Fixed video player recorder when post-processing is enabled.
-
-## [6.4.0] - 2019-02-21
-
-## [6.3.0] - 2019-02-18
-
-## [6.2.0] - 2019-02-15
-
-### Changed
-- Code refactor: all macros with ARGS have been swapped with macros with PARAM. This is because the ARGS macros were incorrectly named.
-
-## [6.1.0] - 2019-02-13
-
-## [6.0.0] - 2019-02-23
-### Added
-- You can now implement a custom renderer for LWRP. To do so, implement an `IRendererData` that contains all resources used in rendering. Then create an `IRendererSetup` that creates and queues `ScriptableRenderPass`. Change the renderer type either in the Pipeline Asset or in the Camera Inspector.
-- LWRP now uses the Unity recorder extension. You can use this to capture the output of Cameras.
-- You can now inject a custom render pass before LWRP renders opaque objects. To do so, implement an `IBeforeRender` interface.
-- Distortion support in all Particle Shaders.
-- An upgrade system for LWRP Materials with `MaterialPostprocessor`.
-- An upgrade path for Unlit shaders
-- Tooltips for Shaders.
-- SRP Batcher support for Particle Shaders.
-- Docs for these Shaders: Baked Lit, Particles Lit, Particles Simple Lit, and Particles Unlit.
-- LWRP now supports dynamic resolution scaling. The target platform must also support it.
-- LWRP now includes version defines for both C# and Shaders in the format of `LWRP_X_Y_Z_OR_NEWER`. For example, `LWRP_5_3_0_OR_NEWER` defines version 5.3.0.
-- The Terrain Lit Shader now samples Spherical Harmonics if you haven't baked any lightmaps for terrain.
-- Added a __Priority__ option, which you can use to tweak the rendering order. This is similar to render queue in the built-in render pipeline. These Shaders now have this option: Lit, Simple Lit, Baked Lit, Unlit, and all three Particle Shaders.
-- Added support for overriding terrain detail rendering shaders, via the render pipeline editor resources asset.
-
-### Changed
-- You can now only initialize a camera by setting a Background Type. The supported options are Skybox, Solid Color, and Don't Care.
-- LWRP now uses non-square shadowmap textures when it renders directional shadows with 2 shadow cascades. 
-- LWRP now uses RGB111110 as the HDR format on mobile devices, when this format is supported.
-- Removed `IAfterDepthPrePass` interface.
-- We’ve redesigned the Shader GUI. For example, all property names in Shaders are now inline across the board
-- The Simple Lit Shader now has Smoothness, which can be stored in the alpha of specular or albedo maps.
-- The Simple Lit and Particles Simple Lit Shaders now take shininess from the length (brightness) of the specular map.
-- The __Double sided__ property is now __Render Face__. This means you can also do front face culling.
-- Changed the docs for Lit Shader, Simple Lit Shader and Unlit Shader according to Shader GUI changes.
-- When you create a new LWRP Asset, it will now be initialized with settings that favor performance on mobile platforms.
-- Updated the [FAQ](faq.md) and the [Built-in/LWRP feature comparison table](lwrp-builtin-feature-comparison.md).
-
-### Fixed
-- Several tweaks to reduce bandwidth consumption on mobile devices.
-- The foldouts in the Lightweight Asset inspector UI now remember their state.
-- Added missing meta file for GizmosRenderingPass.cs.
-- Fixed artifacts when using multiple or Depth Only cameras. [Case 1072615](https://issuetracker.unity3d.com/issues/ios-using-multiple-cameras-in-the-scene-in-lightweight-render-pipeline-gives-corrupted-image-in-ios-device)
-- Fixed a typo in ERROR_ON_UNSUPPORTED_FUNCTION() that was causing the shader compiler to run out of memory in GLES2. [Case 1104271](https://issuetracker.unity3d.com/issues/mobile-os-restarts-because-of-high-memory-usage-when-compiling-shaders-for-opengles2)
-- LWRP now renders shadows on scaled objects correctly. [Case 1109017](https://issuetracker.unity3d.com/issues/scaled-objects-render-shadows-and-specularity-incorrectly-in-the-lwrp-on-device)
-- LWRP now allows some Asset settings to be changed at runtime. [Case 1105552](https://issuetracker.unity3d.com/issues/lwrp-changing-render-scale-in-runtime-has-no-effect-since-lwrp-3-dot-3-0)
-- Realtime shadows now work in GLES2. [Case 1087251](https://issuetracker.unity3d.com/issues/android-lwrp-no-real-time-light-and-shadows-using-gles2)
-- Framedebugger now renders correctly when stepping through drawcalls.
-- Cameras that request MSAA and Opaque Textures now use less frame bandwidth when they render.
-- Fixed rendering in the gamma color space, so it doesn't appear darker.
-- Particles SImple Lit and Particles Unlit Shaders now work correctly.
-- __Soft Particles__ now work correctly.
-- Camera fading for particles.
-- Fixed a typo in the Unlit `IgnoreProjector` tag.
-- Particles render in both eyes with stereo instancing
-- Fixed specular issues on mobile. [case 1109017](https://issuetracker.unity3d.com/issues/scaled-objects-render-shadows-and-specularity-incorrectly-in-the-lwrp-on-device)
-- Fixed issue causing LWRP to create MSAA framebuffer even when MSAA setting was disabled.
-- Post-processing in mobile VR is now forced to be disabled. It was causing many rendering issues.
-- Fixed Editor Previews breaking in Play Mode when VR is enabled. [Case 1109009](https://issuetracker.unity3d.com/issues/lwrp-editor-previews-break-in-play-mode-if-vr-is-enabled)
-- A camera's HDR enable flag is now respected when rendering in XR.
-- Terrain detail rendering now works correctly when LWRP is installed but inactive.
-
-## [5.2.0] - 2018-11-27
-### Added
-- LWRP now handles blits that are required by the device when rendering to the backbuffer.
-- You can now enable the SRP Batcher. To do so, go to the `Pipeline Asset`. Under `Advanced`, toggle `SRP Batcher`.
-
-### Changed
-- Renamed shader variable `unity_LightIndicesOffsetAndCount` to `unity_PerObjectLightData`.
-- Shader variables `unity_4LightIndices0` and `unity_4LightIndices1` are now declared as `unity_PerObjectLightIndices` array.
-
-## [5.1.0] - 2018-11-19
-### Added
-- The user documentation for LWRP is now in this GitHub repo, instead of in the separate GitHub wiki. You can find the most up-to-date pages in the [TableOfContents.md](TableOfCotents.md) file. Pages not listed in that file are still in progress.
-
-### Changed
-- The LWRP package is no longer in preview.
-- LWRP built-in render passes are now internal.
-- Changed namespace from `UnityEngine.Experimental.Rendering.LightweightPipeline` to `UnityEngine.Rendering.LWRP`.
-- Changed namespace from `UnityEditor.Experimental.Rendering.LightweightPipeline` to `UnityEditor.Rendering.LWRP`.
-
-### Fixed
-- LWRP now respects the iOS Player setting **Force hard shadows**. When you enable this setting, hardware filtering of shadows is disabled.
-- Scene view mode now renders baked lightmaps correctly. [Case 1092227](https://issuetracker.unity3d.com/issues/lwrp-scene-view-modes-render-objects-black)
-- Shadow bias calculations are now correct for both Shader Graph and Terrain shaders.
-- Blit shader now ignores culling.
-- When you select __Per Vertex__ option for __Additional Lights__, the __Per Object Limit__ option is not greyed out anymore.
-- When you change camera viewport height to values above 1.0, the Unity Editor doesn't freeze anymore. [Case 1097497](https://issuetracker.unity3d.com/issues/macos-lwrp-editor-freezes-after-changing-cameras-viewport-rect-values)
-- When you use AR with LWRP, the following error message is not displayed in the console anymore: "The camera list passed to the render pipeline is either null or empty."
-
-## [5.0.0-preview] - 2018-09-28
-### Added
-- Added occlusion mesh rendering/hookup for VR
-- You can now configure default depth and normal shadow bias values in the pipeline asset.
-- You can now add the `LWRPAdditionalLightData` component to a `Light` to override the default depth and normal shadow bias.
-- You can now log the amount of shader variants in your build. To do so, go to the `Pipeline Asset`. Under `Advanced`, select and set the `Shader Variant Log Level`.
-### Changed
-- Removed the `supportedShaderFeatures` property from LWRP core. The shader stripper now figures out which variants to strip based on the current assigned pipeline Asset in the Graphics settings.
-### Fixed
-- The following error does not appear in console anymore: ("Begin/End Profiler section mismatch")
-- When you select a material with the Lit shader, this no longer causes the following error in the console: ("Material doesn't have..."). [case 1092354](https://fogbugz.unity3d.com/f/cases/1092354/)
-- In the Simple Lit shader, per-vertex additional lights are now shaded properly.
-- Shader variant stripping now works when you're building a Project with Cloud Build. This greatly reduces build times from Cloud Build.
-- Dynamic Objects now receive lighting when the light mode is set to mixed.
-- MSAA now works on Desktop platforms.
-- The shadow bias value is now computed correctly for shadow cascades and different shadow resolutions. [case 1076285](https://issuetracker.unity3d.com/issues/lwrp-realtime-directional-light-shadow-maps-exhibit-artifacts)
-- When you use __Area Light__ with LWRP, __Cast Shadows__ no longer overlaps with other UI elements in the Inspector. [case 1085363](https://issuetracker.unity3d.com/issues/inspector-area-light-cast-shadows-ui-option-is-obscured-by-render-mode-for-lwrp-regression-in-2018-dot-3a3)
-
-### Changed
-Read/write XRGraphicsConfig -> Read-only XRGraphics interface to XRSettings. 
-
-## [4.0.0-preview] - 2018-09-28
-### Added
-- When you have enabled Gizmos, they now appear correctly in the Game view.
-- Added requiresDepthPrepass field to RenderingData struct to tell if the runtime platform requires a depth prepass to generate a camera depth texture.
-- The `RenderingData` struct now holds a reference to `CullResults`.
-- When __HDR__ is enabled in the Camera but disabled in the Asset, an information box in the Camera Inspector informs you about it.
-- When __MSAA__ is enabled in the Camera but disabled in the Asset, an information box in the Camera Inspector informs you about it.
-- Enabled instancing on the terrain shader.
-- Sorting of opaque objects now respects camera `opaqueSortMode` setting.
-- Sorting of opaque objects disables front-to-back sorting flag, when camera settings allow that and the GPU has hidden surface removal.
-- LWRP now has a Custom Light Explorer that suits its feature set.
-- LWRP now supports Vertex Lit shaders for detail meshes on terrain.
-- LWRP now has three interactive Autodesk shaders: Autodesk Interactive, Autodesk Interactive Masked and Autodesk Interactive Transparent.
-- [Shader API] The `GetMainLight` and `GetAdditionalLight` functions can now compute shadow attenuation and store it in the new `shadowAttenuation` field in `LightData` struct.
-- [Shader API] Added a `VertexPositionInputs` struct that contains vertex position in difference spaces (world, view, hclip).
-- [Shader API] Added a `GetVertexPositionInputs` function to get an initialized `VertexPositionInputs`.
-- [Shader API] Added a `GetPerObjectLightIndex` function to return the per-object index given a for-loop index.
-- [Shader API] Added a `GetShadowCoord` function that takes a `VertexPositionInputs` as input.
-- [ShaderLibrary] Added VertexNormalInputs struct that contains data for per-pixel normal computation.
-- [ShaderLibrary] Added GetVertexNormalInputs function to return an initialized VertexNormalInputs.
-
-### Changed
-- The `RenderingData` struct is now read-only.
-- `ScriptableRenderer`always performs a Clear before calling `IRendererSetup::Setup.` 
-- `ScriptableRenderPass::Execute` no longer takes `CullResults` as input. Instead, use `RenderingData`as input, since that references `CullResults`.
-- `IRendererSetup_Setup` no longer takes `ScriptableRenderContext` and `CullResults` as input.
-- Shader includes are now referenced via package relative paths instead of via the deprecated shader export path mechanism https://docs.unity3d.com/2018.3/Documentation/ScriptReference/ShaderIncludePathAttribute.html.
-- The LWRP Asset settings were re-organized to be more clear.
-- Vertex lighting now controls if additional lights should be shaded per-vertex or per-pixel.
-- Renamed all `Local Lights` nomenclature to `Additional Lights`.
-- Changed shader naming to conform to our SRP shader code convention.
-- [Shader API] Renamed `SpotAttenuation` function to `AngleAttenuation`.
-- [Shader API] Renamed `_SHADOWS_ENABLED` keyword to `_MAIN_LIGHT_SHADOWS`
-- [Shader API] Renamed `_SHADOWS_CASCADE` keyword to `_MAIN_LIGHT_SHADOWS_CASCADE`
-- [Shader API] Renamed `_VERTEX_LIGHTS` keyword to `_ADDITIONAL_LIGHTS_VERTEX`.
-- [Shader API] Renamed `_LOCAL_SHADOWS_ENABLED` to `_ADDITIONAL_LIGHT_SHADOWS`
-- [Shader API] Renamed `GetLight` function to `GetAdditionalLight`.
-- [Shader API] Renamed `GetPixelLightCount` function to `GetAdditionalLightsCount`.
-- [Shader API] Renamed `attenuation` to `distanceAttenuation` in `LightData`.
-- [Shader API] Renamed `GetLocalLightShadowStrength` function to `GetAdditionalLightShadowStrength`.
-- [Shader API] Renamed `SampleScreenSpaceShadowMap` functions to `SampleScreenSpaceShadowmap`.
-- [Shader API] Renamed `MainLightRealtimeShadowAttenuation` function to `MainLightRealtimeShadow`.
-- [Shader API] Renamed light constants from `Directional` and `Local` to `MainLight` and `AdditionalLights`.
-- [Shader API] Renamed `GetLocalLightShadowSamplingData` function to `GetAdditionalLightShadowSamplingData`.
-- [Shader API] Removed OUTPUT_NORMAL macro.
-- [Shader API] Removed `lightIndex` and `substractiveAttenuation` from `LightData`.
-- [Shader API] Removed `ComputeShadowCoord` function. `GetShadowCoord` is provided instead.
-- All `LightweightPipeline` references in API and classes are now named `LightweightRenderPipeline`.
-- Files no longer have the `Lightweight` prefix.
-- Renamed Physically Based shaders to `Lit`, `ParticlesLit`, and `TerrainLit`.
-- Renamed Simple Lighting shaders to `SimpleLit`, and `ParticlesSimpleLit`.
-- [ShaderLibrary] Renamed `InputSurfacePBR.hlsl`, `InputSurfaceSimple.hlsl`, and `InputSurfaceUnlit` to `LitInput.hlsl`, `SimpleLitInput.hlsl`, and `UnlitInput.hlsl`. These files were moved from the `ShaderLibrary` folder to the`Shaders`.
-- [ShaderLibrary] Renamed `LightweightPassLit.hlsl` and `LightweightPassLitSimple.hlsl` to `LitForwardPass.hlsl` and `SimpleLitForwardPass.hlsl`. These files were moved from the `ShaderLibrary` folder to `Shaders`.
-- [ShaderLibrary] Renamed `LightweightPassMetaPBR.hlsl`, `LightweightPassMetaSimple.hlsl` and `LighweightPassMetaUnlit` to `LitMetaPass.hlsl`, `SimpleLitMetaPass.hlsl` and `UnlitMetaPass.hlsl`. These files were moved from the `ShaderLibrary` folder to `Shaders`.
-- [ShaderLibrary] Renamed `LightweightPassShadow.hlsl` to `ShadowCasterPass.hlsl`. This file was moved to the `Shaders` folder.
-- [ShaderLibrary] Renamed `LightweightPassDepthOnly.hlsl` to `DepthOnlyPass.hlsl`. This file was moved to the `Shaders` folder.
-- [ShaderLibrary] Renamed `InputSurfaceTerrain.hlsl` to `TerrainLitInput.hlsl`. This file was moved to the `Shaders` folder.
-- [ShaderLibrary] Renamed `LightweightPassLitTerrain.hlsl` to `TerrainLitPases.hlsl`. This file was moved to the `Shaders` folder.
-- [ShaderLibrary] Renamed `ParticlesPBR.hlsl` to `ParticlesLitInput.hlsl`. This file was moved to the `Shaders` folder.
-- [ShaderLibrary] Renamed `InputSurfacePBR.hlsl` to `LitInput.hlsl`. This file was moved to the `Shaders` folder.
-- [ShaderLibrary] Renamed `InputSurfaceUnlit.hlsl` to `UnlitInput.hlsl`. This file was moved to the `Shaders` folder.
-- [ShaderLibrary] Renamed `InputBuiltin.hlsl` to `UnityInput.hlsl`.
-- [ShaderLibrary] Renamed `LightweightPassMetaCommon.hlsl` to `MetaInput.hlsl`.
-- [ShaderLibrary] Renamed `InputSurfaceCommon.hlsl` to `SurfaceInput.hlsl`.
-- [ShaderLibrary] Removed LightInput struct and GetLightDirectionAndAttenuation. Use GetAdditionalLight function instead.
-- [ShaderLibrary] Removed ApplyFog and ApplyFogColor functions. Use MixFog and MixFogColor instead.
-- [ShaderLibrary] Removed TangentWorldToNormal function. Use TransformTangentToWorld instead.
-- [ShaderLibrary] Removed view direction normalization functions. View direction should always be normalized per pixel for accurate results.
-- [ShaderLibrary] Renamed FragmentNormalWS function to NormalizeNormalPerPixel.
-
-### Fixed
-- If you have more than 16 lights in a scene, LWRP no longer causes random glitches while rendering lights.
-- The Unlit shader now samples Global Illumination correctly.
-- The Inspector window for the Unlit shader now displays correctly.
-- Reduced GC pressure by removing several per-frame memory allocations.
-- The tooltip for the the camera __MSAA__ property now appears correctly.
-- Fixed multiple C# code analysis rule violations.
-- The fullscreen mesh is no longer recreated upon every call to `ScriptableRenderer.fullscreenMesh`.
-
-## [3.3.0-preview] - 2018-01-01
-### Added
-- Added callbacks to LWRP that can be attached to a camera (IBeforeCameraRender, IAfterDepthPrePass, IAfterOpaquePass, IAfterOpaquePostProcess, IAfterSkyboxPass, IAfterTransparentPass, IAfterRender)
-
-###Changed
-- Clean up LWRP creation of render textures. If we are not going straight to screen ensure that we create both depth and color targets.
-- UNITY_DECLARE_FRAMEBUFFER_INPUT and UNITY_READ_FRAMEBUFFER_INPUT macros were added. They are necessary for reading transient attachments.
-- UNITY_MATRIX_I_VP is now defined.
-- Renamed LightweightForwardRenderer to ScriptableRenderer.
-- Moved all light constants to _LightBuffer CBUFFER. Now _PerCamera CBUFFER contains all other per camera constants.
-- Change real-time attenuation to inverse square.
-- Change attenuation for baked GI to inverse square, to match real-time attenuation.
-- Small optimization in light attenuation shader code.
-
-### Fixed
-- Lightweight Unlit shader UI doesn't throw an error about missing receive shadow property anymore.
-
-## [3.2.0-preview] - 2018-01-01
-### Changed
-- Receive Shadows property is now exposed in the material instead of in the renderer.
-- The UI for Lightweight asset has been updated with new categories. A more clean structure and foldouts has been added to keep things organized.
-
-### Fixed
-- Shadow casters are now properly culled per cascade. (case 1059142)
-- Rendering no longer breaks when Android platform is selected in Build Settings. (case 1058812)
-- Scriptable passes no longer have missing material references. Now they access cached materials in the renderer.(case 1061353)
-- When you change a Shadow Cascade option in the Pipeline Asset, this no longer warns you that you've exceeded the array size for the _WorldToShadow property.
-- Terrain shader optimizations.
-
-## [3.1.0-preview] - 2018-01-01
-
-### Fixed
-- Fixed assert errors caused by multi spot lights
-- Fixed LWRP-DirectionalShadowConstantBuffer params setting
-
-## [3.0.0-preview] - 2018-01-01
-### Added
-- Added camera additional data component to control shadows, depth and color texture.
-- pipeline now uses XRSEttings.eyeTextureResolutionScale as renderScale when in XR.
-- New pass architecture. Allows for custom passes to be written and then used on a per camera basis in LWRP
-
-### Changed
-- Shadow rendering has been optimized for the Mali Utgard architecture by removing indexing and avoiding divisions for orthographic projections. This reduces the frame time by 25% on the Overdraw benchmark.
-- Removed 7x7 tent filtering when using cascades.
-- Screenspace shadow resolve is now only done when rendering shadow cascades.
-- Updated the UI for the Lighweight pipeline asset.
-- Update assembly definitions to output assemblies that match Unity naming convention (Unity.*).
-
-### Fixed
-- Post-processing now works with VR on PC.
-- PS4 compiler error
-- Fixed VR multiview rendering by forcing MSAA to be off. There's a current issue in engine that breaks MSAA and Texture2DArray.
-- Fixed UnityPerDraw CB layout
-- GLCore compute buffer compiler error
-- Occlusion strength not being applied on LW standard shaders
-- CopyDepth pass is being called even when a depth from prepass is available
-- GLES2 shader compiler error in IntegrationTests
-- Can't set RenderScale and ShadowDistance by script
-- VR Single Pass Instancing shadows
-- Fixed compilation errors on Nintendo Switch (limited XRSetting support).
-
-## [2.0.0-preview] - 2018-01-01
-
-### Added
-- Explicit render target load/store actions were added to improve tile utilization
-- Camera opaque color can be requested on the pipeline asset. It can be accessed in the shader by defining a _CameraOpaqueTexture. This can be used as an alternative to GrabPass.
-- Dynamic Batching can be enabled in the pipeline asset
-- Pipeline now strips unused or invalid variants and passes based on selected pipeline capabilities in the asset. This reduces build and memory consuption on target.
-- Shader stripping settings were added to pipeline asset
-
-### Changed
-#### Pipeline
-- Pipeline code is now more modular and extensible. A ForwardRenderer class is initialized by the pipeline with RenderingData and it's responsible for enqueueing and executing passes. In the future pluggable renderers will be supported.
-- On mobile 1 directional light + up to 4 local lights (point or spot) are computed
-- On other platforms 1 directional light + up to 8 local lights are computed
-- Multiple shadow casting lights are supported. Currently only 1 directional + 4 spots light shadows.
-#### Shading Framework
-- Directional Lights are always considered a main light in shader. They have a fast shading path with no branching and no indexing.
-- GetMainLight() is provided in shader to initialize Light struct with main light shading data. 
-- Directional lights have a dedicated shadowmap for performance reasons. Shadow coord always comes from interpolator.
-- MainLigthRealtimeShadowAttenuation(float4 shadowCoord) is provided to compute main light realtime shadows.
-- Spot and Point lights are always shaded in the light loop. Branching on uniform and indexing happens when shading them.
-- GetLight(half index, float3 positionWS) is provided in shader to initialize Light struct for spot and point lights.
-- Spot light shadows are baked into a single shadow atlas.
-- Shadow coord for spot lights is always computed on fragment.
-- Use LocalLightShadowAttenuation(int lightIndex, float3 positionWS) to comppute realtime shadows for spot lights.
-
-### Fixed
-- Issue that was causing VR on Android to render black
-- Camera viewport issues
-- UWP build issues
-- Prevent nested camera rendering in the pipeline
-
-## [1.1.4-preview] - 2018-01-01
-
-### Added
- - Terrain and grass shaders ported
- - Updated materials and shader default albedo and specular color to midgrey.
- - Exposed _ScaledScreenParams to shader. It works the same as _ScreenParams but takes pipeline RenderScale into consideration
- - Performance Improvements in mobile
-
-### Fixed
- - SRP Shader library issue that was causing all constants to be highp in mobile
- - shader error that prevented LWRP to build to UWP
- - shader compilation errors in Linux due to case sensitive includes
- - Rendering Texture flipping issue
- - Standard Particles shader cutout and blending modes
- - crash caused by using projectors
- - issue that was causing Shadow Strength to not be computed on mobile
- - Material Upgrader issue that caused editor to SoftLocks
- - GI in Unlit shader
- - Null reference in the Unlit material shader GUI
-
-## [1.1.2-preview] - 2018-01-01
-
-### Changed
- - Performance improvements in mobile  
-
-### Fixed
- - Shadows on GLES 2.0
- - CPU performance regression in shadow rendering
- - Alpha clip shadow issues
- - Unmatched command buffer error message
- - Null reference exception caused by missing resource in LWRP
- - Issue that was causing Camera clear flags was being ignored in mobile
-
-
-## [1.1.1-preview] - 2018-01-01
-
-### Added
- - Added Cascade Split selection UI
- - Added SHADER_HINT_NICE_QUALITY. If user defines this to 1 in the shader Lightweight pipeline will favor quality even on mobile platforms.
-
-### Changed
- - Shadowmap uses 16bit format instead of 32bit.
- - Small shader performance improvements
-
-### Fixed
- - Subtractive Mode
- - Shadow Distance does not accept negative values anymore
-
-
-## [0.1.24] - 2018-01-01
-
-### Added
- - Added Light abstraction layer on lightweight shader library.
- - Added HDR global setting on pipeline asset. 
- - Added Soft Particles settings on pipeline asset.
- - Ported particles shaders to SRP library
-
-### Changed
- - HDR RT now uses what format is configured in Tier settings.
- - Refactored lightweight standard shaders and shader library to improve ease of use.
- - Optimized tile LOAD op on mobile.
- - Reduced GC pressure
- - Reduced shader variant count by ~56% by improving fog and lightmap keywords
- - Converted LW shader library files to use real/half when necessary.
-
-### Fixed
- - Realtime shadows on OpenGL
- - Shader compiler errors in GLES 2.0
- - Issue sorting issues when BeforeTransparent custom fx was enabled.
- - VR single pass rendering.
- - Viewport rendering issues when rendering to backbuffer.
- - Viewport rendering issues when rendering to with MSAA turned off.
- - Multi-camera rendering.
-
-## [0.1.23] - 2018-01-01
-
-### Added
- - UI Improvements (Rendering features not supported by LW are hidden)
-
-### Changed
- - Shaders were ported to the new SRP shader library. 
- - Constant Buffer refactor to use new Batcher
- - Shadow filtering and bias improved.
- - Pipeline now updates color constants in gamma when in Gamma colorspace.
- - Optimized ALU and CB usage on Shadows.
- - Reduced shader variant count by ~33% by improving shadow and light classification keywords
- - Default resources were removed from the pipeline asset.
-
-### Fixed
- - Fixed shader include path when using SRP from package manager.
- - Fixed spot light attenuation to match Unity Built-in pipeline.
- - Fixed depth pre-pass clearing issue.
-
-## [0.1.12] - 2018-01-01
-
-### Added
- - Standard Unlit shader now has an option to sample GI.
- - Added Material Upgrader for stock Unity Mobile and Legacy Shaders.
- - UI improvements
-
-### Changed
-- Realtime shadow filtering was improved. 
-
-### Fixed
- - Fixed an issue that was including unreferenced shaders in the build.
- - Fixed a null reference caused by Particle System component lights.
-=======
-# Changelog
-All notable changes to this package will be documented in this file.
-
-The format is based on [Keep a Changelog](http://keepachangelog.com/en/1.0.0/)
-and this project adheres to [Semantic Versioning](http://semver.org/spec/v2.0.0.html).
-
-## [Unreleased]
-### Added
-- Added the option to strip Terrain hole Shader variants.
-- Added support for additional Directional Lights. The amount of additional Directional Lights is limited by the maximum Per-object Lights in the Render Pipeline Asset.
-- Added default implementations of OnPreprocessMaterialDescription for FBX, Obj, Sketchup and 3DS file formats.
-- Added Transparency Sort Mode and Transparency Sort Axis to 2DRendererData.
-- Added support for a user defined default material to 2DRendererData.
-- Added the option to toggle shadow receiving on transparent objects.
-- Added XR multipass rendering. Multipass rendering is a requirement on many VR platforms and allows graceful fallback when single-pass rendering isn't available.
-- Added support for Camera Stacking when using the Forward Renderer. This introduces the Camera `Render Type` property. A Base Camera can be initialized with either the Skybox or Solid Color, and can combine its output with that of one or more Overlay Cameras. An Overlay Camera is always initialized with the contents of the previous Camera that rendered in the Camera Stack.
-- Fixed NaNs in tonemap algorithms (neutral and ACES) on Nintendo Switch.
-- Added AssetPostprocessors and Shadergraphs to handle Arnold Standard Surface and 3DsMax Physical material import from FBX.
-- Added `[MainTexture]` and `[MainColor]` shader property attributes to URP shader properties. These will link script material.mainTextureOffset and material.color to `_BaseMap` and `_BaseColor` shader properties.
-- Added the option to specify the maximum number of visible lights. If you set a value, lights are sorted based on their distance from the Camera.
-- Added the option to control the transparent layer separately in the Forward Renderer.
-- Added the ability to set individual RendererFeatures to be active or not, use `ScriptableRendererFeature.SetActive(bool)` to set whether a Renderer Feature will execute,  `ScriptableRendererFeature.isActive` can be used to check the current active state of the Renderer Feature.
-- If Unity Editor Analytics are enabled, Universal collects anonymous data about usage of Universal. This helps the Universal team focus our efforts on the most common scenarios, and better understand the needs of our customers.
-
-### Changed
-- Moved the icon that indicates the type of a Light 2D from the Inspector header to the Light Type field.
-- Eliminated some GC allocations from the 2D Renderer.
-- Added SceneSelection pass for TerrainLit shader.
-- Remove final blit pass to force alpha to 1.0 on mobile platforms.
-- Deprecated the CinemachineUniversalPixelPerfect extension. Use the one from Cinemachine v2.4 instead.
-- Replaced PlayerSettings.virtualRealitySupported with XRGraphics.tryEnable.
-- Blend Style in the 2DRendererData are now automatically enabled/disabled.
-- When using the 2D Renderer, Sprites will render with a faster rendering path when no lights are present.
-- Particle shaders now receive shadows
-- The Scene view now mirrors the Volume Layer Mask set on the Main Camera.
-- Drawing order of SRPDefaultUnlit is now the same as the Built-in Render Pipline.
-- Made MaterialDescriptionPreprocessors private.
-- UniversalRenderPipelineAsset no longer supports presets [case 1197020](https://issuetracker.unity3d.com/issues/urp-reset-functionality-does-not-work-on-preset-of-universalrenderpipelineassets)
-- The number of maximum visible lights is now determined by whether the platform is mobile or not.
-- Renderer Feature list is now redesigned to fit more closely to the Volume Profile UI, this vastly improves UX and reliability of the Renderer Features List.
-- Default color values for Lit and SimpleLit shaders changed to white due to issues with texture based workflows.
-
-### Fixed
-- Fixed an issue where linear to sRGB conversion occurred twice on certain Android devices.
-- Fixed an issue where there were 2 widgets showing the outer angle of a spot light.
-- Fixed an issue where Unity rendered fullscreen quads with the pink error shader when you enabled the Stop NaN post-processing pass.
-- Fixed an issue where Terrain hole Shader changes were missing. [case 1179808](https://issuetracker.unity3d.com/issues/terrain-brush-tool-is-not-drawing-when-paint-holes-is-selected)
-- Fixed an issue where the Shader Graph `SceneDepth` node didn't work with XR single-pass (double-wide) rendering. See [case 1123069](https://issuetracker.unity3d.com/issues/lwrp-vr-shadergraph-scenedepth-doesnt-work-in-single-pass-rendering).
-- Fixed Unlit and BakedLit shader compilations in the meta pass.
-- Fixed an issue where the Bokeh Depth of Field shader would fail to compile on PS4.
-- Fixed an issue where the Scene lighting button didn't work when you used the 2D Renderer.
-- Fixed a performance regression when you used the 2D Renderer.
-- Fixed an issue where the Freeform 2D Light gizmo didn't correctly show the Falloff offset.
-- Fixed an issue where the 2D Renderer rendered nothing when you used shadow-casting lights with incompatible Renderer2DData.
-- Fixed an issue where Prefab previews were incorrectly lit when you used the 2D Renderer.
-- Fixed an issue where the Light didn't update correctly when you deleted a Sprite that a Sprite 2D Light uses.
-- Fixed an issue where 2D Lighting was broken for Perspective Cameras.
-- Fixed an issue where resetting a Freeform 2D Light would throw null reference exceptions. [case 1184536](https://issuetracker.unity3d.com/issues/lwrp-changing-light-type-to-freeform-after-clicking-on-reset-throws-multiple-arguementoutofrangeexception)
-- Fixed an issue where Freeform 2D Lights were not culled correctly when there was a Falloff Offset.
-- Fixed an issue where Tilemap palettes were invisible in the Tile Palette window when the 2D Renderer was in use. [case 1162550](https://issuetracker.unity3d.com/issues/adding-tiles-in-the-tile-palette-makes-the-tiles-invisible)
-- Fixed issue where black emission would cause unneccesary inspector UI repaints [case 1105661](https://issuetracker.unity3d.com/issues/lwrp-inspector-window-is-being-repainted-when-using-the-material-with-emission-enabled-and-set-to-black-00-0)
-- Fixed user LUT sampling being done in Linear instead of sRGB.
-- Fixed an issue when trying to get the Renderer via API on the first frame [case 1189196](https://issuetracker.unity3d.com/product/unity/issues/guid/1189196/)
-- Fixed a material leak on domain reload.
-- Fixed an issue where deleting an entry from the Renderer List and then undoing that change could cause a null reference. [case 1191896](https://issuetracker.unity3d.com/issues/nullreferenceexception-when-attempting-to-remove-entry-from-renderer-features-list-after-it-has-been-removed-and-then-undone)
-- Fixed an issue where the user would get an error if they removed the Additional Camera Data component. [case 1189926](https://issuetracker.unity3d.com/issues/unable-to-remove-universal-slash-hd-additional-camera-data-component-serializedobject-target-destroyed-error-is-thrown)
-- Fixed post-processing with XR single-pass rendering modes.
-- Fixed an issue where Cinemachine v2.4 couldn't be used together with Universal RP due to a circular dependency between the two packages.
-- Fixed an issue that caused shaders containing `HDRP` string in their path to be stripped from the build.
-- Fixed an issue that caused only selected object to render in SceneView when Wireframe drawmode was selected.
-- Fixed Renderer Features UI tooltips. [case 1191901](https://issuetracker.unity3d.com/issues/forward-renderers-render-objects-layer-mask-tooltip-is-incorrect-and-contains-a-typo)
-- Fixed multiple issues where Shader Graph shaders failed to build for XR in the Universal RP.
-- Fixed an issue when using the 2D Renderer where some types of renderers would not be assigned the correct material.
-- Fixed inconsistent lighting between the forward renderer and the deferred renderer, that was caused by a missing normalize operation on vertex normals on some speedtree shader variants.
-- Fixed issue where XR Multiview failed to render when using URP Shader Graph Shaders
-- Fixed lazy initialization with last version of ResourceReloader
-- Fixed broken images in package documentation.
-- Fixed an issue where viewport aspect ratio was wrong when using the Stretch Fill option of the Pixel Perfect Camera. [case 1188695](https://issuetracker.unity3d.com/issues/pixel-perfect-camera-component-does-not-maintain-the-aspect-ratio-when-the-stretch-fill-is-enabled)
-- Fixed an issue where setting a Normal map on a newly created material would not update. [case 1197217](https://issuetracker.unity3d.com/product/unity/issues/guid/1197217/)
-- Fixed an issue where post-processing was not applied for custom renderers set to run on the "After Rendering" event [case 1196219](https://issuetracker.unity3d.com/issues/urp-post-processing-is-not-applied-to-the-scene-when-render-ui-event-is-set-to-after-rendering)
-- Fixed an issue that caused an extra blit when using custom renderers [case 1156741](https://issuetracker.unity3d.com/issues/lwrp-performance-decrease-when-using-a-scriptablerendererfeature)
-- Fixed an issue with transparent objects not receiving shadows when using shadow cascades. [case 1116936](https://issuetracker.unity3d.com/issues/lwrp-cascaded-shadows-do-not-appear-on-alpha-blended-objects)
-- Fixed issue where using a ForwardRendererData preset would cause a crash. [case 1201052](https://issuetracker.unity3d.com/product/unity/issues/guid/1201052/)
-- Fixed an issue where particles had dark outlines when blended together [case 1199812](https://issuetracker.unity3d.com/issues/urp-soft-particles-create-dark-blending-artefacts-when-intersecting-with-scene-geometry)
-- Fixed an issue with deleting shader passes in the custom renderer features list [case 1201664](https://issuetracker.unity3d.com/issues/urp-remove-button-is-not-activated-in-shader-passes-list-after-creating-objects-from-renderer-features-in-urpassets-renderer)
-- Fixed camera inverse view-projection matrix in XR mode, depth-copy and color-copy passes.
-- Fixed an issue with the null check when `UniversalRenderPipelineLightEditor.cs` tries to access `SceneView.lastActiveSceneView`.
-- Fixed an issue where the 'Depth Texture' drop down was incorrectly disabled in the Camera Inspector. 
-- Fixed an issue that caused errors if you disabled the VR Module when building a project.
-- Fixed an issue where the default TerrainLit Material was outdated, which caused the default Terrain to use per-vertex normals instead of per-pixel normals.
-- Fixed shader errors and warnings in the default Universal RP Terrain Shader. [case 1185948](https://issuetracker.unity3d.com/issues/urp-terrain-slash-lit-base-pass-shader-does-not-compile)
-- Fixed an issue where the URP Material Upgrader tried to upgrade standard Universal Shaders. [case 1144710](https://issuetracker.unity3d.com/issues/upgrading-to-lwrp-materials-is-trying-to-upgrade-lwrp-materials)
-- Fixed an issue where some Materials threw errors when you upgraded them to Universal Shaders. [case 1200938](https://issuetracker.unity3d.com/issues/universal-some-materials-throw-errors-when-updated-to-universal-rp-through-update-materials-to-universal-rp)
-- Fixed issue where normal maps on terrain appeared to have flipped X-components when compared to the same normal map on a mesh. [case 1181518](https://fogbugz.unity3d.com/f/cases/1181518/)
-- Fixed an issue where the editor would sometimes crash when using additional lights [case 1176131](https://issuetracker.unity3d.com/issues/mac-crash-on-processshadowcasternodevisibilityandcullwithoutumbra-when-same-rp-asset-is-set-in-graphics-and-quality-settings)
-- Fixed RemoveComponent on Camera contextual menu to not remove Camera while a component depend on it.
-- Fixed an issue where right eye is not rendered to. [case 1170619](https://issuetracker.unity3d.com/issues/vr-lwrp-terrain-is-not-rendered-in-the-right-eye-of-an-hmd-when-using-single-pass-instanced-stereo-rendering-mode-with-lwrp)
-- Fixed issue where TerrainDetailLit.shader fails to compile when XR is enabled.
-- Fixed an issue that allowed height-based blending on Terrains with more than 4 materials, which is not supported.
-- Fixed an issue where opaque objects were outputting incorrect alpha values [case 1168283](https://issuetracker.unity3d.com/issues/lwrp-alpha-clipping-material-makes-other-materials-look-like-alpha-clipping-when-gameobject-is-shown-in-render-texture)
-- Fixed an issue where a depth texture was always created when post-processing was enabled, even if no effects made use of it.
-- Fixed incorrect light attenuation on Nintendo Switch.
-- Fixed an issue where the Volume System would not use the Cameras Transform when no `Volume Trigger` was set.
-- Fixed an issue where post processing disappeared when using custom renderers and SMAA or no AA
-- Fixed an issue where the 2D Renderer upgrader did not upgrade using the correct default material
-- Fixed an issue with soft particles having dark blending when intersecting with scene geometry [case 1199812](https://issuetracker.unity3d.com/issues/urp-soft-particles-create-dark-blending-artefacts-when-intersecting-with-scene-geometry)
-- Fixed an issue with additive particles blending incorrectly [case 1215713](https://issuetracker.unity3d.com/issues/universal-render-pipeline-additive-particles-not-using-vertex-alpha)
-- Fixed an issue where camera preview window was missing in scene view. [case 1211971](https://issuetracker.unity3d.com/issues/scene-view-urp-camera-preview-window-is-missing-in-the-scene-view)
-- Fixed an issue with shadow cascade values were not readable in the render pipeline asset [case 1219003](https://issuetracker.unity3d.com/issues/urp-cascade-values-truncated-on-selecting-two-or-four-cascades-in-shadows-under-universalrenderpipelineasset)
-- Fixed an issue where MSAA isn't applied until eye textures are relocated by changing their resolution. [case 1197958](https://issuetracker.unity3d.com/issues/oculus-quest-oculus-go-urp-msaa-isnt-applied-until-eye-textures-are-relocated-by-changing-their-resolution)
-- Fixed an issue where camera stacking didn't work properly inside prefab mode. [case 1220509](https://issuetracker.unity3d.com/issues/urp-cannot-assign-overlay-cameras-to-a-camera-stack-while-in-prefab-mode)
-- Fixed the definition of `mad()` in SMAA shader for OpenGL.
-- Fixed an issue where partical shaders failed to handle Single-Pass Stereo VR rendering with Double-Wide Textures. [case 1201208](https://issuetracker.unity3d.com/issues/urp-vr-each-eye-uses-the-cameraopaquetexture-of-both-eyes-for-rendering-when-using-single-pass-rendering-mode)
-- Fixed an issue that caused assets to be reimported if player prefs were cleared. [case 1192259](https://issuetracker.unity3d.com/issues/lwrp-clearing-playerprefs-through-a-script-or-editor-causes-delay-and-console-errors-to-appear-when-entering-the-play-mode)
-- Fixed missing Custom Render Features after Library deletion. [case 1196338](https://issuetracker.unity3d.com/product/unity/issues/guid/1196338/)
-- Fixed not being able to remove a Renderer Feature due to tricky UI selection rects. [case 1208113](https://issuetracker.unity3d.com/product/unity/issues/guid/1208113/)
-- Fixed an issue where the Camera Override on the Render Object Feature would not work with many Render Features in a row. [case 1205185](https://issuetracker.unity3d.com/product/unity/issues/guid/1205185/)
-- Fixed UI clipping issue in Forward Renderer inspector. [case 1211954](https://issuetracker.unity3d.com/product/unity/issues/guid/1211954/)
-- Fixed a Null ref when trying to remove a missing Renderer Feature from the Forward Renderer. [case 1196651](https://issuetracker.unity3d.com/product/unity/issues/guid/1196651/)
-- Fixed data serialization issue when adding a Renderer Feature to teh Forward Renderer. [case 1214779](https://issuetracker.unity3d.com/product/unity/issues/guid/1214779/)
-- Fixed issue with AssetPostprocessors dependencies causing models to be imported twice when upgrading the package version.
-- Fixed an issue where NullReferenceException might be thrown when creating 2D Lights. [case 1219374](https://issuetracker.unity3d.com/issues/urp-nullreferenceexception-threw-on-adding-the-light-2d-experimental-component-when-2d-render-data-not-assigned) 
-- Fixed an issue with a blurry settings icon. [case 1201895](https://issuetracker.unity3d.com/issues/urp-setting-icon-blurred-in-universalrendererpipelineasset)
-- Fixed issue that caused the QualitySettings anti-aliasing changing without user interaction. [case 1195272](https://issuetracker.unity3d.com/issues/lwrp-the-anti-alias-quality-settings-value-is-changing-without-user-interaction)
-- Fixed an issue where rendering into RenderTexture with Single Pass Instanced renders both eyes overlapping.
-- Fixed an issue where Renderscale setting has no effect when using XRSDK.
-- Fixed an issue where renderScale != 1 or Display.main.requiresBlitToBackbuffer forced an unnecessary blit on XR.
-- Fixed an issue that causes double sRGB correction on Quest. [case 1209292](https://issuetracker.unity3d.com/product/unity/issues/guid/1209292)
-- Fixed an issue where terrain DepthOnly pass does not work for XR.
-- Fixed an issue that caused depth texture to be flipped when sampling from shaders [case 1225362](https://issuetracker.unity3d.com/issues/game-object-is-rendered-incorrectly-in-the-game-view-when-sampling-depth-texture)
-- Fixed an issue with URP switching such that every avaiable URP makes a total set of supported features such that all URPs are taken into consideration. [case 1157420](https://issuetracker.unity3d.com/issues/lwrp-srp-switching-doesnt-work-even-with-manually-adding-shadervariants-per-scene)
-
-## [7.1.1] - 2019-09-05
-### Upgrade Guide
-- The render pipeline now handles custom renderers differently. You must now set up renderers for the Camera on the Render Pipeline Asset.
-- Render Pipeline Assets upgrades automatically and either creates a default forward renderer in your project or links the existing custom one that you've assigned.
-- If you have custom renderers assigned to Cameras, you must now add them to the current Render Pipeline Asset. Then you can select which renderer to use on the Camera.
-
-### Added
-- Added shader function `GetMainLightShadowParams`. This returns a half4 for the main light that packs shadow strength in x component and shadow soft property in y component.
-- Added shader function `GetAdditionalLightShadowParams`. This returns a half4 for an additional light that packs shadow strength in x component and shadow soft property in y component.
-- Added a `Debug Level` option to the Render Pipeline Asset. With this, you can control the amount of debug information generated by the render pipeline.
-- Added ability to set the `ScriptableRenderer` that the Camera renders with via C# using `UniversalAdditionalCameraData.SetRenderer(int index)`. This maps to the **Renderer List** on the Render Pipeline Asset.
-- Added shadow support for the 2D Renderer. 
-- Added ShadowCaster2D, and CompositeShadowCaster2D components.
-- Added shadow intensity and shadow volume intensity properties to Light2D.
-- Added new Gizmos for Lights.
-- Added CinemachineUniversalPixelPerfect, a Cinemachine Virtual Camera Extension that solves some compatibility issues between Cinemachine and Pixel Perfect Camera.
-- Added an option that disables the depth/stencil buffer for the 2D Renderer.
-- Added manipulation handles for the inner cone angle for spot lights.
-- Added documentation for the built-in post-processing solution and Volumes framework (and removed incorrect mention of the PPv2 package). 
-
-### Changed
-- Increased visible lights limit for the forward renderer. It now supports 256 visible lights except in mobile platforms. Mobile platforms support 32 visible lights.
-- Increased per-object lights limit for the forward renderer. It now supports 8 per-object lights in all platforms except GLES2. GLES2 supports 4 per-object lights.
-- The Sprite-Lit-Default shader and the Sprite Lit Shader Graph shaders now use the vertex tangents for tangent space calculations.
-- Temporary render textures for cameras rendering to render textures now use the same format and multisampling configuration as camera's target texture.
-- All platforms now use R11G11B10_UFloat format for HDR render textures if supported.
-- There is now a list of `ScriptableRendererData` on the Render Pipeline Asset as opposed to a renderer type. These are available to all Cameras and are included in builds.
-- The renderer override on the Camera is now an enum that maps to the list of `ScriptableRendererData` on the Render Pipeline Asset.
-- Pixel Perfect Camera now allows rendering to a render texture.
-- Light2D GameObjects that you've created now have a default position with z equal to 0.
-- Documentation: Changed the "Getting Started" section into "Install and Configure". Re-arranged the Table of Content.  
-
-### Fixed
-- Fixed LightProbe occlusion contribution. [case 1146667](https://issuetracker.unity3d.com/product/unity/issues/guid/1146667/)
-- Fixed an issue that caused a log message to be printed in the console when creating a new Material. [case 1173160](https://issuetracker.unity3d.com/product/unity/issues/guid/1173160/)
-- Fixed an issue where OnRenderObjectCallback was never invoked. [case 1122420](https://issuetracker.unity3d.com/issues/lwrp-gl-dot-lines-and-debug-dot-drawline-dont-render-when-scriptable-render-pipeline-settings-is-set-to-lwrp)
-- Fixed an issue where Sprite Masks didn't function properly when using the 2D Renderer. [case 1163474](https://issuetracker.unity3d.com/issues/lwrp-sprite-renderer-ignores-sprite-mask-when-lightweight-render-pipeline-asset-data-is-set-to-2d-renderer-experimental)
-- Fixed memory leaks when using the Frame Debugger with the 2D Renderer.
-- Fixed an issue where materials using `_Time` did not animate in the scene. [1175396](https://issuetracker.unity3d.com/product/unity/issues/guid/1175396/)
-- Fixed an issue where the Particle Lit shader had artifacts when both soft particles and HDR were enabled. [1136285](https://issuetracker.unity3d.com/product/unity/issues/guid/1136285/)
-- Fixed an issue where the Area Lights were set to Realtime, which caused them to not bake. [1159838](https://issuetracker.unity3d.com/issues/lwrp-template-baked-area-lights-do-not-work-if-project-is-created-with-lightweight-rp-template)
-- Fixed an issue where the Disc Light did not generate any light. [1175097](https://issuetracker.unity3d.com/issues/using-lwrp-area-light-does-not-generate-light-when-its-shape-is-set-to-disc)
-- Fixed an issue where the alpha was killed when an opaque texture was requested on an offscreen camera with HDR enabled [case 1163320](https://issuetracker.unity3d.com/issues/lwrp-mobile-secondary-camera-background-alpha-value-is-lost-when-hdr-and-opaque-texture-are-enabled-in-lwrp-asset).
-- Fixed an issue that caused Orthographic camera with far plane set to 0 to span Unity console with errors. [case 1172269](https://issuetracker.unity3d.com/issues/orthographic-camera-with-far-plane-set-to-0-results-in-assertions)
-- Fixed an issue causing heap allocation in `RenderPipelineManager.DoRenderLoop` [case 1156241](https://issuetracker.unity3d.com/issues/lwrp-playerloop-renderpipelinemanager-dot-dorenderloop-internal-gc-dot-alloc-allocates-around-2-dot-6kb-for-every-camera-in-the-scene)
-- Fixed an issue that caused shadow artifacts when using large spot angle values [case 1136165](https://issuetracker.unity3d.com/issues/lwrp-adjusting-spot-angle-on-a-spotlight-produces-shadowmap-artifacts)
-- Fixed an issue that caused self-shadowing artifacts when adjusting shadow near-plane on spot lights.
-- Fixed an issue that caused specular highlights to disappear when the smoothness value was set to 1.0. [case 1161827](https://issuetracker.unity3d.com/issues/lwrp-hdrp-lit-shader-max-smoothness-value-is-incosistent-between-pipelines)
-- Fixed an issue in the Material upgrader that caused transparent Materials to not upgrade correctly to Universal RP. [case 1170419](https://issuetracker.unity3d.com/issues/shader-conversion-upgrading-project-materials-causes-standard-transparent-materials-to-flicker-when-moving-the-camera).
-- Fixed post-processing for the 2D Renderer.
-- Fixed an issue in Light2D that caused a black line to appear for a 360 degree spotlight.
-- Fixed a post-processing rendering issue with non-fullscreen viewport. [case 1177660](https://issuetracker.unity3d.com/issues/urp-render-scale-slider-value-modifies-viewport-coordinates-of-the-screen-instead-of-the-resolution)
-- Fixed an issue where **Undo** would not undo the creation of Additional Camera Data. [case 1158861](https://issuetracker.unity3d.com/issues/lwrp-additional-camera-data-script-component-appears-on-camera-after-manually-re-picking-use-pipeline-settings)
-- Fixed an issue where selecting the same drop-down menu item twice would trigger a change event. [case 1158861](https://issuetracker.unity3d.com/issues/lwrp-additional-camera-data-script-component-appears-on-camera-after-manually-re-picking-use-pipeline-settings)
-- Fixed an issue where selecting certain objects that use instancing materials would throw console warnings. [case 1127324](https://issuetracker.unity3d.com/issues/console-warning-is-being-spammed-when-having-lwrp-enabled-and-shader-with-gpu-instancing-present-in-the-scene)
-- Fixed a GUID conflict with LWRP. [case 1179895](https://issuetracker.unity3d.com/product/unity/issues/guid/1179895/)
-- Fixed an issue where the Terrain shader generated NaNs.
-- Fixed an issue that caused the `Opaque Color` pass to never render at half or quarter resolution.
-- Fixed and issue where stencil state on a `ForwardRendererData` was reset each time rendering happened.
-
-## [7.0.1] - 2019-07-25
-### Changed
-- Platform checks now provide more helpful feedback about supported features in the Inspectors.
-
-### Fixed
-- Fixed specular lighting related artifacts on Mobile [case 1143049](https://issuetracker.unity3d.com/issues/ios-lwrp-rounded-cubes-has-graphical-artifacts-when-setting-pbr-shaders-smoothness-about-to-0-dot-65-in-shadergraph) and [case 1164822](https://issuetracker.unity3d.com/issues/lwrp-specular-highlight-becomes-hard-edged-when-increasing-the-size-of-an-object).
-- Post-processing is no longer enabled in the previews.
-- Unity no longer force-enables post-processing on a camera by default.
-- Fixed an issue that caused the Scene to render darker in GLES3 and linear color space. [case 1169789](https://issuetracker.unity3d.com/issues/lwrp-android-scene-is-rendered-darker-in-build-when-graphics-api-set-to-gles3-and-color-space-set-to-linear)
-
-## [7.0.0] - 2019-07-17
-### Universal Render Pipeline
-- LWRP has been renamed to the "Universal Render Pipeline" (UniversalRP).
-- UniversalRP is the same as LWRP in terms of features and scope.
-- Classes have moved to the Universal namespace (from LWRP).
-
-### Upgrade Guide
-- Upgrading to UniversalRP is designed to be almost seamless from the user side.
-- LWRP package still exists, this forwards includes and classes to the UniversalRP Package.
-- Please see the more involved upgrade guide (https://docs.google.com/document/d/1Xd5bZa8pYZRHri-EnNkyhwrWEzSa15vtnpcg--xUCIs/).
-
-### Added
-- Initial Stadia platform support.
-- Added a menu option to create a new `ScriptableRendererFeature` script. To do so in the Editor, click on Asset > Create > Rendering > Lightweight Render Pipeline > Renderer Feature.
-- Added documentation for SpeedTree Shaders in LWRP.
-- Added extended features to LWRP Terrain Shader, so terrain assets can be forward-compatible with HDRP.
-- Enabled per-layer advanced or legacy-mode blending in LWRP Terrain Shader. 
-- Added the documentation page "Rendering in LWRP", which describes the forward rendering camera loop.
-- Added documentation overview for how Post Processing Version 2 works in LWRP.
-- Added documentation notes and FAQ entry on the 2D Renderer affecting the LWRP Asset.
-
-### Changed
-- Replaced beginCameraRendering callbacks by non obsolete implementation in Light2D
-- Updated `ScriptableRendererFeature` and `ScriptableRenderPass` API docs.
-- Shader type Real translates to FP16 precision on Nintendo Switch.
-
-### Fixed
-- Fixed a case where built-in Shader time values could be out of sync with actual time. [case 1142495](https://fogbugz.unity3d.com/f/cases/1142495/)
-- Fixed an issue that caused forward renderer resources to not load properly when you upgraded LWRP from an older version to 7.0.0. [case 1154925](https://issuetracker.unity3d.com/issues/lwrp-upgrading-lwrp-package-to-7-dot-0-0-breaks-forwardrenderdata-asset-in-resource-files)
-- Fixed GC spikes caused by LWRP allocating heap memory every frame.
-- Fixed distortion effect on particle unlit shader.
-- Fixed NullReference exception caused when trying to add a ScriptableRendererFeature.
-- Fixed issue with certain LWRP shaders not showing when using forward/2D renderer.
-- Fixed the shadow resolve pass and the final pass, so they're not consuming unnecessary bandwidth. [case 1152439](https://issuetracker.unity3d.com/issues/lwrp-mobile-increased-memory-usage-and-extra-rendering-steps) 
-- Added missing page for 2D Lights in LWRP.
-- Tilemap tiles no longer appear black when you use the 2D renderer.
-- Sprites in the preview window are no longer lit by 2D Scene lighting.
-- Fixed warnings for unsupported shadow map formats for GLES2 API.
-- Disabled shadows for devices that do not support shadow maps or depth textures.
-- Fixed support for LWRP per-pixel terrain. [case 1110520](https://fogbugz.unity3d.com/f/cases/1110520)
-- Fixed some basic UI/usability issues with LWRP terrain Materials (use of warnings and modal value changes).
-- Fixed an issue where using LWRP and Sprite Shape together would produce meta file conflicts.
-- Fixed fp16 overflow in Switch in specular calculation
-- Fixed shader compilation errors for Android XR projects.
-- Updated the pipeline Asset UI to cap the render scale at 2x so that it matches the render pipeline implementation limit.
-
-## [6.7.0] - 2019-05-16
-### Added
-- Added SpeedTree Shaders.
-- Added two Shader Graph master nodes: Lit Sprite and Unlit Sprite. They only work with the 2D renderer.
-- Added documentation for the 2D renderer.
-
-### Changed
-- The 2D renderer and Light2D component received a number of improvements and are now ready to try as experimental features.
-- Updated the [Feature Comparison Table](lwrp-builtin-feature-comparison.md) to reflect the current state of LWRP features.
-
-### Fixed
-- When in playmode, the error 'Non matching Profiler.EndSample' no longer appears. [case 1140750](https://fogbugz.unity3d.com/f/cases/1140750/)
-- LWRP Particle Shaders now correctly render in stereo rendering modes. [case 1106699](https://fogbugz.unity3d.com/f/cases/1106699/)
-- Shaders with 'debug' in the name are no longer stripped automatically. [case 1112983](https://fogbugz.unity3d.com/f/cases/1112983/)
-- Fixed tiling issue with selection outline and baked cutout shadows.
-- in the Shadergraph Unlit Master node, Premultiply no longer acts the same as Alpha. [case 1114708](https://fogbugz.unity3d.com/f/cases/1114708/)
-- Fixed an issue where Lightprobe data was missing if it was needed per-pixel and GPU instancing was enabled.
-- The Soft ScreenSpaceShadows Shader variant no longer gets stripped form builds. [case 1138236](https://fogbugz.unity3d.com/f/cases/1138236/)
-- Fixed a typo in the Particle Unlit Shader, so Soft Particles now work correctly.
-- Fixed emissive Materials not being baked for some meshes. [case 1145297](https://issuetracker.unity3d.com/issues/lwrp-emissive-materials-are-not-baked)
-- Camera matrices are now correctly set up when you call rendering functions in EndCameraRendering. [case 1146586](https://issuetracker.unity3d.com/issues/lwrp-drawmeshnow-returns-wrong-positions-slash-scales-when-called-from-endcamerarendering-hook)
-- Fixed GI not baking correctly while in gamma color space.
-- Fixed a NullReference exception when adding a renderer feature that is contained in a global namespace. [case 1147068](https://issuetracker.unity3d.com/issues/scriptablerenderpipeline-inspector-ui-crashes-when-a-scriptablerenderfeature-is-not-in-a-namespace)
-- Shaders are now set up for VR stereo instancing on Vulkan. [case 1142952](https://fogbugz.unity3d.com/f/cases/1142952/).
-- VR stereo matrices and vertex inputs are now set up on Vulkan. [case 1142952](https://fogbugz.unity3d.com/f/cases/1142952/).
-- Fixed the Material Upgrader so it's now run upon updating the LWRP package. [1148764](https://issuetracker.unity3d.com/product/unity/issues/guid/1148764/)
-- Fixed a NullReference exception when you create a new Lightweight Render Pipeline Asset. [case 1153388](https://issuetracker.unity3d.com/product/unity/issues/guid/1153388/) 
-
-## [6.6.0] - 2019-04-01
-### Added
-- Added support for Baked Indirect mixed lighting.
-- You can now use Light Probes for occlusion. This means that baked lights can now occlude dynamic objects.
-- Added RenderObjects. You can add RenderObjects to a Renderer to perform custom rendering.
-- (WIP) Added an experimental 2D renderer that implements a 2D lighting system.
-- (WIP) Added a Light2D component that works with the 2D renderer to add lighting effects to 2D sprites.
-
-### Fixed
-- Fixed a project import issue in the LWRP template.
-- Fixed the warnings that appear when you create new Unlit Shader Graphs using the Lightweight Render Pipeline.
-- Fixed light attenuation precision on mobile platforms.
-- Fixed split-screen rendering on mobile platforms.
-- Fixed rendering when using an off-screen camera that renders to a depth texture.
-- Fixed the exposed stencil render state in the renderer.
-- Fixed the default layer mask so it's now applied to a depth pre-pass.
-- Made several improvements and fixes to the render pass UI.
-- Fixed artifacts that appeared due to precision errors in large scaled objects.
-- Fixed an XR rendering issue where Unity required a depth texture.
-- Fixed an issue that caused transparent objects to sort incorrectly.
-
-## [6.5.0] - 2019-03-07
-### Added
-- You can now create a custom forward renderer by clicking on `Assets/Create/Rendering/Lightweight Render Pipeline/Forward Renderer`. This creates an Asset in your Project. You can add additional features to it and drag-n-drop the renderer to either the pipeline Asset or to a camera.
-- You can now add `ScriptableRendererFeature`  to the `ScriptableRenderer` to extend it with custom effects. A feature is an `ScriptableObject` that can be drag-n-dropped in the renderer and adds one or more `ScriptableRenderPass` to the renderer.
-- `ScriptableRenderer` now exposes interface to configure lights. To do so, implement `SetupLights` when you create a new renderer.
-- `ScriptableRenderer` now exposes interface to configure culling. To do so, implement `SetupCullingParameters` when you create a new renderer.
-- `ScriptableRendererData` contains rendering resources for `ScriptableRenderer`. A renderer can be overridden globally for all cameras or on a per-camera basis.
-- `ScriptableRenderPass` now has a `RenderPassEvents`. This controls where in the pipeline the render pass is added.
-- `ScriptableRenderPass` now exposes `ConfigureTarget` and `ConfigureClear`. This allows the renderer to automatically figure out the currently active rendering targets.
-- `ScriptableRenderPass` now exposes `Blit`. This performs a blit and sets the active render target in the renderer.
-- `ScriptableRenderPass` now exposes `RenderPostProcessing`. This renders post-processing and sets the active render target in the renderer.
-- `ScriptableRenderPass` now exposes `CreateDrawingSettings` as a helper for render passes that need to call `ScriptableRenderContext.DrawRenderers`.
-
-### Changed
-- Removed `RegisterShaderPassName` from `ScriptableRenderPass`. Instead, `CreateDrawingSettings` now  takes one or a list of `ShaderTagId`. 
-- Removed remaining experimental namespace from LWRP. All APIrelated to `ScriptableRenderer`, `ScriptableRenderPass`, and render pass injection is now out of preview.
-- Removed `SetRenderTarget` from `ScriptableRenderPass`. You should never call it. Instead, call `ConfigureTarget`, and the renderer automatically sets up targets for you. 
-- Removed `RenderFullscreenQuad` from `ScriptableRenderer`. Use `CommandBuffer.DrawMesh` and `RenderingUtils.fullscreenMesh` instead.
-- Removed `RenderPostProcess` from `ScriptableRenderer`. Use `ScriptableRenderPass.RenderPostProcessing` instead.
-- Removed `postProcessingContext` property from `ScriptableRenderer`. This is now exposed in `RenderingUtils.postProcessingContext`.
-- Removed `GetCameraClearFlag` from `ScriptableRenderer`.
-
-### Fixed
-- Fixed y-flip in VR when post-processing is active.
-- Fixed occlusion mesh for VR not rendering before rendering opaques.
-- Enabling or disabling SRP Batcher in runtime works now.
-- Fixed video player recorder when post-processing is enabled.
-
-## [6.4.0] - 2019-02-21
-
-## [6.3.0] - 2019-02-18
-
-## [6.2.0] - 2019-02-15
-
-### Changed
-- Code refactor: all macros with ARGS have been swapped with macros with PARAM. This is because the ARGS macros were incorrectly named.
-
-## [6.1.0] - 2019-02-13
-
-## [6.0.0] - 2019-02-23
-### Added
-- You can now implement a custom renderer for LWRP. To do so, implement an `IRendererData` that contains all resources used in rendering. Then create an `IRendererSetup` that creates and queues `ScriptableRenderPass`. Change the renderer type either in the Pipeline Asset or in the Camera Inspector.
-- LWRP now uses the Unity recorder extension. You can use this to capture the output of Cameras.
-- You can now inject a custom render pass before LWRP renders opaque objects. To do so, implement an `IBeforeRender` interface.
-- Distortion support in all Particle Shaders.
-- An upgrade system for LWRP Materials with `MaterialPostprocessor`.
-- An upgrade path for Unlit shaders
-- Tooltips for Shaders.
-- SRP Batcher support for Particle Shaders.
-- Docs for these Shaders: Baked Lit, Particles Lit, Particles Simple Lit, and Particles Unlit.
-- LWRP now supports dynamic resolution scaling. The target platform must also support it.
-- LWRP now includes version defines for both C# and Shaders in the format of `LWRP_X_Y_Z_OR_NEWER`. For example, `LWRP_5_3_0_OR_NEWER` defines version 5.3.0.
-- The Terrain Lit Shader now samples Spherical Harmonics if you haven't baked any lightmaps for terrain.
-- Added a __Priority__ option, which you can use to tweak the rendering order. This is similar to render queue in the built-in render pipeline. These Shaders now have this option: Lit, Simple Lit, Baked Lit, Unlit, and all three Particle Shaders.
-- Added support for overriding terrain detail rendering shaders, via the render pipeline editor resources asset.
-
-### Changed
-- You can now only initialize a camera by setting a Background Type. The supported options are Skybox, Solid Color, and Don't Care.
-- LWRP now uses non-square shadowmap textures when it renders directional shadows with 2 shadow cascades. 
-- LWRP now uses RGB111110 as the HDR format on mobile devices, when this format is supported.
-- Removed `IAfterDepthPrePass` interface.
-- We’ve redesigned the Shader GUI. For example, all property names in Shaders are now inline across the board
-- The Simple Lit Shader now has Smoothness, which can be stored in the alpha of specular or albedo maps.
-- The Simple Lit and Particles Simple Lit Shaders now take shininess from the length (brightness) of the specular map.
-- The __Double sided__ property is now __Render Face__. This means you can also do front face culling.
-- Changed the docs for Lit Shader, Simple Lit Shader and Unlit Shader according to Shader GUI changes.
-- When you create a new LWRP Asset, it will now be initialized with settings that favor performance on mobile platforms.
-- Updated the [FAQ](faq.md) and the [Built-in/LWRP feature comparison table](lwrp-builtin-feature-comparison.md).
-
-### Fixed
-- Several tweaks to reduce bandwidth consumption on mobile devices.
-- The foldouts in the Lightweight Asset inspector UI now remember their state.
-- Added missing meta file for GizmosRenderingPass.cs.
-- Fixed artifacts when using multiple or Depth Only cameras. [Case 1072615](https://issuetracker.unity3d.com/issues/ios-using-multiple-cameras-in-the-scene-in-lightweight-render-pipeline-gives-corrupted-image-in-ios-device)
-- Fixed a typo in ERROR_ON_UNSUPPORTED_FUNCTION() that was causing the shader compiler to run out of memory in GLES2. [Case 1104271](https://issuetracker.unity3d.com/issues/mobile-os-restarts-because-of-high-memory-usage-when-compiling-shaders-for-opengles2)
-- LWRP now renders shadows on scaled objects correctly. [Case 1109017](https://issuetracker.unity3d.com/issues/scaled-objects-render-shadows-and-specularity-incorrectly-in-the-lwrp-on-device)
-- LWRP now allows some Asset settings to be changed at runtime. [Case 1105552](https://issuetracker.unity3d.com/issues/lwrp-changing-render-scale-in-runtime-has-no-effect-since-lwrp-3-dot-3-0)
-- Realtime shadows now work in GLES2. [Case 1087251](https://issuetracker.unity3d.com/issues/android-lwrp-no-real-time-light-and-shadows-using-gles2)
-- Framedebugger now renders correctly when stepping through drawcalls.
-- Cameras that request MSAA and Opaque Textures now use less frame bandwidth when they render.
-- Fixed rendering in the gamma color space, so it doesn't appear darker.
-- Particles SImple Lit and Particles Unlit Shaders now work correctly.
-- __Soft Particles__ now work correctly.
-- Camera fading for particles.
-- Fixed a typo in the Unlit `IgnoreProjector` tag.
-- Particles render in both eyes with stereo instancing
-- Fixed specular issues on mobile. [case 1109017](https://issuetracker.unity3d.com/issues/scaled-objects-render-shadows-and-specularity-incorrectly-in-the-lwrp-on-device)
-- Fixed issue causing LWRP to create MSAA framebuffer even when MSAA setting was disabled.
-- Post-processing in mobile VR is now forced to be disabled. It was causing many rendering issues.
-- Fixed Editor Previews breaking in Play Mode when VR is enabled. [Case 1109009](https://issuetracker.unity3d.com/issues/lwrp-editor-previews-break-in-play-mode-if-vr-is-enabled)
-- A camera's HDR enable flag is now respected when rendering in XR.
-- Terrain detail rendering now works correctly when LWRP is installed but inactive.
-
-## [5.2.0] - 2018-11-27
-### Added
-- LWRP now handles blits that are required by the device when rendering to the backbuffer.
-- You can now enable the SRP Batcher. To do so, go to the `Pipeline Asset`. Under `Advanced`, toggle `SRP Batcher`.
-
-### Changed
-- Renamed shader variable `unity_LightIndicesOffsetAndCount` to `unity_PerObjectLightData`.
-- Shader variables `unity_4LightIndices0` and `unity_4LightIndices1` are now declared as `unity_PerObjectLightIndices` array.
-
-## [5.1.0] - 2018-11-19
-### Added
-- The user documentation for LWRP is now in this GitHub repo, instead of in the separate GitHub wiki. You can find the most up-to-date pages in the [TableOfContents.md](TableOfCotents.md) file. Pages not listed in that file are still in progress.
-
-### Changed
-- The LWRP package is no longer in preview.
-- LWRP built-in render passes are now internal.
-- Changed namespace from `UnityEngine.Experimental.Rendering.LightweightPipeline` to `UnityEngine.Rendering.LWRP`.
-- Changed namespace from `UnityEditor.Experimental.Rendering.LightweightPipeline` to `UnityEditor.Rendering.LWRP`.
-
-### Fixed
-- LWRP now respects the iOS Player setting **Force hard shadows**. When you enable this setting, hardware filtering of shadows is disabled.
-- Scene view mode now renders baked lightmaps correctly. [Case 1092227](https://issuetracker.unity3d.com/issues/lwrp-scene-view-modes-render-objects-black)
-- Shadow bias calculations are now correct for both Shader Graph and Terrain shaders.
-- Blit shader now ignores culling.
-- When you select __Per Vertex__ option for __Additional Lights__, the __Per Object Limit__ option is not greyed out anymore.
-- When you change camera viewport height to values above 1.0, the Unity Editor doesn't freeze anymore. [Case 1097497](https://issuetracker.unity3d.com/issues/macos-lwrp-editor-freezes-after-changing-cameras-viewport-rect-values)
-- When you use AR with LWRP, the following error message is not displayed in the console anymore: "The camera list passed to the render pipeline is either null or empty."
-
-## [5.0.0-preview] - 2018-09-28
-### Added
-- Added occlusion mesh rendering/hookup for VR
-- You can now configure default depth and normal shadow bias values in the pipeline asset.
-- You can now add the `LWRPAdditionalLightData` component to a `Light` to override the default depth and normal shadow bias.
-- You can now log the amount of shader variants in your build. To do so, go to the `Pipeline Asset`. Under `Advanced`, select and set the `Shader Variant Log Level`.
-### Changed
-- Removed the `supportedShaderFeatures` property from LWRP core. The shader stripper now figures out which variants to strip based on the current assigned pipeline Asset in the Graphics settings.
-### Fixed
-- The following error does not appear in console anymore: ("Begin/End Profiler section mismatch")
-- When you select a material with the Lit shader, this no longer causes the following error in the console: ("Material doesn't have..."). [case 1092354](https://fogbugz.unity3d.com/f/cases/1092354/)
-- In the Simple Lit shader, per-vertex additional lights are now shaded properly.
-- Shader variant stripping now works when you're building a Project with Cloud Build. This greatly reduces build times from Cloud Build.
-- Dynamic Objects now receive lighting when the light mode is set to mixed.
-- MSAA now works on Desktop platforms.
-- The shadow bias value is now computed correctly for shadow cascades and different shadow resolutions. [case 1076285](https://issuetracker.unity3d.com/issues/lwrp-realtime-directional-light-shadow-maps-exhibit-artifacts)
-- When you use __Area Light__ with LWRP, __Cast Shadows__ no longer overlaps with other UI elements in the Inspector. [case 1085363](https://issuetracker.unity3d.com/issues/inspector-area-light-cast-shadows-ui-option-is-obscured-by-render-mode-for-lwrp-regression-in-2018-dot-3a3)
-
-### Changed
-Read/write XRGraphicsConfig -> Read-only XRGraphics interface to XRSettings. 
-
-## [4.0.0-preview] - 2018-09-28
-### Added
-- When you have enabled Gizmos, they now appear correctly in the Game view.
-- Added requiresDepthPrepass field to RenderingData struct to tell if the runtime platform requires a depth prepass to generate a camera depth texture.
-- The `RenderingData` struct now holds a reference to `CullResults`.
-- When __HDR__ is enabled in the Camera but disabled in the Asset, an information box in the Camera Inspector informs you about it.
-- When __MSAA__ is enabled in the Camera but disabled in the Asset, an information box in the Camera Inspector informs you about it.
-- Enabled instancing on the terrain shader.
-- Sorting of opaque objects now respects camera `opaqueSortMode` setting.
-- Sorting of opaque objects disables front-to-back sorting flag, when camera settings allow that and the GPU has hidden surface removal.
-- LWRP now has a Custom Light Explorer that suits its feature set.
-- LWRP now supports Vertex Lit shaders for detail meshes on terrain.
-- LWRP now has three interactive Autodesk shaders: Autodesk Interactive, Autodesk Interactive Masked and Autodesk Interactive Transparent.
-- [Shader API] The `GetMainLight` and `GetAdditionalLight` functions can now compute shadow attenuation and store it in the new `shadowAttenuation` field in `LightData` struct.
-- [Shader API] Added a `VertexPositionInputs` struct that contains vertex position in difference spaces (world, view, hclip).
-- [Shader API] Added a `GetVertexPositionInputs` function to get an initialized `VertexPositionInputs`.
-- [Shader API] Added a `GetPerObjectLightIndex` function to return the per-object index given a for-loop index.
-- [Shader API] Added a `GetShadowCoord` function that takes a `VertexPositionInputs` as input.
-- [ShaderLibrary] Added VertexNormalInputs struct that contains data for per-pixel normal computation.
-- [ShaderLibrary] Added GetVertexNormalInputs function to return an initialized VertexNormalInputs.
-
-### Changed
-- The `RenderingData` struct is now read-only.
-- `ScriptableRenderer`always performs a Clear before calling `IRendererSetup::Setup.` 
-- `ScriptableRenderPass::Execute` no longer takes `CullResults` as input. Instead, use `RenderingData`as input, since that references `CullResults`.
-- `IRendererSetup_Setup` no longer takes `ScriptableRenderContext` and `CullResults` as input.
-- Shader includes are now referenced via package relative paths instead of via the deprecated shader export path mechanism https://docs.unity3d.com/2018.3/Documentation/ScriptReference/ShaderIncludePathAttribute.html.
-- The LWRP Asset settings were re-organized to be more clear.
-- Vertex lighting now controls if additional lights should be shaded per-vertex or per-pixel.
-- Renamed all `Local Lights` nomenclature to `Additional Lights`.
-- Changed shader naming to conform to our SRP shader code convention.
-- [Shader API] Renamed `SpotAttenuation` function to `AngleAttenuation`.
-- [Shader API] Renamed `_SHADOWS_ENABLED` keyword to `_MAIN_LIGHT_SHADOWS`
-- [Shader API] Renamed `_SHADOWS_CASCADE` keyword to `_MAIN_LIGHT_SHADOWS_CASCADE`
-- [Shader API] Renamed `_VERTEX_LIGHTS` keyword to `_ADDITIONAL_LIGHTS_VERTEX`.
-- [Shader API] Renamed `_LOCAL_SHADOWS_ENABLED` to `_ADDITIONAL_LIGHT_SHADOWS`
-- [Shader API] Renamed `GetLight` function to `GetAdditionalLight`.
-- [Shader API] Renamed `GetPixelLightCount` function to `GetAdditionalLightsCount`.
-- [Shader API] Renamed `attenuation` to `distanceAttenuation` in `LightData`.
-- [Shader API] Renamed `GetLocalLightShadowStrength` function to `GetAdditionalLightShadowStrength`.
-- [Shader API] Renamed `SampleScreenSpaceShadowMap` functions to `SampleScreenSpaceShadowmap`.
-- [Shader API] Renamed `MainLightRealtimeShadowAttenuation` function to `MainLightRealtimeShadow`.
-- [Shader API] Renamed light constants from `Directional` and `Local` to `MainLight` and `AdditionalLights`.
-- [Shader API] Renamed `GetLocalLightShadowSamplingData` function to `GetAdditionalLightShadowSamplingData`.
-- [Shader API] Removed OUTPUT_NORMAL macro.
-- [Shader API] Removed `lightIndex` and `substractiveAttenuation` from `LightData`.
-- [Shader API] Removed `ComputeShadowCoord` function. `GetShadowCoord` is provided instead.
-- All `LightweightPipeline` references in API and classes are now named `LightweightRenderPipeline`.
-- Files no longer have the `Lightweight` prefix.
-- Renamed Physically Based shaders to `Lit`, `ParticlesLit`, and `TerrainLit`.
-- Renamed Simple Lighting shaders to `SimpleLit`, and `ParticlesSimpleLit`.
-- [ShaderLibrary] Renamed `InputSurfacePBR.hlsl`, `InputSurfaceSimple.hlsl`, and `InputSurfaceUnlit` to `LitInput.hlsl`, `SimpleLitInput.hlsl`, and `UnlitInput.hlsl`. These files were moved from the `ShaderLibrary` folder to the`Shaders`.
-- [ShaderLibrary] Renamed `LightweightPassLit.hlsl` and `LightweightPassLitSimple.hlsl` to `LitForwardPass.hlsl` and `SimpleLitForwardPass.hlsl`. These files were moved from the `ShaderLibrary` folder to `Shaders`.
-- [ShaderLibrary] Renamed `LightweightPassMetaPBR.hlsl`, `LightweightPassMetaSimple.hlsl` and `LighweightPassMetaUnlit` to `LitMetaPass.hlsl`, `SimpleLitMetaPass.hlsl` and `UnlitMetaPass.hlsl`. These files were moved from the `ShaderLibrary` folder to `Shaders`.
-- [ShaderLibrary] Renamed `LightweightPassShadow.hlsl` to `ShadowCasterPass.hlsl`. This file was moved to the `Shaders` folder.
-- [ShaderLibrary] Renamed `LightweightPassDepthOnly.hlsl` to `DepthOnlyPass.hlsl`. This file was moved to the `Shaders` folder.
-- [ShaderLibrary] Renamed `InputSurfaceTerrain.hlsl` to `TerrainLitInput.hlsl`. This file was moved to the `Shaders` folder.
-- [ShaderLibrary] Renamed `LightweightPassLitTerrain.hlsl` to `TerrainLitPases.hlsl`. This file was moved to the `Shaders` folder.
-- [ShaderLibrary] Renamed `ParticlesPBR.hlsl` to `ParticlesLitInput.hlsl`. This file was moved to the `Shaders` folder.
-- [ShaderLibrary] Renamed `InputSurfacePBR.hlsl` to `LitInput.hlsl`. This file was moved to the `Shaders` folder.
-- [ShaderLibrary] Renamed `InputSurfaceUnlit.hlsl` to `UnlitInput.hlsl`. This file was moved to the `Shaders` folder.
-- [ShaderLibrary] Renamed `InputBuiltin.hlsl` to `UnityInput.hlsl`.
-- [ShaderLibrary] Renamed `LightweightPassMetaCommon.hlsl` to `MetaInput.hlsl`.
-- [ShaderLibrary] Renamed `InputSurfaceCommon.hlsl` to `SurfaceInput.hlsl`.
-- [ShaderLibrary] Removed LightInput struct and GetLightDirectionAndAttenuation. Use GetAdditionalLight function instead.
-- [ShaderLibrary] Removed ApplyFog and ApplyFogColor functions. Use MixFog and MixFogColor instead.
-- [ShaderLibrary] Removed TangentWorldToNormal function. Use TransformTangentToWorld instead.
-- [ShaderLibrary] Removed view direction normalization functions. View direction should always be normalized per pixel for accurate results.
-- [ShaderLibrary] Renamed FragmentNormalWS function to NormalizeNormalPerPixel.
-
-### Fixed
-- If you have more than 16 lights in a scene, LWRP no longer causes random glitches while rendering lights.
-- The Unlit shader now samples Global Illumination correctly.
-- The Inspector window for the Unlit shader now displays correctly.
-- Reduced GC pressure by removing several per-frame memory allocations.
-- The tooltip for the the camera __MSAA__ property now appears correctly.
-- Fixed multiple C# code analysis rule violations.
-- The fullscreen mesh is no longer recreated upon every call to `ScriptableRenderer.fullscreenMesh`.
-
-## [3.3.0-preview] - 2018-01-01
-### Added
-- Added callbacks to LWRP that can be attached to a camera (IBeforeCameraRender, IAfterDepthPrePass, IAfterOpaquePass, IAfterOpaquePostProcess, IAfterSkyboxPass, IAfterTransparentPass, IAfterRender)
-
-###Changed
-- Clean up LWRP creation of render textures. If we are not going straight to screen ensure that we create both depth and color targets.
-- UNITY_DECLARE_FRAMEBUFFER_INPUT and UNITY_READ_FRAMEBUFFER_INPUT macros were added. They are necessary for reading transient attachments.
-- UNITY_MATRIX_I_VP is now defined.
-- Renamed LightweightForwardRenderer to ScriptableRenderer.
-- Moved all light constants to _LightBuffer CBUFFER. Now _PerCamera CBUFFER contains all other per camera constants.
-- Change real-time attenuation to inverse square.
-- Change attenuation for baked GI to inverse square, to match real-time attenuation.
-- Small optimization in light attenuation shader code.
-
-### Fixed
-- Lightweight Unlit shader UI doesn't throw an error about missing receive shadow property anymore.
-
-## [3.2.0-preview] - 2018-01-01
-### Changed
-- Receive Shadows property is now exposed in the material instead of in the renderer.
-- The UI for Lightweight asset has been updated with new categories. A more clean structure and foldouts has been added to keep things organized.
-
-### Fixed
-- Shadow casters are now properly culled per cascade. (case 1059142)
-- Rendering no longer breaks when Android platform is selected in Build Settings. (case 1058812)
-- Scriptable passes no longer have missing material references. Now they access cached materials in the renderer.(case 1061353)
-- When you change a Shadow Cascade option in the Pipeline Asset, this no longer warns you that you've exceeded the array size for the _WorldToShadow property.
-- Terrain shader optimizations.
-
-## [3.1.0-preview] - 2018-01-01
-
-### Fixed
-- Fixed assert errors caused by multi spot lights
-- Fixed LWRP-DirectionalShadowConstantBuffer params setting
-
-## [3.0.0-preview] - 2018-01-01
-### Added
-- Added camera additional data component to control shadows, depth and color texture.
-- pipeline now uses XRSEttings.eyeTextureResolutionScale as renderScale when in XR.
-- New pass architecture. Allows for custom passes to be written and then used on a per camera basis in LWRP
-
-### Changed
-- Shadow rendering has been optimized for the Mali Utgard architecture by removing indexing and avoiding divisions for orthographic projections. This reduces the frame time by 25% on the Overdraw benchmark.
-- Removed 7x7 tent filtering when using cascades.
-- Screenspace shadow resolve is now only done when rendering shadow cascades.
-- Updated the UI for the Lighweight pipeline asset.
-- Update assembly definitions to output assemblies that match Unity naming convention (Unity.*).
-
-### Fixed
-- Post-processing now works with VR on PC.
-- PS4 compiler error
-- Fixed VR multiview rendering by forcing MSAA to be off. There's a current issue in engine that breaks MSAA and Texture2DArray.
-- Fixed UnityPerDraw CB layout
-- GLCore compute buffer compiler error
-- Occlusion strength not being applied on LW standard shaders
-- CopyDepth pass is being called even when a depth from prepass is available
-- GLES2 shader compiler error in IntegrationTests
-- Can't set RenderScale and ShadowDistance by script
-- VR Single Pass Instancing shadows
-- Fixed compilation errors on Nintendo Switch (limited XRSetting support).
-
-## [2.0.0-preview] - 2018-01-01
-
-### Added
-- Explicit render target load/store actions were added to improve tile utilization
-- Camera opaque color can be requested on the pipeline asset. It can be accessed in the shader by defining a _CameraOpaqueTexture. This can be used as an alternative to GrabPass.
-- Dynamic Batching can be enabled in the pipeline asset
-- Pipeline now strips unused or invalid variants and passes based on selected pipeline capabilities in the asset. This reduces build and memory consuption on target.
-- Shader stripping settings were added to pipeline asset
-
-### Changed
-#### Pipeline
-- Pipeline code is now more modular and extensible. A ForwardRenderer class is initialized by the pipeline with RenderingData and it's responsible for enqueueing and executing passes. In the future pluggable renderers will be supported.
-- On mobile 1 directional light + up to 4 local lights (point or spot) are computed
-- On other platforms 1 directional light + up to 8 local lights are computed
-- Multiple shadow casting lights are supported. Currently only 1 directional + 4 spots light shadows.
-#### Shading Framework
-- Directional Lights are always considered a main light in shader. They have a fast shading path with no branching and no indexing.
-- GetMainLight() is provided in shader to initialize Light struct with main light shading data. 
-- Directional lights have a dedicated shadowmap for performance reasons. Shadow coord always comes from interpolator.
-- MainLigthRealtimeShadowAttenuation(float4 shadowCoord) is provided to compute main light realtime shadows.
-- Spot and Point lights are always shaded in the light loop. Branching on uniform and indexing happens when shading them.
-- GetLight(half index, float3 positionWS) is provided in shader to initialize Light struct for spot and point lights.
-- Spot light shadows are baked into a single shadow atlas.
-- Shadow coord for spot lights is always computed on fragment.
-- Use LocalLightShadowAttenuation(int lightIndex, float3 positionWS) to comppute realtime shadows for spot lights.
-
-### Fixed
-- Issue that was causing VR on Android to render black
-- Camera viewport issues
-- UWP build issues
-- Prevent nested camera rendering in the pipeline
-
-## [1.1.4-preview] - 2018-01-01
-
-### Added
- - Terrain and grass shaders ported
- - Updated materials and shader default albedo and specular color to midgrey.
- - Exposed _ScaledScreenParams to shader. It works the same as _ScreenParams but takes pipeline RenderScale into consideration
- - Performance Improvements in mobile
-
-### Fixed
- - SRP Shader library issue that was causing all constants to be highp in mobile
- - shader error that prevented LWRP to build to UWP
- - shader compilation errors in Linux due to case sensitive includes
- - Rendering Texture flipping issue
- - Standard Particles shader cutout and blending modes
- - crash caused by using projectors
- - issue that was causing Shadow Strength to not be computed on mobile
- - Material Upgrader issue that caused editor to SoftLocks
- - GI in Unlit shader
- - Null reference in the Unlit material shader GUI
-
-## [1.1.2-preview] - 2018-01-01
-
-### Changed
- - Performance improvements in mobile  
-
-### Fixed
- - Shadows on GLES 2.0
- - CPU performance regression in shadow rendering
- - Alpha clip shadow issues
- - Unmatched command buffer error message
- - Null reference exception caused by missing resource in LWRP
- - Issue that was causing Camera clear flags was being ignored in mobile
-
-
-## [1.1.1-preview] - 2018-01-01
-
-### Added
- - Added Cascade Split selection UI
- - Added SHADER_HINT_NICE_QUALITY. If user defines this to 1 in the shader Lightweight pipeline will favor quality even on mobile platforms.
-
-### Changed
- - Shadowmap uses 16bit format instead of 32bit.
- - Small shader performance improvements
-
-### Fixed
- - Subtractive Mode
- - Shadow Distance does not accept negative values anymore
-
-
-## [0.1.24] - 2018-01-01
-
-### Added
- - Added Light abstraction layer on lightweight shader library.
- - Added HDR global setting on pipeline asset. 
- - Added Soft Particles settings on pipeline asset.
- - Ported particles shaders to SRP library
-
-### Changed
- - HDR RT now uses what format is configured in Tier settings.
- - Refactored lightweight standard shaders and shader library to improve ease of use.
- - Optimized tile LOAD op on mobile.
- - Reduced GC pressure
- - Reduced shader variant count by ~56% by improving fog and lightmap keywords
- - Converted LW shader library files to use real/half when necessary.
-
-### Fixed
- - Realtime shadows on OpenGL
- - Shader compiler errors in GLES 2.0
- - Issue sorting issues when BeforeTransparent custom fx was enabled.
- - VR single pass rendering.
- - Viewport rendering issues when rendering to backbuffer.
- - Viewport rendering issues when rendering to with MSAA turned off.
- - Multi-camera rendering.
-
-## [0.1.23] - 2018-01-01
-
-### Added
- - UI Improvements (Rendering features not supported by LW are hidden)
-
-### Changed
- - Shaders were ported to the new SRP shader library. 
- - Constant Buffer refactor to use new Batcher
- - Shadow filtering and bias improved.
- - Pipeline now updates color constants in gamma when in Gamma colorspace.
- - Optimized ALU and CB usage on Shadows.
- - Reduced shader variant count by ~33% by improving shadow and light classification keywords
- - Default resources were removed from the pipeline asset.
-
-### Fixed
- - Fixed shader include path when using SRP from package manager.
- - Fixed spot light attenuation to match Unity Built-in pipeline.
- - Fixed depth pre-pass clearing issue.
-
-## [0.1.12] - 2018-01-01
-
-### Added
- - Standard Unlit shader now has an option to sample GI.
- - Added Material Upgrader for stock Unity Mobile and Legacy Shaders.
- - UI improvements
-
-### Changed
-- Realtime shadow filtering was improved. 
-
-### Fixed
- - Fixed an issue that was including unreferenced shaders in the build.
- - Fixed a null reference caused by Particle System component lights.
->>>>>>> 1a4cfe14
+# Changelog
+All notable changes to this package will be documented in this file.
+
+The format is based on [Keep a Changelog](http://keepachangelog.com/en/1.0.0/)
+and this project adheres to [Semantic Versioning](http://semver.org/spec/v2.0.0.html).
+
+## [Unreleased]
+### Added
+- Added the option to strip Terrain hole Shader variants.
+- Added support for additional Directional Lights. The amount of additional Directional Lights is limited by the maximum Per-object Lights in the Render Pipeline Asset.
+- Added default implementations of OnPreprocessMaterialDescription for FBX, Obj, Sketchup and 3DS file formats.
+- Added Transparency Sort Mode and Transparency Sort Axis to 2DRendererData.
+- Added support for a user defined default material to 2DRendererData.
+- Added the option to toggle shadow receiving on transparent objects.
+- Added XR multipass rendering. Multipass rendering is a requirement on many VR platforms and allows graceful fallback when single-pass rendering isn't available.
+- Added the deferred renderer.
+- Added support for Camera Stacking when using the Forward Renderer. This introduces the Camera `Render Type` property. A Base Camera can be initialized with either the Skybox or Solid Color, and can combine its output with that of one or more Overlay Cameras. An Overlay Camera is always initialized with the contents of the previous Camera that rendered in the Camera Stack.
+- Fixed NaNs in tonemap algorithms (neutral and ACES) on Nintendo Switch.
+- Added AssetPostprocessors and Shadergraphs to handle Arnold Standard Surface and 3DsMax Physical material import from FBX.
+- Added `[MainTexture]` and `[MainColor]` shader property attributes to URP shader properties. These will link script material.mainTextureOffset and material.color to `_BaseMap` and `_BaseColor` shader properties.
+- Added the option to specify the maximum number of visible lights. If you set a value, lights are sorted based on their distance from the Camera.
+- Added the option to control the transparent layer separately in the Forward Renderer.
+- Added the ability to set individual RendererFeatures to be active or not, use `ScriptableRendererFeature.SetActive(bool)` to set whether a Renderer Feature will execute,  `ScriptableRendererFeature.isActive` can be used to check the current active state of the Renderer Feature.
+- If Unity Editor Analytics are enabled, Universal collects anonymous data about usage of Universal. This helps the Universal team focus our efforts on the most common scenarios, and better understand the needs of our customers.
+
+### Changed
+- Moved the icon that indicates the type of a Light 2D from the Inspector header to the Light Type field.
+- Eliminated some GC allocations from the 2D Renderer.
+- Added SceneSelection pass for TerrainLit shader.
+- Remove final blit pass to force alpha to 1.0 on mobile platforms.
+- Deprecated the CinemachineUniversalPixelPerfect extension. Use the one from Cinemachine v2.4 instead.
+- Replaced PlayerSettings.virtualRealitySupported with XRGraphics.tryEnable.
+- Blend Style in the 2DRendererData are now automatically enabled/disabled.
+- When using the 2D Renderer, Sprites will render with a faster rendering path when no lights are present.
+- Particle shaders now receive shadows
+- The Scene view now mirrors the Volume Layer Mask set on the Main Camera.
+- Drawing order of SRPDefaultUnlit is now the same as the Built-in Render Pipline.
+- Made MaterialDescriptionPreprocessors private.
+- UniversalRenderPipelineAsset no longer supports presets [case 1197020](https://issuetracker.unity3d.com/issues/urp-reset-functionality-does-not-work-on-preset-of-universalrenderpipelineassets)
+- The number of maximum visible lights is now determined by whether the platform is mobile or not.
+- Renderer Feature list is now redesigned to fit more closely to the Volume Profile UI, this vastly improves UX and reliability of the Renderer Features List.
+- Default color values for Lit and SimpleLit shaders changed to white due to issues with texture based workflows.
+
+### Fixed
+- Fixed an issue where linear to sRGB conversion occurred twice on certain Android devices.
+- Fixed an issue where there were 2 widgets showing the outer angle of a spot light.
+- Fixed an issue where Unity rendered fullscreen quads with the pink error shader when you enabled the Stop NaN post-processing pass.
+- Fixed an issue where Terrain hole Shader changes were missing. [case 1179808](https://issuetracker.unity3d.com/issues/terrain-brush-tool-is-not-drawing-when-paint-holes-is-selected)
+- Fixed an issue where the Shader Graph `SceneDepth` node didn't work with XR single-pass (double-wide) rendering. See [case 1123069](https://issuetracker.unity3d.com/issues/lwrp-vr-shadergraph-scenedepth-doesnt-work-in-single-pass-rendering).
+- Fixed Unlit and BakedLit shader compilations in the meta pass.
+- Fixed an issue where the Bokeh Depth of Field shader would fail to compile on PS4.
+- Fixed an issue where the Scene lighting button didn't work when you used the 2D Renderer.
+- Fixed a performance regression when you used the 2D Renderer.
+- Fixed an issue where the Freeform 2D Light gizmo didn't correctly show the Falloff offset.
+- Fixed an issue where the 2D Renderer rendered nothing when you used shadow-casting lights with incompatible Renderer2DData.
+- Fixed an issue where Prefab previews were incorrectly lit when you used the 2D Renderer.
+- Fixed an issue where the Light didn't update correctly when you deleted a Sprite that a Sprite 2D Light uses.
+- Fixed an issue where 2D Lighting was broken for Perspective Cameras.
+- Fixed an issue where resetting a Freeform 2D Light would throw null reference exceptions. [case 1184536](https://issuetracker.unity3d.com/issues/lwrp-changing-light-type-to-freeform-after-clicking-on-reset-throws-multiple-arguementoutofrangeexception)
+- Fixed an issue where Freeform 2D Lights were not culled correctly when there was a Falloff Offset.
+- Fixed an issue where Tilemap palettes were invisible in the Tile Palette window when the 2D Renderer was in use. [case 1162550](https://issuetracker.unity3d.com/issues/adding-tiles-in-the-tile-palette-makes-the-tiles-invisible)
+- Fixed issue where black emission would cause unneccesary inspector UI repaints [case 1105661](https://issuetracker.unity3d.com/issues/lwrp-inspector-window-is-being-repainted-when-using-the-material-with-emission-enabled-and-set-to-black-00-0)
+- Fixed user LUT sampling being done in Linear instead of sRGB.
+- Fixed an issue when trying to get the Renderer via API on the first frame [case 1189196](https://issuetracker.unity3d.com/product/unity/issues/guid/1189196/)
+- Fixed a material leak on domain reload.
+- Fixed an issue where deleting an entry from the Renderer List and then undoing that change could cause a null reference. [case 1191896](https://issuetracker.unity3d.com/issues/nullreferenceexception-when-attempting-to-remove-entry-from-renderer-features-list-after-it-has-been-removed-and-then-undone)
+- Fixed an issue where the user would get an error if they removed the Additional Camera Data component. [case 1189926](https://issuetracker.unity3d.com/issues/unable-to-remove-universal-slash-hd-additional-camera-data-component-serializedobject-target-destroyed-error-is-thrown)
+- Fixed post-processing with XR single-pass rendering modes.
+- Fixed an issue where Cinemachine v2.4 couldn't be used together with Universal RP due to a circular dependency between the two packages.
+- Fixed an issue that caused shaders containing `HDRP` string in their path to be stripped from the build.
+- Fixed an issue that caused only selected object to render in SceneView when Wireframe drawmode was selected.
+- Fixed Renderer Features UI tooltips. [case 1191901](https://issuetracker.unity3d.com/issues/forward-renderers-render-objects-layer-mask-tooltip-is-incorrect-and-contains-a-typo)
+- Fixed multiple issues where Shader Graph shaders failed to build for XR in the Universal RP.
+- Fixed an issue when using the 2D Renderer where some types of renderers would not be assigned the correct material.
+- Fixed inconsistent lighting between the forward renderer and the deferred renderer, that was caused by a missing normalize operation on vertex normals on some speedtree shader variants.
+- Fixed issue where XR Multiview failed to render when using URP Shader Graph Shaders
+- Fixed lazy initialization with last version of ResourceReloader
+- Fixed broken images in package documentation.
+- Fixed an issue where viewport aspect ratio was wrong when using the Stretch Fill option of the Pixel Perfect Camera. [case 1188695](https://issuetracker.unity3d.com/issues/pixel-perfect-camera-component-does-not-maintain-the-aspect-ratio-when-the-stretch-fill-is-enabled)
+- Fixed an issue where setting a Normal map on a newly created material would not update. [case 1197217](https://issuetracker.unity3d.com/product/unity/issues/guid/1197217/)
+- Fixed an issue where post-processing was not applied for custom renderers set to run on the "After Rendering" event [case 1196219](https://issuetracker.unity3d.com/issues/urp-post-processing-is-not-applied-to-the-scene-when-render-ui-event-is-set-to-after-rendering)
+- Fixed an issue that caused an extra blit when using custom renderers [case 1156741](https://issuetracker.unity3d.com/issues/lwrp-performance-decrease-when-using-a-scriptablerendererfeature)
+- Fixed an issue with transparent objects not receiving shadows when using shadow cascades. [case 1116936](https://issuetracker.unity3d.com/issues/lwrp-cascaded-shadows-do-not-appear-on-alpha-blended-objects)
+- Fixed issue where using a ForwardRendererData preset would cause a crash. [case 1201052](https://issuetracker.unity3d.com/product/unity/issues/guid/1201052/)
+- Fixed an issue where particles had dark outlines when blended together [case 1199812](https://issuetracker.unity3d.com/issues/urp-soft-particles-create-dark-blending-artefacts-when-intersecting-with-scene-geometry)
+- Fixed an issue with deleting shader passes in the custom renderer features list [case 1201664](https://issuetracker.unity3d.com/issues/urp-remove-button-is-not-activated-in-shader-passes-list-after-creating-objects-from-renderer-features-in-urpassets-renderer)
+- Fixed camera inverse view-projection matrix in XR mode, depth-copy and color-copy passes.
+- Fixed an issue with the null check when `UniversalRenderPipelineLightEditor.cs` tries to access `SceneView.lastActiveSceneView`.
+- Fixed an issue where the 'Depth Texture' drop down was incorrectly disabled in the Camera Inspector. 
+- Fixed an issue that caused errors if you disabled the VR Module when building a project.
+- Fixed an issue where the default TerrainLit Material was outdated, which caused the default Terrain to use per-vertex normals instead of per-pixel normals.
+- Fixed shader errors and warnings in the default Universal RP Terrain Shader. [case 1185948](https://issuetracker.unity3d.com/issues/urp-terrain-slash-lit-base-pass-shader-does-not-compile)
+- Fixed an issue where the URP Material Upgrader tried to upgrade standard Universal Shaders. [case 1144710](https://issuetracker.unity3d.com/issues/upgrading-to-lwrp-materials-is-trying-to-upgrade-lwrp-materials)
+- Fixed an issue where some Materials threw errors when you upgraded them to Universal Shaders. [case 1200938](https://issuetracker.unity3d.com/issues/universal-some-materials-throw-errors-when-updated-to-universal-rp-through-update-materials-to-universal-rp)
+- Fixed issue where normal maps on terrain appeared to have flipped X-components when compared to the same normal map on a mesh. [case 1181518](https://fogbugz.unity3d.com/f/cases/1181518/)
+- Fixed an issue where the editor would sometimes crash when using additional lights [case 1176131](https://issuetracker.unity3d.com/issues/mac-crash-on-processshadowcasternodevisibilityandcullwithoutumbra-when-same-rp-asset-is-set-in-graphics-and-quality-settings)
+- Fixed RemoveComponent on Camera contextual menu to not remove Camera while a component depend on it.
+- Fixed an issue where right eye is not rendered to. [case 1170619](https://issuetracker.unity3d.com/issues/vr-lwrp-terrain-is-not-rendered-in-the-right-eye-of-an-hmd-when-using-single-pass-instanced-stereo-rendering-mode-with-lwrp)
+- Fixed issue where TerrainDetailLit.shader fails to compile when XR is enabled.
+- Fixed an issue that allowed height-based blending on Terrains with more than 4 materials, which is not supported.
+- Fixed an issue where opaque objects were outputting incorrect alpha values [case 1168283](https://issuetracker.unity3d.com/issues/lwrp-alpha-clipping-material-makes-other-materials-look-like-alpha-clipping-when-gameobject-is-shown-in-render-texture)
+- Fixed an issue where a depth texture was always created when post-processing was enabled, even if no effects made use of it.
+- Fixed incorrect light attenuation on Nintendo Switch.
+- Fixed an issue where the Volume System would not use the Cameras Transform when no `Volume Trigger` was set.
+- Fixed an issue where post processing disappeared when using custom renderers and SMAA or no AA
+- Fixed an issue where the 2D Renderer upgrader did not upgrade using the correct default material
+- Fixed an issue with soft particles having dark blending when intersecting with scene geometry [case 1199812](https://issuetracker.unity3d.com/issues/urp-soft-particles-create-dark-blending-artefacts-when-intersecting-with-scene-geometry)
+- Fixed an issue with additive particles blending incorrectly [case 1215713](https://issuetracker.unity3d.com/issues/universal-render-pipeline-additive-particles-not-using-vertex-alpha)
+- Fixed an issue where camera preview window was missing in scene view. [case 1211971](https://issuetracker.unity3d.com/issues/scene-view-urp-camera-preview-window-is-missing-in-the-scene-view)
+- Fixed an issue with shadow cascade values were not readable in the render pipeline asset [case 1219003](https://issuetracker.unity3d.com/issues/urp-cascade-values-truncated-on-selecting-two-or-four-cascades-in-shadows-under-universalrenderpipelineasset)
+- Fixed an issue where MSAA isn't applied until eye textures are relocated by changing their resolution. [case 1197958](https://issuetracker.unity3d.com/issues/oculus-quest-oculus-go-urp-msaa-isnt-applied-until-eye-textures-are-relocated-by-changing-their-resolution)
+- Fixed an issue where camera stacking didn't work properly inside prefab mode. [case 1220509](https://issuetracker.unity3d.com/issues/urp-cannot-assign-overlay-cameras-to-a-camera-stack-while-in-prefab-mode)
+- Fixed the definition of `mad()` in SMAA shader for OpenGL.
+- Fixed an issue where partical shaders failed to handle Single-Pass Stereo VR rendering with Double-Wide Textures. [case 1201208](https://issuetracker.unity3d.com/issues/urp-vr-each-eye-uses-the-cameraopaquetexture-of-both-eyes-for-rendering-when-using-single-pass-rendering-mode)
+- Fixed an issue that caused assets to be reimported if player prefs were cleared. [case 1192259](https://issuetracker.unity3d.com/issues/lwrp-clearing-playerprefs-through-a-script-or-editor-causes-delay-and-console-errors-to-appear-when-entering-the-play-mode)
+- Fixed missing Custom Render Features after Library deletion. [case 1196338](https://issuetracker.unity3d.com/product/unity/issues/guid/1196338/)
+- Fixed not being able to remove a Renderer Feature due to tricky UI selection rects. [case 1208113](https://issuetracker.unity3d.com/product/unity/issues/guid/1208113/)
+- Fixed an issue where the Camera Override on the Render Object Feature would not work with many Render Features in a row. [case 1205185](https://issuetracker.unity3d.com/product/unity/issues/guid/1205185/)
+- Fixed UI clipping issue in Forward Renderer inspector. [case 1211954](https://issuetracker.unity3d.com/product/unity/issues/guid/1211954/)
+- Fixed a Null ref when trying to remove a missing Renderer Feature from the Forward Renderer. [case 1196651](https://issuetracker.unity3d.com/product/unity/issues/guid/1196651/)
+- Fixed data serialization issue when adding a Renderer Feature to teh Forward Renderer. [case 1214779](https://issuetracker.unity3d.com/product/unity/issues/guid/1214779/)
+- Fixed issue with AssetPostprocessors dependencies causing models to be imported twice when upgrading the package version.
+- Fixed an issue where NullReferenceException might be thrown when creating 2D Lights. [case 1219374](https://issuetracker.unity3d.com/issues/urp-nullreferenceexception-threw-on-adding-the-light-2d-experimental-component-when-2d-render-data-not-assigned) 
+- Fixed an issue with a blurry settings icon. [case 1201895](https://issuetracker.unity3d.com/issues/urp-setting-icon-blurred-in-universalrendererpipelineasset)
+- Fixed issue that caused the QualitySettings anti-aliasing changing without user interaction. [case 1195272](https://issuetracker.unity3d.com/issues/lwrp-the-anti-alias-quality-settings-value-is-changing-without-user-interaction)
+- Fixed an issue where rendering into RenderTexture with Single Pass Instanced renders both eyes overlapping.
+- Fixed an issue where Renderscale setting has no effect when using XRSDK.
+- Fixed an issue where renderScale != 1 or Display.main.requiresBlitToBackbuffer forced an unnecessary blit on XR.
+- Fixed an issue that causes double sRGB correction on Quest. [case 1209292](https://issuetracker.unity3d.com/product/unity/issues/guid/1209292)
+- Fixed an issue where terrain DepthOnly pass does not work for XR.
+- Fixed an issue that caused depth texture to be flipped when sampling from shaders [case 1225362](https://issuetracker.unity3d.com/issues/game-object-is-rendered-incorrectly-in-the-game-view-when-sampling-depth-texture)
+- Fixed an issue with URP switching such that every avaiable URP makes a total set of supported features such that all URPs are taken into consideration. [case 1157420](https://issuetracker.unity3d.com/issues/lwrp-srp-switching-doesnt-work-even-with-manually-adding-shadervariants-per-scene)
+
+## [7.1.1] - 2019-09-05
+### Upgrade Guide
+- The render pipeline now handles custom renderers differently. You must now set up renderers for the Camera on the Render Pipeline Asset.
+- Render Pipeline Assets upgrades automatically and either creates a default forward renderer in your project or links the existing custom one that you've assigned.
+- If you have custom renderers assigned to Cameras, you must now add them to the current Render Pipeline Asset. Then you can select which renderer to use on the Camera.
+
+### Added
+- Added shader function `GetMainLightShadowParams`. This returns a half4 for the main light that packs shadow strength in x component and shadow soft property in y component.
+- Added shader function `GetAdditionalLightShadowParams`. This returns a half4 for an additional light that packs shadow strength in x component and shadow soft property in y component.
+- Added a `Debug Level` option to the Render Pipeline Asset. With this, you can control the amount of debug information generated by the render pipeline.
+- Added ability to set the `ScriptableRenderer` that the Camera renders with via C# using `UniversalAdditionalCameraData.SetRenderer(int index)`. This maps to the **Renderer List** on the Render Pipeline Asset.
+- Added shadow support for the 2D Renderer. 
+- Added ShadowCaster2D, and CompositeShadowCaster2D components.
+- Added shadow intensity and shadow volume intensity properties to Light2D.
+- Added new Gizmos for Lights.
+- Added CinemachineUniversalPixelPerfect, a Cinemachine Virtual Camera Extension that solves some compatibility issues between Cinemachine and Pixel Perfect Camera.
+- Added an option that disables the depth/stencil buffer for the 2D Renderer.
+- Added manipulation handles for the inner cone angle for spot lights.
+- Added documentation for the built-in post-processing solution and Volumes framework (and removed incorrect mention of the PPv2 package). 
+
+### Changed
+- Increased visible lights limit for the forward renderer. It now supports 256 visible lights except in mobile platforms. Mobile platforms support 32 visible lights.
+- Increased per-object lights limit for the forward renderer. It now supports 8 per-object lights in all platforms except GLES2. GLES2 supports 4 per-object lights.
+- The Sprite-Lit-Default shader and the Sprite Lit Shader Graph shaders now use the vertex tangents for tangent space calculations.
+- Temporary render textures for cameras rendering to render textures now use the same format and multisampling configuration as camera's target texture.
+- All platforms now use R11G11B10_UFloat format for HDR render textures if supported.
+- There is now a list of `ScriptableRendererData` on the Render Pipeline Asset as opposed to a renderer type. These are available to all Cameras and are included in builds.
+- The renderer override on the Camera is now an enum that maps to the list of `ScriptableRendererData` on the Render Pipeline Asset.
+- Pixel Perfect Camera now allows rendering to a render texture.
+- Light2D GameObjects that you've created now have a default position with z equal to 0.
+- Documentation: Changed the "Getting Started" section into "Install and Configure". Re-arranged the Table of Content.  
+
+### Fixed
+- Fixed LightProbe occlusion contribution. [case 1146667](https://issuetracker.unity3d.com/product/unity/issues/guid/1146667/)
+- Fixed an issue that caused a log message to be printed in the console when creating a new Material. [case 1173160](https://issuetracker.unity3d.com/product/unity/issues/guid/1173160/)
+- Fixed an issue where OnRenderObjectCallback was never invoked. [case 1122420](https://issuetracker.unity3d.com/issues/lwrp-gl-dot-lines-and-debug-dot-drawline-dont-render-when-scriptable-render-pipeline-settings-is-set-to-lwrp)
+- Fixed an issue where Sprite Masks didn't function properly when using the 2D Renderer. [case 1163474](https://issuetracker.unity3d.com/issues/lwrp-sprite-renderer-ignores-sprite-mask-when-lightweight-render-pipeline-asset-data-is-set-to-2d-renderer-experimental)
+- Fixed memory leaks when using the Frame Debugger with the 2D Renderer.
+- Fixed an issue where materials using `_Time` did not animate in the scene. [1175396](https://issuetracker.unity3d.com/product/unity/issues/guid/1175396/)
+- Fixed an issue where the Particle Lit shader had artifacts when both soft particles and HDR were enabled. [1136285](https://issuetracker.unity3d.com/product/unity/issues/guid/1136285/)
+- Fixed an issue where the Area Lights were set to Realtime, which caused them to not bake. [1159838](https://issuetracker.unity3d.com/issues/lwrp-template-baked-area-lights-do-not-work-if-project-is-created-with-lightweight-rp-template)
+- Fixed an issue where the Disc Light did not generate any light. [1175097](https://issuetracker.unity3d.com/issues/using-lwrp-area-light-does-not-generate-light-when-its-shape-is-set-to-disc)
+- Fixed an issue where the alpha was killed when an opaque texture was requested on an offscreen camera with HDR enabled [case 1163320](https://issuetracker.unity3d.com/issues/lwrp-mobile-secondary-camera-background-alpha-value-is-lost-when-hdr-and-opaque-texture-are-enabled-in-lwrp-asset).
+- Fixed an issue that caused Orthographic camera with far plane set to 0 to span Unity console with errors. [case 1172269](https://issuetracker.unity3d.com/issues/orthographic-camera-with-far-plane-set-to-0-results-in-assertions)
+- Fixed an issue causing heap allocation in `RenderPipelineManager.DoRenderLoop` [case 1156241](https://issuetracker.unity3d.com/issues/lwrp-playerloop-renderpipelinemanager-dot-dorenderloop-internal-gc-dot-alloc-allocates-around-2-dot-6kb-for-every-camera-in-the-scene)
+- Fixed an issue that caused shadow artifacts when using large spot angle values [case 1136165](https://issuetracker.unity3d.com/issues/lwrp-adjusting-spot-angle-on-a-spotlight-produces-shadowmap-artifacts)
+- Fixed an issue that caused self-shadowing artifacts when adjusting shadow near-plane on spot lights.
+- Fixed an issue that caused specular highlights to disappear when the smoothness value was set to 1.0. [case 1161827](https://issuetracker.unity3d.com/issues/lwrp-hdrp-lit-shader-max-smoothness-value-is-incosistent-between-pipelines)
+- Fixed an issue in the Material upgrader that caused transparent Materials to not upgrade correctly to Universal RP. [case 1170419](https://issuetracker.unity3d.com/issues/shader-conversion-upgrading-project-materials-causes-standard-transparent-materials-to-flicker-when-moving-the-camera).
+- Fixed post-processing for the 2D Renderer.
+- Fixed an issue in Light2D that caused a black line to appear for a 360 degree spotlight.
+- Fixed a post-processing rendering issue with non-fullscreen viewport. [case 1177660](https://issuetracker.unity3d.com/issues/urp-render-scale-slider-value-modifies-viewport-coordinates-of-the-screen-instead-of-the-resolution)
+- Fixed an issue where **Undo** would not undo the creation of Additional Camera Data. [case 1158861](https://issuetracker.unity3d.com/issues/lwrp-additional-camera-data-script-component-appears-on-camera-after-manually-re-picking-use-pipeline-settings)
+- Fixed an issue where selecting the same drop-down menu item twice would trigger a change event. [case 1158861](https://issuetracker.unity3d.com/issues/lwrp-additional-camera-data-script-component-appears-on-camera-after-manually-re-picking-use-pipeline-settings)
+- Fixed an issue where selecting certain objects that use instancing materials would throw console warnings. [case 1127324](https://issuetracker.unity3d.com/issues/console-warning-is-being-spammed-when-having-lwrp-enabled-and-shader-with-gpu-instancing-present-in-the-scene)
+- Fixed a GUID conflict with LWRP. [case 1179895](https://issuetracker.unity3d.com/product/unity/issues/guid/1179895/)
+- Fixed an issue where the Terrain shader generated NaNs.
+- Fixed an issue that caused the `Opaque Color` pass to never render at half or quarter resolution.
+- Fixed and issue where stencil state on a `ForwardRendererData` was reset each time rendering happened.
+
+## [7.0.1] - 2019-07-25
+### Changed
+- Platform checks now provide more helpful feedback about supported features in the Inspectors.
+
+### Fixed
+- Fixed specular lighting related artifacts on Mobile [case 1143049](https://issuetracker.unity3d.com/issues/ios-lwrp-rounded-cubes-has-graphical-artifacts-when-setting-pbr-shaders-smoothness-about-to-0-dot-65-in-shadergraph) and [case 1164822](https://issuetracker.unity3d.com/issues/lwrp-specular-highlight-becomes-hard-edged-when-increasing-the-size-of-an-object).
+- Post-processing is no longer enabled in the previews.
+- Unity no longer force-enables post-processing on a camera by default.
+- Fixed an issue that caused the Scene to render darker in GLES3 and linear color space. [case 1169789](https://issuetracker.unity3d.com/issues/lwrp-android-scene-is-rendered-darker-in-build-when-graphics-api-set-to-gles3-and-color-space-set-to-linear)
+
+## [7.0.0] - 2019-07-17
+### Universal Render Pipeline
+- LWRP has been renamed to the "Universal Render Pipeline" (UniversalRP).
+- UniversalRP is the same as LWRP in terms of features and scope.
+- Classes have moved to the Universal namespace (from LWRP).
+
+### Upgrade Guide
+- Upgrading to UniversalRP is designed to be almost seamless from the user side.
+- LWRP package still exists, this forwards includes and classes to the UniversalRP Package.
+- Please see the more involved upgrade guide (https://docs.google.com/document/d/1Xd5bZa8pYZRHri-EnNkyhwrWEzSa15vtnpcg--xUCIs/).
+
+### Added
+- Initial Stadia platform support.
+- Added a menu option to create a new `ScriptableRendererFeature` script. To do so in the Editor, click on Asset > Create > Rendering > Lightweight Render Pipeline > Renderer Feature.
+- Added documentation for SpeedTree Shaders in LWRP.
+- Added extended features to LWRP Terrain Shader, so terrain assets can be forward-compatible with HDRP.
+- Enabled per-layer advanced or legacy-mode blending in LWRP Terrain Shader. 
+- Added the documentation page "Rendering in LWRP", which describes the forward rendering camera loop.
+- Added documentation overview for how Post Processing Version 2 works in LWRP.
+- Added documentation notes and FAQ entry on the 2D Renderer affecting the LWRP Asset.
+
+### Changed
+- Replaced beginCameraRendering callbacks by non obsolete implementation in Light2D
+- Updated `ScriptableRendererFeature` and `ScriptableRenderPass` API docs.
+- Shader type Real translates to FP16 precision on Nintendo Switch.
+
+### Fixed
+- Fixed a case where built-in Shader time values could be out of sync with actual time. [case 1142495](https://fogbugz.unity3d.com/f/cases/1142495/)
+- Fixed an issue that caused forward renderer resources to not load properly when you upgraded LWRP from an older version to 7.0.0. [case 1154925](https://issuetracker.unity3d.com/issues/lwrp-upgrading-lwrp-package-to-7-dot-0-0-breaks-forwardrenderdata-asset-in-resource-files)
+- Fixed GC spikes caused by LWRP allocating heap memory every frame.
+- Fixed distortion effect on particle unlit shader.
+- Fixed NullReference exception caused when trying to add a ScriptableRendererFeature.
+- Fixed issue with certain LWRP shaders not showing when using forward/2D renderer.
+- Fixed the shadow resolve pass and the final pass, so they're not consuming unnecessary bandwidth. [case 1152439](https://issuetracker.unity3d.com/issues/lwrp-mobile-increased-memory-usage-and-extra-rendering-steps) 
+- Added missing page for 2D Lights in LWRP.
+- Tilemap tiles no longer appear black when you use the 2D renderer.
+- Sprites in the preview window are no longer lit by 2D Scene lighting.
+- Fixed warnings for unsupported shadow map formats for GLES2 API.
+- Disabled shadows for devices that do not support shadow maps or depth textures.
+- Fixed support for LWRP per-pixel terrain. [case 1110520](https://fogbugz.unity3d.com/f/cases/1110520)
+- Fixed some basic UI/usability issues with LWRP terrain Materials (use of warnings and modal value changes).
+- Fixed an issue where using LWRP and Sprite Shape together would produce meta file conflicts.
+- Fixed fp16 overflow in Switch in specular calculation
+- Fixed shader compilation errors for Android XR projects.
+- Updated the pipeline Asset UI to cap the render scale at 2x so that it matches the render pipeline implementation limit.
+
+## [6.7.0] - 2019-05-16
+### Added
+- Added SpeedTree Shaders.
+- Added two Shader Graph master nodes: Lit Sprite and Unlit Sprite. They only work with the 2D renderer.
+- Added documentation for the 2D renderer.
+
+### Changed
+- The 2D renderer and Light2D component received a number of improvements and are now ready to try as experimental features.
+- Updated the [Feature Comparison Table](lwrp-builtin-feature-comparison.md) to reflect the current state of LWRP features.
+
+### Fixed
+- When in playmode, the error 'Non matching Profiler.EndSample' no longer appears. [case 1140750](https://fogbugz.unity3d.com/f/cases/1140750/)
+- LWRP Particle Shaders now correctly render in stereo rendering modes. [case 1106699](https://fogbugz.unity3d.com/f/cases/1106699/)
+- Shaders with 'debug' in the name are no longer stripped automatically. [case 1112983](https://fogbugz.unity3d.com/f/cases/1112983/)
+- Fixed tiling issue with selection outline and baked cutout shadows.
+- in the Shadergraph Unlit Master node, Premultiply no longer acts the same as Alpha. [case 1114708](https://fogbugz.unity3d.com/f/cases/1114708/)
+- Fixed an issue where Lightprobe data was missing if it was needed per-pixel and GPU instancing was enabled.
+- The Soft ScreenSpaceShadows Shader variant no longer gets stripped form builds. [case 1138236](https://fogbugz.unity3d.com/f/cases/1138236/)
+- Fixed a typo in the Particle Unlit Shader, so Soft Particles now work correctly.
+- Fixed emissive Materials not being baked for some meshes. [case 1145297](https://issuetracker.unity3d.com/issues/lwrp-emissive-materials-are-not-baked)
+- Camera matrices are now correctly set up when you call rendering functions in EndCameraRendering. [case 1146586](https://issuetracker.unity3d.com/issues/lwrp-drawmeshnow-returns-wrong-positions-slash-scales-when-called-from-endcamerarendering-hook)
+- Fixed GI not baking correctly while in gamma color space.
+- Fixed a NullReference exception when adding a renderer feature that is contained in a global namespace. [case 1147068](https://issuetracker.unity3d.com/issues/scriptablerenderpipeline-inspector-ui-crashes-when-a-scriptablerenderfeature-is-not-in-a-namespace)
+- Shaders are now set up for VR stereo instancing on Vulkan. [case 1142952](https://fogbugz.unity3d.com/f/cases/1142952/).
+- VR stereo matrices and vertex inputs are now set up on Vulkan. [case 1142952](https://fogbugz.unity3d.com/f/cases/1142952/).
+- Fixed the Material Upgrader so it's now run upon updating the LWRP package. [1148764](https://issuetracker.unity3d.com/product/unity/issues/guid/1148764/)
+- Fixed a NullReference exception when you create a new Lightweight Render Pipeline Asset. [case 1153388](https://issuetracker.unity3d.com/product/unity/issues/guid/1153388/) 
+
+## [6.6.0] - 2019-04-01
+### Added
+- Added support for Baked Indirect mixed lighting.
+- You can now use Light Probes for occlusion. This means that baked lights can now occlude dynamic objects.
+- Added RenderObjects. You can add RenderObjects to a Renderer to perform custom rendering.
+- (WIP) Added an experimental 2D renderer that implements a 2D lighting system.
+- (WIP) Added a Light2D component that works with the 2D renderer to add lighting effects to 2D sprites.
+
+### Fixed
+- Fixed a project import issue in the LWRP template.
+- Fixed the warnings that appear when you create new Unlit Shader Graphs using the Lightweight Render Pipeline.
+- Fixed light attenuation precision on mobile platforms.
+- Fixed split-screen rendering on mobile platforms.
+- Fixed rendering when using an off-screen camera that renders to a depth texture.
+- Fixed the exposed stencil render state in the renderer.
+- Fixed the default layer mask so it's now applied to a depth pre-pass.
+- Made several improvements and fixes to the render pass UI.
+- Fixed artifacts that appeared due to precision errors in large scaled objects.
+- Fixed an XR rendering issue where Unity required a depth texture.
+- Fixed an issue that caused transparent objects to sort incorrectly.
+
+## [6.5.0] - 2019-03-07
+### Added
+- You can now create a custom forward renderer by clicking on `Assets/Create/Rendering/Lightweight Render Pipeline/Forward Renderer`. This creates an Asset in your Project. You can add additional features to it and drag-n-drop the renderer to either the pipeline Asset or to a camera.
+- You can now add `ScriptableRendererFeature`  to the `ScriptableRenderer` to extend it with custom effects. A feature is an `ScriptableObject` that can be drag-n-dropped in the renderer and adds one or more `ScriptableRenderPass` to the renderer.
+- `ScriptableRenderer` now exposes interface to configure lights. To do so, implement `SetupLights` when you create a new renderer.
+- `ScriptableRenderer` now exposes interface to configure culling. To do so, implement `SetupCullingParameters` when you create a new renderer.
+- `ScriptableRendererData` contains rendering resources for `ScriptableRenderer`. A renderer can be overridden globally for all cameras or on a per-camera basis.
+- `ScriptableRenderPass` now has a `RenderPassEvents`. This controls where in the pipeline the render pass is added.
+- `ScriptableRenderPass` now exposes `ConfigureTarget` and `ConfigureClear`. This allows the renderer to automatically figure out the currently active rendering targets.
+- `ScriptableRenderPass` now exposes `Blit`. This performs a blit and sets the active render target in the renderer.
+- `ScriptableRenderPass` now exposes `RenderPostProcessing`. This renders post-processing and sets the active render target in the renderer.
+- `ScriptableRenderPass` now exposes `CreateDrawingSettings` as a helper for render passes that need to call `ScriptableRenderContext.DrawRenderers`.
+
+### Changed
+- Removed `RegisterShaderPassName` from `ScriptableRenderPass`. Instead, `CreateDrawingSettings` now  takes one or a list of `ShaderTagId`. 
+- Removed remaining experimental namespace from LWRP. All APIrelated to `ScriptableRenderer`, `ScriptableRenderPass`, and render pass injection is now out of preview.
+- Removed `SetRenderTarget` from `ScriptableRenderPass`. You should never call it. Instead, call `ConfigureTarget`, and the renderer automatically sets up targets for you. 
+- Removed `RenderFullscreenQuad` from `ScriptableRenderer`. Use `CommandBuffer.DrawMesh` and `RenderingUtils.fullscreenMesh` instead.
+- Removed `RenderPostProcess` from `ScriptableRenderer`. Use `ScriptableRenderPass.RenderPostProcessing` instead.
+- Removed `postProcessingContext` property from `ScriptableRenderer`. This is now exposed in `RenderingUtils.postProcessingContext`.
+- Removed `GetCameraClearFlag` from `ScriptableRenderer`.
+
+### Fixed
+- Fixed y-flip in VR when post-processing is active.
+- Fixed occlusion mesh for VR not rendering before rendering opaques.
+- Enabling or disabling SRP Batcher in runtime works now.
+- Fixed video player recorder when post-processing is enabled.
+
+## [6.4.0] - 2019-02-21
+
+## [6.3.0] - 2019-02-18
+
+## [6.2.0] - 2019-02-15
+
+### Changed
+- Code refactor: all macros with ARGS have been swapped with macros with PARAM. This is because the ARGS macros were incorrectly named.
+
+## [6.1.0] - 2019-02-13
+
+## [6.0.0] - 2019-02-23
+### Added
+- You can now implement a custom renderer for LWRP. To do so, implement an `IRendererData` that contains all resources used in rendering. Then create an `IRendererSetup` that creates and queues `ScriptableRenderPass`. Change the renderer type either in the Pipeline Asset or in the Camera Inspector.
+- LWRP now uses the Unity recorder extension. You can use this to capture the output of Cameras.
+- You can now inject a custom render pass before LWRP renders opaque objects. To do so, implement an `IBeforeRender` interface.
+- Distortion support in all Particle Shaders.
+- An upgrade system for LWRP Materials with `MaterialPostprocessor`.
+- An upgrade path for Unlit shaders
+- Tooltips for Shaders.
+- SRP Batcher support for Particle Shaders.
+- Docs for these Shaders: Baked Lit, Particles Lit, Particles Simple Lit, and Particles Unlit.
+- LWRP now supports dynamic resolution scaling. The target platform must also support it.
+- LWRP now includes version defines for both C# and Shaders in the format of `LWRP_X_Y_Z_OR_NEWER`. For example, `LWRP_5_3_0_OR_NEWER` defines version 5.3.0.
+- The Terrain Lit Shader now samples Spherical Harmonics if you haven't baked any lightmaps for terrain.
+- Added a __Priority__ option, which you can use to tweak the rendering order. This is similar to render queue in the built-in render pipeline. These Shaders now have this option: Lit, Simple Lit, Baked Lit, Unlit, and all three Particle Shaders.
+- Added support for overriding terrain detail rendering shaders, via the render pipeline editor resources asset.
+
+### Changed
+- You can now only initialize a camera by setting a Background Type. The supported options are Skybox, Solid Color, and Don't Care.
+- LWRP now uses non-square shadowmap textures when it renders directional shadows with 2 shadow cascades. 
+- LWRP now uses RGB111110 as the HDR format on mobile devices, when this format is supported.
+- Removed `IAfterDepthPrePass` interface.
+- We’ve redesigned the Shader GUI. For example, all property names in Shaders are now inline across the board
+- The Simple Lit Shader now has Smoothness, which can be stored in the alpha of specular or albedo maps.
+- The Simple Lit and Particles Simple Lit Shaders now take shininess from the length (brightness) of the specular map.
+- The __Double sided__ property is now __Render Face__. This means you can also do front face culling.
+- Changed the docs for Lit Shader, Simple Lit Shader and Unlit Shader according to Shader GUI changes.
+- When you create a new LWRP Asset, it will now be initialized with settings that favor performance on mobile platforms.
+- Updated the [FAQ](faq.md) and the [Built-in/LWRP feature comparison table](lwrp-builtin-feature-comparison.md).
+
+### Fixed
+- Several tweaks to reduce bandwidth consumption on mobile devices.
+- The foldouts in the Lightweight Asset inspector UI now remember their state.
+- Added missing meta file for GizmosRenderingPass.cs.
+- Fixed artifacts when using multiple or Depth Only cameras. [Case 1072615](https://issuetracker.unity3d.com/issues/ios-using-multiple-cameras-in-the-scene-in-lightweight-render-pipeline-gives-corrupted-image-in-ios-device)
+- Fixed a typo in ERROR_ON_UNSUPPORTED_FUNCTION() that was causing the shader compiler to run out of memory in GLES2. [Case 1104271](https://issuetracker.unity3d.com/issues/mobile-os-restarts-because-of-high-memory-usage-when-compiling-shaders-for-opengles2)
+- LWRP now renders shadows on scaled objects correctly. [Case 1109017](https://issuetracker.unity3d.com/issues/scaled-objects-render-shadows-and-specularity-incorrectly-in-the-lwrp-on-device)
+- LWRP now allows some Asset settings to be changed at runtime. [Case 1105552](https://issuetracker.unity3d.com/issues/lwrp-changing-render-scale-in-runtime-has-no-effect-since-lwrp-3-dot-3-0)
+- Realtime shadows now work in GLES2. [Case 1087251](https://issuetracker.unity3d.com/issues/android-lwrp-no-real-time-light-and-shadows-using-gles2)
+- Framedebugger now renders correctly when stepping through drawcalls.
+- Cameras that request MSAA and Opaque Textures now use less frame bandwidth when they render.
+- Fixed rendering in the gamma color space, so it doesn't appear darker.
+- Particles SImple Lit and Particles Unlit Shaders now work correctly.
+- __Soft Particles__ now work correctly.
+- Camera fading for particles.
+- Fixed a typo in the Unlit `IgnoreProjector` tag.
+- Particles render in both eyes with stereo instancing
+- Fixed specular issues on mobile. [case 1109017](https://issuetracker.unity3d.com/issues/scaled-objects-render-shadows-and-specularity-incorrectly-in-the-lwrp-on-device)
+- Fixed issue causing LWRP to create MSAA framebuffer even when MSAA setting was disabled.
+- Post-processing in mobile VR is now forced to be disabled. It was causing many rendering issues.
+- Fixed Editor Previews breaking in Play Mode when VR is enabled. [Case 1109009](https://issuetracker.unity3d.com/issues/lwrp-editor-previews-break-in-play-mode-if-vr-is-enabled)
+- A camera's HDR enable flag is now respected when rendering in XR.
+- Terrain detail rendering now works correctly when LWRP is installed but inactive.
+
+## [5.2.0] - 2018-11-27
+### Added
+- LWRP now handles blits that are required by the device when rendering to the backbuffer.
+- You can now enable the SRP Batcher. To do so, go to the `Pipeline Asset`. Under `Advanced`, toggle `SRP Batcher`.
+
+### Changed
+- Renamed shader variable `unity_LightIndicesOffsetAndCount` to `unity_PerObjectLightData`.
+- Shader variables `unity_4LightIndices0` and `unity_4LightIndices1` are now declared as `unity_PerObjectLightIndices` array.
+
+## [5.1.0] - 2018-11-19
+### Added
+- The user documentation for LWRP is now in this GitHub repo, instead of in the separate GitHub wiki. You can find the most up-to-date pages in the [TableOfContents.md](TableOfCotents.md) file. Pages not listed in that file are still in progress.
+
+### Changed
+- The LWRP package is no longer in preview.
+- LWRP built-in render passes are now internal.
+- Changed namespace from `UnityEngine.Experimental.Rendering.LightweightPipeline` to `UnityEngine.Rendering.LWRP`.
+- Changed namespace from `UnityEditor.Experimental.Rendering.LightweightPipeline` to `UnityEditor.Rendering.LWRP`.
+
+### Fixed
+- LWRP now respects the iOS Player setting **Force hard shadows**. When you enable this setting, hardware filtering of shadows is disabled.
+- Scene view mode now renders baked lightmaps correctly. [Case 1092227](https://issuetracker.unity3d.com/issues/lwrp-scene-view-modes-render-objects-black)
+- Shadow bias calculations are now correct for both Shader Graph and Terrain shaders.
+- Blit shader now ignores culling.
+- When you select __Per Vertex__ option for __Additional Lights__, the __Per Object Limit__ option is not greyed out anymore.
+- When you change camera viewport height to values above 1.0, the Unity Editor doesn't freeze anymore. [Case 1097497](https://issuetracker.unity3d.com/issues/macos-lwrp-editor-freezes-after-changing-cameras-viewport-rect-values)
+- When you use AR with LWRP, the following error message is not displayed in the console anymore: "The camera list passed to the render pipeline is either null or empty."
+
+## [5.0.0-preview] - 2018-09-28
+### Added
+- Added occlusion mesh rendering/hookup for VR
+- You can now configure default depth and normal shadow bias values in the pipeline asset.
+- You can now add the `LWRPAdditionalLightData` component to a `Light` to override the default depth and normal shadow bias.
+- You can now log the amount of shader variants in your build. To do so, go to the `Pipeline Asset`. Under `Advanced`, select and set the `Shader Variant Log Level`.
+### Changed
+- Removed the `supportedShaderFeatures` property from LWRP core. The shader stripper now figures out which variants to strip based on the current assigned pipeline Asset in the Graphics settings.
+### Fixed
+- The following error does not appear in console anymore: ("Begin/End Profiler section mismatch")
+- When you select a material with the Lit shader, this no longer causes the following error in the console: ("Material doesn't have..."). [case 1092354](https://fogbugz.unity3d.com/f/cases/1092354/)
+- In the Simple Lit shader, per-vertex additional lights are now shaded properly.
+- Shader variant stripping now works when you're building a Project with Cloud Build. This greatly reduces build times from Cloud Build.
+- Dynamic Objects now receive lighting when the light mode is set to mixed.
+- MSAA now works on Desktop platforms.
+- The shadow bias value is now computed correctly for shadow cascades and different shadow resolutions. [case 1076285](https://issuetracker.unity3d.com/issues/lwrp-realtime-directional-light-shadow-maps-exhibit-artifacts)
+- When you use __Area Light__ with LWRP, __Cast Shadows__ no longer overlaps with other UI elements in the Inspector. [case 1085363](https://issuetracker.unity3d.com/issues/inspector-area-light-cast-shadows-ui-option-is-obscured-by-render-mode-for-lwrp-regression-in-2018-dot-3a3)
+
+### Changed
+Read/write XRGraphicsConfig -> Read-only XRGraphics interface to XRSettings. 
+
+## [4.0.0-preview] - 2018-09-28
+### Added
+- When you have enabled Gizmos, they now appear correctly in the Game view.
+- Added requiresDepthPrepass field to RenderingData struct to tell if the runtime platform requires a depth prepass to generate a camera depth texture.
+- The `RenderingData` struct now holds a reference to `CullResults`.
+- When __HDR__ is enabled in the Camera but disabled in the Asset, an information box in the Camera Inspector informs you about it.
+- When __MSAA__ is enabled in the Camera but disabled in the Asset, an information box in the Camera Inspector informs you about it.
+- Enabled instancing on the terrain shader.
+- Sorting of opaque objects now respects camera `opaqueSortMode` setting.
+- Sorting of opaque objects disables front-to-back sorting flag, when camera settings allow that and the GPU has hidden surface removal.
+- LWRP now has a Custom Light Explorer that suits its feature set.
+- LWRP now supports Vertex Lit shaders for detail meshes on terrain.
+- LWRP now has three interactive Autodesk shaders: Autodesk Interactive, Autodesk Interactive Masked and Autodesk Interactive Transparent.
+- [Shader API] The `GetMainLight` and `GetAdditionalLight` functions can now compute shadow attenuation and store it in the new `shadowAttenuation` field in `LightData` struct.
+- [Shader API] Added a `VertexPositionInputs` struct that contains vertex position in difference spaces (world, view, hclip).
+- [Shader API] Added a `GetVertexPositionInputs` function to get an initialized `VertexPositionInputs`.
+- [Shader API] Added a `GetPerObjectLightIndex` function to return the per-object index given a for-loop index.
+- [Shader API] Added a `GetShadowCoord` function that takes a `VertexPositionInputs` as input.
+- [ShaderLibrary] Added VertexNormalInputs struct that contains data for per-pixel normal computation.
+- [ShaderLibrary] Added GetVertexNormalInputs function to return an initialized VertexNormalInputs.
+
+### Changed
+- The `RenderingData` struct is now read-only.
+- `ScriptableRenderer`always performs a Clear before calling `IRendererSetup::Setup.` 
+- `ScriptableRenderPass::Execute` no longer takes `CullResults` as input. Instead, use `RenderingData`as input, since that references `CullResults`.
+- `IRendererSetup_Setup` no longer takes `ScriptableRenderContext` and `CullResults` as input.
+- Shader includes are now referenced via package relative paths instead of via the deprecated shader export path mechanism https://docs.unity3d.com/2018.3/Documentation/ScriptReference/ShaderIncludePathAttribute.html.
+- The LWRP Asset settings were re-organized to be more clear.
+- Vertex lighting now controls if additional lights should be shaded per-vertex or per-pixel.
+- Renamed all `Local Lights` nomenclature to `Additional Lights`.
+- Changed shader naming to conform to our SRP shader code convention.
+- [Shader API] Renamed `SpotAttenuation` function to `AngleAttenuation`.
+- [Shader API] Renamed `_SHADOWS_ENABLED` keyword to `_MAIN_LIGHT_SHADOWS`
+- [Shader API] Renamed `_SHADOWS_CASCADE` keyword to `_MAIN_LIGHT_SHADOWS_CASCADE`
+- [Shader API] Renamed `_VERTEX_LIGHTS` keyword to `_ADDITIONAL_LIGHTS_VERTEX`.
+- [Shader API] Renamed `_LOCAL_SHADOWS_ENABLED` to `_ADDITIONAL_LIGHT_SHADOWS`
+- [Shader API] Renamed `GetLight` function to `GetAdditionalLight`.
+- [Shader API] Renamed `GetPixelLightCount` function to `GetAdditionalLightsCount`.
+- [Shader API] Renamed `attenuation` to `distanceAttenuation` in `LightData`.
+- [Shader API] Renamed `GetLocalLightShadowStrength` function to `GetAdditionalLightShadowStrength`.
+- [Shader API] Renamed `SampleScreenSpaceShadowMap` functions to `SampleScreenSpaceShadowmap`.
+- [Shader API] Renamed `MainLightRealtimeShadowAttenuation` function to `MainLightRealtimeShadow`.
+- [Shader API] Renamed light constants from `Directional` and `Local` to `MainLight` and `AdditionalLights`.
+- [Shader API] Renamed `GetLocalLightShadowSamplingData` function to `GetAdditionalLightShadowSamplingData`.
+- [Shader API] Removed OUTPUT_NORMAL macro.
+- [Shader API] Removed `lightIndex` and `substractiveAttenuation` from `LightData`.
+- [Shader API] Removed `ComputeShadowCoord` function. `GetShadowCoord` is provided instead.
+- All `LightweightPipeline` references in API and classes are now named `LightweightRenderPipeline`.
+- Files no longer have the `Lightweight` prefix.
+- Renamed Physically Based shaders to `Lit`, `ParticlesLit`, and `TerrainLit`.
+- Renamed Simple Lighting shaders to `SimpleLit`, and `ParticlesSimpleLit`.
+- [ShaderLibrary] Renamed `InputSurfacePBR.hlsl`, `InputSurfaceSimple.hlsl`, and `InputSurfaceUnlit` to `LitInput.hlsl`, `SimpleLitInput.hlsl`, and `UnlitInput.hlsl`. These files were moved from the `ShaderLibrary` folder to the`Shaders`.
+- [ShaderLibrary] Renamed `LightweightPassLit.hlsl` and `LightweightPassLitSimple.hlsl` to `LitForwardPass.hlsl` and `SimpleLitForwardPass.hlsl`. These files were moved from the `ShaderLibrary` folder to `Shaders`.
+- [ShaderLibrary] Renamed `LightweightPassMetaPBR.hlsl`, `LightweightPassMetaSimple.hlsl` and `LighweightPassMetaUnlit` to `LitMetaPass.hlsl`, `SimpleLitMetaPass.hlsl` and `UnlitMetaPass.hlsl`. These files were moved from the `ShaderLibrary` folder to `Shaders`.
+- [ShaderLibrary] Renamed `LightweightPassShadow.hlsl` to `ShadowCasterPass.hlsl`. This file was moved to the `Shaders` folder.
+- [ShaderLibrary] Renamed `LightweightPassDepthOnly.hlsl` to `DepthOnlyPass.hlsl`. This file was moved to the `Shaders` folder.
+- [ShaderLibrary] Renamed `InputSurfaceTerrain.hlsl` to `TerrainLitInput.hlsl`. This file was moved to the `Shaders` folder.
+- [ShaderLibrary] Renamed `LightweightPassLitTerrain.hlsl` to `TerrainLitPases.hlsl`. This file was moved to the `Shaders` folder.
+- [ShaderLibrary] Renamed `ParticlesPBR.hlsl` to `ParticlesLitInput.hlsl`. This file was moved to the `Shaders` folder.
+- [ShaderLibrary] Renamed `InputSurfacePBR.hlsl` to `LitInput.hlsl`. This file was moved to the `Shaders` folder.
+- [ShaderLibrary] Renamed `InputSurfaceUnlit.hlsl` to `UnlitInput.hlsl`. This file was moved to the `Shaders` folder.
+- [ShaderLibrary] Renamed `InputBuiltin.hlsl` to `UnityInput.hlsl`.
+- [ShaderLibrary] Renamed `LightweightPassMetaCommon.hlsl` to `MetaInput.hlsl`.
+- [ShaderLibrary] Renamed `InputSurfaceCommon.hlsl` to `SurfaceInput.hlsl`.
+- [ShaderLibrary] Removed LightInput struct and GetLightDirectionAndAttenuation. Use GetAdditionalLight function instead.
+- [ShaderLibrary] Removed ApplyFog and ApplyFogColor functions. Use MixFog and MixFogColor instead.
+- [ShaderLibrary] Removed TangentWorldToNormal function. Use TransformTangentToWorld instead.
+- [ShaderLibrary] Removed view direction normalization functions. View direction should always be normalized per pixel for accurate results.
+- [ShaderLibrary] Renamed FragmentNormalWS function to NormalizeNormalPerPixel.
+
+### Fixed
+- If you have more than 16 lights in a scene, LWRP no longer causes random glitches while rendering lights.
+- The Unlit shader now samples Global Illumination correctly.
+- The Inspector window for the Unlit shader now displays correctly.
+- Reduced GC pressure by removing several per-frame memory allocations.
+- The tooltip for the the camera __MSAA__ property now appears correctly.
+- Fixed multiple C# code analysis rule violations.
+- The fullscreen mesh is no longer recreated upon every call to `ScriptableRenderer.fullscreenMesh`.
+
+## [3.3.0-preview] - 2018-01-01
+### Added
+- Added callbacks to LWRP that can be attached to a camera (IBeforeCameraRender, IAfterDepthPrePass, IAfterOpaquePass, IAfterOpaquePostProcess, IAfterSkyboxPass, IAfterTransparentPass, IAfterRender)
+
+###Changed
+- Clean up LWRP creation of render textures. If we are not going straight to screen ensure that we create both depth and color targets.
+- UNITY_DECLARE_FRAMEBUFFER_INPUT and UNITY_READ_FRAMEBUFFER_INPUT macros were added. They are necessary for reading transient attachments.
+- UNITY_MATRIX_I_VP is now defined.
+- Renamed LightweightForwardRenderer to ScriptableRenderer.
+- Moved all light constants to _LightBuffer CBUFFER. Now _PerCamera CBUFFER contains all other per camera constants.
+- Change real-time attenuation to inverse square.
+- Change attenuation for baked GI to inverse square, to match real-time attenuation.
+- Small optimization in light attenuation shader code.
+
+### Fixed
+- Lightweight Unlit shader UI doesn't throw an error about missing receive shadow property anymore.
+
+## [3.2.0-preview] - 2018-01-01
+### Changed
+- Receive Shadows property is now exposed in the material instead of in the renderer.
+- The UI for Lightweight asset has been updated with new categories. A more clean structure and foldouts has been added to keep things organized.
+
+### Fixed
+- Shadow casters are now properly culled per cascade. (case 1059142)
+- Rendering no longer breaks when Android platform is selected in Build Settings. (case 1058812)
+- Scriptable passes no longer have missing material references. Now they access cached materials in the renderer.(case 1061353)
+- When you change a Shadow Cascade option in the Pipeline Asset, this no longer warns you that you've exceeded the array size for the _WorldToShadow property.
+- Terrain shader optimizations.
+
+## [3.1.0-preview] - 2018-01-01
+
+### Fixed
+- Fixed assert errors caused by multi spot lights
+- Fixed LWRP-DirectionalShadowConstantBuffer params setting
+
+## [3.0.0-preview] - 2018-01-01
+### Added
+- Added camera additional data component to control shadows, depth and color texture.
+- pipeline now uses XRSEttings.eyeTextureResolutionScale as renderScale when in XR.
+- New pass architecture. Allows for custom passes to be written and then used on a per camera basis in LWRP
+
+### Changed
+- Shadow rendering has been optimized for the Mali Utgard architecture by removing indexing and avoiding divisions for orthographic projections. This reduces the frame time by 25% on the Overdraw benchmark.
+- Removed 7x7 tent filtering when using cascades.
+- Screenspace shadow resolve is now only done when rendering shadow cascades.
+- Updated the UI for the Lighweight pipeline asset.
+- Update assembly definitions to output assemblies that match Unity naming convention (Unity.*).
+
+### Fixed
+- Post-processing now works with VR on PC.
+- PS4 compiler error
+- Fixed VR multiview rendering by forcing MSAA to be off. There's a current issue in engine that breaks MSAA and Texture2DArray.
+- Fixed UnityPerDraw CB layout
+- GLCore compute buffer compiler error
+- Occlusion strength not being applied on LW standard shaders
+- CopyDepth pass is being called even when a depth from prepass is available
+- GLES2 shader compiler error in IntegrationTests
+- Can't set RenderScale and ShadowDistance by script
+- VR Single Pass Instancing shadows
+- Fixed compilation errors on Nintendo Switch (limited XRSetting support).
+
+## [2.0.0-preview] - 2018-01-01
+
+### Added
+- Explicit render target load/store actions were added to improve tile utilization
+- Camera opaque color can be requested on the pipeline asset. It can be accessed in the shader by defining a _CameraOpaqueTexture. This can be used as an alternative to GrabPass.
+- Dynamic Batching can be enabled in the pipeline asset
+- Pipeline now strips unused or invalid variants and passes based on selected pipeline capabilities in the asset. This reduces build and memory consuption on target.
+- Shader stripping settings were added to pipeline asset
+
+### Changed
+#### Pipeline
+- Pipeline code is now more modular and extensible. A ForwardRenderer class is initialized by the pipeline with RenderingData and it's responsible for enqueueing and executing passes. In the future pluggable renderers will be supported.
+- On mobile 1 directional light + up to 4 local lights (point or spot) are computed
+- On other platforms 1 directional light + up to 8 local lights are computed
+- Multiple shadow casting lights are supported. Currently only 1 directional + 4 spots light shadows.
+#### Shading Framework
+- Directional Lights are always considered a main light in shader. They have a fast shading path with no branching and no indexing.
+- GetMainLight() is provided in shader to initialize Light struct with main light shading data. 
+- Directional lights have a dedicated shadowmap for performance reasons. Shadow coord always comes from interpolator.
+- MainLigthRealtimeShadowAttenuation(float4 shadowCoord) is provided to compute main light realtime shadows.
+- Spot and Point lights are always shaded in the light loop. Branching on uniform and indexing happens when shading them.
+- GetLight(half index, float3 positionWS) is provided in shader to initialize Light struct for spot and point lights.
+- Spot light shadows are baked into a single shadow atlas.
+- Shadow coord for spot lights is always computed on fragment.
+- Use LocalLightShadowAttenuation(int lightIndex, float3 positionWS) to comppute realtime shadows for spot lights.
+
+### Fixed
+- Issue that was causing VR on Android to render black
+- Camera viewport issues
+- UWP build issues
+- Prevent nested camera rendering in the pipeline
+
+## [1.1.4-preview] - 2018-01-01
+
+### Added
+ - Terrain and grass shaders ported
+ - Updated materials and shader default albedo and specular color to midgrey.
+ - Exposed _ScaledScreenParams to shader. It works the same as _ScreenParams but takes pipeline RenderScale into consideration
+ - Performance Improvements in mobile
+
+### Fixed
+ - SRP Shader library issue that was causing all constants to be highp in mobile
+ - shader error that prevented LWRP to build to UWP
+ - shader compilation errors in Linux due to case sensitive includes
+ - Rendering Texture flipping issue
+ - Standard Particles shader cutout and blending modes
+ - crash caused by using projectors
+ - issue that was causing Shadow Strength to not be computed on mobile
+ - Material Upgrader issue that caused editor to SoftLocks
+ - GI in Unlit shader
+ - Null reference in the Unlit material shader GUI
+
+## [1.1.2-preview] - 2018-01-01
+
+### Changed
+ - Performance improvements in mobile  
+
+### Fixed
+ - Shadows on GLES 2.0
+ - CPU performance regression in shadow rendering
+ - Alpha clip shadow issues
+ - Unmatched command buffer error message
+ - Null reference exception caused by missing resource in LWRP
+ - Issue that was causing Camera clear flags was being ignored in mobile
+
+
+## [1.1.1-preview] - 2018-01-01
+
+### Added
+ - Added Cascade Split selection UI
+ - Added SHADER_HINT_NICE_QUALITY. If user defines this to 1 in the shader Lightweight pipeline will favor quality even on mobile platforms.
+
+### Changed
+ - Shadowmap uses 16bit format instead of 32bit.
+ - Small shader performance improvements
+
+### Fixed
+ - Subtractive Mode
+ - Shadow Distance does not accept negative values anymore
+
+
+## [0.1.24] - 2018-01-01
+
+### Added
+ - Added Light abstraction layer on lightweight shader library.
+ - Added HDR global setting on pipeline asset. 
+ - Added Soft Particles settings on pipeline asset.
+ - Ported particles shaders to SRP library
+
+### Changed
+ - HDR RT now uses what format is configured in Tier settings.
+ - Refactored lightweight standard shaders and shader library to improve ease of use.
+ - Optimized tile LOAD op on mobile.
+ - Reduced GC pressure
+ - Reduced shader variant count by ~56% by improving fog and lightmap keywords
+ - Converted LW shader library files to use real/half when necessary.
+
+### Fixed
+ - Realtime shadows on OpenGL
+ - Shader compiler errors in GLES 2.0
+ - Issue sorting issues when BeforeTransparent custom fx was enabled.
+ - VR single pass rendering.
+ - Viewport rendering issues when rendering to backbuffer.
+ - Viewport rendering issues when rendering to with MSAA turned off.
+ - Multi-camera rendering.
+
+## [0.1.23] - 2018-01-01
+
+### Added
+ - UI Improvements (Rendering features not supported by LW are hidden)
+
+### Changed
+ - Shaders were ported to the new SRP shader library. 
+ - Constant Buffer refactor to use new Batcher
+ - Shadow filtering and bias improved.
+ - Pipeline now updates color constants in gamma when in Gamma colorspace.
+ - Optimized ALU and CB usage on Shadows.
+ - Reduced shader variant count by ~33% by improving shadow and light classification keywords
+ - Default resources were removed from the pipeline asset.
+
+### Fixed
+ - Fixed shader include path when using SRP from package manager.
+ - Fixed spot light attenuation to match Unity Built-in pipeline.
+ - Fixed depth pre-pass clearing issue.
+
+## [0.1.12] - 2018-01-01
+
+### Added
+ - Standard Unlit shader now has an option to sample GI.
+ - Added Material Upgrader for stock Unity Mobile and Legacy Shaders.
+ - UI improvements
+
+### Changed
+- Realtime shadow filtering was improved. 
+
+### Fixed
+ - Fixed an issue that was including unreferenced shaders in the build.
+ - Fixed a null reference caused by Particle System component lights.
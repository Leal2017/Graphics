# Changelog
All notable changes to this package will be documented in this file.

The format is based on [Keep a Changelog](http://keepachangelog.com/en/1.0.0/)
and this project adheres to [Semantic Versioning](http://semver.org/spec/v2.0.0.html).

## [Unreleased]
### Added
- Added the option to strip Terrain hole Shader variants.
- Added support for additional Directional Lights. The amount of additional Directional Lights is limited by the maximum Per-object Lights in the Render Pipeline Asset.
- Added default implementations of OnPreprocessMaterialDescription for FBX, Obj, Sketchup and 3DS file formats.
- Added Transparency Sort Mode and Transparency Sort Axis to 2DRendererData.
- Added support for a user defined default material to 2DRendererData.
- Added the option to toggle shadow receiving on transparent objects.
- Added XR multipass rendering. Multipass rendering is a requirement on many VR platforms and allows graceful fallback when single-pass rendering isn't available.
- Added support for Camera Stacking when using the Forward Renderer. This introduces the Camera `Render Type` property. A Base Camera can be initialized with either the Skybox or Solid Color, and can combine its output with that of one or more Overlay Cameras. An Overlay Camera is always initialized with the contents of the previous Camera that rendered in the Camera Stack.
- Fixed NaNs in tonemap algorithms (neutral and ACES) on Nintendo Switch.
- Added AssetPostprocessors and Shadergraphs to handle Arnold Standard Surface and 3DsMax Physical material import from FBX.
- Added `[MainTexture]` and `[MainColor]` shader property attributes to URP shader properties. These will link script material.mainTextureOffset and material.color to `_BaseMap` and `_BaseColor` shader properties.
- Added the option to specify the maximum number of visible lights. If you set a value, lights are sorted based on their distance from the Camera.
- Added the option to control the transparent layer separately in the Forward Renderer.
- Added the ability to set individual RendererFeatures to be active or not, use `ScriptableRendererFeature.SetActive(bool)` to set whether a Renderer Feature will execute,  `ScriptableRendererFeature.isActive` can be used to check the current active state of the Renderer Feature.
- If Unity Editor Analytics are enabled, Universal collects anonymous data about usage of Universal. This helps the Universal team focus our efforts on the most common scenarios, and better understand the needs of our customers.

### Changed
- Moved the icon that indicates the type of a Light 2D from the Inspector header to the Light Type field.
- Eliminated some GC allocations from the 2D Renderer.
- Added SceneSelection pass for TerrainLit shader.
- Remove final blit pass to force alpha to 1.0 on mobile platforms.
- Deprecated the CinemachineUniversalPixelPerfect extension. Use the one from Cinemachine v2.4 instead.
- Replaced PlayerSettings.virtualRealitySupported with XRGraphics.tryEnable.
- Blend Style in the 2DRendererData are now automatically enabled/disabled.
- When using the 2D Renderer, Sprites will render with a faster rendering path when no lights are present.
- Particle shaders now receive shadows
- The Scene view now mirrors the Volume Layer Mask set on the Main Camera.
- Drawing order of SRPDefaultUnlit is now the same as the Built-in Render Pipline.
- Made MaterialDescriptionPreprocessors private.
- UniversalRenderPipelineAsset no longer supports presets [case 1197020](https://issuetracker.unity3d.com/issues/urp-reset-functionality-does-not-work-on-preset-of-universalrenderpipelineassets)
- The number of maximum visible lights is now determined by whether the platform is mobile or not.
<<<<<<< HEAD
- Custom renderers can now support `ScriptableRendererFeatures` by calling `base.Setup` in their `Setup` method.
=======
- Renderer Feature list is now redesigned to fit more closely to the Volume Profile UI, this vastly improves UX and reliability of the Renderer Features List.
- Default color values for Lit and SimpleLit shaders changed to white due to issues with texture based workflows.
>>>>>>> 832c1e56

### Fixed
- Fixed an issue where linear to sRGB conversion occurred twice on certain Android devices.
- Fixed an issue where there were 2 widgets showing the outer angle of a spot light.
- Fixed an issue where Unity rendered fullscreen quads with the pink error shader when you enabled the Stop NaN post-processing pass.
- Fixed an issue where Terrain hole Shader changes were missing. [case 1179808](https://issuetracker.unity3d.com/issues/terrain-brush-tool-is-not-drawing-when-paint-holes-is-selected)
- Fixed an issue where the Shader Graph `SceneDepth` node didn't work with XR single-pass (double-wide) rendering. See [case 1123069](https://issuetracker.unity3d.com/issues/lwrp-vr-shadergraph-scenedepth-doesnt-work-in-single-pass-rendering).
- Fixed Unlit and BakedLit shader compilations in the meta pass.
- Fixed an issue where the Bokeh Depth of Field shader would fail to compile on PS4.
- Fixed an issue where the Scene lighting button didn't work when you used the 2D Renderer.
- Fixed a performance regression when you used the 2D Renderer.
- Fixed an issue where the Freeform 2D Light gizmo didn't correctly show the Falloff offset.
- Fixed an issue where the 2D Renderer rendered nothing when you used shadow-casting lights with incompatible Renderer2DData.
- Fixed an issue where Prefab previews were incorrectly lit when you used the 2D Renderer.
- Fixed an issue where the Light didn't update correctly when you deleted a Sprite that a Sprite 2D Light uses.
- Fixed an issue where 2D Lighting was broken for Perspective Cameras.
- Fixed an issue where resetting a Freeform 2D Light would throw null reference exceptions. [case 1184536](https://issuetracker.unity3d.com/issues/lwrp-changing-light-type-to-freeform-after-clicking-on-reset-throws-multiple-arguementoutofrangeexception)
- Fixed an issue where Freeform 2D Lights were not culled correctly when there was a Falloff Offset.
- Fixed an issue where Tilemap palettes were invisible in the Tile Palette window when the 2D Renderer was in use. [case 1162550](https://issuetracker.unity3d.com/issues/adding-tiles-in-the-tile-palette-makes-the-tiles-invisible)
- Fixed issue where black emission would cause unneccesary inspector UI repaints [case 1105661](https://issuetracker.unity3d.com/issues/lwrp-inspector-window-is-being-repainted-when-using-the-material-with-emission-enabled-and-set-to-black-00-0)
- Fixed user LUT sampling being done in Linear instead of sRGB.
- Fixed an issue when trying to get the Renderer via API on the first frame [case 1189196](https://issuetracker.unity3d.com/product/unity/issues/guid/1189196/)
- Fixed a material leak on domain reload.
- Fixed an issue where deleting an entry from the Renderer List and then undoing that change could cause a null reference. [case 1191896](https://issuetracker.unity3d.com/issues/nullreferenceexception-when-attempting-to-remove-entry-from-renderer-features-list-after-it-has-been-removed-and-then-undone)
- Fixed an issue where the user would get an error if they removed the Additional Camera Data component. [case 1189926](https://issuetracker.unity3d.com/issues/unable-to-remove-universal-slash-hd-additional-camera-data-component-serializedobject-target-destroyed-error-is-thrown)
- Fixed post-processing with XR single-pass rendering modes.
- Fixed an issue where Cinemachine v2.4 couldn't be used together with Universal RP due to a circular dependency between the two packages.
- Fixed an issue that caused shaders containing `HDRP` string in their path to be stripped from the build.
- Fixed an issue that caused only selected object to render in SceneView when Wireframe drawmode was selected.
- Fixed Renderer Features UI tooltips. [case 1191901](https://issuetracker.unity3d.com/issues/forward-renderers-render-objects-layer-mask-tooltip-is-incorrect-and-contains-a-typo)
- Fixed multiple issues where Shader Graph shaders failed to build for XR in the Universal RP.
- Fixed an issue when using the 2D Renderer where some types of renderers would not be assigned the correct material.
- Fixed inconsistent lighting between the forward renderer and the deferred renderer, that was caused by a missing normalize operation on vertex normals on some speedtree shader variants.
- Fixed issue where XR Multiview failed to render when using URP Shader Graph Shaders
- Fixed lazy initialization with last version of ResourceReloader
- Fixed broken images in package documentation.
- Fixed an issue where viewport aspect ratio was wrong when using the Stretch Fill option of the Pixel Perfect Camera. [case 1188695](https://issuetracker.unity3d.com/issues/pixel-perfect-camera-component-does-not-maintain-the-aspect-ratio-when-the-stretch-fill-is-enabled)
- Fixed an issue where setting a Normal map on a newly created material would not update. [case 1197217](https://issuetracker.unity3d.com/product/unity/issues/guid/1197217/)
- Fixed an issue where post-processing was not applied for custom renderers set to run on the "After Rendering" event [case 1196219](https://issuetracker.unity3d.com/issues/urp-post-processing-is-not-applied-to-the-scene-when-render-ui-event-is-set-to-after-rendering)
- Fixed an issue that caused an extra blit when using custom renderers [case 1156741](https://issuetracker.unity3d.com/issues/lwrp-performance-decrease-when-using-a-scriptablerendererfeature)
- Fixed an issue with transparent objects not receiving shadows when using shadow cascades. [case 1116936](https://issuetracker.unity3d.com/issues/lwrp-cascaded-shadows-do-not-appear-on-alpha-blended-objects)
- Fixed issue where using a ForwardRendererData preset would cause a crash. [case 1201052](https://issuetracker.unity3d.com/product/unity/issues/guid/1201052/)
- Fixed an issue where particles had dark outlines when blended together [case 1199812](https://issuetracker.unity3d.com/issues/urp-soft-particles-create-dark-blending-artefacts-when-intersecting-with-scene-geometry)
- Fixed an issue with deleting shader passes in the custom renderer features list [case 1201664](https://issuetracker.unity3d.com/issues/urp-remove-button-is-not-activated-in-shader-passes-list-after-creating-objects-from-renderer-features-in-urpassets-renderer)
- Fixed camera inverse view-projection matrix in XR mode, depth-copy and color-copy passes.
- Fixed an issue with the null check when `UniversalRenderPipelineLightEditor.cs` tries to access `SceneView.lastActiveSceneView`.
- Fixed an issue where the 'Depth Texture' drop down was incorrectly disabled in the Camera Inspector. 
- Fixed an issue that caused errors if you disabled the VR Module when building a project.
- Fixed an issue where the default TerrainLit Material was outdated, which caused the default Terrain to use per-vertex normals instead of per-pixel normals.
- Fixed shader errors and warnings in the default Universal RP Terrain Shader. [case 1185948](https://issuetracker.unity3d.com/issues/urp-terrain-slash-lit-base-pass-shader-does-not-compile)
- Fixed an issue where the URP Material Upgrader tried to upgrade standard Universal Shaders. [case 1144710](https://issuetracker.unity3d.com/issues/upgrading-to-lwrp-materials-is-trying-to-upgrade-lwrp-materials)
- Fixed an issue where some Materials threw errors when you upgraded them to Universal Shaders. [case 1200938](https://issuetracker.unity3d.com/issues/universal-some-materials-throw-errors-when-updated-to-universal-rp-through-update-materials-to-universal-rp)
- Fixed issue where normal maps on terrain appeared to have flipped X-components when compared to the same normal map on a mesh. [case 1181518](https://fogbugz.unity3d.com/f/cases/1181518/)
- Fixed an issue where the editor would sometimes crash when using additional lights [case 1176131](https://issuetracker.unity3d.com/issues/mac-crash-on-processshadowcasternodevisibilityandcullwithoutumbra-when-same-rp-asset-is-set-in-graphics-and-quality-settings)
- Fixed RemoveComponent on Camera contextual menu to not remove Camera while a component depend on it.
- Fixed an issue where right eye is not rendered to. [case 1170619](https://issuetracker.unity3d.com/issues/vr-lwrp-terrain-is-not-rendered-in-the-right-eye-of-an-hmd-when-using-single-pass-instanced-stereo-rendering-mode-with-lwrp)
- Fixed issue where TerrainDetailLit.shader fails to compile when XR is enabled.
- Fixed an issue that allowed height-based blending on Terrains with more than 4 materials, which is not supported.
- Fixed an issue where opaque objects were outputting incorrect alpha values [case 1168283](https://issuetracker.unity3d.com/issues/lwrp-alpha-clipping-material-makes-other-materials-look-like-alpha-clipping-when-gameobject-is-shown-in-render-texture)
- Fixed an issue where a depth texture was always created when post-processing was enabled, even if no effects made use of it.
- Fixed incorrect light attenuation on Nintendo Switch.
- Fixed an issue where the Volume System would not use the Cameras Transform when no `Volume Trigger` was set.
- Fixed an issue where post processing disappeared when using custom renderers and SMAA or no AA
- Fixed an issue where the 2D Renderer upgrader did not upgrade using the correct default material
- Fixed an issue with soft particles having dark blending when intersecting with scene geometry [case 1199812](https://issuetracker.unity3d.com/issues/urp-soft-particles-create-dark-blending-artefacts-when-intersecting-with-scene-geometry)
- Fixed an issue with additive particles blending incorrectly [case 1215713](https://issuetracker.unity3d.com/issues/universal-render-pipeline-additive-particles-not-using-vertex-alpha)
- Fixed an issue where camera preview window was missing in scene view. [case 1211971](https://issuetracker.unity3d.com/issues/scene-view-urp-camera-preview-window-is-missing-in-the-scene-view)
- Fixed an issue with shadow cascade values were not readable in the render pipeline asset [case 1219003](https://issuetracker.unity3d.com/issues/urp-cascade-values-truncated-on-selecting-two-or-four-cascades-in-shadows-under-universalrenderpipelineasset)
- Fixed an issue where MSAA isn't applied until eye textures are relocated by changing their resolution. [case 1197958](https://issuetracker.unity3d.com/issues/oculus-quest-oculus-go-urp-msaa-isnt-applied-until-eye-textures-are-relocated-by-changing-their-resolution)
- Fixed an issue where camera stacking didn't work properly inside prefab mode. [case 1220509](https://issuetracker.unity3d.com/issues/urp-cannot-assign-overlay-cameras-to-a-camera-stack-while-in-prefab-mode)
- Fixed the definition of `mad()` in SMAA shader for OpenGL.
- Fixed an issue where partical shaders failed to handle Single-Pass Stereo VR rendering with Double-Wide Textures. [case 1201208](https://issuetracker.unity3d.com/issues/urp-vr-each-eye-uses-the-cameraopaquetexture-of-both-eyes-for-rendering-when-using-single-pass-rendering-mode)
- Fixed an issue that caused assets to be reimported if player prefs were cleared. [case 1192259](https://issuetracker.unity3d.com/issues/lwrp-clearing-playerprefs-through-a-script-or-editor-causes-delay-and-console-errors-to-appear-when-entering-the-play-mode)
- Fixed missing Custom Render Features after Library deletion. [case 1196338](https://issuetracker.unity3d.com/product/unity/issues/guid/1196338/)
- Fixed not being able to remove a Renderer Feature due to tricky UI selection rects. [case 1208113](https://issuetracker.unity3d.com/product/unity/issues/guid/1208113/)
- Fixed an issue where the Camera Override on the Render Object Feature would not work with many Render Features in a row. [case 1205185](https://issuetracker.unity3d.com/product/unity/issues/guid/1205185/)
- Fixed UI clipping issue in Forward Renderer inspector. [case 1211954](https://issuetracker.unity3d.com/product/unity/issues/guid/1211954/)
- Fixed a Null ref when trying to remove a missing Renderer Feature from the Forward Renderer. [case 1196651](https://issuetracker.unity3d.com/product/unity/issues/guid/1196651/)
- Fixed data serialization issue when adding a Renderer Feature to teh Forward Renderer. [case 1214779](https://issuetracker.unity3d.com/product/unity/issues/guid/1214779/)
- Fixed issue with AssetPostprocessors dependencies causing models to be imported twice when upgrading the package version.
- Fixed an issue where NullReferenceException might be thrown when creating 2D Lights. [case 1219374](https://issuetracker.unity3d.com/issues/urp-nullreferenceexception-threw-on-adding-the-light-2d-experimental-component-when-2d-render-data-not-assigned) 
- Fixed an issue with a blurry settings icon. [case 1201895](https://issuetracker.unity3d.com/issues/urp-setting-icon-blurred-in-universalrendererpipelineasset)
- Fixed issue that caused the QualitySettings anti-aliasing changing without user interaction. [case 1195272](https://issuetracker.unity3d.com/issues/lwrp-the-anti-alias-quality-settings-value-is-changing-without-user-interaction)
- Fixed an issue where rendering into RenderTexture with Single Pass Instanced renders both eyes overlapping.
- Fixed an issue where Renderscale setting has no effect when using XRSDK.
- Fixed an issue where renderScale != 1 or Display.main.requiresBlitToBackbuffer forced an unnecessary blit on XR.
- Fixed an issue that causes double sRGB correction on Quest. [case 1209292](https://issuetracker.unity3d.com/product/unity/issues/guid/1209292)
- Fixed an issue where terrain DepthOnly pass does not work for XR.
- Fixed an issue that caused depth texture to be flipped when sampling from shaders [case 1225362](https://issuetracker.unity3d.com/issues/game-object-is-rendered-incorrectly-in-the-game-view-when-sampling-depth-texture)

## [7.1.1] - 2019-09-05
### Upgrade Guide
- The render pipeline now handles custom renderers differently. You must now set up renderers for the Camera on the Render Pipeline Asset.
- Render Pipeline Assets upgrades automatically and either creates a default forward renderer in your project or links the existing custom one that you've assigned.
- If you have custom renderers assigned to Cameras, you must now add them to the current Render Pipeline Asset. Then you can select which renderer to use on the Camera.

### Added
- Added shader function `GetMainLightShadowParams`. This returns a half4 for the main light that packs shadow strength in x component and shadow soft property in y component.
- Added shader function `GetAdditionalLightShadowParams`. This returns a half4 for an additional light that packs shadow strength in x component and shadow soft property in y component.
- Added a `Debug Level` option to the Render Pipeline Asset. With this, you can control the amount of debug information generated by the render pipeline.
- Added ability to set the `ScriptableRenderer` that the Camera renders with via C# using `UniversalAdditionalCameraData.SetRenderer(int index)`. This maps to the **Renderer List** on the Render Pipeline Asset.
- Added shadow support for the 2D Renderer. 
- Added ShadowCaster2D, and CompositeShadowCaster2D components.
- Added shadow intensity and shadow volume intensity properties to Light2D.
- Added new Gizmos for Lights.
- Added CinemachineUniversalPixelPerfect, a Cinemachine Virtual Camera Extension that solves some compatibility issues between Cinemachine and Pixel Perfect Camera.
- Added an option that disables the depth/stencil buffer for the 2D Renderer.
- Added manipulation handles for the inner cone angle for spot lights.
- Added documentation for the built-in post-processing solution and Volumes framework (and removed incorrect mention of the PPv2 package). 

### Changed
- Increased visible lights limit for the forward renderer. It now supports 256 visible lights except in mobile platforms. Mobile platforms support 32 visible lights.
- Increased per-object lights limit for the forward renderer. It now supports 8 per-object lights in all platforms except GLES2. GLES2 supports 4 per-object lights.
- The Sprite-Lit-Default shader and the Sprite Lit Shader Graph shaders now use the vertex tangents for tangent space calculations.
- Temporary render textures for cameras rendering to render textures now use the same format and multisampling configuration as camera's target texture.
- All platforms now use R11G11B10_UFloat format for HDR render textures if supported.
- There is now a list of `ScriptableRendererData` on the Render Pipeline Asset as opposed to a renderer type. These are available to all Cameras and are included in builds.
- The renderer override on the Camera is now an enum that maps to the list of `ScriptableRendererData` on the Render Pipeline Asset.
- Pixel Perfect Camera now allows rendering to a render texture.
- Light2D GameObjects that you've created now have a default position with z equal to 0.
- Documentation: Changed the "Getting Started" section into "Install and Configure". Re-arranged the Table of Content.  

### Fixed
- Fixed LightProbe occlusion contribution. [case 1146667](https://issuetracker.unity3d.com/product/unity/issues/guid/1146667/)
- Fixed an issue that caused a log message to be printed in the console when creating a new Material. [case 1173160](https://issuetracker.unity3d.com/product/unity/issues/guid/1173160/)
- Fixed an issue where OnRenderObjectCallback was never invoked. [case 1122420](https://issuetracker.unity3d.com/issues/lwrp-gl-dot-lines-and-debug-dot-drawline-dont-render-when-scriptable-render-pipeline-settings-is-set-to-lwrp)
- Fixed an issue where Sprite Masks didn't function properly when using the 2D Renderer. [case 1163474](https://issuetracker.unity3d.com/issues/lwrp-sprite-renderer-ignores-sprite-mask-when-lightweight-render-pipeline-asset-data-is-set-to-2d-renderer-experimental)
- Fixed memory leaks when using the Frame Debugger with the 2D Renderer.
- Fixed an issue where materials using `_Time` did not animate in the scene. [1175396](https://issuetracker.unity3d.com/product/unity/issues/guid/1175396/)
- Fixed an issue where the Particle Lit shader had artifacts when both soft particles and HDR were enabled. [1136285](https://issuetracker.unity3d.com/product/unity/issues/guid/1136285/)
- Fixed an issue where the Area Lights were set to Realtime, which caused them to not bake. [1159838](https://issuetracker.unity3d.com/issues/lwrp-template-baked-area-lights-do-not-work-if-project-is-created-with-lightweight-rp-template)
- Fixed an issue where the Disc Light did not generate any light. [1175097](https://issuetracker.unity3d.com/issues/using-lwrp-area-light-does-not-generate-light-when-its-shape-is-set-to-disc)
- Fixed an issue where the alpha was killed when an opaque texture was requested on an offscreen camera with HDR enabled [case 1163320](https://issuetracker.unity3d.com/issues/lwrp-mobile-secondary-camera-background-alpha-value-is-lost-when-hdr-and-opaque-texture-are-enabled-in-lwrp-asset).
- Fixed an issue that caused Orthographic camera with far plane set to 0 to span Unity console with errors. [case 1172269](https://issuetracker.unity3d.com/issues/orthographic-camera-with-far-plane-set-to-0-results-in-assertions)
- Fixed an issue causing heap allocation in `RenderPipelineManager.DoRenderLoop` [case 1156241](https://issuetracker.unity3d.com/issues/lwrp-playerloop-renderpipelinemanager-dot-dorenderloop-internal-gc-dot-alloc-allocates-around-2-dot-6kb-for-every-camera-in-the-scene)
- Fixed an issue that caused shadow artifacts when using large spot angle values [case 1136165](https://issuetracker.unity3d.com/issues/lwrp-adjusting-spot-angle-on-a-spotlight-produces-shadowmap-artifacts)
- Fixed an issue that caused self-shadowing artifacts when adjusting shadow near-plane on spot lights.
- Fixed an issue that caused specular highlights to disappear when the smoothness value was set to 1.0. [case 1161827](https://issuetracker.unity3d.com/issues/lwrp-hdrp-lit-shader-max-smoothness-value-is-incosistent-between-pipelines)
- Fixed an issue in the Material upgrader that caused transparent Materials to not upgrade correctly to Universal RP. [case 1170419](https://issuetracker.unity3d.com/issues/shader-conversion-upgrading-project-materials-causes-standard-transparent-materials-to-flicker-when-moving-the-camera).
- Fixed post-processing for the 2D Renderer.
- Fixed an issue in Light2D that caused a black line to appear for a 360 degree spotlight.
- Fixed a post-processing rendering issue with non-fullscreen viewport. [case 1177660](https://issuetracker.unity3d.com/issues/urp-render-scale-slider-value-modifies-viewport-coordinates-of-the-screen-instead-of-the-resolution)
- Fixed an issue where **Undo** would not undo the creation of Additional Camera Data. [case 1158861](https://issuetracker.unity3d.com/issues/lwrp-additional-camera-data-script-component-appears-on-camera-after-manually-re-picking-use-pipeline-settings)
- Fixed an issue where selecting the same drop-down menu item twice would trigger a change event. [case 1158861](https://issuetracker.unity3d.com/issues/lwrp-additional-camera-data-script-component-appears-on-camera-after-manually-re-picking-use-pipeline-settings)
- Fixed an issue where selecting certain objects that use instancing materials would throw console warnings. [case 1127324](https://issuetracker.unity3d.com/issues/console-warning-is-being-spammed-when-having-lwrp-enabled-and-shader-with-gpu-instancing-present-in-the-scene)
- Fixed a GUID conflict with LWRP. [case 1179895](https://issuetracker.unity3d.com/product/unity/issues/guid/1179895/)
- Fixed an issue where the Terrain shader generated NaNs.
- Fixed an issue that caused the `Opaque Color` pass to never render at half or quarter resolution.
- Fixed and issue where stencil state on a `ForwardRendererData` was reset each time rendering happened.

## [7.0.1] - 2019-07-25
### Changed
- Platform checks now provide more helpful feedback about supported features in the Inspectors.

### Fixed
- Fixed specular lighting related artifacts on Mobile [case 1143049](https://issuetracker.unity3d.com/issues/ios-lwrp-rounded-cubes-has-graphical-artifacts-when-setting-pbr-shaders-smoothness-about-to-0-dot-65-in-shadergraph) and [case 1164822](https://issuetracker.unity3d.com/issues/lwrp-specular-highlight-becomes-hard-edged-when-increasing-the-size-of-an-object).
- Post-processing is no longer enabled in the previews.
- Unity no longer force-enables post-processing on a camera by default.
- Fixed an issue that caused the Scene to render darker in GLES3 and linear color space. [case 1169789](https://issuetracker.unity3d.com/issues/lwrp-android-scene-is-rendered-darker-in-build-when-graphics-api-set-to-gles3-and-color-space-set-to-linear)

## [7.0.0] - 2019-07-17
### Universal Render Pipeline
- LWRP has been renamed to the "Universal Render Pipeline" (UniversalRP).
- UniversalRP is the same as LWRP in terms of features and scope.
- Classes have moved to the Universal namespace (from LWRP).

### Upgrade Guide
- Upgrading to UniversalRP is designed to be almost seamless from the user side.
- LWRP package still exists, this forwards includes and classes to the UniversalRP Package.
- Please see the more involved upgrade guide (https://docs.google.com/document/d/1Xd5bZa8pYZRHri-EnNkyhwrWEzSa15vtnpcg--xUCIs/).

### Added
- Initial Stadia platform support.
- Added a menu option to create a new `ScriptableRendererFeature` script. To do so in the Editor, click on Asset > Create > Rendering > Lightweight Render Pipeline > Renderer Feature.
- Added documentation for SpeedTree Shaders in LWRP.
- Added extended features to LWRP Terrain Shader, so terrain assets can be forward-compatible with HDRP.
- Enabled per-layer advanced or legacy-mode blending in LWRP Terrain Shader. 
- Added the documentation page "Rendering in LWRP", which describes the forward rendering camera loop.
- Added documentation overview for how Post Processing Version 2 works in LWRP.
- Added documentation notes and FAQ entry on the 2D Renderer affecting the LWRP Asset.

### Changed
- Replaced beginCameraRendering callbacks by non obsolete implementation in Light2D
- Updated `ScriptableRendererFeature` and `ScriptableRenderPass` API docs.
- Shader type Real translates to FP16 precision on Nintendo Switch.

### Fixed
- Fixed a case where built-in Shader time values could be out of sync with actual time. [case 1142495](https://fogbugz.unity3d.com/f/cases/1142495/)
- Fixed an issue that caused forward renderer resources to not load properly when you upgraded LWRP from an older version to 7.0.0. [case 1154925](https://issuetracker.unity3d.com/issues/lwrp-upgrading-lwrp-package-to-7-dot-0-0-breaks-forwardrenderdata-asset-in-resource-files)
- Fixed GC spikes caused by LWRP allocating heap memory every frame.
- Fixed distortion effect on particle unlit shader.
- Fixed NullReference exception caused when trying to add a ScriptableRendererFeature.
- Fixed issue with certain LWRP shaders not showing when using forward/2D renderer.
- Fixed the shadow resolve pass and the final pass, so they're not consuming unnecessary bandwidth. [case 1152439](https://issuetracker.unity3d.com/issues/lwrp-mobile-increased-memory-usage-and-extra-rendering-steps) 
- Added missing page for 2D Lights in LWRP.
- Tilemap tiles no longer appear black when you use the 2D renderer.
- Sprites in the preview window are no longer lit by 2D Scene lighting.
- Fixed warnings for unsupported shadow map formats for GLES2 API.
- Disabled shadows for devices that do not support shadow maps or depth textures.
- Fixed support for LWRP per-pixel terrain. [case 1110520](https://fogbugz.unity3d.com/f/cases/1110520)
- Fixed some basic UI/usability issues with LWRP terrain Materials (use of warnings and modal value changes).
- Fixed an issue where using LWRP and Sprite Shape together would produce meta file conflicts.
- Fixed fp16 overflow in Switch in specular calculation
- Fixed shader compilation errors for Android XR projects.
- Updated the pipeline Asset UI to cap the render scale at 2x so that it matches the render pipeline implementation limit.

## [6.7.0] - 2019-05-16
### Added
- Added SpeedTree Shaders.
- Added two Shader Graph master nodes: Lit Sprite and Unlit Sprite. They only work with the 2D renderer.
- Added documentation for the 2D renderer.

### Changed
- The 2D renderer and Light2D component received a number of improvements and are now ready to try as experimental features.
- Updated the [Feature Comparison Table](lwrp-builtin-feature-comparison.md) to reflect the current state of LWRP features.

### Fixed
- When in playmode, the error 'Non matching Profiler.EndSample' no longer appears. [case 1140750](https://fogbugz.unity3d.com/f/cases/1140750/)
- LWRP Particle Shaders now correctly render in stereo rendering modes. [case 1106699](https://fogbugz.unity3d.com/f/cases/1106699/)
- Shaders with 'debug' in the name are no longer stripped automatically. [case 1112983](https://fogbugz.unity3d.com/f/cases/1112983/)
- Fixed tiling issue with selection outline and baked cutout shadows.
- in the Shadergraph Unlit Master node, Premultiply no longer acts the same as Alpha. [case 1114708](https://fogbugz.unity3d.com/f/cases/1114708/)
- Fixed an issue where Lightprobe data was missing if it was needed per-pixel and GPU instancing was enabled.
- The Soft ScreenSpaceShadows Shader variant no longer gets stripped form builds. [case 1138236](https://fogbugz.unity3d.com/f/cases/1138236/)
- Fixed a typo in the Particle Unlit Shader, so Soft Particles now work correctly.
- Fixed emissive Materials not being baked for some meshes. [case 1145297](https://issuetracker.unity3d.com/issues/lwrp-emissive-materials-are-not-baked)
- Camera matrices are now correctly set up when you call rendering functions in EndCameraRendering. [case 1146586](https://issuetracker.unity3d.com/issues/lwrp-drawmeshnow-returns-wrong-positions-slash-scales-when-called-from-endcamerarendering-hook)
- Fixed GI not baking correctly while in gamma color space.
- Fixed a NullReference exception when adding a renderer feature that is contained in a global namespace. [case 1147068](https://issuetracker.unity3d.com/issues/scriptablerenderpipeline-inspector-ui-crashes-when-a-scriptablerenderfeature-is-not-in-a-namespace)
- Shaders are now set up for VR stereo instancing on Vulkan. [case 1142952](https://fogbugz.unity3d.com/f/cases/1142952/).
- VR stereo matrices and vertex inputs are now set up on Vulkan. [case 1142952](https://fogbugz.unity3d.com/f/cases/1142952/).
- Fixed the Material Upgrader so it's now run upon updating the LWRP package. [1148764](https://issuetracker.unity3d.com/product/unity/issues/guid/1148764/)
- Fixed a NullReference exception when you create a new Lightweight Render Pipeline Asset. [case 1153388](https://issuetracker.unity3d.com/product/unity/issues/guid/1153388/) 

## [6.6.0] - 2019-04-01
### Added
- Added support for Baked Indirect mixed lighting.
- You can now use Light Probes for occlusion. This means that baked lights can now occlude dynamic objects.
- Added RenderObjects. You can add RenderObjects to a Renderer to perform custom rendering.
- (WIP) Added an experimental 2D renderer that implements a 2D lighting system.
- (WIP) Added a Light2D component that works with the 2D renderer to add lighting effects to 2D sprites.

### Fixed
- Fixed a project import issue in the LWRP template.
- Fixed the warnings that appear when you create new Unlit Shader Graphs using the Lightweight Render Pipeline.
- Fixed light attenuation precision on mobile platforms.
- Fixed split-screen rendering on mobile platforms.
- Fixed rendering when using an off-screen camera that renders to a depth texture.
- Fixed the exposed stencil render state in the renderer.
- Fixed the default layer mask so it's now applied to a depth pre-pass.
- Made several improvements and fixes to the render pass UI.
- Fixed artifacts that appeared due to precision errors in large scaled objects.
- Fixed an XR rendering issue where Unity required a depth texture.
- Fixed an issue that caused transparent objects to sort incorrectly.

## [6.5.0] - 2019-03-07
### Added
- You can now create a custom forward renderer by clicking on `Assets/Create/Rendering/Lightweight Render Pipeline/Forward Renderer`. This creates an Asset in your Project. You can add additional features to it and drag-n-drop the renderer to either the pipeline Asset or to a camera.
- You can now add `ScriptableRendererFeature`  to the `ScriptableRenderer` to extend it with custom effects. A feature is an `ScriptableObject` that can be drag-n-dropped in the renderer and adds one or more `ScriptableRenderPass` to the renderer.
- `ScriptableRenderer` now exposes interface to configure lights. To do so, implement `SetupLights` when you create a new renderer.
- `ScriptableRenderer` now exposes interface to configure culling. To do so, implement `SetupCullingParameters` when you create a new renderer.
- `ScriptableRendererData` contains rendering resources for `ScriptableRenderer`. A renderer can be overridden globally for all cameras or on a per-camera basis.
- `ScriptableRenderPass` now has a `RenderPassEvents`. This controls where in the pipeline the render pass is added.
- `ScriptableRenderPass` now exposes `ConfigureTarget` and `ConfigureClear`. This allows the renderer to automatically figure out the currently active rendering targets.
- `ScriptableRenderPass` now exposes `Blit`. This performs a blit and sets the active render target in the renderer.
- `ScriptableRenderPass` now exposes `RenderPostProcessing`. This renders post-processing and sets the active render target in the renderer.
- `ScriptableRenderPass` now exposes `CreateDrawingSettings` as a helper for render passes that need to call `ScriptableRenderContext.DrawRenderers`.

### Changed
- Removed `RegisterShaderPassName` from `ScriptableRenderPass`. Instead, `CreateDrawingSettings` now  takes one or a list of `ShaderTagId`. 
- Removed remaining experimental namespace from LWRP. All APIrelated to `ScriptableRenderer`, `ScriptableRenderPass`, and render pass injection is now out of preview.
- Removed `SetRenderTarget` from `ScriptableRenderPass`. You should never call it. Instead, call `ConfigureTarget`, and the renderer automatically sets up targets for you. 
- Removed `RenderFullscreenQuad` from `ScriptableRenderer`. Use `CommandBuffer.DrawMesh` and `RenderingUtils.fullscreenMesh` instead.
- Removed `RenderPostProcess` from `ScriptableRenderer`. Use `ScriptableRenderPass.RenderPostProcessing` instead.
- Removed `postProcessingContext` property from `ScriptableRenderer`. This is now exposed in `RenderingUtils.postProcessingContext`.
- Removed `GetCameraClearFlag` from `ScriptableRenderer`.

### Fixed
- Fixed y-flip in VR when post-processing is active.
- Fixed occlusion mesh for VR not rendering before rendering opaques.
- Enabling or disabling SRP Batcher in runtime works now.
- Fixed video player recorder when post-processing is enabled.

## [6.4.0] - 2019-02-21

## [6.3.0] - 2019-02-18

## [6.2.0] - 2019-02-15

### Changed
- Code refactor: all macros with ARGS have been swapped with macros with PARAM. This is because the ARGS macros were incorrectly named.

## [6.1.0] - 2019-02-13

## [6.0.0] - 2019-02-23
### Added
- You can now implement a custom renderer for LWRP. To do so, implement an `IRendererData` that contains all resources used in rendering. Then create an `IRendererSetup` that creates and queues `ScriptableRenderPass`. Change the renderer type either in the Pipeline Asset or in the Camera Inspector.
- LWRP now uses the Unity recorder extension. You can use this to capture the output of Cameras.
- You can now inject a custom render pass before LWRP renders opaque objects. To do so, implement an `IBeforeRender` interface.
- Distortion support in all Particle Shaders.
- An upgrade system for LWRP Materials with `MaterialPostprocessor`.
- An upgrade path for Unlit shaders
- Tooltips for Shaders.
- SRP Batcher support for Particle Shaders.
- Docs for these Shaders: Baked Lit, Particles Lit, Particles Simple Lit, and Particles Unlit.
- LWRP now supports dynamic resolution scaling. The target platform must also support it.
- LWRP now includes version defines for both C# and Shaders in the format of `LWRP_X_Y_Z_OR_NEWER`. For example, `LWRP_5_3_0_OR_NEWER` defines version 5.3.0.
- The Terrain Lit Shader now samples Spherical Harmonics if you haven't baked any lightmaps for terrain.
- Added a __Priority__ option, which you can use to tweak the rendering order. This is similar to render queue in the built-in render pipeline. These Shaders now have this option: Lit, Simple Lit, Baked Lit, Unlit, and all three Particle Shaders.
- Added support for overriding terrain detail rendering shaders, via the render pipeline editor resources asset.

### Changed
- You can now only initialize a camera by setting a Background Type. The supported options are Skybox, Solid Color, and Don't Care.
- LWRP now uses non-square shadowmap textures when it renders directional shadows with 2 shadow cascades. 
- LWRP now uses RGB111110 as the HDR format on mobile devices, when this format is supported.
- Removed `IAfterDepthPrePass` interface.
- We’ve redesigned the Shader GUI. For example, all property names in Shaders are now inline across the board
- The Simple Lit Shader now has Smoothness, which can be stored in the alpha of specular or albedo maps.
- The Simple Lit and Particles Simple Lit Shaders now take shininess from the length (brightness) of the specular map.
- The __Double sided__ property is now __Render Face__. This means you can also do front face culling.
- Changed the docs for Lit Shader, Simple Lit Shader and Unlit Shader according to Shader GUI changes.
- When you create a new LWRP Asset, it will now be initialized with settings that favor performance on mobile platforms.
- Updated the [FAQ](faq.md) and the [Built-in/LWRP feature comparison table](lwrp-builtin-feature-comparison.md).

### Fixed
- Several tweaks to reduce bandwidth consumption on mobile devices.
- The foldouts in the Lightweight Asset inspector UI now remember their state.
- Added missing meta file for GizmosRenderingPass.cs.
- Fixed artifacts when using multiple or Depth Only cameras. [Case 1072615](https://issuetracker.unity3d.com/issues/ios-using-multiple-cameras-in-the-scene-in-lightweight-render-pipeline-gives-corrupted-image-in-ios-device)
- Fixed a typo in ERROR_ON_UNSUPPORTED_FUNCTION() that was causing the shader compiler to run out of memory in GLES2. [Case 1104271](https://issuetracker.unity3d.com/issues/mobile-os-restarts-because-of-high-memory-usage-when-compiling-shaders-for-opengles2)
- LWRP now renders shadows on scaled objects correctly. [Case 1109017](https://issuetracker.unity3d.com/issues/scaled-objects-render-shadows-and-specularity-incorrectly-in-the-lwrp-on-device)
- LWRP now allows some Asset settings to be changed at runtime. [Case 1105552](https://issuetracker.unity3d.com/issues/lwrp-changing-render-scale-in-runtime-has-no-effect-since-lwrp-3-dot-3-0)
- Realtime shadows now work in GLES2. [Case 1087251](https://issuetracker.unity3d.com/issues/android-lwrp-no-real-time-light-and-shadows-using-gles2)
- Framedebugger now renders correctly when stepping through drawcalls.
- Cameras that request MSAA and Opaque Textures now use less frame bandwidth when they render.
- Fixed rendering in the gamma color space, so it doesn't appear darker.
- Particles SImple Lit and Particles Unlit Shaders now work correctly.
- __Soft Particles__ now work correctly.
- Camera fading for particles.
- Fixed a typo in the Unlit `IgnoreProjector` tag.
- Particles render in both eyes with stereo instancing
- Fixed specular issues on mobile. [case 1109017](https://issuetracker.unity3d.com/issues/scaled-objects-render-shadows-and-specularity-incorrectly-in-the-lwrp-on-device)
- Fixed issue causing LWRP to create MSAA framebuffer even when MSAA setting was disabled.
- Post-processing in mobile VR is now forced to be disabled. It was causing many rendering issues.
- Fixed Editor Previews breaking in Play Mode when VR is enabled. [Case 1109009](https://issuetracker.unity3d.com/issues/lwrp-editor-previews-break-in-play-mode-if-vr-is-enabled)
- A camera's HDR enable flag is now respected when rendering in XR.
- Terrain detail rendering now works correctly when LWRP is installed but inactive.

## [5.2.0] - 2018-11-27
### Added
- LWRP now handles blits that are required by the device when rendering to the backbuffer.
- You can now enable the SRP Batcher. To do so, go to the `Pipeline Asset`. Under `Advanced`, toggle `SRP Batcher`.

### Changed
- Renamed shader variable `unity_LightIndicesOffsetAndCount` to `unity_PerObjectLightData`.
- Shader variables `unity_4LightIndices0` and `unity_4LightIndices1` are now declared as `unity_PerObjectLightIndices` array.

## [5.1.0] - 2018-11-19
### Added
- The user documentation for LWRP is now in this GitHub repo, instead of in the separate GitHub wiki. You can find the most up-to-date pages in the [TableOfContents.md](TableOfCotents.md) file. Pages not listed in that file are still in progress.

### Changed
- The LWRP package is no longer in preview.
- LWRP built-in render passes are now internal.
- Changed namespace from `UnityEngine.Experimental.Rendering.LightweightPipeline` to `UnityEngine.Rendering.LWRP`.
- Changed namespace from `UnityEditor.Experimental.Rendering.LightweightPipeline` to `UnityEditor.Rendering.LWRP`.

### Fixed
- LWRP now respects the iOS Player setting **Force hard shadows**. When you enable this setting, hardware filtering of shadows is disabled.
- Scene view mode now renders baked lightmaps correctly. [Case 1092227](https://issuetracker.unity3d.com/issues/lwrp-scene-view-modes-render-objects-black)
- Shadow bias calculations are now correct for both Shader Graph and Terrain shaders.
- Blit shader now ignores culling.
- When you select __Per Vertex__ option for __Additional Lights__, the __Per Object Limit__ option is not greyed out anymore.
- When you change camera viewport height to values above 1.0, the Unity Editor doesn't freeze anymore. [Case 1097497](https://issuetracker.unity3d.com/issues/macos-lwrp-editor-freezes-after-changing-cameras-viewport-rect-values)
- When you use AR with LWRP, the following error message is not displayed in the console anymore: "The camera list passed to the render pipeline is either null or empty."

## [5.0.0-preview] - 2018-09-28
### Added
- Added occlusion mesh rendering/hookup for VR
- You can now configure default depth and normal shadow bias values in the pipeline asset.
- You can now add the `LWRPAdditionalLightData` component to a `Light` to override the default depth and normal shadow bias.
- You can now log the amount of shader variants in your build. To do so, go to the `Pipeline Asset`. Under `Advanced`, select and set the `Shader Variant Log Level`.
### Changed
- Removed the `supportedShaderFeatures` property from LWRP core. The shader stripper now figures out which variants to strip based on the current assigned pipeline Asset in the Graphics settings.
### Fixed
- The following error does not appear in console anymore: ("Begin/End Profiler section mismatch")
- When you select a material with the Lit shader, this no longer causes the following error in the console: ("Material doesn't have..."). [case 1092354](https://fogbugz.unity3d.com/f/cases/1092354/)
- In the Simple Lit shader, per-vertex additional lights are now shaded properly.
- Shader variant stripping now works when you're building a Project with Cloud Build. This greatly reduces build times from Cloud Build.
- Dynamic Objects now receive lighting when the light mode is set to mixed.
- MSAA now works on Desktop platforms.
- The shadow bias value is now computed correctly for shadow cascades and different shadow resolutions. [case 1076285](https://issuetracker.unity3d.com/issues/lwrp-realtime-directional-light-shadow-maps-exhibit-artifacts)
- When you use __Area Light__ with LWRP, __Cast Shadows__ no longer overlaps with other UI elements in the Inspector. [case 1085363](https://issuetracker.unity3d.com/issues/inspector-area-light-cast-shadows-ui-option-is-obscured-by-render-mode-for-lwrp-regression-in-2018-dot-3a3)

### Changed
Read/write XRGraphicsConfig -> Read-only XRGraphics interface to XRSettings. 

## [4.0.0-preview] - 2018-09-28
### Added
- When you have enabled Gizmos, they now appear correctly in the Game view.
- Added requiresDepthPrepass field to RenderingData struct to tell if the runtime platform requires a depth prepass to generate a camera depth texture.
- The `RenderingData` struct now holds a reference to `CullResults`.
- When __HDR__ is enabled in the Camera but disabled in the Asset, an information box in the Camera Inspector informs you about it.
- When __MSAA__ is enabled in the Camera but disabled in the Asset, an information box in the Camera Inspector informs you about it.
- Enabled instancing on the terrain shader.
- Sorting of opaque objects now respects camera `opaqueSortMode` setting.
- Sorting of opaque objects disables front-to-back sorting flag, when camera settings allow that and the GPU has hidden surface removal.
- LWRP now has a Custom Light Explorer that suits its feature set.
- LWRP now supports Vertex Lit shaders for detail meshes on terrain.
- LWRP now has three interactive Autodesk shaders: Autodesk Interactive, Autodesk Interactive Masked and Autodesk Interactive Transparent.
- [Shader API] The `GetMainLight` and `GetAdditionalLight` functions can now compute shadow attenuation and store it in the new `shadowAttenuation` field in `LightData` struct.
- [Shader API] Added a `VertexPositionInputs` struct that contains vertex position in difference spaces (world, view, hclip).
- [Shader API] Added a `GetVertexPositionInputs` function to get an initialized `VertexPositionInputs`.
- [Shader API] Added a `GetPerObjectLightIndex` function to return the per-object index given a for-loop index.
- [Shader API] Added a `GetShadowCoord` function that takes a `VertexPositionInputs` as input.
- [ShaderLibrary] Added VertexNormalInputs struct that contains data for per-pixel normal computation.
- [ShaderLibrary] Added GetVertexNormalInputs function to return an initialized VertexNormalInputs.

### Changed
- The `RenderingData` struct is now read-only.
- `ScriptableRenderer`always performs a Clear before calling `IRendererSetup::Setup.` 
- `ScriptableRenderPass::Execute` no longer takes `CullResults` as input. Instead, use `RenderingData`as input, since that references `CullResults`.
- `IRendererSetup_Setup` no longer takes `ScriptableRenderContext` and `CullResults` as input.
- Shader includes are now referenced via package relative paths instead of via the deprecated shader export path mechanism https://docs.unity3d.com/2018.3/Documentation/ScriptReference/ShaderIncludePathAttribute.html.
- The LWRP Asset settings were re-organized to be more clear.
- Vertex lighting now controls if additional lights should be shaded per-vertex or per-pixel.
- Renamed all `Local Lights` nomenclature to `Additional Lights`.
- Changed shader naming to conform to our SRP shader code convention.
- [Shader API] Renamed `SpotAttenuation` function to `AngleAttenuation`.
- [Shader API] Renamed `_SHADOWS_ENABLED` keyword to `_MAIN_LIGHT_SHADOWS`
- [Shader API] Renamed `_SHADOWS_CASCADE` keyword to `_MAIN_LIGHT_SHADOWS_CASCADE`
- [Shader API] Renamed `_VERTEX_LIGHTS` keyword to `_ADDITIONAL_LIGHTS_VERTEX`.
- [Shader API] Renamed `_LOCAL_SHADOWS_ENABLED` to `_ADDITIONAL_LIGHT_SHADOWS`
- [Shader API] Renamed `GetLight` function to `GetAdditionalLight`.
- [Shader API] Renamed `GetPixelLightCount` function to `GetAdditionalLightsCount`.
- [Shader API] Renamed `attenuation` to `distanceAttenuation` in `LightData`.
- [Shader API] Renamed `GetLocalLightShadowStrength` function to `GetAdditionalLightShadowStrength`.
- [Shader API] Renamed `SampleScreenSpaceShadowMap` functions to `SampleScreenSpaceShadowmap`.
- [Shader API] Renamed `MainLightRealtimeShadowAttenuation` function to `MainLightRealtimeShadow`.
- [Shader API] Renamed light constants from `Directional` and `Local` to `MainLight` and `AdditionalLights`.
- [Shader API] Renamed `GetLocalLightShadowSamplingData` function to `GetAdditionalLightShadowSamplingData`.
- [Shader API] Removed OUTPUT_NORMAL macro.
- [Shader API] Removed `lightIndex` and `substractiveAttenuation` from `LightData`.
- [Shader API] Removed `ComputeShadowCoord` function. `GetShadowCoord` is provided instead.
- All `LightweightPipeline` references in API and classes are now named `LightweightRenderPipeline`.
- Files no longer have the `Lightweight` prefix.
- Renamed Physically Based shaders to `Lit`, `ParticlesLit`, and `TerrainLit`.
- Renamed Simple Lighting shaders to `SimpleLit`, and `ParticlesSimpleLit`.
- [ShaderLibrary] Renamed `InputSurfacePBR.hlsl`, `InputSurfaceSimple.hlsl`, and `InputSurfaceUnlit` to `LitInput.hlsl`, `SimpleLitInput.hlsl`, and `UnlitInput.hlsl`. These files were moved from the `ShaderLibrary` folder to the`Shaders`.
- [ShaderLibrary] Renamed `LightweightPassLit.hlsl` and `LightweightPassLitSimple.hlsl` to `LitForwardPass.hlsl` and `SimpleLitForwardPass.hlsl`. These files were moved from the `ShaderLibrary` folder to `Shaders`.
- [ShaderLibrary] Renamed `LightweightPassMetaPBR.hlsl`, `LightweightPassMetaSimple.hlsl` and `LighweightPassMetaUnlit` to `LitMetaPass.hlsl`, `SimpleLitMetaPass.hlsl` and `UnlitMetaPass.hlsl`. These files were moved from the `ShaderLibrary` folder to `Shaders`.
- [ShaderLibrary] Renamed `LightweightPassShadow.hlsl` to `ShadowCasterPass.hlsl`. This file was moved to the `Shaders` folder.
- [ShaderLibrary] Renamed `LightweightPassDepthOnly.hlsl` to `DepthOnlyPass.hlsl`. This file was moved to the `Shaders` folder.
- [ShaderLibrary] Renamed `InputSurfaceTerrain.hlsl` to `TerrainLitInput.hlsl`. This file was moved to the `Shaders` folder.
- [ShaderLibrary] Renamed `LightweightPassLitTerrain.hlsl` to `TerrainLitPases.hlsl`. This file was moved to the `Shaders` folder.
- [ShaderLibrary] Renamed `ParticlesPBR.hlsl` to `ParticlesLitInput.hlsl`. This file was moved to the `Shaders` folder.
- [ShaderLibrary] Renamed `InputSurfacePBR.hlsl` to `LitInput.hlsl`. This file was moved to the `Shaders` folder.
- [ShaderLibrary] Renamed `InputSurfaceUnlit.hlsl` to `UnlitInput.hlsl`. This file was moved to the `Shaders` folder.
- [ShaderLibrary] Renamed `InputBuiltin.hlsl` to `UnityInput.hlsl`.
- [ShaderLibrary] Renamed `LightweightPassMetaCommon.hlsl` to `MetaInput.hlsl`.
- [ShaderLibrary] Renamed `InputSurfaceCommon.hlsl` to `SurfaceInput.hlsl`.
- [ShaderLibrary] Removed LightInput struct and GetLightDirectionAndAttenuation. Use GetAdditionalLight function instead.
- [ShaderLibrary] Removed ApplyFog and ApplyFogColor functions. Use MixFog and MixFogColor instead.
- [ShaderLibrary] Removed TangentWorldToNormal function. Use TransformTangentToWorld instead.
- [ShaderLibrary] Removed view direction normalization functions. View direction should always be normalized per pixel for accurate results.
- [ShaderLibrary] Renamed FragmentNormalWS function to NormalizeNormalPerPixel.

### Fixed
- If you have more than 16 lights in a scene, LWRP no longer causes random glitches while rendering lights.
- The Unlit shader now samples Global Illumination correctly.
- The Inspector window for the Unlit shader now displays correctly.
- Reduced GC pressure by removing several per-frame memory allocations.
- The tooltip for the the camera __MSAA__ property now appears correctly.
- Fixed multiple C# code analysis rule violations.
- The fullscreen mesh is no longer recreated upon every call to `ScriptableRenderer.fullscreenMesh`.

## [3.3.0-preview] - 2018-01-01
### Added
- Added callbacks to LWRP that can be attached to a camera (IBeforeCameraRender, IAfterDepthPrePass, IAfterOpaquePass, IAfterOpaquePostProcess, IAfterSkyboxPass, IAfterTransparentPass, IAfterRender)

###Changed
- Clean up LWRP creation of render textures. If we are not going straight to screen ensure that we create both depth and color targets.
- UNITY_DECLARE_FRAMEBUFFER_INPUT and UNITY_READ_FRAMEBUFFER_INPUT macros were added. They are necessary for reading transient attachments.
- UNITY_MATRIX_I_VP is now defined.
- Renamed LightweightForwardRenderer to ScriptableRenderer.
- Moved all light constants to _LightBuffer CBUFFER. Now _PerCamera CBUFFER contains all other per camera constants.
- Change real-time attenuation to inverse square.
- Change attenuation for baked GI to inverse square, to match real-time attenuation.
- Small optimization in light attenuation shader code.

### Fixed
- Lightweight Unlit shader UI doesn't throw an error about missing receive shadow property anymore.

## [3.2.0-preview] - 2018-01-01
### Changed
- Receive Shadows property is now exposed in the material instead of in the renderer.
- The UI for Lightweight asset has been updated with new categories. A more clean structure and foldouts has been added to keep things organized.

### Fixed
- Shadow casters are now properly culled per cascade. (case 1059142)
- Rendering no longer breaks when Android platform is selected in Build Settings. (case 1058812)
- Scriptable passes no longer have missing material references. Now they access cached materials in the renderer.(case 1061353)
- When you change a Shadow Cascade option in the Pipeline Asset, this no longer warns you that you've exceeded the array size for the _WorldToShadow property.
- Terrain shader optimizations.

## [3.1.0-preview] - 2018-01-01

### Fixed
- Fixed assert errors caused by multi spot lights
- Fixed LWRP-DirectionalShadowConstantBuffer params setting

## [3.0.0-preview] - 2018-01-01
### Added
- Added camera additional data component to control shadows, depth and color texture.
- pipeline now uses XRSEttings.eyeTextureResolutionScale as renderScale when in XR.
- New pass architecture. Allows for custom passes to be written and then used on a per camera basis in LWRP

### Changed
- Shadow rendering has been optimized for the Mali Utgard architecture by removing indexing and avoiding divisions for orthographic projections. This reduces the frame time by 25% on the Overdraw benchmark.
- Removed 7x7 tent filtering when using cascades.
- Screenspace shadow resolve is now only done when rendering shadow cascades.
- Updated the UI for the Lighweight pipeline asset.
- Update assembly definitions to output assemblies that match Unity naming convention (Unity.*).

### Fixed
- Post-processing now works with VR on PC.
- PS4 compiler error
- Fixed VR multiview rendering by forcing MSAA to be off. There's a current issue in engine that breaks MSAA and Texture2DArray.
- Fixed UnityPerDraw CB layout
- GLCore compute buffer compiler error
- Occlusion strength not being applied on LW standard shaders
- CopyDepth pass is being called even when a depth from prepass is available
- GLES2 shader compiler error in IntegrationTests
- Can't set RenderScale and ShadowDistance by script
- VR Single Pass Instancing shadows
- Fixed compilation errors on Nintendo Switch (limited XRSetting support).

## [2.0.0-preview] - 2018-01-01

### Added
- Explicit render target load/store actions were added to improve tile utilization
- Camera opaque color can be requested on the pipeline asset. It can be accessed in the shader by defining a _CameraOpaqueTexture. This can be used as an alternative to GrabPass.
- Dynamic Batching can be enabled in the pipeline asset
- Pipeline now strips unused or invalid variants and passes based on selected pipeline capabilities in the asset. This reduces build and memory consuption on target.
- Shader stripping settings were added to pipeline asset

### Changed
#### Pipeline
- Pipeline code is now more modular and extensible. A ForwardRenderer class is initialized by the pipeline with RenderingData and it's responsible for enqueueing and executing passes. In the future pluggable renderers will be supported.
- On mobile 1 directional light + up to 4 local lights (point or spot) are computed
- On other platforms 1 directional light + up to 8 local lights are computed
- Multiple shadow casting lights are supported. Currently only 1 directional + 4 spots light shadows.
#### Shading Framework
- Directional Lights are always considered a main light in shader. They have a fast shading path with no branching and no indexing.
- GetMainLight() is provided in shader to initialize Light struct with main light shading data. 
- Directional lights have a dedicated shadowmap for performance reasons. Shadow coord always comes from interpolator.
- MainLigthRealtimeShadowAttenuation(float4 shadowCoord) is provided to compute main light realtime shadows.
- Spot and Point lights are always shaded in the light loop. Branching on uniform and indexing happens when shading them.
- GetLight(half index, float3 positionWS) is provided in shader to initialize Light struct for spot and point lights.
- Spot light shadows are baked into a single shadow atlas.
- Shadow coord for spot lights is always computed on fragment.
- Use LocalLightShadowAttenuation(int lightIndex, float3 positionWS) to comppute realtime shadows for spot lights.

### Fixed
- Issue that was causing VR on Android to render black
- Camera viewport issues
- UWP build issues
- Prevent nested camera rendering in the pipeline

## [1.1.4-preview] - 2018-01-01

### Added
 - Terrain and grass shaders ported
 - Updated materials and shader default albedo and specular color to midgrey.
 - Exposed _ScaledScreenParams to shader. It works the same as _ScreenParams but takes pipeline RenderScale into consideration
 - Performance Improvements in mobile

### Fixed
 - SRP Shader library issue that was causing all constants to be highp in mobile
 - shader error that prevented LWRP to build to UWP
 - shader compilation errors in Linux due to case sensitive includes
 - Rendering Texture flipping issue
 - Standard Particles shader cutout and blending modes
 - crash caused by using projectors
 - issue that was causing Shadow Strength to not be computed on mobile
 - Material Upgrader issue that caused editor to SoftLocks
 - GI in Unlit shader
 - Null reference in the Unlit material shader GUI

## [1.1.2-preview] - 2018-01-01

### Changed
 - Performance improvements in mobile  

### Fixed
 - Shadows on GLES 2.0
 - CPU performance regression in shadow rendering
 - Alpha clip shadow issues
 - Unmatched command buffer error message
 - Null reference exception caused by missing resource in LWRP
 - Issue that was causing Camera clear flags was being ignored in mobile


## [1.1.1-preview] - 2018-01-01

### Added
 - Added Cascade Split selection UI
 - Added SHADER_HINT_NICE_QUALITY. If user defines this to 1 in the shader Lightweight pipeline will favor quality even on mobile platforms.

### Changed
 - Shadowmap uses 16bit format instead of 32bit.
 - Small shader performance improvements

### Fixed
 - Subtractive Mode
 - Shadow Distance does not accept negative values anymore


## [0.1.24] - 2018-01-01

### Added
 - Added Light abstraction layer on lightweight shader library.
 - Added HDR global setting on pipeline asset. 
 - Added Soft Particles settings on pipeline asset.
 - Ported particles shaders to SRP library

### Changed
 - HDR RT now uses what format is configured in Tier settings.
 - Refactored lightweight standard shaders and shader library to improve ease of use.
 - Optimized tile LOAD op on mobile.
 - Reduced GC pressure
 - Reduced shader variant count by ~56% by improving fog and lightmap keywords
 - Converted LW shader library files to use real/half when necessary.

### Fixed
 - Realtime shadows on OpenGL
 - Shader compiler errors in GLES 2.0
 - Issue sorting issues when BeforeTransparent custom fx was enabled.
 - VR single pass rendering.
 - Viewport rendering issues when rendering to backbuffer.
 - Viewport rendering issues when rendering to with MSAA turned off.
 - Multi-camera rendering.

## [0.1.23] - 2018-01-01

### Added
 - UI Improvements (Rendering features not supported by LW are hidden)

### Changed
 - Shaders were ported to the new SRP shader library. 
 - Constant Buffer refactor to use new Batcher
 - Shadow filtering and bias improved.
 - Pipeline now updates color constants in gamma when in Gamma colorspace.
 - Optimized ALU and CB usage on Shadows.
 - Reduced shader variant count by ~33% by improving shadow and light classification keywords
 - Default resources were removed from the pipeline asset.

### Fixed
 - Fixed shader include path when using SRP from package manager.
 - Fixed spot light attenuation to match Unity Built-in pipeline.
 - Fixed depth pre-pass clearing issue.

## [0.1.12] - 2018-01-01

### Added
 - Standard Unlit shader now has an option to sample GI.
 - Added Material Upgrader for stock Unity Mobile and Legacy Shaders.
 - UI improvements

### Changed
- Realtime shadow filtering was improved. 

### Fixed
 - Fixed an issue that was including unreferenced shaders in the build.
 - Fixed a null reference caused by Particle System component lights.<|MERGE_RESOLUTION|>--- conflicted
+++ resolved
@@ -37,12 +37,9 @@
 - Made MaterialDescriptionPreprocessors private.
 - UniversalRenderPipelineAsset no longer supports presets [case 1197020](https://issuetracker.unity3d.com/issues/urp-reset-functionality-does-not-work-on-preset-of-universalrenderpipelineassets)
 - The number of maximum visible lights is now determined by whether the platform is mobile or not.
-<<<<<<< HEAD
-- Custom renderers can now support `ScriptableRendererFeatures` by calling `base.Setup` in their `Setup` method.
-=======
 - Renderer Feature list is now redesigned to fit more closely to the Volume Profile UI, this vastly improves UX and reliability of the Renderer Features List.
 - Default color values for Lit and SimpleLit shaders changed to white due to issues with texture based workflows.
->>>>>>> 832c1e56
+- Custom renderers can now support `ScriptableRendererFeatures` by calling `base.Setup` in their `Setup` method.
 
 ### Fixed
 - Fixed an issue where linear to sRGB conversion occurred twice on certain Android devices.

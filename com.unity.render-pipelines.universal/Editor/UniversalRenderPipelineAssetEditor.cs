using UnityEngine;
using UnityEngine.Rendering.Universal;
using UnityEngine.Rendering;
using UnityEngine.Scripting.APIUpdating;
using UnityEditorInternal;

namespace UnityEditor.Rendering.Universal
{
    [CustomEditor(typeof(UniversalRenderPipelineAsset))]
    [MovedFrom("UnityEditor.Rendering.LWRP")] public class UniversalRenderPipelineAssetEditor : Editor
    {
        internal class Styles
        {
            // Groups
            public static GUIContent generalSettingsText = EditorGUIUtility.TrTextContent("General");
            public static GUIContent qualitySettingsText = EditorGUIUtility.TrTextContent("Quality");
            public static GUIContent lightingSettingsText = EditorGUIUtility.TrTextContent("Lighting");
            public static GUIContent shadowSettingsText = EditorGUIUtility.TrTextContent("Shadows");
            public static GUIContent postProcessingSettingsText = EditorGUIUtility.TrTextContent("Post-processing");
            public static GUIContent advancedSettingsText = EditorGUIUtility.TrTextContent("Advanced");
            public static GUIContent adaptivePerformanceText = EditorGUIUtility.TrTextContent("Adaptive Performance");

            // General
            public static GUIContent rendererHeaderText = EditorGUIUtility.TrTextContent("Renderer List", "Lists all the renderers available to this Render Pipeline Asset.");
            public static GUIContent rendererDefaultText = EditorGUIUtility.TrTextContent("Default", "This renderer is currently the default for the render pipeline.");
            public static GUIContent rendererSetDefaultText = EditorGUIUtility.TrTextContent("Set Default", "Makes this renderer the default for the render pipeline.");
            public static GUIContent rendererSettingsText = EditorGUIUtility.TrIconContent("_Menu", "Opens settings for this renderer.");
            public static GUIContent rendererMissingText = EditorGUIUtility.TrIconContent("console.warnicon.sml", "Renderer missing. Click this to select a new renderer.");
            public static GUIContent rendererDefaultMissingText = EditorGUIUtility.TrIconContent("console.erroricon.sml", "Default renderer missing. Click this to select a new renderer.");
            public static GUIContent requireDepthTextureText = EditorGUIUtility.TrTextContent("Depth Texture", "If enabled the pipeline will generate camera's depth that can be bound in shaders as _CameraDepthTexture.");
            public static GUIContent requireOpaqueTextureText = EditorGUIUtility.TrTextContent("Opaque Texture", "If enabled the pipeline will copy the screen to texture after opaque objects are drawn. For transparent objects this can be bound in shaders as _CameraOpaqueTexture.");
            public static GUIContent opaqueDownsamplingText = EditorGUIUtility.TrTextContent("Opaque Downsampling", "The downsampling method that is used for the opaque texture");
            public static GUIContent supportsTerrainHolesText = EditorGUIUtility.TrTextContent("Terrain Holes", "When disabled, Universal Rendering Pipeline removes all Terrain hole Shader variants when you build for the Unity Player. This decreases build time.");

            // Quality
            public static GUIContent hdrText = EditorGUIUtility.TrTextContent("HDR", "Controls the global HDR settings.");
            public static GUIContent msaaText = EditorGUIUtility.TrTextContent("Anti Aliasing (MSAA)", "Controls the global anti aliasing settings.");
            public static GUIContent renderScaleText = EditorGUIUtility.TrTextContent("Render Scale", "Scales the camera render target allowing the game to render at a resolution different than native resolution. UI is always rendered at native resolution.");

            // Main light
            public static GUIContent mainLightRenderingModeText = EditorGUIUtility.TrTextContent("Main Light", "Main light is the brightest directional light.");
            public static GUIContent supportsMainLightShadowsText = EditorGUIUtility.TrTextContent("Cast Shadows", "If enabled the main light can be a shadow casting light.");
            public static GUIContent mainLightShadowmapResolutionText = EditorGUIUtility.TrTextContent("Shadow Resolution", "Resolution of the main light shadowmap texture. If cascades are enabled, cascades will be packed into an atlas and this setting controls the maximum shadows atlas resolution.");

            // Additional lights
            public static GUIContent addditionalLightsRenderingModeText = EditorGUIUtility.TrTextContent("Additional Lights", "Additional lights support.");
            public static GUIContent perObjectLimit = EditorGUIUtility.TrTextContent("Per Object Limit", "Maximum amount of additional lights. These lights are sorted and culled per-object.");
            public static GUIContent supportsAdditionalShadowsText = EditorGUIUtility.TrTextContent("Cast Shadows", "If enabled shadows will be supported for spot lights.\n");
            public static GUIContent additionalLightsShadowmapResolution = EditorGUIUtility.TrTextContent("Shadow Resolution", "All additional lights are packed into a single shadowmap atlas. This setting controls the atlas size.");

            // Shadow settings
            public static GUIContent shadowDistanceText = EditorGUIUtility.TrTextContent("Max Distance", "Maximum shadow rendering distance.");
            public static GUIContent shadowCascadesText = EditorGUIUtility.TrTextContent("Cascade Count", "Number of cascade splits used in for directional shadows");
            public static GUIContent shadowDepthBias = EditorGUIUtility.TrTextContent("Depth Bias", "Controls the distance at which the shadows will be pushed away from the light. Useful for avoiding false self-shadowing artifacts.");
            public static GUIContent shadowNormalBias = EditorGUIUtility.TrTextContent("Normal Bias", "Controls distance at which the shadow casting surfaces will be shrunk along the surface normal. Useful for avoiding false self-shadowing artifacts.");
            public static GUIContent supportsSoftShadows = EditorGUIUtility.TrTextContent("Soft Shadows", "If enabled pipeline will perform shadow filtering. Otherwise all lights that cast shadows will fallback to perform a single shadow sample.");

            // Post-processing
            public static GUIContent colorGradingMode = EditorGUIUtility.TrTextContent("Grading Mode", "Defines how color grading will be applied. Operators will react differently depending on the mode.");
            public static GUIContent colorGradingLutSize = EditorGUIUtility.TrTextContent("LUT size", "Sets the size of the internal and external color grading lookup textures (LUTs).");
            public static string colorGradingModeWarning = "HDR rendering is required to use the high dynamic range color grading mode. The low dynamic range will be used instead.";
            public static string colorGradingModeSpecInfo = "The high dynamic range color grading mode works best on platforms that support floating point textures.";
            public static string colorGradingLutSizeWarning = "The minimal recommended LUT size for the high dynamic range color grading mode is 32. Using lower values will potentially result in color banding and posterization effects.";

            // Advanced settings
            public static GUIContent srpBatcher = EditorGUIUtility.TrTextContent("SRP Batcher", "If enabled, the render pipeline uses the SRP batcher.");
            public static GUIContent dynamicBatching = EditorGUIUtility.TrTextContent("Dynamic Batching", "If enabled, the render pipeline will batch drawcalls with few triangles together by copying their vertex buffers into a shared buffer on a per-frame basis.");
            public static GUIContent mixedLightingSupportLabel = EditorGUIUtility.TrTextContent("Mixed Lighting", "Makes the render pipeline include mixed-lighting Shader Variants in the build.");
            public static GUIContent debugLevel = EditorGUIUtility.TrTextContent("Debug Level", "Controls the level of debug information generated by the render pipeline. When Profiling is selected, the pipeline provides detailed profiling tags.");
            public static GUIContent shaderVariantLogLevel = EditorGUIUtility.TrTextContent("Shader Variant Log Level", "Controls the level logging in of shader variants information is outputted when a build is performed. Information will appear in the Unity console when the build finishes.");

            // Adaptive performance settings
            public static GUIContent useAdaptivePerformance = EditorGUIUtility.TrTextContent("Use adaptive performance", "Allows Adaptive Performance to adjust rendering quality during runtime");

            // Renderer List Messages
            public static GUIContent rendererListDefaultMessage =
                EditorGUIUtility.TrTextContent("Cannot remove Default Renderer",
                    "Removal of the Default Renderer is not allowed. To remove, set another Renderer to be the new Default and then remove.");

            public static GUIContent rendererMissingDefaultMessage =
                EditorGUIUtility.TrTextContent("Missing Default Renderer\nThere is no default renderer assigned, so Unity can’t perform any rendering. Set another renderer to be the new Default, or assign a renderer to the Default slot.");
            public static GUIContent rendererMissingMessage =
                EditorGUIUtility.TrTextContent("Missing Renderer(s)\nOne or more renderers are either missing or unassigned.  Switching to these renderers at runtime can cause issues.");

            // Dropdown menu options
            public static string[] mainLightOptions = { "Disabled", "Per Pixel" };
            public static string[] shadowCascadeOptions = {"No Cascades", "Two Cascades", "Three Cascades", "Four Cascades"};
            public static string[] opaqueDownsamplingOptions = {"None", "2x (Bilinear)", "4x (Box)", "4x (Bilinear)"};
        }

        SavedBool m_GeneralSettingsFoldout;
        SavedBool m_QualitySettingsFoldout;
        SavedBool m_LightingSettingsFoldout;
        SavedBool m_ShadowSettingsFoldout;
        SavedBool m_PostProcessingSettingsFoldout;
        SavedBool m_AdvancedSettingsFoldout;
        SavedBool m_AdaptivePerformanceFoldout;

        SerializedProperty m_RendererDataProp;
        SerializedProperty m_DefaultRendererProp;
        ReorderableList m_RendererDataList;

        SerializedProperty m_RequireDepthTextureProp;
        SerializedProperty m_RequireOpaqueTextureProp;
        SerializedProperty m_OpaqueDownsamplingProp;
        SerializedProperty m_SupportsTerrainHolesProp;

        SerializedProperty m_HDR;
        SerializedProperty m_MSAA;
        SerializedProperty m_RenderScale;

        SerializedProperty m_MainLightRenderingModeProp;
        SerializedProperty m_MainLightShadowsSupportedProp;
        SerializedProperty m_MainLightShadowmapResolutionProp;

        SerializedProperty m_AdditionalLightsRenderingModeProp;
        SerializedProperty m_AdditionalLightsPerObjectLimitProp;
        SerializedProperty m_AdditionalLightShadowsSupportedProp;
        SerializedProperty m_AdditionalLightShadowmapResolutionProp;

        SerializedProperty m_ShadowDistanceProp;
        SerializedProperty m_ShadowCascadesProp;
        SerializedProperty m_ShadowCascade2SplitProp;
        SerializedProperty m_ShadowCascade3SplitProp;
        SerializedProperty m_ShadowCascade4SplitProp;
        SerializedProperty m_ShadowDepthBiasProp;
        SerializedProperty m_ShadowNormalBiasProp;

        SerializedProperty m_SoftShadowsSupportedProp;

        SerializedProperty m_SRPBatcher;
        SerializedProperty m_SupportsDynamicBatching;
        SerializedProperty m_MixedLightingSupportedProp;
        SerializedProperty m_DebugLevelProp;

        SerializedProperty m_ShaderVariantLogLevel;

        LightRenderingMode selectedLightRenderingMode;
        SerializedProperty m_ColorGradingMode;
        SerializedProperty m_ColorGradingLutSize;

<<<<<<< HEAD
        EditorPrefBoolFlags<EditorUtils.Unit> m_State;
=======
        SerializedProperty m_UseAdaptivePerformance;

>>>>>>> da3b6d0d
        public override void OnInspectorGUI()
        {
            serializedObject.Update();

            DrawGeneralSettings();
            DrawQualitySettings();
            DrawLightingSettings();
            DrawShadowSettings();
            DrawPostProcessingSettings();
            DrawAdvancedSettings();
#if ADAPTIVE_PERFORMANCE_2_0_0_OR_NEWER
            DrawAdaptivePerformance();
#endif

            serializedObject.ApplyModifiedProperties();
        }

        void OnEnable()
        {
            m_GeneralSettingsFoldout = new SavedBool($"{target.GetType()}.GeneralSettingsFoldout", false);
            m_QualitySettingsFoldout = new SavedBool($"{target.GetType()}.QualitySettingsFoldout", false);
            m_LightingSettingsFoldout = new SavedBool($"{target.GetType()}.LightingSettingsFoldout", false);
            m_ShadowSettingsFoldout = new SavedBool($"{target.GetType()}.ShadowSettingsFoldout", false);
            m_PostProcessingSettingsFoldout = new SavedBool($"{target.GetType()}.PostProcessingSettingsFoldout", false);
            m_AdvancedSettingsFoldout = new SavedBool($"{target.GetType()}.AdvancedSettingsFoldout", false);
            m_AdaptivePerformanceFoldout = new SavedBool($"{target.GetType()}.AdaptivePerformanceFoldout", false);

            m_RendererDataProp = serializedObject.FindProperty("m_RendererDataList");
            m_DefaultRendererProp = serializedObject.FindProperty("m_DefaultRendererIndex");
            m_RendererDataList = new ReorderableList(serializedObject, m_RendererDataProp, false, true, true, true);

            DrawRendererListLayout(m_RendererDataList, m_RendererDataProp);

            m_RequireDepthTextureProp = serializedObject.FindProperty("m_RequireDepthTexture");
            m_RequireOpaqueTextureProp = serializedObject.FindProperty("m_RequireOpaqueTexture");
            m_OpaqueDownsamplingProp = serializedObject.FindProperty("m_OpaqueDownsampling");
            m_SupportsTerrainHolesProp = serializedObject.FindProperty("m_SupportsTerrainHoles");

            m_HDR = serializedObject.FindProperty("m_SupportsHDR");
            m_MSAA = serializedObject.FindProperty("m_MSAA");
            m_RenderScale = serializedObject.FindProperty("m_RenderScale");

            m_MainLightRenderingModeProp = serializedObject.FindProperty("m_MainLightRenderingMode");
            m_MainLightShadowsSupportedProp = serializedObject.FindProperty("m_MainLightShadowsSupported");
            m_MainLightShadowmapResolutionProp = serializedObject.FindProperty("m_MainLightShadowmapResolution");

            m_AdditionalLightsRenderingModeProp = serializedObject.FindProperty("m_AdditionalLightsRenderingMode");
            m_AdditionalLightsPerObjectLimitProp = serializedObject.FindProperty("m_AdditionalLightsPerObjectLimit");
            m_AdditionalLightShadowsSupportedProp = serializedObject.FindProperty("m_AdditionalLightShadowsSupported");
            m_AdditionalLightShadowmapResolutionProp = serializedObject.FindProperty("m_AdditionalLightsShadowmapResolution");

            m_ShadowDistanceProp = serializedObject.FindProperty("m_ShadowDistance");
            m_ShadowCascadesProp = serializedObject.FindProperty("m_ShadowCascades");
            m_ShadowCascade2SplitProp = serializedObject.FindProperty("m_Cascade2Split");
            m_ShadowCascade3SplitProp = serializedObject.FindProperty("m_Cascade3Split");
            m_ShadowCascade4SplitProp = serializedObject.FindProperty("m_Cascade4Split");
            m_ShadowDepthBiasProp = serializedObject.FindProperty("m_ShadowDepthBias");
            m_ShadowNormalBiasProp = serializedObject.FindProperty("m_ShadowNormalBias");
            m_SoftShadowsSupportedProp = serializedObject.FindProperty("m_SoftShadowsSupported");

            m_SRPBatcher = serializedObject.FindProperty("m_UseSRPBatcher");
            m_SupportsDynamicBatching = serializedObject.FindProperty("m_SupportsDynamicBatching");
            m_MixedLightingSupportedProp = serializedObject.FindProperty("m_MixedLightingSupported");
            m_DebugLevelProp = serializedObject.FindProperty("m_DebugLevel");

            m_ShaderVariantLogLevel = serializedObject.FindProperty("m_ShaderVariantLogLevel");

            m_ColorGradingMode = serializedObject.FindProperty("m_ColorGradingMode");
            m_ColorGradingLutSize = serializedObject.FindProperty("m_ColorGradingLutSize");

            m_UseAdaptivePerformance = serializedObject.FindProperty("m_UseAdaptivePerformance");

            selectedLightRenderingMode = (LightRenderingMode)m_AdditionalLightsRenderingModeProp.intValue;

            string Key = "Universal_Shadow_Setting_Unit:UI_State";
            m_State = new EditorPrefBoolFlags<EditorUtils.Unit>(Key);
        }

        void DrawGeneralSettings()
        {
            m_GeneralSettingsFoldout.value = EditorGUILayout.BeginFoldoutHeaderGroup(m_GeneralSettingsFoldout.value, Styles.generalSettingsText);
            if (m_GeneralSettingsFoldout.value)
            {
                EditorGUI.indentLevel++;

                EditorGUILayout.Space();
                EditorGUI.indentLevel--;
                m_RendererDataList.DoLayoutList();
                EditorGUI.indentLevel++;

                UniversalRenderPipelineAsset asset = target as UniversalRenderPipelineAsset;

                if (!asset.ValidateRendererData(-1))
                    EditorGUILayout.HelpBox(Styles.rendererMissingDefaultMessage.text, MessageType.Error, true);
                else if (!asset.ValidateRendererDataList(true))
                    EditorGUILayout.HelpBox(Styles.rendererMissingMessage.text, MessageType.Warning, true);

                EditorGUILayout.PropertyField(m_RequireDepthTextureProp, Styles.requireDepthTextureText);
                EditorGUILayout.PropertyField(m_RequireOpaqueTextureProp, Styles.requireOpaqueTextureText);
                EditorGUI.indentLevel++;
                EditorGUI.BeginDisabledGroup(!m_RequireOpaqueTextureProp.boolValue);
                EditorGUILayout.PropertyField(m_OpaqueDownsamplingProp, Styles.opaqueDownsamplingText);
                EditorGUI.EndDisabledGroup();
                EditorGUI.indentLevel--;
                EditorGUILayout.PropertyField(m_SupportsTerrainHolesProp, Styles.supportsTerrainHolesText);
                EditorGUI.indentLevel--;
                EditorGUILayout.Space();
                EditorGUILayout.Space();
            }

            EditorGUILayout.EndFoldoutHeaderGroup();
        }

        void DrawQualitySettings()
        {
            m_QualitySettingsFoldout.value = EditorGUILayout.BeginFoldoutHeaderGroup(m_QualitySettingsFoldout.value, Styles.qualitySettingsText);
            if (m_QualitySettingsFoldout.value)
            {
                EditorGUI.indentLevel++;
                EditorGUILayout.PropertyField(m_HDR, Styles.hdrText);
                EditorGUILayout.PropertyField(m_MSAA, Styles.msaaText);
                m_RenderScale.floatValue = EditorGUILayout.Slider(Styles.renderScaleText, m_RenderScale.floatValue, UniversalRenderPipeline.minRenderScale, UniversalRenderPipeline.maxRenderScale);
                EditorGUI.indentLevel--;
                EditorGUILayout.Space();
                EditorGUILayout.Space();
            }
            EditorGUILayout.EndFoldoutHeaderGroup();
        }

        void DrawLightingSettings()
        {
            m_LightingSettingsFoldout.value = EditorGUILayout.BeginFoldoutHeaderGroup(m_LightingSettingsFoldout.value, Styles.lightingSettingsText);
            if (m_LightingSettingsFoldout.value)
            {
                EditorGUI.indentLevel++;

                // Main Light
                bool disableGroup = false;
                EditorGUI.BeginDisabledGroup(disableGroup);
                CoreEditorUtils.DrawPopup(Styles.mainLightRenderingModeText, m_MainLightRenderingModeProp, Styles.mainLightOptions);
                EditorGUI.EndDisabledGroup();

                EditorGUI.indentLevel++;
                disableGroup |= !m_MainLightRenderingModeProp.boolValue;

                EditorGUI.BeginDisabledGroup(disableGroup);
                EditorGUILayout.PropertyField(m_MainLightShadowsSupportedProp, Styles.supportsMainLightShadowsText);
                EditorGUI.EndDisabledGroup();

                disableGroup |= !m_MainLightShadowsSupportedProp.boolValue;
                EditorGUI.BeginDisabledGroup(disableGroup);
                EditorGUILayout.PropertyField(m_MainLightShadowmapResolutionProp, Styles.mainLightShadowmapResolutionText);
                EditorGUI.EndDisabledGroup();

                EditorGUI.indentLevel--;
                EditorGUILayout.Space();

                // Additional light
                selectedLightRenderingMode = (LightRenderingMode)EditorGUILayout.EnumPopup(Styles.addditionalLightsRenderingModeText, selectedLightRenderingMode);
                m_AdditionalLightsRenderingModeProp.intValue = (int)selectedLightRenderingMode;
                EditorGUI.indentLevel++;

                disableGroup = m_AdditionalLightsRenderingModeProp.intValue == (int)LightRenderingMode.Disabled;
                EditorGUI.BeginDisabledGroup(disableGroup);
                m_AdditionalLightsPerObjectLimitProp.intValue = EditorGUILayout.IntSlider(Styles.perObjectLimit, m_AdditionalLightsPerObjectLimitProp.intValue, 0, UniversalRenderPipeline.maxPerObjectLights);
                EditorGUI.EndDisabledGroup();

                disableGroup |= (m_AdditionalLightsPerObjectLimitProp.intValue == 0 || m_AdditionalLightsRenderingModeProp.intValue != (int)LightRenderingMode.PerPixel);
                EditorGUI.BeginDisabledGroup(disableGroup);
                EditorGUILayout.PropertyField(m_AdditionalLightShadowsSupportedProp, Styles.supportsAdditionalShadowsText);
                EditorGUI.EndDisabledGroup();

                disableGroup |= !m_AdditionalLightShadowsSupportedProp.boolValue;
                EditorGUI.BeginDisabledGroup(disableGroup);
                EditorGUILayout.PropertyField(m_AdditionalLightShadowmapResolutionProp, Styles.additionalLightsShadowmapResolution);
                EditorGUI.EndDisabledGroup();

                EditorGUI.indentLevel--;
                EditorGUI.indentLevel--;

                EditorGUILayout.Space();
                EditorGUILayout.Space();
            }
            EditorGUILayout.EndFoldoutHeaderGroup();
        }

        void DrawShadowSettings()
        {
            m_ShadowSettingsFoldout.value = EditorGUILayout.BeginFoldoutHeaderGroup(m_ShadowSettingsFoldout.value, Styles.shadowSettingsText);
            if (m_ShadowSettingsFoldout.value)
            {
                EditorGUI.indentLevel++;
                m_ShadowDistanceProp.floatValue = Mathf.Max(0.0f, EditorGUILayout.FloatField(Styles.shadowDistanceText, m_ShadowDistanceProp.floatValue));
                EditorUtils.Unit unit = EditorUtils.Unit.Metric;
                if (m_ShadowCascadesProp.intValue != 0)
                {
                    EditorGUI.BeginChangeCheck();
                    unit = (EditorUtils.Unit)EditorGUILayout.EnumPopup(EditorGUIUtility.TrTextContent("Working Unit", "Except Max Distance which will be still in meter"), m_State.value);
                    if (EditorGUI.EndChangeCheck())
                    {
                        m_State.value = unit;
                    }
                }

                CoreEditorUtils.DrawPopup(Styles.shadowCascadesText, m_ShadowCascadesProp, Styles.shadowCascadeOptions);

                ShadowCascadesOption cascades = (ShadowCascadesOption)m_ShadowCascadesProp.intValue;
                if (cascades == ShadowCascadesOption.FourCascades)
                    EditorUtils.DrawCascadeSplitGUI<Vector3>(ref m_ShadowCascade4SplitProp, m_ShadowDistanceProp.floatValue, unit);
                else if (cascades == ShadowCascadesOption.ThreeCascades)
                    EditorUtils.DrawCascadeSplitGUI<Vector2>(ref m_ShadowCascade3SplitProp, m_ShadowDistanceProp.floatValue, unit);
                else if (cascades == ShadowCascadesOption.TwoCascades)
                    EditorUtils.DrawCascadeSplitGUI<float>(ref m_ShadowCascade2SplitProp, m_ShadowDistanceProp.floatValue, unit);

                m_ShadowDepthBiasProp.floatValue = EditorGUILayout.Slider(Styles.shadowDepthBias, m_ShadowDepthBiasProp.floatValue, 0.0f, UniversalRenderPipeline.maxShadowBias);
                m_ShadowNormalBiasProp.floatValue = EditorGUILayout.Slider(Styles.shadowNormalBias, m_ShadowNormalBiasProp.floatValue, 0.0f, UniversalRenderPipeline.maxShadowBias);
                EditorGUILayout.PropertyField(m_SoftShadowsSupportedProp, Styles.supportsSoftShadows);
                EditorGUI.indentLevel--;
                EditorGUILayout.Space();
                EditorGUILayout.Space();
            }
            EditorGUILayout.EndFoldoutHeaderGroup();
        }

        void DrawPostProcessingSettings()
        {
            m_PostProcessingSettingsFoldout.value = EditorGUILayout.BeginFoldoutHeaderGroup(m_PostProcessingSettingsFoldout.value, Styles.postProcessingSettingsText);
            if (m_PostProcessingSettingsFoldout.value)
            {
                bool isHdrOn = m_HDR.boolValue;

                EditorGUI.indentLevel++;

                EditorGUILayout.PropertyField(m_ColorGradingMode, Styles.colorGradingMode);
                if (!isHdrOn && m_ColorGradingMode.intValue == (int)ColorGradingMode.HighDynamicRange)
                    EditorGUILayout.HelpBox(Styles.colorGradingModeWarning, MessageType.Warning);
                else if (isHdrOn && m_ColorGradingMode.intValue == (int)ColorGradingMode.HighDynamicRange)
                    EditorGUILayout.HelpBox(Styles.colorGradingModeSpecInfo, MessageType.Info);

                EditorGUILayout.DelayedIntField(m_ColorGradingLutSize, Styles.colorGradingLutSize);
                m_ColorGradingLutSize.intValue = Mathf.Clamp(m_ColorGradingLutSize.intValue, UniversalRenderPipelineAsset.k_MinLutSize, UniversalRenderPipelineAsset.k_MaxLutSize);
                if (isHdrOn && m_ColorGradingMode.intValue == (int)ColorGradingMode.HighDynamicRange && m_ColorGradingLutSize.intValue < 32)
                    EditorGUILayout.HelpBox(Styles.colorGradingLutSizeWarning, MessageType.Warning);

                EditorGUI.indentLevel--;
                EditorGUILayout.Space();
                EditorGUILayout.Space();
            }
            EditorGUILayout.EndFoldoutHeaderGroup();
        }

        void DrawAdvancedSettings()
        {
            m_AdvancedSettingsFoldout.value = EditorGUILayout.BeginFoldoutHeaderGroup(m_AdvancedSettingsFoldout.value, Styles.advancedSettingsText);
            if (m_AdvancedSettingsFoldout.value)
            {
                EditorGUI.indentLevel++;
                EditorGUILayout.PropertyField(m_SRPBatcher, Styles.srpBatcher);
                EditorGUILayout.PropertyField(m_SupportsDynamicBatching, Styles.dynamicBatching);
                EditorGUILayout.PropertyField(m_MixedLightingSupportedProp, Styles.mixedLightingSupportLabel);
                EditorGUILayout.PropertyField(m_DebugLevelProp, Styles.debugLevel);
                EditorGUILayout.PropertyField(m_ShaderVariantLogLevel, Styles.shaderVariantLogLevel);
                EditorGUI.indentLevel--;
                EditorGUILayout.Space();
                EditorGUILayout.Space();
            }
            EditorGUILayout.EndFoldoutHeaderGroup();
        }

        void DrawAdaptivePerformance()
        {
            m_AdaptivePerformanceFoldout.value = EditorGUILayout.BeginFoldoutHeaderGroup(m_AdaptivePerformanceFoldout.value, Styles.adaptivePerformanceText);
            if (m_AdaptivePerformanceFoldout.value)
            {
                EditorGUI.indentLevel++;
                EditorGUILayout.PropertyField(m_UseAdaptivePerformance, Styles.useAdaptivePerformance);
                EditorGUI.indentLevel--;
                EditorGUILayout.Space();
                EditorGUILayout.Space();
            }
            EditorGUILayout.EndFoldoutHeaderGroup();
        }

        void DrawRendererListLayout(ReorderableList list, SerializedProperty prop)
        {
            list.drawElementCallback = (Rect rect, int index, bool isActive, bool isFocused) =>
            {
                rect.y += 2;
                Rect indexRect = new Rect(rect.x, rect.y, 14, EditorGUIUtility.singleLineHeight);
                EditorGUI.LabelField(indexRect, index.ToString());
                Rect objRect = new Rect(rect.x + indexRect.width, rect.y, rect.width - 134, EditorGUIUtility.singleLineHeight);

                EditorGUI.BeginChangeCheck();
                EditorGUI.ObjectField(objRect, prop.GetArrayElementAtIndex(index), GUIContent.none);
                if(EditorGUI.EndChangeCheck())
                    EditorUtility.SetDirty(target);

                Rect defaultButton = new Rect(rect.width - 90, rect.y, 86, EditorGUIUtility.singleLineHeight);
                var defaultRenderer = m_DefaultRendererProp.intValue;
                GUI.enabled = index != defaultRenderer;
                if(GUI.Button(defaultButton, !GUI.enabled ? Styles.rendererDefaultText : Styles.rendererSetDefaultText))
                {
                    m_DefaultRendererProp.intValue = index;
                    EditorUtility.SetDirty(target);
                }
                GUI.enabled = true;

                Rect selectRect = new Rect(rect.x + rect.width - 24, rect.y, 24, EditorGUIUtility.singleLineHeight);

                UniversalRenderPipelineAsset asset = target as UniversalRenderPipelineAsset;

                if (asset.ValidateRendererData(index))
                {
                    if (GUI.Button(selectRect, Styles.rendererSettingsText))
                    {
                        Selection.SetActiveObjectWithContext(prop.GetArrayElementAtIndex(index).objectReferenceValue,
                            null);
                    }
                }
                else // Missing ScriptableRendererData
                {
                    if (GUI.Button(selectRect, index == defaultRenderer ? Styles.rendererDefaultMissingText : Styles.rendererMissingText))
                    {
                        EditorGUIUtility.ShowObjectPicker<ScriptableRendererData>(null, false, null, index);
                    }
                }

                // If object selector chose an object, assign it to the correct ScriptableRendererData slot.
                if (Event.current.commandName == "ObjectSelectorUpdated" && EditorGUIUtility.GetObjectPickerControlID() == index)
                {
                    prop.GetArrayElementAtIndex(index).objectReferenceValue = EditorGUIUtility.GetObjectPickerObject();
                }
            };

            list.drawHeaderCallback = (Rect rect) =>
            {
                EditorGUI.LabelField(rect, Styles.rendererHeaderText);
                list.index = list.count - 1;
            };

            list.onCanRemoveCallback = li => { return li.count > 1; };

            list.onCanAddCallback = li => { return li.count < UniversalRenderPipeline.maxScriptableRenderers; };

            list.onRemoveCallback = li =>
            {
                if (li.serializedProperty.arraySize - 1 != m_DefaultRendererProp.intValue)
                {
                    if(li.serializedProperty.GetArrayElementAtIndex(li.serializedProperty.arraySize - 1).objectReferenceValue != null)
                        li.serializedProperty.DeleteArrayElementAtIndex(li.serializedProperty.arraySize - 1);
                    li.serializedProperty.arraySize--;
                    li.index = li.count - 1;
                }
                else
                {
                    EditorUtility.DisplayDialog(Styles.rendererListDefaultMessage.text, Styles.rendererListDefaultMessage.tooltip,
                        "Close");
                }
                EditorUtility.SetDirty(target);
            };
        }
    }
}<|MERGE_RESOLUTION|>--- conflicted
+++ resolved
@@ -139,12 +139,9 @@
         SerializedProperty m_ColorGradingMode;
         SerializedProperty m_ColorGradingLutSize;
 
-<<<<<<< HEAD
+        SerializedProperty m_UseAdaptivePerformance;
         EditorPrefBoolFlags<EditorUtils.Unit> m_State;
-=======
-        SerializedProperty m_UseAdaptivePerformance;
-
->>>>>>> da3b6d0d
+
         public override void OnInspectorGUI()
         {
             serializedObject.Update();

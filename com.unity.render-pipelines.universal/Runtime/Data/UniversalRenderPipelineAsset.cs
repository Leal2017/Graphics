using System;
using UnityEngine.Scripting.APIUpdating;
#if UNITY_EDITOR
using UnityEditor;
using UnityEditor.ProjectWindowCallback;
using System.IO;
#endif

namespace UnityEngine.Rendering.LWRP
{
    [Obsolete("LWRP -> Universal (UnityUpgradable) -> UnityEngine.Rendering.Universal.UniversalRenderPipelineAsset", true)]
    public class LightweightRenderPipelineAsset
    {
    }
}


namespace UnityEngine.Rendering.Universal
{
    [MovedFrom("UnityEngine.Rendering.LWRP")] public enum ShadowCascadesOption
    {
        NoCascades,
        TwoCascades,
        FourCascades,
    }

    [MovedFrom("UnityEngine.Rendering.LWRP")] public enum ShadowQuality
    {
        Disabled,
        HardShadows,
        SoftShadows,
    }

    [MovedFrom("UnityEngine.Rendering.LWRP")] public enum ShadowResolution
    {
        _256 = 256,
        _512 = 512,
        _1024 = 1024,
        _2048 = 2048,
        _4096 = 4096
    }

    [MovedFrom("UnityEngine.Rendering.LWRP")] public enum MsaaQuality
    {
        Disabled = 1,
        _2x = 2,
        _4x = 4,
        _8x = 8
    }

    [MovedFrom("UnityEngine.Rendering.LWRP")] public enum Downsampling
    {
        None,
        _2xBilinear,
        _4xBox,
        _4xBilinear
    }

    internal enum DefaultMaterialType
    {
        Standard,
        Particle,
        Terrain,
        Sprite,
        UnityBuiltinDefault
    }

    [MovedFrom("UnityEngine.Rendering.LWRP")] public enum LightRenderingMode
    {
        Disabled = 0,
        PerVertex = 2,
        PerPixel = 1,
    }

    [MovedFrom("UnityEngine.Rendering.LWRP")] public enum ShaderVariantLogLevel
    {
        Disabled,
        OnlyUniversalRPShaders,
        AllShaders,
    }

    public enum PipelineDebugLevel
    {
        Disabled,
        Profiling,
    }

    [MovedFrom("UnityEngine.Rendering.LWRP")] public enum RendererType
    {
        Custom,
        ForwardRenderer,
        _2DRenderer,
    }

    public enum ColorGradingMode
    {
        LowDynamicRange,
        HighDynamicRange
    }

    public enum ScalingMode
    {
        Fixed,
        Maximum
    }

    public enum ScaleResolution
    {
        Native,
        _720p,
        _1080p,
        _1440p
    }

    public class UniversalRenderPipelineAsset : RenderPipelineAsset, ISerializationCallbackReceiver
    {
        Shader m_DefaultShader;

        // Default values set when a new UniversalRenderPipeline asset is created
        [SerializeField] int k_AssetVersion = 5;
        [SerializeField] int k_AssetPreviousVersion = 5;
<<<<<<< HEAD
        bool m_NeedsUpgrade;
=======
>>>>>>> 9b9c5bba

        // Deprecated settings for upgrading sakes
        [SerializeField] RendererType m_RendererType = RendererType.ForwardRenderer;
        [SerializeField] internal ScriptableRendererData m_RendererData = null;

        // Renderer settings
        [SerializeField] internal ScriptableRendererData[] m_RendererDataList = new ScriptableRendererData[1];
        internal ScriptableRenderer[] m_Renderers;
        [SerializeField] int m_DefaultRendererIndex = 0;

        // General settings
        [SerializeField] bool m_RequireDepthTexture = false;
        [SerializeField] bool m_RequireOpaqueTexture = false;
        [SerializeField] Downsampling m_OpaqueDownsampling = Downsampling._2xBilinear;

        // Quality settings
        [SerializeField] bool m_SupportsHDR = false;
        [SerializeField] MsaaQuality m_MSAA = MsaaQuality.Disabled;
        [SerializeField] private ScalingMode m_ScalingMode = ScalingMode.Fixed;
        [SerializeField] float m_RenderScale = 1.0f;
        [SerializeField] private ScaleResolution m_ScaleResolution = ScaleResolution.Native;
        // TODO: Shader Quality Tiers

        // Main directional light Settings
        [SerializeField] LightRenderingMode m_MainLightRenderingMode = LightRenderingMode.PerPixel;
        [SerializeField] bool m_MainLightShadowsSupported = true;
        [SerializeField] ShadowResolution m_MainLightShadowmapResolution = ShadowResolution._2048;

        // Additional lights settings
        [SerializeField] LightRenderingMode m_AdditionalLightsRenderingMode = LightRenderingMode.PerPixel;
        [SerializeField] int m_AdditionalLightsPerObjectLimit = 4;
        [SerializeField] bool m_AdditionalLightShadowsSupported = false;
        [SerializeField] ShadowResolution m_AdditionalLightsShadowmapResolution = ShadowResolution._512;

        // Shadows Settings
        [SerializeField] float m_ShadowDistance = 50.0f;
        [SerializeField] ShadowCascadesOption m_ShadowCascades = ShadowCascadesOption.NoCascades;
        [SerializeField] float m_Cascade2Split = 0.25f;
        [SerializeField] Vector3 m_Cascade4Split = new Vector3(0.067f, 0.2f, 0.467f);
        [SerializeField] float m_ShadowDepthBias = 1.0f;
        [SerializeField] float m_ShadowNormalBias = 1.0f;
        [SerializeField] bool m_SoftShadowsSupported = false;

        // Advanced settings
        [SerializeField] bool m_UseSRPBatcher = true;
        [SerializeField] bool m_SupportsDynamicBatching = false;
        [SerializeField] bool m_MixedLightingSupported = true;
        [SerializeField] PipelineDebugLevel m_DebugLevel = PipelineDebugLevel.Disabled;

        // Post-processing settings
        [SerializeField] ColorGradingMode m_ColorGradingMode = ColorGradingMode.LowDynamicRange;
        [SerializeField] int m_ColorGradingLutSize = 32;

        // Deprecated settings
        [SerializeField] ShadowQuality m_ShadowType = ShadowQuality.HardShadows;
        [SerializeField] bool m_LocalShadowsSupported = false;
        [SerializeField] ShadowResolution m_LocalShadowsAtlasResolution = ShadowResolution._256;
        [SerializeField] int m_MaxPixelLights = 0;
        [SerializeField] ShadowResolution m_ShadowAtlasResolution = ShadowResolution._256;

        [SerializeField] ShaderVariantLogLevel m_ShaderVariantLogLevel = ShaderVariantLogLevel.Disabled;

        // Note: A lut size of 16^3 is barely usable with the HDR grading mode. 32 should be the
        // minimum, the lut being encoded in log. Lower sizes would work better with an additional
        // 1D shaper lut but for now we'll keep it simple.
        public const int k_MinLutSize = 16;
        public const int k_MaxLutSize = 65;

#if UNITY_EDITOR
        [NonSerialized]
        internal UniversalRenderPipelineEditorResources m_EditorResourcesAsset;

        public static readonly string packagePath = "Packages/com.unity.render-pipelines.universal";

        public static UniversalRenderPipelineAsset Create(ScriptableRendererData rendererData = null)
        {
            // Create Universal RP Asset
            var instance = CreateInstance<UniversalRenderPipelineAsset>();
            if (rendererData != null)
                instance.m_RendererDataList[0] = rendererData;
            else
                instance.m_RendererDataList[0] = CreateInstance<ForwardRendererData>();
            // Initialize default Renderer
            instance.m_EditorResourcesAsset = LoadResourceFile<UniversalRenderPipelineEditorResources>();
            instance.m_Renderers = new ScriptableRenderer[1];
            instance.m_Renderers[0] = instance.m_RendererDataList[0].InternalCreateRenderer();
            return instance;
        }

        [System.Diagnostics.CodeAnalysis.SuppressMessage("Microsoft.Performance", "CA1812")]
        internal class CreateUniversalPipelineAsset : EndNameEditAction
        {
            public override void Action(int instanceId, string pathName, string resourceFile)
            {
                //Create asset
                AssetDatabase.CreateAsset(Create(CreateRendererAsset(pathName, RendererType.ForwardRenderer)), pathName);
            }
        }

<<<<<<< HEAD
        [MenuItem("Assets/Create/Rendering/Universal Render Pipeline/Pipeline Asset(Forward Renderer)", priority = CoreUtils.assetCreateMenuPriority1)]
=======
        [MenuItem("Assets/Create/Rendering/Universal Render Pipeline/Pipeline Asset (Forward Renderer)", priority = CoreUtils.assetCreateMenuPriority1)]
>>>>>>> 9b9c5bba
        static void CreateUniversalPipeline()
        {
            ProjectWindowUtil.StartNameEditingIfProjectWindowExists(0, CreateInstance<CreateUniversalPipelineAsset>(),
                "UniversalRenderPipelineAsset.asset", null, null);
        }

        static ScriptableRendererData CreateRendererAsset(string path, RendererType type, bool relativePath = true)
        {
            ScriptableRendererData data = CreateRendererData(type);
            string dataPath;
            if (relativePath)
                dataPath =
                    $"{Path.Combine(Path.GetDirectoryName(path), Path.GetFileNameWithoutExtension(path))}_Renderer{Path.GetExtension(path)}";
            else
                dataPath = path;
            AssetDatabase.CreateAsset(data, dataPath);
            return data;
        }

        static ScriptableRendererData CreateRendererData(RendererType type)
        {
            switch (type)
            {
                case RendererType.ForwardRenderer:
                    return CreateInstance<ForwardRendererData>();
                // 2D renderer is experimental
                case RendererType._2DRenderer:
                    return CreateInstance<Experimental.Rendering.Universal.Renderer2DData>();
                // Forward Renderer is the fallback renderer that works on all platforms
                default:
                    return CreateInstance<ForwardRendererData>();
            }
        }

        //[MenuItem("Assets/Create/Rendering/Universal Pipeline Editor Resources", priority = CoreUtils.assetCreateMenuPriority1)]
        static void CreateUniversalPipelineEditorResources()
        {
            var instance = CreateInstance<UniversalRenderPipelineEditorResources>();
            ResourceReloader.ReloadAllNullIn(instance, packagePath);
            AssetDatabase.CreateAsset(instance, string.Format("Assets/{0}.asset", typeof(UniversalRenderPipelineEditorResources).Name));
        }

        static T LoadResourceFile<T>() where T : ScriptableObject
        {
            T resourceAsset = null;
            var guids = AssetDatabase.FindAssets(typeof(T).Name + " t:scriptableobject", new[] { "Assets" });
            foreach (string guid in guids)
            {
                string path = AssetDatabase.GUIDToAssetPath(guid);
                resourceAsset = AssetDatabase.LoadAssetAtPath<T>(path);
                if (resourceAsset != null)
                    break;
            }

            // There's currently an issue that prevents FindAssets from find resources withing the package folder.
            if (resourceAsset == null)
            {
                string path = packagePath + "/Runtime/Data/" + typeof(T).Name + ".asset";
                resourceAsset = AssetDatabase.LoadAssetAtPath<T>(path);
            }

            // Validate the resource file
            try
            {
                ResourceReloader.ReloadAllNullIn(resourceAsset, packagePath);
            }
            catch {}

            return resourceAsset;
        }

        UniversalRenderPipelineEditorResources editorResources
        {
            get
            {
                if (m_EditorResourcesAsset == null)
                    m_EditorResourcesAsset = LoadResourceFile<UniversalRenderPipelineEditorResources>();

                return m_EditorResourcesAsset;
            }
        }
#endif

        public ScriptableRendererData LoadBuiltinRendererData(RendererType type = RendererType.ForwardRenderer)
        {
#if UNITY_EDITOR
            EditorUtility.SetDirty(this);
            return m_RendererDataList[0] =
                CreateRendererAsset("Assets/ForwardRenderer.asset", type, false);
#else
            m_RendererDataList[0] = null;
            return m_RendererDataList[0];
#endif
        }

        protected override RenderPipeline CreatePipeline()
        {
            if (m_RendererDataList == null)
                m_RendererDataList = new ScriptableRendererData[1];

            // If no data we can't create pipeline instance
            if (m_RendererDataList[0] == null)
            {
<<<<<<< HEAD
                // Could be upgrading for the first time
                if (m_NeedsUpgrade)
                {
                    UpgradeAsset(this);
                }
                else
                {
                    Debug.LogError(
                        $"Default Renderer is missing, make sure there is a Renderer assigned as the default on the current Universal RP asset:{UniversalRenderPipeline.asset.name}",
                        this);
                    return null;
                }
=======
                // If previous version and current version are miss-matched then we are waiting for the upgrader to kick in
                if(k_AssetPreviousVersion != k_AssetVersion)
                    return null;

                Debug.LogError(
                    $"Default Renderer is missing, make sure there is a Renderer assigned as the default on the current Universal RP asset:{UniversalRenderPipeline.asset.name}",
                    this);
                return null;
>>>>>>> 9b9c5bba
            }

            if(m_Renderers == null || m_Renderers.Length < m_RendererDataList.Length)
                m_Renderers = new ScriptableRenderer[m_RendererDataList.Length];

            m_Renderers[0] = m_RendererDataList[0].InternalCreateRenderer();
            return new UniversalRenderPipeline(this);
        }

        Material GetMaterial(DefaultMaterialType materialType)
        {
#if UNITY_EDITOR
            if (scriptableRendererData == null || editorResources == null)
                return null;

            var material = scriptableRendererData.GetDefaultMaterial(materialType);
            if (material != null)
                return material;

            switch (materialType)
            {
                case DefaultMaterialType.Standard:
                    return editorResources.materials.lit;

                case DefaultMaterialType.Particle:
                    return editorResources.materials.particleLit;

                case DefaultMaterialType.Terrain:
                    return editorResources.materials.terrainLit;

                // Unity Builtin Default
                default:
                    return null;
            }
#else
            return null;
#endif
        }

        public ScriptableRenderer scriptableRenderer
        {
            get
            {
                if (m_RendererDataList?.Length > m_DefaultRendererIndex && m_RendererDataList[m_DefaultRendererIndex] == null)
                {
                    Debug.LogError("Default renderer is missing from the current Pipeline Asset.", this);
                    return null;
                }
<<<<<<< HEAD

                if (scriptableRendererData.isInvalidated || m_Renderers[m_DefaultRendererIndex] == null)
                {
                    m_Renderers[m_DefaultRendererIndex] = scriptableRendererData.InternalCreateRenderer();
                }

=======

                if (scriptableRendererData.isInvalidated || m_Renderers[m_DefaultRendererIndex] == null)
                {
                    m_Renderers[m_DefaultRendererIndex] = scriptableRendererData.InternalCreateRenderer();
                }

>>>>>>> 9b9c5bba
                return m_Renderers[m_DefaultRendererIndex];
            }
        }

        internal ScriptableRendererData scriptableRendererData
        {
            get
            {
                if (m_RendererDataList[m_DefaultRendererIndex] == null)
                    CreatePipeline();

                return m_RendererDataList[m_DefaultRendererIndex];
            }
        }

        internal ScriptableRenderer GetRenderer(int index)
        {
            if (index == -1) index = m_DefaultRendererIndex;

            if (index >= m_RendererDataList.Length || index < 0 || m_RendererDataList[index] == null)
            {
                Debug.LogWarning(
                    $"Renderer at index {index.ToString()} is missing, falling back to Default Renderer {m_RendererDataList[m_DefaultRendererIndex].name}",
                    this);
                    index = m_DefaultRendererIndex;
            }

            if(m_Renderers == null || m_Renderers.Length < m_RendererDataList.Length)
                m_Renderers = new ScriptableRenderer[m_RendererDataList.Length];

            if ( m_RendererDataList[index].isInvalidated || m_Renderers[index] == null)
                m_Renderers[index] = m_RendererDataList[index].InternalCreateRenderer();

            return m_Renderers[index];
        }

#if UNITY_EDITOR
        internal GUIContent[] rendererDisplayList
        {
            get
            {
                GUIContent[] list = new GUIContent[m_RendererDataList.Length + 1];
                list[0] = new GUIContent($"Default Renderer ({RendererDataDisplayName(m_RendererDataList[m_DefaultRendererIndex])})");

                for (var i = 1; i < list.Length; i++)
                {
                    list[i] = new GUIContent($"{(i - 1).ToString()}: {RendererDataDisplayName(m_RendererDataList[i-1])}");
                }
                return list;
            }
        }

        string RendererDataDisplayName(ScriptableRendererData data)
        {
            if (data != null)
                return data.name;

            return "NULL (Missing RendererData)";
        }

#endif

        internal int[] rendererIndexList
        {
            get
            {
                int[] list = new int[m_RendererDataList.Length + 1];
                for (int i = 0; i < list.Length; i++)
                {
                    list[i] = i - 1;
                }
                return list;
            }
        }

        public bool supportsCameraDepthTexture
        {
            get { return m_RequireDepthTexture; }
            set { m_RequireDepthTexture = value; }
        }

        public bool supportsCameraOpaqueTexture
        {
            get { return m_RequireOpaqueTexture; }
            set { m_RequireOpaqueTexture = value; }
        }

        public Downsampling opaqueDownsampling
        {
            get { return m_OpaqueDownsampling; }
        }

        public bool supportsHDR
        {
            get { return m_SupportsHDR; }
            set { m_SupportsHDR = value; }
        }

        public int msaaSampleCount
        {
            get { return (int)m_MSAA; }
            set { m_MSAA = (MsaaQuality)value; }
        }

        public float renderScale
        {
            get
            {
                switch (m_ScalingMode)
                {
                    case ScalingMode.Fixed:
                        return m_RenderScale;
                    case ScalingMode.Maximum:
                        return MaxRenderResolution();
                    default:
                        return 1f;
                }
            }
            set { m_RenderScale = ValidateRenderScale(value); }
        }

        private float MaxRenderResolution()
        {
            float res;
            switch (m_ScaleResolution)
            {
                case ScaleResolution._720p:
                    res = 1280f;
                    break;
                case ScaleResolution._1080p:
                    res = 1920f;
                    break;
                case ScaleResolution._1440p:
                    res = 2560f;
                    break;
                default:
                    res = Display.main.renderingWidth;
                    break;
            }
            return ValidateRenderScale(Mathf.Clamp01(res / Display.main.renderingWidth));
        }

        public ScaleResolution renderScaleResolution
        {
            get { return m_ScaleResolution; }
            set { m_ScaleResolution = value; }
        }

        public LightRenderingMode mainLightRenderingMode
        {
            get { return m_MainLightRenderingMode; }
        }

        public bool supportsMainLightShadows
        {
            get { return m_MainLightShadowsSupported; }
        }

        public int mainLightShadowmapResolution
        {
            get { return (int)m_MainLightShadowmapResolution; }
        }

        public LightRenderingMode additionalLightsRenderingMode
        {
            get { return m_AdditionalLightsRenderingMode; }
        }

        public int maxAdditionalLightsCount
        {
            get { return m_AdditionalLightsPerObjectLimit; }
            set { m_AdditionalLightsPerObjectLimit = ValidatePerObjectLights(value); }
        }

        public bool supportsAdditionalLightShadows
        {
            get { return m_AdditionalLightShadowsSupported; }
        }

        public int additionalLightsShadowmapResolution
        {
            get { return (int)m_AdditionalLightsShadowmapResolution; }
        }

        public float shadowDistance
        {
            get { return m_ShadowDistance; }
            set { m_ShadowDistance = Mathf.Max(0.0f, value); }
        }

        public ShadowCascadesOption shadowCascadeOption
        {
            get { return m_ShadowCascades; }
            set { m_ShadowCascades = value; }
        }

        public float cascade2Split
        {
            get { return m_Cascade2Split; }
        }

        public Vector3 cascade4Split
        {
            get { return m_Cascade4Split; }
        }

        public float shadowDepthBias
        {
            get { return m_ShadowDepthBias; }
            set { m_ShadowDepthBias = ValidateShadowBias(value); }
        }

        public float shadowNormalBias
        {
            get { return m_ShadowNormalBias; }
            set { m_ShadowNormalBias = ValidateShadowBias(value); }
        }

        public bool supportsSoftShadows
        {
            get { return m_SoftShadowsSupported; }
        }

        public bool supportsDynamicBatching
        {
            get { return m_SupportsDynamicBatching; }
            set { m_SupportsDynamicBatching = value; }
        }

        public bool supportsMixedLighting
        {
            get { return m_MixedLightingSupported; }
        }

        public ShaderVariantLogLevel shaderVariantLogLevel
        {
            get { return m_ShaderVariantLogLevel; }
            set { m_ShaderVariantLogLevel = value; }
        }

        public PipelineDebugLevel debugLevel
        {
            get => m_DebugLevel;
        }

        public bool useSRPBatcher
        {
            get { return m_UseSRPBatcher; }
            set { m_UseSRPBatcher = value; }
        }

        public ColorGradingMode colorGradingMode
        {
            get { return m_ColorGradingMode; }
            set { m_ColorGradingMode = value; }
        }

        public int colorGradingLutSize
        {
            get { return m_ColorGradingLutSize; }
            set { m_ColorGradingLutSize = Mathf.Clamp(value, k_MinLutSize, k_MaxLutSize); }
        }

        public override Material defaultMaterial
        {
            get { return GetMaterial(DefaultMaterialType.Standard); }
        }

        public override Material defaultParticleMaterial
        {
            get { return GetMaterial(DefaultMaterialType.Particle); }
        }

        public override Material defaultLineMaterial
        {
            get { return GetMaterial(DefaultMaterialType.Particle); }
        }

        public override Material defaultTerrainMaterial
        {
            get { return GetMaterial(DefaultMaterialType.Terrain); }
        }

        public override Material defaultUIMaterial
        {
            get { return GetMaterial(DefaultMaterialType.UnityBuiltinDefault); }
        }

        public override Material defaultUIOverdrawMaterial
        {
            get { return GetMaterial(DefaultMaterialType.UnityBuiltinDefault); }
        }

        public override Material defaultUIETC1SupportedMaterial
        {
            get { return GetMaterial(DefaultMaterialType.UnityBuiltinDefault); }
        }

        public override Material default2DMaterial
        {
            get { return GetMaterial(DefaultMaterialType.Sprite); }
        }

        public override Shader defaultShader
        {
            get
            {
#if UNITY_EDITOR
                // TODO: When importing project, AssetPreviewUpdater:CreatePreviewForAsset will be called multiple time
                // which in turns calls this property to get the default shader.
                // The property should never return null as, when null, it loads the data using AssetDatabase.LoadAssetAtPath.
                // However it seems there's an issue that LoadAssetAtPath will not load the asset in some cases. so adding the null check
                // here to fix template tests.
                if (scriptableRendererData != null)
                {
                    Shader defaultShader = scriptableRendererData.GetDefaultShader();
                    if (defaultShader != null)
                        return defaultShader;
                }
#endif

                if (m_DefaultShader == null)
                    m_DefaultShader = Shader.Find(ShaderUtils.GetShaderPath(ShaderPathID.Lit));

                return m_DefaultShader;
            }
        }

#if UNITY_EDITOR
        public override Shader autodeskInteractiveShader
        {
            get { return editorResources.shaders.autodeskInteractivePS; }
        }

        public override Shader autodeskInteractiveTransparentShader
        {
            get { return editorResources.shaders.autodeskInteractiveTransparentPS; }
        }

        public override Shader autodeskInteractiveMaskedShader
        {
            get { return editorResources.shaders.autodeskInteractiveMaskedPS; }
        }

        public override Shader terrainDetailLitShader
        {
            get { return editorResources.shaders.terrainDetailLitPS; }
        }

        public override Shader terrainDetailGrassShader
        {
            get { return editorResources.shaders.terrainDetailGrassPS; }
        }

        public override Shader terrainDetailGrassBillboardShader
        {
            get { return editorResources.shaders.terrainDetailGrassBillboardPS; }
        }

        public override Shader defaultSpeedTree7Shader
        {
            get { return editorResources.shaders.defaultSpeedTree7PS; }
        }

        public override Shader defaultSpeedTree8Shader
        {
            get { return editorResources.shaders.defaultSpeedTree8PS; }
        }
#endif

        public void OnBeforeSerialize()
        {
        }

        public void OnAfterDeserialize()
        {
            k_AssetPreviousVersion = k_AssetVersion;

            if (k_AssetVersion < 3)
            {
                m_SoftShadowsSupported = (m_ShadowType == ShadowQuality.SoftShadows);
<<<<<<< HEAD
                k_AssetVersion = 3;
                m_NeedsUpgrade = true;
=======
                k_AssetPreviousVersion = k_AssetVersion;
                k_AssetVersion = 3;
>>>>>>> 9b9c5bba
            }

            if (k_AssetVersion < 4)
            {
                m_AdditionalLightShadowsSupported = m_LocalShadowsSupported;
                m_AdditionalLightsShadowmapResolution = m_LocalShadowsAtlasResolution;
                m_AdditionalLightsPerObjectLimit = m_MaxPixelLights;
                m_MainLightShadowmapResolution = m_ShadowAtlasResolution;
<<<<<<< HEAD
                k_AssetVersion = 4;
                m_NeedsUpgrade = true;
            }

            if (k_AssetVersion < 5)
            {
                if (m_RendererType == RendererType.Custom)
                {
                    m_RendererDataList[0] = m_RendererData;
                }

                k_AssetVersion = 5;
                m_NeedsUpgrade = true;
            }
        }


        static void UpgradeAsset(UniversalRenderPipelineAsset asset)
        {
#if UNITY_EDITOR

            if(asset.k_AssetPreviousVersion < 5)
            {
                if (asset.m_RendererType == RendererType.ForwardRenderer)
                {
                    var data = AssetDatabase.LoadAssetAtPath<ForwardRendererData>("Assets/ForwardRenderer.asset");
                    if (data)
                    {
                        asset.m_RendererDataList[0] = data;
                    }
                    else
                    {
                        asset.LoadBuiltinRendererData();
                    }
                    asset.m_RendererData = null; // Clears the old renderer
                }

                asset.k_AssetPreviousVersion = 5;
            }

            asset.m_NeedsUpgrade = false;
#endif
        }

=======
                k_AssetPreviousVersion = k_AssetVersion;
                k_AssetVersion = 4;
            }

            if (k_AssetVersion < 5)
            {
                if (m_RendererType == RendererType.Custom)
                {
                    m_RendererDataList[0] = m_RendererData;
                }
                k_AssetPreviousVersion = k_AssetVersion;
                k_AssetVersion = 5;
            }
#if UNITY_EDITOR
            if (k_AssetPreviousVersion != k_AssetVersion)
            {
                EditorApplication.delayCall += () => UpgradeAsset(this);
            }
#endif
        }

#if UNITY_EDITOR
        static void UpgradeAsset(UniversalRenderPipelineAsset asset)
        {
            if(asset.k_AssetPreviousVersion < 5)
            {
                if (asset.m_RendererType == RendererType.ForwardRenderer)
                {
                    var data = AssetDatabase.LoadAssetAtPath<ForwardRendererData>("Assets/ForwardRenderer.asset");
                    if (data)
                    {
                        asset.m_RendererDataList[0] = data;
                    }
                    else
                    {
                        asset.LoadBuiltinRendererData();
                    }
                    asset.m_RendererData = null; // Clears the old renderer
                }

                asset.k_AssetPreviousVersion = 5;
            }
        }
#endif
>>>>>>> 9b9c5bba

        float ValidateShadowBias(float value)
        {
            return Mathf.Max(0.0f, Mathf.Min(value, UniversalRenderPipeline.maxShadowBias));
        }

        int ValidatePerObjectLights(int value)
        {
            return System.Math.Max(0, System.Math.Min(value, UniversalRenderPipeline.maxPerObjectLights));
        }

        float ValidateRenderScale(float value)
        {
            return Mathf.Max(UniversalRenderPipeline.minRenderScale, Mathf.Min(value, UniversalRenderPipeline.maxRenderScale));
        }

        /// <summary>
        /// Check to see if the RendererData list contains valide RendererData references.
        /// </summary>
        /// <param name="partial">This bool controls whether to test against all or any, if false then there has to be no invalid RendererData</param>
        /// <returns></returns>
        internal bool ValidateRendererDataList(bool partial = false)
        {
            var emptyEntries = 0;
            for (int i = 0; i < m_RendererDataList.Length; i++) emptyEntries += ValidateRendererData(i) ? 0 : 1;
            if (partial)
                return emptyEntries == 0;
            return emptyEntries != m_RendererDataList.Length;
        }

        internal bool ValidateRendererData(int index)
        {
            // Check to see if you are asking for the default renderer
            if (index == -1) index = m_DefaultRendererIndex;
            return index < m_RendererDataList.Length ? m_RendererDataList[index] != null : false;
        }
    }
}<|MERGE_RESOLUTION|>--- conflicted
+++ resolved
@@ -119,10 +119,6 @@
         // Default values set when a new UniversalRenderPipeline asset is created
         [SerializeField] int k_AssetVersion = 5;
         [SerializeField] int k_AssetPreviousVersion = 5;
-<<<<<<< HEAD
-        bool m_NeedsUpgrade;
-=======
->>>>>>> 9b9c5bba
 
         // Deprecated settings for upgrading sakes
         [SerializeField] RendererType m_RendererType = RendererType.ForwardRenderer;
@@ -222,11 +218,7 @@
             }
         }
 
-<<<<<<< HEAD
-        [MenuItem("Assets/Create/Rendering/Universal Render Pipeline/Pipeline Asset(Forward Renderer)", priority = CoreUtils.assetCreateMenuPriority1)]
-=======
         [MenuItem("Assets/Create/Rendering/Universal Render Pipeline/Pipeline Asset (Forward Renderer)", priority = CoreUtils.assetCreateMenuPriority1)]
->>>>>>> 9b9c5bba
         static void CreateUniversalPipeline()
         {
             ProjectWindowUtil.StartNameEditingIfProjectWindowExists(0, CreateInstance<CreateUniversalPipelineAsset>(),
@@ -291,7 +283,7 @@
             // Validate the resource file
             try
             {
-                ResourceReloader.ReloadAllNullIn(resourceAsset, packagePath);
+            ResourceReloader.ReloadAllNullIn(resourceAsset, packagePath);
             }
             catch {}
 
@@ -330,20 +322,6 @@
             // If no data we can't create pipeline instance
             if (m_RendererDataList[0] == null)
             {
-<<<<<<< HEAD
-                // Could be upgrading for the first time
-                if (m_NeedsUpgrade)
-                {
-                    UpgradeAsset(this);
-                }
-                else
-                {
-                    Debug.LogError(
-                        $"Default Renderer is missing, make sure there is a Renderer assigned as the default on the current Universal RP asset:{UniversalRenderPipeline.asset.name}",
-                        this);
-                    return null;
-                }
-=======
                 // If previous version and current version are miss-matched then we are waiting for the upgrader to kick in
                 if(k_AssetPreviousVersion != k_AssetVersion)
                     return null;
@@ -352,7 +330,6 @@
                     $"Default Renderer is missing, make sure there is a Renderer assigned as the default on the current Universal RP asset:{UniversalRenderPipeline.asset.name}",
                     this);
                 return null;
->>>>>>> 9b9c5bba
             }
 
             if(m_Renderers == null || m_Renderers.Length < m_RendererDataList.Length)
@@ -401,21 +378,12 @@
                     Debug.LogError("Default renderer is missing from the current Pipeline Asset.", this);
                     return null;
                 }
-<<<<<<< HEAD
 
                 if (scriptableRendererData.isInvalidated || m_Renderers[m_DefaultRendererIndex] == null)
                 {
                     m_Renderers[m_DefaultRendererIndex] = scriptableRendererData.InternalCreateRenderer();
                 }
 
-=======
-
-                if (scriptableRendererData.isInvalidated || m_Renderers[m_DefaultRendererIndex] == null)
-                {
-                    m_Renderers[m_DefaultRendererIndex] = scriptableRendererData.InternalCreateRenderer();
-                }
-
->>>>>>> 9b9c5bba
                 return m_Renderers[m_DefaultRendererIndex];
             }
         }
@@ -537,7 +505,7 @@
             set { m_RenderScale = ValidateRenderScale(value); }
         }
 
-        private float MaxRenderResolution()
+        float MaxRenderResolution()
         {
             float res;
             switch (m_ScaleResolution)
@@ -792,18 +760,11 @@
 
         public void OnAfterDeserialize()
         {
-            k_AssetPreviousVersion = k_AssetVersion;
-
             if (k_AssetVersion < 3)
             {
                 m_SoftShadowsSupported = (m_ShadowType == ShadowQuality.SoftShadows);
-<<<<<<< HEAD
-                k_AssetVersion = 3;
-                m_NeedsUpgrade = true;
-=======
                 k_AssetPreviousVersion = k_AssetVersion;
                 k_AssetVersion = 3;
->>>>>>> 9b9c5bba
             }
 
             if (k_AssetVersion < 4)
@@ -812,9 +773,8 @@
                 m_AdditionalLightsShadowmapResolution = m_LocalShadowsAtlasResolution;
                 m_AdditionalLightsPerObjectLimit = m_MaxPixelLights;
                 m_MainLightShadowmapResolution = m_ShadowAtlasResolution;
-<<<<<<< HEAD
+                k_AssetPreviousVersion = k_AssetVersion;
                 k_AssetVersion = 4;
-                m_NeedsUpgrade = true;
             }
 
             if (k_AssetVersion < 5)
@@ -823,17 +783,20 @@
                 {
                     m_RendererDataList[0] = m_RendererData;
                 }
-
+                k_AssetPreviousVersion = k_AssetVersion;
                 k_AssetVersion = 5;
-                m_NeedsUpgrade = true;
-            }
-        }
-
-
+            }
+#if UNITY_EDITOR
+            if (k_AssetPreviousVersion != k_AssetVersion)
+            {
+                EditorApplication.delayCall += () => UpgradeAsset(this);
+            }
+#endif
+        }
+
+#if UNITY_EDITOR
         static void UpgradeAsset(UniversalRenderPipelineAsset asset)
         {
-#if UNITY_EDITOR
-
             if(asset.k_AssetPreviousVersion < 5)
             {
                 if (asset.m_RendererType == RendererType.ForwardRenderer)
@@ -848,61 +811,12 @@
                         asset.LoadBuiltinRendererData();
                     }
                     asset.m_RendererData = null; // Clears the old renderer
-                }
+                 }
 
                 asset.k_AssetPreviousVersion = 5;
             }
-
-            asset.m_NeedsUpgrade = false;
+        }
 #endif
-        }
-
-=======
-                k_AssetPreviousVersion = k_AssetVersion;
-                k_AssetVersion = 4;
-            }
-
-            if (k_AssetVersion < 5)
-            {
-                if (m_RendererType == RendererType.Custom)
-                {
-                    m_RendererDataList[0] = m_RendererData;
-                }
-                k_AssetPreviousVersion = k_AssetVersion;
-                k_AssetVersion = 5;
-            }
-#if UNITY_EDITOR
-            if (k_AssetPreviousVersion != k_AssetVersion)
-            {
-                EditorApplication.delayCall += () => UpgradeAsset(this);
-            }
-#endif
-        }
-
-#if UNITY_EDITOR
-        static void UpgradeAsset(UniversalRenderPipelineAsset asset)
-        {
-            if(asset.k_AssetPreviousVersion < 5)
-            {
-                if (asset.m_RendererType == RendererType.ForwardRenderer)
-                {
-                    var data = AssetDatabase.LoadAssetAtPath<ForwardRendererData>("Assets/ForwardRenderer.asset");
-                    if (data)
-                    {
-                        asset.m_RendererDataList[0] = data;
-                    }
-                    else
-                    {
-                        asset.LoadBuiltinRendererData();
-                    }
-                    asset.m_RendererData = null; // Clears the old renderer
-                }
-
-                asset.k_AssetPreviousVersion = 5;
-            }
-        }
-#endif
->>>>>>> 9b9c5bba
 
         float ValidateShadowBias(float value)
         {

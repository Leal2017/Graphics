using UnityEngine.Rendering.Universal.Internal;

namespace UnityEngine.Rendering.Universal
{
    /// <summary>
    /// Default renderer for Universal RP.
    /// This renderer is supported on all Universal RP supported platforms.
    /// It uses a classic forward rendering strategy with per-object light culling.
    /// </summary>
    public sealed class ForwardRenderer : ScriptableRenderer
    {
        const int k_DepthStencilBufferBits = 32;
        const string k_CreateCameraTextures = "Create Camera Texture";

        ColorGradingLutPass m_ColorGradingLutPass;
        DepthOnlyPass m_DepthPrepass;
        MainLightShadowCasterPass m_MainLightShadowCasterPass;
        AdditionalLightsShadowCasterPass m_AdditionalLightsShadowCasterPass;
        DrawObjectsPass m_RenderOpaqueForwardPass;
        DrawSkyboxPass m_DrawSkyboxPass;
        CopyDepthPass m_CopyDepthPass;
        CopyColorPass m_CopyColorPass;
        TransparentSettingsPass m_TransparentSettingsPass;
        DrawObjectsPass m_RenderTransparentForwardPass;
        InvokeOnRenderObjectCallbackPass m_OnRenderObjectCallbackPass;
        PostProcessPass m_PostProcessPass;
        PostProcessPass m_FinalPostProcessPass;
        FinalBlitPass m_FinalBlitPass;
        CapturePass m_CapturePass;

#if UNITY_EDITOR
        SceneViewDepthCopyPass m_SceneViewDepthCopyPass;
#endif

        RenderTargetHandle m_ActiveCameraColorAttachment;
        RenderTargetHandle m_ActiveCameraDepthAttachment;
        RenderTargetHandle m_CameraColorAttachment;
        RenderTargetHandle m_CameraDepthAttachment;
        RenderTargetHandle m_DepthTexture;
        RenderTargetHandle m_OpaqueColor;
        RenderTargetHandle m_AfterPostProcessColor;
        RenderTargetHandle m_ColorGradingLut;

        ForwardLights m_ForwardLights;
        StencilState m_DefaultStencilState;

        Material m_BlitMaterial;
        Material m_CopyDepthMaterial;
        Material m_SamplingMaterial;
        Material m_ScreenspaceShadowsMaterial;

        public ForwardRenderer(ForwardRendererData data) : base(data)
        {
            m_BlitMaterial = CoreUtils.CreateEngineMaterial(data.shaders.blitPS);
            m_CopyDepthMaterial = CoreUtils.CreateEngineMaterial(data.shaders.copyDepthPS);
            m_SamplingMaterial = CoreUtils.CreateEngineMaterial(data.shaders.samplingPS);
            m_ScreenspaceShadowsMaterial = CoreUtils.CreateEngineMaterial(data.shaders.screenSpaceShadowPS);

            StencilStateData stencilData = data.defaultStencilState;
            m_DefaultStencilState = StencilState.defaultValue;
            m_DefaultStencilState.enabled = stencilData.overrideStencilState;
            m_DefaultStencilState.SetCompareFunction(stencilData.stencilCompareFunction);
            m_DefaultStencilState.SetPassOperation(stencilData.passOperation);
            m_DefaultStencilState.SetFailOperation(stencilData.failOperation);
            m_DefaultStencilState.SetZFailOperation(stencilData.zFailOperation);

            // Note: Since all custom render passes inject first and we have stable sort,
            // we inject the builtin passes in the before events.
            m_MainLightShadowCasterPass = new MainLightShadowCasterPass(RenderPassEvent.BeforeRenderingShadows);
            m_AdditionalLightsShadowCasterPass = new AdditionalLightsShadowCasterPass(RenderPassEvent.BeforeRenderingShadows);
            m_DepthPrepass = new DepthOnlyPass(RenderPassEvent.BeforeRenderingPrepasses, RenderQueueRange.opaque, data.opaqueLayerMask);
            m_ColorGradingLutPass = new ColorGradingLutPass(RenderPassEvent.BeforeRenderingPrepasses, data.postProcessData);
            m_RenderOpaqueForwardPass = new DrawObjectsPass("Render Opaques", true, RenderPassEvent.BeforeRenderingOpaques, RenderQueueRange.opaque, data.opaqueLayerMask, m_DefaultStencilState, stencilData.stencilReference);
            m_CopyDepthPass = new CopyDepthPass(RenderPassEvent.AfterRenderingSkybox, m_CopyDepthMaterial);
            m_DrawSkyboxPass = new DrawSkyboxPass(RenderPassEvent.BeforeRenderingSkybox);
            m_CopyColorPass = new CopyColorPass(RenderPassEvent.BeforeRenderingTransparents, m_SamplingMaterial);
            m_TransparentSettingsPass = new TransparentSettingsPass(RenderPassEvent.BeforeRenderingTransparents, data.shadowTransparentReceive);
            m_RenderTransparentForwardPass = new DrawObjectsPass("Render Transparents", false, RenderPassEvent.BeforeRenderingTransparents, RenderQueueRange.transparent, data.transparentLayerMask, m_DefaultStencilState, stencilData.stencilReference);
            m_OnRenderObjectCallbackPass = new InvokeOnRenderObjectCallbackPass(RenderPassEvent.BeforeRenderingPostProcessing);
            m_PostProcessPass = new PostProcessPass(RenderPassEvent.BeforeRenderingPostProcessing, data.postProcessData, m_BlitMaterial);
            m_FinalPostProcessPass = new PostProcessPass(RenderPassEvent.AfterRendering + 1, data.postProcessData, m_BlitMaterial);
            m_CapturePass = new CapturePass(RenderPassEvent.AfterRendering);
            m_FinalBlitPass = new FinalBlitPass(RenderPassEvent.AfterRendering + 1, m_BlitMaterial);

#if UNITY_EDITOR
            m_SceneViewDepthCopyPass = new SceneViewDepthCopyPass(RenderPassEvent.AfterRendering + 9, m_CopyDepthMaterial);
#endif

            // RenderTexture format depends on camera and pipeline (HDR, non HDR, etc)
            // Samples (MSAA) depend on camera and pipeline
            m_CameraColorAttachment.Init("_CameraColorTexture");
            m_CameraDepthAttachment.Init("_CameraDepthAttachment");
            m_DepthTexture.Init("_CameraDepthTexture");
            m_OpaqueColor.Init("_CameraOpaqueTexture");
            m_AfterPostProcessColor.Init("_AfterPostProcessTexture");
            m_ColorGradingLut.Init("_InternalGradingLut");
            m_ForwardLights = new ForwardLights();

            supportedRenderingFeatures = new RenderingFeatures()
            {
                cameraStacking = true,
            };
        }

        /// <inheritdoc />
        protected override void Dispose(bool disposing)
        {
            // always dispose unmanaged resources
            m_PostProcessPass.Cleanup();
            CoreUtils.Destroy(m_BlitMaterial);
            CoreUtils.Destroy(m_CopyDepthMaterial);
            CoreUtils.Destroy(m_SamplingMaterial);
            CoreUtils.Destroy(m_ScreenspaceShadowsMaterial);
        }

        /// <inheritdoc />
        public override void Setup(ScriptableRenderContext context, ref RenderingData renderingData)
        {
            Camera camera = renderingData.cameraData.camera;
            ref CameraData cameraData = ref renderingData.cameraData;
            RenderTextureDescriptor cameraTargetDescriptor = renderingData.cameraData.cameraTargetDescriptor;

            // Special path for depth only offscreen cameras. Only write opaques + transparents.
            bool isOffscreenDepthTexture = cameraData.targetTexture != null && cameraData.targetTexture.format == RenderTextureFormat.Depth;
            if (isOffscreenDepthTexture)
            {
                ConfigureCameraTarget(BuiltinRenderTextureType.CameraTarget, BuiltinRenderTextureType.CameraTarget);

                for (int i = 0; i < rendererFeatures.Count; ++i)
                {
                    if(rendererFeatures[i].isActive)
                        rendererFeatures[i].AddRenderPasses(this, ref renderingData);
                }

                EnqueuePass(m_RenderOpaqueForwardPass);
                EnqueuePass(m_DrawSkyboxPass);
                EnqueuePass(m_RenderTransparentForwardPass);
                return;
            }

            // Should apply post-processing after rendering this camera?
            bool applyPostProcessing = cameraData.postProcessEnabled;
            // There's at least a camera in the camera stack that applies post-processing
            bool anyPostProcessing = renderingData.postProcessingEnabled;


            // We generate color LUT in the base camera only. This allows us to not break render pass execution for overlay cameras.
            bool generateColorGradingLUT = anyPostProcessing && cameraData.renderType == CameraRenderType.Base;
            bool isSceneViewCamera = cameraData.isSceneViewCamera;
            bool isPreviewCamera = cameraData.isPreviewCamera;
            bool requiresDepthTexture = cameraData.requiresDepthTexture;
            bool isStereoEnabled = cameraData.isStereoEnabled;

            bool mainLightShadows = m_MainLightShadowCasterPass.Setup(ref renderingData);
            bool additionalLightShadows = m_AdditionalLightsShadowCasterPass.Setup(ref renderingData);
            bool transparentsNeedSettingsPass = m_TransparentSettingsPass.Setup(ref renderingData);

            // Depth prepass is generated in the following cases:
            // - If game or offscreen camera requires it we check if we can copy the depth from the rendering opaques pass and use that instead.
            // - Scene or preview cameras always require a depth texture. We do a depth pre-pass to simplify it and it shouldn't matter much for editor.
            bool requiresDepthPrepass = requiresDepthTexture && !CanCopyDepth(ref renderingData.cameraData);
            requiresDepthPrepass |= isSceneViewCamera;
            requiresDepthPrepass |= isPreviewCamera;

            // The copying of depth should normally happen after rendering opaques.
            // But if we only require it for post processing or the scene camera then we do it after rendering transparent objects
            m_CopyDepthPass.renderPassEvent = (!requiresDepthTexture && (applyPostProcessing || isSceneViewCamera)) ? RenderPassEvent.AfterRenderingTransparents : RenderPassEvent.AfterRenderingOpaques;

            // TODO: CopyDepth pass is disabled in XR due to required work to handle camera matrices in URP.
            // IF this condition is removed make sure the CopyDepthPass.cs is working properly on all XR modes. This requires PureXR SDK integration.
            if (isStereoEnabled && requiresDepthTexture)
                requiresDepthPrepass = true;

            bool createColorTexture = RequiresIntermediateColorTexture(ref cameraData);
            createColorTexture &= !isPreviewCamera;

            // If camera requires depth and there's no depth pre-pass we create a depth texture that can be read later by effect requiring it.
            bool createDepthTexture = cameraData.requiresDepthTexture && !requiresDepthPrepass;
            createDepthTexture |= (cameraData.renderType == CameraRenderType.Base && !cameraData.resolveFinalTarget);

#if UNITY_ANDROID
            if (SystemInfo.graphicsDeviceType != GraphicsDeviceType.Vulkan)
            {
                // GLES can not use render texture's depth buffer with the color buffer of the backbuffer
                // in such case we create a color texture for it too.
                createColorTexture |= createDepthTexture;
            }
#endif

            // Configure all settings require to start a new camera stack (base camera only)
            if (cameraData.renderType == CameraRenderType.Base)
            {
                m_ActiveCameraColorAttachment = (createColorTexture) ? m_CameraColorAttachment : RenderTargetHandle.CameraTarget;
                m_ActiveCameraDepthAttachment = (createDepthTexture) ? m_CameraDepthAttachment : RenderTargetHandle.CameraTarget;

                bool intermediateRenderTexture = createColorTexture || createDepthTexture;

                // Doesn't create texture for Overlay cameras as they are already overlaying on top of created textures.
                bool createTextures = intermediateRenderTexture;
                if (createTextures)
                    CreateCameraRenderTarget(context, ref renderingData.cameraData);

                // if rendering to intermediate render texture we don't have to create msaa backbuffer
                int backbufferMsaaSamples = (intermediateRenderTexture) ? 1 : cameraTargetDescriptor.msaaSamples;

                if (Camera.main == camera && camera.cameraType == CameraType.Game && cameraData.targetTexture == null)
                    SetupBackbufferFormat(backbufferMsaaSamples, isStereoEnabled);
            }
            else
            {
                m_ActiveCameraColorAttachment = m_CameraColorAttachment;
                m_ActiveCameraDepthAttachment = m_CameraDepthAttachment;
            }

            ConfigureCameraTarget(m_ActiveCameraColorAttachment.Identifier(), m_ActiveCameraDepthAttachment.Identifier());

            for (int i = 0; i < rendererFeatures.Count; ++i)
            {
                if(rendererFeatures[i].isActive)
                    rendererFeatures[i].AddRenderPasses(this, ref renderingData);
            }

            int count = activeRenderPassQueue.Count;
            for (int i = count - 1; i >= 0; i--)
            {
                if(activeRenderPassQueue[i] == null)
                    activeRenderPassQueue.RemoveAt(i);
            }
            bool hasPassesAfterPostProcessing = activeRenderPassQueue.Find(x => x.renderPassEvent == RenderPassEvent.AfterRendering) != null;

            if (mainLightShadows)
                EnqueuePass(m_MainLightShadowCasterPass);

            if (additionalLightShadows)
                EnqueuePass(m_AdditionalLightsShadowCasterPass);

            if (requiresDepthPrepass)
            {
                m_DepthPrepass.Setup(cameraTargetDescriptor, m_DepthTexture);
                EnqueuePass(m_DepthPrepass);
            }

            if (generateColorGradingLUT)
            {
                m_ColorGradingLutPass.Setup(m_ColorGradingLut);
                EnqueuePass(m_ColorGradingLutPass);
            }

            EnqueuePass(m_RenderOpaqueForwardPass);

            bool isOverlayCamera = cameraData.renderType == CameraRenderType.Overlay;
            if (camera.clearFlags == CameraClearFlags.Skybox && RenderSettings.skybox != null && !isOverlayCamera)
                EnqueuePass(m_DrawSkyboxPass);

            // If a depth texture was created we necessarily need to copy it, otherwise we could have render it to a renderbuffer
            if (!requiresDepthPrepass && renderingData.cameraData.requiresDepthTexture && createDepthTexture)
            {
                m_CopyDepthPass.Setup(m_ActiveCameraDepthAttachment, m_DepthTexture);
                EnqueuePass(m_CopyDepthPass);
            }

            if (renderingData.cameraData.requiresOpaqueTexture)
            {
                // TODO: Downsampling method should be store in the renderer instead of in the asset.
                // We need to migrate this data to renderer. For now, we query the method in the active asset.
                Downsampling downsamplingMethod = UniversalRenderPipeline.asset.opaqueDownsampling;
                m_CopyColorPass.Setup(m_ActiveCameraColorAttachment.Identifier(), m_OpaqueColor, downsamplingMethod);
                EnqueuePass(m_CopyColorPass);
            }

            if (transparentsNeedSettingsPass)
            {
                EnqueuePass(m_TransparentSettingsPass);
            }

            EnqueuePass(m_RenderTransparentForwardPass);
            EnqueuePass(m_OnRenderObjectCallbackPass);

            bool lastCameraInTheStack = cameraData.resolveFinalTarget;
            bool hasCaptureActions = renderingData.cameraData.captureActions != null && lastCameraInTheStack;
            bool applyFinalPostProcessing = anyPostProcessing && lastCameraInTheStack &&
                                     renderingData.cameraData.antialiasing == AntialiasingMode.FastApproximateAntialiasing;

            // When post-processing is enabled we can use the stack to resolve rendering to camera target (screen or RT).
            // However when there are render passes executing after post we avoid resolving to screen so rendering continues (before sRGBConvertion etc)
            bool resolvePostProcessingToCameraTarget = !hasCaptureActions && !hasPassesAfterPostProcessing && !applyFinalPostProcessing;

            if (lastCameraInTheStack)
            {
                // Post-processing will resolve to final target. No need for final blit pass.
                if (applyPostProcessing)
                {
                    var destination = resolvePostProcessingToCameraTarget ? RenderTargetHandle.CameraTarget : m_AfterPostProcessColor;

                    // if resolving to screen we need to be able to perform sRGBConvertion in post-processing if necessary
                    bool doSRGBConvertion = resolvePostProcessingToCameraTarget;
                    m_PostProcessPass.Setup(cameraTargetDescriptor, m_ActiveCameraColorAttachment, destination, m_ActiveCameraDepthAttachment, m_ColorGradingLut, applyFinalPostProcessing, doSRGBConvertion);
                    EnqueuePass(m_PostProcessPass);
                }

                if (renderingData.cameraData.captureActions != null)
                {
                    m_CapturePass.Setup(m_ActiveCameraColorAttachment);
                    EnqueuePass(m_CapturePass);
                }

                // if we applied post-processing for this camera it means current active texture is m_AfterPostProcessColor
                var sourceForFinalPass = (applyPostProcessing) ? m_AfterPostProcessColor : m_ActiveCameraColorAttachment;

                // Do FXAA or any other final post-processing effect that might need to run after AA.
                if (applyFinalPostProcessing)
                {
                    m_FinalPostProcessPass.SetupFinalPass(sourceForFinalPass);
                    EnqueuePass(m_FinalPostProcessPass);
                }

                // if post-processing then we already resolved to camera target while doing post.
                // Also only do final blit if camera is not rendering to RT.
                bool cameraTargetResolved =
                    // final PP always blit to camera target
                    applyFinalPostProcessing ||
                    // no final PP but we have PP stack. In that case it blit unless there are render pass after PP
                    (applyPostProcessing && !hasPassesAfterPostProcessing) ||
                    // offscreen camera rendering to a texture, we don't need a blit pass to resolve to screen
                    m_ActiveCameraColorAttachment == RenderTargetHandle.CameraTarget;

                // We need final blit to resolve to screen
                if (!cameraTargetResolved)
                {
                    m_FinalBlitPass.Setup(cameraTargetDescriptor, sourceForFinalPass);
                    EnqueuePass(m_FinalBlitPass);
                }
            }

            // stay in RT so we resume rendering on stack after post-processing
            else if (applyPostProcessing)
            {
                m_PostProcessPass.Setup(cameraTargetDescriptor, m_ActiveCameraColorAttachment, m_AfterPostProcessColor, m_ActiveCameraDepthAttachment, m_ColorGradingLut, false, false);
                EnqueuePass(m_PostProcessPass);
            }

#if UNITY_EDITOR
            if (isSceneViewCamera)
            {
                // Scene view camera should always resolve target (not stacked)
                Assertions.Assert.IsTrue(lastCameraInTheStack, "Editor camera must resolve target upon finish rendering.");
                m_SceneViewDepthCopyPass.Setup(m_DepthTexture);
                EnqueuePass(m_SceneViewDepthCopyPass);
            }
#endif
        }

        /// <inheritdoc />
        public override void SetupLights(ScriptableRenderContext context, ref RenderingData renderingData)
        {
            m_ForwardLights.Setup(context, ref renderingData);
        }

        /// <inheritdoc />
        public override void SetupCullingParameters(ref ScriptableCullingParameters cullingParameters,
            ref CameraData cameraData)
        {
            // TODO: PerObjectCulling also affect reflection probes. Enabling it for now.
            // if (asset.additionalLightsRenderingMode == LightRenderingMode.Disabled ||
            //     asset.maxAdditionalLightsCount == 0)
            // {
            //     cullingParameters.cullingOptions |= CullingOptions.DisablePerObjectCulling;
            // }

            // We disable shadow casters if both shadow casting modes are turned off
            // or the shadow distance has been turned down to zero
            bool isShadowCastingDisabled = !UniversalRenderPipeline.asset.supportsMainLightShadows && !UniversalRenderPipeline.asset.supportsAdditionalLightShadows;
            bool isShadowDistanceZero = Mathf.Approximately(cameraData.maxShadowDistance, 0.0f);
            if (isShadowCastingDisabled || isShadowDistanceZero)
            {
                cullingParameters.cullingOptions &= ~CullingOptions.ShadowCasters;
            }

            // We set the number of maximum visible lights allowed and we add one for the mainlight...
            cullingParameters.maximumVisibleLights = UniversalRenderPipeline.maxVisibleAdditionalLights + 1;
            cullingParameters.shadowDistance = cameraData.maxShadowDistance;
        }

        /// <inheritdoc />
        public override void FinishRendering(CommandBuffer cmd)
        {
            if (m_ActiveCameraColorAttachment != RenderTargetHandle.CameraTarget)
            {
                cmd.ReleaseTemporaryRT(m_ActiveCameraColorAttachment.id);
                m_ActiveCameraColorAttachment = RenderTargetHandle.CameraTarget;
            }

            if (m_ActiveCameraDepthAttachment != RenderTargetHandle.CameraTarget)
            {
                cmd.ReleaseTemporaryRT(m_ActiveCameraDepthAttachment.id);
                m_ActiveCameraDepthAttachment = RenderTargetHandle.CameraTarget;
            }
        }

        void CreateCameraRenderTarget(ScriptableRenderContext context, ref CameraData cameraData)
        {
            CommandBuffer cmd = CommandBufferPool.Get(k_CreateCameraTextures);
            var descriptor = cameraData.cameraTargetDescriptor;
            int msaaSamples = descriptor.msaaSamples;
            if (m_ActiveCameraColorAttachment != RenderTargetHandle.CameraTarget)
            {
                bool useDepthRenderBuffer = m_ActiveCameraDepthAttachment == RenderTargetHandle.CameraTarget;
                var colorDescriptor = descriptor;
                colorDescriptor.depthBufferBits = (useDepthRenderBuffer) ? k_DepthStencilBufferBits : 0;
                cmd.GetTemporaryRT(m_ActiveCameraColorAttachment.id, colorDescriptor, FilterMode.Bilinear);
            }

            if (m_ActiveCameraDepthAttachment != RenderTargetHandle.CameraTarget)
            {
                var depthDescriptor = descriptor;
                depthDescriptor.colorFormat = RenderTextureFormat.Depth;
                depthDescriptor.depthBufferBits = k_DepthStencilBufferBits;
                depthDescriptor.bindMS = msaaSamples > 1 && !SystemInfo.supportsMultisampleAutoResolve && (SystemInfo.supportsMultisampledTextures != 0);
                cmd.GetTemporaryRT(m_ActiveCameraDepthAttachment.id, depthDescriptor, FilterMode.Point);
            }

            context.ExecuteCommandBuffer(cmd);
            CommandBufferPool.Release(cmd);
        }

<<<<<<< HEAD
=======
        void SetupBackbufferFormat(int msaaSamples, bool stereo)
        {
#if ENABLE_VR && ENABLE_VR_MODULE
            if (!stereo)
                return;
            
            bool msaaSampleCountHasChanged = false;
            int currentQualitySettingsSampleCount = QualitySettings.antiAliasing;
            if (currentQualitySettingsSampleCount != msaaSamples &&
                !(currentQualitySettingsSampleCount == 0 && msaaSamples == 1))
            {
                msaaSampleCountHasChanged = true;
            }

            // There's no exposed API to control how a backbuffer is created with MSAA
            // By settings antiAliasing we match what the amount of samples in camera data with backbuffer
            // We only do this for the main camera and this only takes effect in the beginning of next frame.
            // This settings should not be changed on a frame basis so that's fine.
            if (msaaSampleCountHasChanged)
            {
                QualitySettings.antiAliasing = msaaSamples;
                XR.XRDevice.UpdateEyeTextureMSAASetting();
            }  
#endif
        }

>>>>>>> 574ea539
        /// <summary>
        /// Checks if the pipeline needs to create a intermediate render texture.
        /// </summary>
        /// <param name="cameraData">CameraData contains all relevant render target information for the camera.</param>
        /// <seealso cref="CameraData"/>
        /// <returns>Return true if pipeline needs to render to a intermediate render texture.</returns>
        bool RequiresIntermediateColorTexture(ref CameraData cameraData)
        {
            // When rendering a camera stack we always create an intermediate render texture to composite camera results.
            // We create it upon rendering the Base camera.
            if (cameraData.renderType == CameraRenderType.Base && !cameraData.resolveFinalTarget)
                return true;

            bool isSceneViewCamera = cameraData.isSceneViewCamera;
            var cameraTargetDescriptor = cameraData.cameraTargetDescriptor;
            int msaaSamples = cameraTargetDescriptor.msaaSamples;
            bool isStereoEnabled = cameraData.isStereoEnabled;
            bool isScaledRender = !Mathf.Approximately(cameraData.renderScale, 1.0f) && !cameraData.isStereoEnabled;
            bool isCompatibleBackbufferTextureDimension = cameraTargetDescriptor.dimension == TextureDimension.Tex2D;
            bool requiresExplicitMsaaResolve = msaaSamples > 1 && !SystemInfo.supportsMultisampleAutoResolve;
            bool isOffscreenRender = cameraData.targetTexture != null && !isSceneViewCamera;
            bool isCapturing = cameraData.captureActions != null;

#if ENABLE_VR && ENABLE_VR_MODULE
            if (isStereoEnabled)
                isCompatibleBackbufferTextureDimension = UnityEngine.XR.XRSettings.deviceEyeTextureDimension == cameraTargetDescriptor.dimension;
#endif

            bool requiresBlitForOffscreenCamera = cameraData.postProcessEnabled || cameraData.requiresOpaqueTexture || requiresExplicitMsaaResolve || !cameraData.isDefaultViewport;
            if (isOffscreenRender)
                return requiresBlitForOffscreenCamera;

            return requiresBlitForOffscreenCamera || isSceneViewCamera || isScaledRender || cameraData.isHdrEnabled ||
                   !isCompatibleBackbufferTextureDimension || isCapturing || (Display.main.requiresBlitToBackbuffer && !isStereoEnabled);
        }

        bool CanCopyDepth(ref CameraData cameraData)
        {
            bool msaaEnabledForCamera = cameraData.cameraTargetDescriptor.msaaSamples > 1;
            bool supportsTextureCopy = SystemInfo.copyTextureSupport != CopyTextureSupport.None;
            bool supportsDepthTarget = RenderingUtils.SupportsRenderTextureFormat(RenderTextureFormat.Depth);
            bool supportsDepthCopy = !msaaEnabledForCamera && (supportsDepthTarget || supportsTextureCopy);

            // TODO:  We don't have support to highp Texture2DMS currently and this breaks depth precision.
            // currently disabling it until shader changes kick in.
            //bool msaaDepthResolve = msaaEnabledForCamera && SystemInfo.supportsMultisampledTextures != 0;
            bool msaaDepthResolve = false;
            return supportsDepthCopy || msaaDepthResolve;
        }
    }
}<|MERGE_RESOLUTION|>--- conflicted
+++ resolved
@@ -423,8 +423,6 @@
             CommandBufferPool.Release(cmd);
         }
 
-<<<<<<< HEAD
-=======
         void SetupBackbufferFormat(int msaaSamples, bool stereo)
         {
 #if ENABLE_VR && ENABLE_VR_MODULE
@@ -451,7 +449,6 @@
 #endif
         }
 
->>>>>>> 574ea539
         /// <summary>
         /// Checks if the pipeline needs to create a intermediate render texture.
         /// </summary>

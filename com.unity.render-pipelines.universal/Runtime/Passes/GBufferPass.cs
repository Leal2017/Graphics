using System.Collections.Generic;
using UnityEngine.Experimental.GlobalIllumination;
using UnityEngine.Profiling;
using Unity.Collections;

namespace UnityEngine.Rendering.Universal.Internal
{
    // Render all tiled-based deferred lights.
    internal class GBufferPass : ScriptableRenderPass
    {
        new RenderTargetHandle[] m_ColorAttachments;
        RenderTargetHandle m_DepthBufferAttachment;

        RenderTextureDescriptor[] m_GBufferDescriptors = new RenderTextureDescriptor[DeferredRenderer.k_GBufferSlicesCount];
        RenderTextureDescriptor m_DepthBufferDescriptor;

        DeferredLights m_DeferredLights;
        bool m_HasDepthPrepass;

        ShaderTagId m_ShaderTagId = new ShaderTagId("UniversalGBuffer");
        ProfilingSampler m_ProfilingSampler = new ProfilingSampler("Render GBuffer");

        FilteringSettings m_FilteringSettings;
        RenderStateBlock m_RenderStateBlock;

        public GBufferPass(RenderPassEvent evt, RenderQueueRange renderQueueRange, LayerMask layerMask, StencilState stencilState, int stencilReference, DeferredLights deferredLights)
        {
            base.renderPassEvent = evt;
            m_DeferredLights = deferredLights;

            const int initialWidth = 1920;
            const int initialHeight = 1080;
            m_GBufferDescriptors[0] = new RenderTextureDescriptor(initialWidth, initialHeight, Experimental.Rendering.GraphicsFormat.R8G8B8A8_SRGB, 0);            // albedo          albedo          albedo          occlusion       (sRGB rendertarget)
            m_GBufferDescriptors[1] = new RenderTextureDescriptor(initialWidth, initialHeight, Experimental.Rendering.GraphicsFormat.R8G8B8A8_SRGB, 0);            // specular        specular        specular        metallic        (sRGB rendertarget)
            m_GBufferDescriptors[2] = new RenderTextureDescriptor(initialWidth, initialHeight, Experimental.Rendering.GraphicsFormat.R8G8B8A8_UNorm, 0);           // encoded-normal  encoded-normal  encoded-normal  smoothness
            //m_GBufferDescriptors[3] = new RenderTextureDescriptor(initialWidth, initialHeight, Experimental.Rendering.GraphicsFormat.B10G11R11_UFloatPack32, 0); // GI              GI              GI              [unused]        (lighting buffer)  // <- initialized in DeferredRenderer.cs as DeferredRenderer.m_CameraColorAttachment

            m_HasDepthPrepass = false;

            m_FilteringSettings = new FilteringSettings(renderQueueRange, layerMask);
            m_RenderStateBlock = new RenderStateBlock(RenderStateMask.Nothing);

            if (stencilState.enabled)
            {
                m_RenderStateBlock.stencilReference = stencilReference;
                m_RenderStateBlock.mask = RenderStateMask.Stencil;
                m_RenderStateBlock.stencilState = stencilState;
            }
        }

        public void Setup(ref RenderingData renderingData, RenderTargetHandle depthTexture, RenderTargetHandle[] colorAttachments, bool hasDepthPrepass)
        {
            for(int gbufferIndex = 0; gbufferIndex < m_GBufferDescriptors.Length ; ++gbufferIndex)
            {
                var graphicsFormat = m_GBufferDescriptors[gbufferIndex].graphicsFormat;
                m_GBufferDescriptors[gbufferIndex] = renderingData.cameraData.cameraTargetDescriptor;
                m_GBufferDescriptors[gbufferIndex].graphicsFormat = graphicsFormat;
            }

            m_DepthBufferDescriptor = renderingData.cameraData.cameraTargetDescriptor;
            m_DepthBufferDescriptor.colorFormat = RenderTextureFormat.Depth;
            m_DepthBufferDescriptor.depthBufferBits = 32;
            m_DepthBufferDescriptor.msaaSamples = 1;

            m_DepthBufferAttachment = depthTexture;
            m_ColorAttachments = colorAttachments;

            m_HasDepthPrepass = hasDepthPrepass;
        }

        public override void Configure(CommandBuffer cmd, RenderTextureDescriptor cameraTextureDescripor)
        {
            // Create and declare the render targets used in the pass

            // Only declare GBuffer 0, 1 and 2.
            // GBuffer 3 has already been declared with line ConfigureCameraTarget(m_ActiveCameraColorAttachment.Identifier(), ...) in DeferredRenderer.Setup
<<<<<<< HEAD
            for (int gbufferIndex = 0; gbufferIndex < DeferredRenderer.GBufferSlicesCount; ++gbufferIndex)
            {
=======
            for (int gbufferIndex = 0; gbufferIndex < DeferredRenderer.k_GBufferSlicesCount; ++gbufferIndex)
>>>>>>> 0cc87213
                cmd.GetTemporaryRT(m_ColorAttachments[gbufferIndex].id, m_GBufferDescriptors[gbufferIndex]);
            }

            List<RenderTargetHandle> colorAttachmentHandles = new List<RenderTargetHandle>();
            for (int gbufferIndex = 0; gbufferIndex < m_ColorAttachments.Length; ++gbufferIndex)
                colorAttachmentHandles.Insert(gbufferIndex, m_ColorAttachments[gbufferIndex]);

            ConfigureTarget(colorAttachmentHandles, m_DepthBufferAttachment);

            // If depth-prepass exists, do not clear depth here or we will lose it.
            // Lighting buffer is cleared independently regardless of what we ask for here.
            ConfigureClear(m_HasDepthPrepass ? ClearFlag.None : ClearFlag.Depth, Color.black);
        }

        public override void Execute(ScriptableRenderContext context, ref RenderingData renderingData)
        {
            CommandBuffer gbufferCommands = CommandBufferPool.Get("Render GBuffer");
            using (new ProfilingScope(gbufferCommands, m_ProfilingSampler))
            {
                if (m_DeferredLights.accurateGbufferNormals)
                    gbufferCommands.EnableShaderKeyword(DeferredLights.ShaderConstants._GBUFFER_NORMALS_OCT);
                else
                    gbufferCommands.DisableShaderKeyword(DeferredLights.ShaderConstants._GBUFFER_NORMALS_OCT);

                gbufferCommands.SetViewProjectionMatrices(renderingData.cameraData.camera.worldToCameraMatrix, renderingData.cameraData.camera.projectionMatrix);
                // Note: a special case might be required if(renderingData.cameraData.isStereoEnabled) - see reference in ScreenSpaceShadowResolvePass.Execute

                context.ExecuteCommandBuffer(gbufferCommands); // send the gbufferCommands to the scriptableRenderContext - this should be done *before* calling scriptableRenderContext.DrawRenderers
                gbufferCommands.Clear();

                DrawingSettings drawingSettings = CreateDrawingSettings(m_ShaderTagId, ref renderingData, renderingData.cameraData.defaultOpaqueSortFlags);

                ref CameraData cameraData = ref renderingData.cameraData;
                Camera camera = cameraData.camera;
                if (cameraData.isStereoEnabled)
                {
                    context.StartMultiEye(camera, eyeIndex);
                }

                context.DrawRenderers(renderingData.cullResults, ref drawingSettings, ref m_FilteringSettings/*, ref m_RenderStateBlock*/);
            }
            context.ExecuteCommandBuffer(gbufferCommands);
            CommandBufferPool.Release(gbufferCommands);
        }

        public override void FrameCleanup(CommandBuffer cmd)
        {
            // Release the render targets created during Configure()
            for (int gbufferIndex = 0; gbufferIndex < DeferredRenderer.k_GBufferSlicesCount; ++gbufferIndex)
                cmd.ReleaseTemporaryRT(m_ColorAttachments[gbufferIndex].id);

            cmd.ReleaseTemporaryRT(m_DepthBufferAttachment.id);
            base.m_ColorAttachments = new List<RenderTargetHandle> {RenderTargetHandle.CameraTarget};
            // Note: a special case might be required if(m_CameraDepthTexture==RenderTargetHandle.CameraTarget) - see reference in DepthOnlyPass.Execute
        }
    }
}<|MERGE_RESOLUTION|>--- conflicted
+++ resolved
@@ -74,14 +74,9 @@
 
             // Only declare GBuffer 0, 1 and 2.
             // GBuffer 3 has already been declared with line ConfigureCameraTarget(m_ActiveCameraColorAttachment.Identifier(), ...) in DeferredRenderer.Setup
-<<<<<<< HEAD
-            for (int gbufferIndex = 0; gbufferIndex < DeferredRenderer.GBufferSlicesCount; ++gbufferIndex)
-            {
-=======
+
             for (int gbufferIndex = 0; gbufferIndex < DeferredRenderer.k_GBufferSlicesCount; ++gbufferIndex)
->>>>>>> 0cc87213
                 cmd.GetTemporaryRT(m_ColorAttachments[gbufferIndex].id, m_GBufferDescriptors[gbufferIndex]);
-            }
 
             List<RenderTargetHandle> colorAttachmentHandles = new List<RenderTargetHandle>();
             for (int gbufferIndex = 0; gbufferIndex < m_ColorAttachments.Length; ++gbufferIndex)
